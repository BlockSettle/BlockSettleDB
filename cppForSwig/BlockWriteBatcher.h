--- conflicted
+++ resolved
@@ -19,13 +19,8 @@
 {
 public:
    static const uint64_t UPDATE_BYTES_THRESH = 96*1024*1024;
-<<<<<<< HEAD
 
-   BlockWriteBatcher(const BlockDataManagerConfig &config, InterfaceToLDB* iface);
-=======
-   
    BlockWriteBatcher(const BlockDataManagerConfig &config, LMDBBlockDatabase* iface);
->>>>>>> 66dea608
    ~BlockWriteBatcher();
    
    void applyBlockToDB(StoredHeader &sbh,
@@ -35,7 +30,7 @@
    void undoBlockFromDB(StoredUndoData &sud, 
                         ScrAddrScanData* scrAddrData);
 
-   void preloadSSH(InterfaceToLDB *db, const ScrAddrScanData& sasd);
+   void preloadSSH(LMDBBlockDatabase *db, const ScrAddrScanData& sasd);
 
 private:
    // We have accumulated enough data, actually write it to the db
