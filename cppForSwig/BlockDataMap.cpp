////////////////////////////////////////////////////////////////////////////////
//                                                                            //
//  Copyright (C) 2016, goatpig.                                              //
//  Distributed under the MIT license                                         //
//  See LICENSE-MIT or https://opensource.org/licenses/MIT                    //                                      
//                                                                            //
////////////////////////////////////////////////////////////////////////////////

#include "BlockDataMap.h"
#include "BtcUtils.h"

////////////////////////////////////////////////////////////////////////////////
void BlockData::deserialize(const uint8_t* data, size_t size,
   const shared_ptr<BlockHeader> blockHeader,
   function<unsigned int(const BinaryData&)> getID, 
   bool checkMerkle, bool keepHashes)
{
   headerPtr_ = blockHeader;

   //deser header from raw block and run a quick sanity check
   if (size < HEADER_SIZE)
      throw BlockDeserializingException(
      "raw data is smaller than HEADER_SIZE");

   BinaryDataRef bdr(data, HEADER_SIZE);
   BlockHeader bh(bdr);

   blockHash_ = bh.thisHash_;

   BinaryRefReader brr(data + HEADER_SIZE, size - HEADER_SIZE);
   auto numTx = (unsigned)brr.get_var_int();

   if (blockHeader != nullptr)
   {
      if (bh.getThisHashRef() != blockHeader->getThisHashRef())
         throw BlockDeserializingException(
         "raw data does not match expected block hash");

      if (numTx != blockHeader->getNumTx())
         throw BlockDeserializingException(
         "tx count mismatch in deser header");
   }

   for (unsigned i = 0; i < numTx; i++)
   {
      //light tx deserialization, just figure out the offset and size of
      //txins and txouts
      auto tx = BCTX::parse(brr);
      brr.advance(tx->size_);

      //move it to BlockData object vector
      txns_.push_back(move(tx));
   }

   data_ = data;
   size_ = size;

   if (!checkMerkle)
      return;

   //let's check the merkle root
   vector<BinaryData> allhashes;
   for (auto& txn : txns_)
   {
      if (!keepHashes)
      {
         auto txhash = txn->moveHash();
         allhashes.push_back(move(txhash));
      }
      else
      {
         txn->getHash();
         allhashes.push_back(txn->txHash_);
      }
   }

   auto&& merkleroot = BtcUtils::calculateMerkleRoot(allhashes);
   if (merkleroot != bh.getMerkleRoot())
   {
      LOGERR << "merkle root mismatch!";
      LOGERR << "   header has: " << bh.getMerkleRoot().toHexStr();
      LOGERR << "   block yields: " << merkleroot.toHexStr();
      throw BlockDeserializingException("invalid merkle root");
   }

   uniqueID_ = getID(bh.getThisHash());

   txFilter_ = move(computeTxFilter(allhashes));
}

/////////////////////////////////////////////////////////////////////////////
TxFilter<TxFilterType> 
BlockData::computeTxFilter(const vector<BinaryData>& allHashes) const
{
   TxFilter<TxFilterType> txFilter(uniqueID_, allHashes.size());
   txFilter.update(allHashes);

   return move(txFilter);
}

/////////////////////////////////////////////////////////////////////////////
shared_ptr<BlockHeader> BlockData::createBlockHeader(void) const
{
   if (headerPtr_ != nullptr)
      return headerPtr_;

   auto bhPtr = make_shared<BlockHeader>();
   auto& bh = *bhPtr;

   bh.dataCopy_ = move(BinaryData(data_, HEADER_SIZE));

   bh.difficultyDbl_ = BtcUtils::convertDiffBitsToDouble(
      BinaryDataRef(data_ + 72, 4));

   bh.isInitialized_ = true;
   bh.nextHash_ = BinaryData(0);
   bh.blockHeight_ = UINT32_MAX;
   bh.difficultySum_ = -1;
   bh.isMainBranch_ = false;
   bh.isOrphan_ = true;
   
   bh.numBlockBytes_ = size_;
   bh.numTx_ = txns_.size();

   bh.blkFileNum_ = fileID_;
   bh.blkFileOffset_ = offset_;
   bh.thisHash_ = blockHash_;
   bh.uniqueID_ = uniqueID_;

   return bhPtr;
}

/////////////////////////////////////////////////////////////////////////////
void BlockFiles::detectAllBlockFiles()
{
   if (folderPath_.size() == 0)
      throw runtime_error("empty block files folder path");

   unsigned numBlkFiles = filePaths_.size();

   while (numBlkFiles < UINT16_MAX)
   {
      string path = BtcUtils::getBlkFilename(folderPath_, numBlkFiles);
      uint64_t filesize = BtcUtils::GetFileSize(path);
      if (filesize == FILE_DOES_NOT_EXIST)
         break;

      filePaths_.insert(make_pair(numBlkFiles, path));

      totalBlockchainBytes_ += filesize;
      numBlkFiles++;
   }
}

/////////////////////////////////////////////////////////////////////////////
BlockDataLoader::BlockDataLoader(const string& path) :
   path_(path), prefix_("blk")
{}

/////////////////////////////////////////////////////////////////////////////
shared_ptr<BlockDataFileMap> BlockDataLoader::get(const string& filename)
{
   //convert to int ID
   auto intID = nameToIntID(filename);

   //get with int ID
   return get(intID);
}

/////////////////////////////////////////////////////////////////////////////
shared_ptr<BlockDataFileMap> BlockDataLoader::get(uint32_t fileid)
{
   //don't have this fileid yet, create it
   return getNewBlockDataMap(fileid);
}

/////////////////////////////////////////////////////////////////////////////
uint32_t BlockDataLoader::nameToIntID(const string& filename)
{
   if (filename.size() < 3 ||
      strncmp(prefix_.c_str(), filename.c_str(), 3))
      throw runtime_error("invalid filename");

   auto&& substr = filename.substr(3);
   return stoi(substr);
}

/////////////////////////////////////////////////////////////////////////////
string BlockDataLoader::intIDToName(uint32_t fileid)
{
   stringstream filename;

   filename << path_ << "/blk";
   filename << setw(5) << setfill('0') << fileid;
   filename << ".dat";

   return filename.str();
}

/////////////////////////////////////////////////////////////////////////////
shared_ptr<BlockDataFileMap>
   BlockDataLoader::getNewBlockDataMap(uint32_t fileid)
{
   string filename = move(intIDToName(fileid));

   return make_shared<BlockDataFileMap>(filename);
}

/////////////////////////////////////////////////////////////////////////////
BlockDataFileMap::BlockDataFileMap(const string& filename)
{
   //relaxed memory order for loads and stores, we only care about 
   //atomicity in these operations
   useCounter_.store(0, memory_order_relaxed);

   try
   {
      auto filemap = DBUtils::getMmapOfFile(filename);
      fileMap_ = filemap.filePtr_;
      size_ = filemap.size_;

<<<<<<< HEAD
      if (preload)
=======
         if (size_ == 0)
         {
            stringstream ss;
            ss << "empty block file under path: " << filename;
            throw ss.str();
         }

         lseek(fd, 0, SEEK_SET);
#endif

#ifdef _WIN32
         //create mmap
         auto fileHandle = (HANDLE)_get_osfhandle(fd);
         HANDLE mh;

         mh = CreateFileMapping(fileHandle, NULL, PAGE_READONLY,
            0, size_, NULL);
         if (!mh)
         {
            auto errorCode = GetLastError();
            stringstream errStr;
            errStr << "Failed to create map of file. Error Code: " <<
               errorCode << " (" << strerror(errorCode) << ")";
            throw runtime_error(errStr.str());
         }

         fileMap_ = (uint8_t*)MapViewOfFileEx(mh, FILE_MAP_READ, 0, 0, size_, NULL);
         if (fileMap_ == nullptr)
         {
            auto errorCode = GetLastError();
            stringstream errStr;
            errStr << "Failed to create map of file. Error Code: " <<
               errorCode << " (" << strerror(errorCode) << ")";
            throw runtime_error(errStr.str());
         }

         CloseHandle(mh);

         _close(fd);
#else
         fileMap_ = (uint8_t*)mmap(0, size_, PROT_READ, MAP_SHARED,
            fd, 0);
         if (fileMap_ == MAP_FAILED) {
            fileMap_ = NULL;
            stringstream errStr;
            errStr << "Failed to create map of file. Error Code: " << 
               errno << " (" << strerror(errno) << ")";
            cout << errStr.str() << endl;
            throw runtime_error(errStr.str());
         }

         close(fd);
#endif
         return;
      }
      catch (exception&)
>>>>>>> c505c4d7
      {
         char* dataptr = new char[size_];
         memcpy(dataptr, fileMap_, size_);
         delete[] dataptr;
      }
   }
   catch (exception &e)
   {
      LOGERR << "Failed to create BlockDataMap with error: " << e.what();
   }
}<|MERGE_RESOLUTION|>--- conflicted
+++ resolved
@@ -219,66 +219,7 @@
       fileMap_ = filemap.filePtr_;
       size_ = filemap.size_;
 
-<<<<<<< HEAD
       if (preload)
-=======
-         if (size_ == 0)
-         {
-            stringstream ss;
-            ss << "empty block file under path: " << filename;
-            throw ss.str();
-         }
-
-         lseek(fd, 0, SEEK_SET);
-#endif
-
-#ifdef _WIN32
-         //create mmap
-         auto fileHandle = (HANDLE)_get_osfhandle(fd);
-         HANDLE mh;
-
-         mh = CreateFileMapping(fileHandle, NULL, PAGE_READONLY,
-            0, size_, NULL);
-         if (!mh)
-         {
-            auto errorCode = GetLastError();
-            stringstream errStr;
-            errStr << "Failed to create map of file. Error Code: " <<
-               errorCode << " (" << strerror(errorCode) << ")";
-            throw runtime_error(errStr.str());
-         }
-
-         fileMap_ = (uint8_t*)MapViewOfFileEx(mh, FILE_MAP_READ, 0, 0, size_, NULL);
-         if (fileMap_ == nullptr)
-         {
-            auto errorCode = GetLastError();
-            stringstream errStr;
-            errStr << "Failed to create map of file. Error Code: " <<
-               errorCode << " (" << strerror(errorCode) << ")";
-            throw runtime_error(errStr.str());
-         }
-
-         CloseHandle(mh);
-
-         _close(fd);
-#else
-         fileMap_ = (uint8_t*)mmap(0, size_, PROT_READ, MAP_SHARED,
-            fd, 0);
-         if (fileMap_ == MAP_FAILED) {
-            fileMap_ = NULL;
-            stringstream errStr;
-            errStr << "Failed to create map of file. Error Code: " << 
-               errno << " (" << strerror(errno) << ")";
-            cout << errStr.str() << endl;
-            throw runtime_error(errStr.str());
-         }
-
-         close(fd);
-#endif
-         return;
-      }
-      catch (exception&)
->>>>>>> c505c4d7
       {
          char* dataptr = new char[size_];
          memcpy(dataptr, fileMap_, size_);
