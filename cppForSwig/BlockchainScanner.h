--- conflicted
+++ resolved
@@ -136,11 +136,7 @@
    void scan_nocheck(uint32_t startHeight);
 
    void undo(Blockchain::ReorganizationState& reorgState);
-<<<<<<< HEAD
-   void updateSSH(bool force);
-=======
    void updateSSH(bool);
->>>>>>> 7215ff28
    
    const BinaryData& getTopScannedBlockHash(void) const
    {
