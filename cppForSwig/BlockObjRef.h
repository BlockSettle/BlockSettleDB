////////////////////////////////////////////////////////////////////////////////
//                                                                            //
//  Copyright (C) 2011, Alan C. Reiner    <alan.reiner@gmail.com>             //
//  Distributed under the GNU Affero General Public License (AGPL v3)         //
//  See LICENSE or http://www.gnu.org/licenses/agpl.html                      //
//                                                                            //
////////////////////////////////////////////////////////////////////////////////

#ifndef _BLOCKOBJREF_H_
#define _BLOCKOBJREF_H_


#include <iostream>
#include <vector>
#include <map>
#include <cassert>

#include "BtcUtils.h"
#include "BinaryData.h"
#include "BlockObj.h"



class BlockHeader;
class OutPoint;
class TxIn;
class TxOut;
class Tx;

class BlockHeaderRef;
class OutPointRef;
class TxInRef;
class TxOutRef;
class TxRef;


////////////////////////////////////////////////////////////////////////////////
////////////////////////////////////////////////////////////////////////////////
// These classes don't hold actually block header data, it only holds pointers
// to where the data is in the BlockHeaderManager.  So there is a single place
// where all block headers are stored, and this class tells us where exactly
// is the one we want.
class BlockHeaderRef
{
   friend class BlockDataManager_FullRAM;

public:

   /////////////////////////////////////////////////////////////////////////////
   BlockHeaderRef(void) : isInitialized_(false),  fileByteLoc_(0), isFinishedCalc_(false) {}
   BlockHeaderRef(uint8_t const * ptr)       { unserialize(ptr); }
   BlockHeaderRef(BinaryRefReader & brr)     { unserialize(brr); }
   BlockHeaderRef(BinaryDataRef const & str) { unserialize(str); }
   BlockHeaderRef(BinaryData    const & str) { unserialize(str); }

   uint32_t           getVersion(void) const      { return  *(uint32_t*)(getPtr()  );  }
   BinaryData const & getThisHash(void) const     { return thisHash_;                  }
   BinaryData         getPrevHash(void) const     { return BinaryData(getPtr()+4 ,32); }
   BinaryData const & getNextHash(void) const     { return nextHash_;                  }
   BinaryData         getMerkleRoot(void) const   { return BinaryData(getPtr()+36,32); }
   BinaryData         getDiffBits(void) const     { return BinaryData(getPtr()+72,4 ); }
   uint32_t           getTimestamp(void) const    { return  *(uint32_t*)(getPtr()+68); }
   uint32_t           getNonce(void) const        { return  *(uint32_t*)(getPtr()+76); }
   uint32_t           getBlockHeight(void) const  { return blockHeight_;               }
   uint32_t           isMainBranch(void) const    { return isMainBranch_;              }
   uint32_t           isOrphan(void) const        { return isOrphan_;                  }
   double             getDifficulty(void) const   { return difficultyDbl_;             }
   double             getDifficultySum(void) const{ return difficultySum_;             }
   uint32_t           getNumTx(void) const        { return numTx_;                     }

   BinaryDataRef getThisHashRef(void) const   { return thisHash_.getRef();            }
   BinaryDataRef getPrevHashRef(void) const   { return BinaryDataRef(getPtr()+4, 32); }
   BinaryDataRef getNextHashRef(void) const   { return nextHash_.getRef();            }
   BinaryDataRef getMerkleRootRef(void) const { return BinaryDataRef(getPtr()+36,32); }
   BinaryDataRef getDiffBitsRef(void) const   { return BinaryDataRef(getPtr()+72,4 ); }

   uint8_t const * getPtr(void) const  { assert(isInitialized_); return self_.getPtr(); }
   uint32_t        getSize(void) const { assert(isInitialized_); return self_.getSize(); }
   uint32_t        isInitialized(void) const { return isInitialized_; }
   uint32_t        getBlockSize(void) const;


   /////////////////////////////////////////////////////////////////////////////
   vector<TxRef*> &   getTxRefPtrList(void) {return txPtrList_;}
   vector<BinaryData> getTxHashList(void);
   BinaryData         calcMerkleRoot(vector<BinaryData>* treeOut=NULL);
   bool               verifyMerkleRoot(void);
   bool               verifyIntegrity(void);

   /////////////////////////////////////////////////////////////////////////////
   BlockHeader   getCopy(void) const;
   void          pprint(ostream & os=cout, int nIndent=0, bool pBigendian=true) const;

   /////////////////////////////////////////////////////////////////////////////
   BinaryData    serialize(void)    { return BinaryData(self_); }
   BinaryDataRef serializeRef(void) { return            self_;  }

   /////////////////////////////////////////////////////////////////////////////
   void unserialize(uint8_t const * ptr);
   void unserialize(BinaryData const & str) { unserialize(str.getRef()); }
   void unserialize(BinaryDataRef const & str);
   void unserialize(BinaryRefReader & brr);


private:
   BinaryDataRef  self_;
   bool isInitialized_;

   // Derived properties - we expect these to be set after construct/copy
   BinaryData     thisHash_;
   double         difficultyDbl_;

   // Need to compute these later
   BinaryData     nextHash_;
   uint32_t       numTx_;
   uint32_t       blockNumBytes_;
   uint32_t       blockHeight_;
   uint64_t       fileByteLoc_;
   double         difficultySum_;
   bool           isMainBranch_;
   bool           isOrphan_;
   bool           isFinishedCalc_;
   bool           isOnDiskYet_;
   vector<TxRef*> txPtrList_;
};


////////////////////////////////////////////////////////////////////////////////
////////////////////////////////////////////////////////////////////////////////
// OutPoint is just a reference to a TxOut
class OutPointRef
{
   friend class BlockDataManager_FullRAM;

public:
   OutPointRef(uint8_t const * ptr) { unserialize(ptr); }

   uint8_t const * getPtr(void) const { return self_.getPtr(); }
   uint32_t        getSize(void) const { return self_.getSize(); }

   OutPoint getCopy(void) const;

   /////////////////////////////////////////////////////////////////////////////
   BinaryData    getTxHash(void) const     { return BinaryData(   self_.getPtr(),32); }
   BinaryDataRef getTxHashRef(void) const  { return BinaryDataRef(self_.getPtr(),32); }
   uint32_t      getTxOutIndex(void) const { return *(uint32_t*)(self_.getPtr()+32);  }

   /////////////////////////////////////////////////////////////////////////////
   BinaryData    serialize(void) const     { return BinaryData(self_); }
   BinaryDataRef serializeRef(void) const  { return            self_;  }

   /////////////////////////////////////////////////////////////////////////////
   void unserialize(uint8_t const * ptr)       { self_.setRef(ptr, 36); }
   void unserialize(BinaryData const & str)    { unserialize(str.getPtr()); } 
   void unserialize(BinaryDataRef const & str) { unserialize(str.getPtr()); } 
   void unserialize(BinaryRefReader & brr)     { unserialize(brr.get_BinaryDataRef(36)); }

private:
   BinaryDataRef self_;

};

////////////////////////////////////////////////////////////////////////////////
////////////////////////////////////////////////////////////////////////////////
class TxInRef
{
   friend class BlockDataManager_FullRAM;

public:
   TxInRef(void) : self_(0),  nBytes_(0), scriptType_(TXIN_SCRIPT_UNKNOWN), 
                   scriptOffset_(0) {}

   TxInRef(uint8_t const * ptr, uint32_t nBytes=0, TxRef* parent=NULL) 
                                       { unserialize(ptr, nBytes, parent); } 

   uint8_t const *  getPtr(void) const { assert(isInitialized()); return self_.getPtr(); }
   uint32_t         getSize(void) const { assert(isInitialized()); return self_.getSize(); }
   bool             isStandard(void) const { return scriptType_!=TXIN_SCRIPT_UNKNOWN; }
   bool             isCoinbase(void) const;
   bool             isInitialized(void) const {return self_.getSize() > 0; }
   TXIN_SCRIPT_TYPE getScriptType(void) const { return scriptType_; }
   uint32_t         getScriptOffset(void) const { return scriptOffset_; }

   TxIn             getCopy(void) const;
   TxRef*           getParentTxPtr(void) { return parentTx_; }
   void             setParentTxPtr(TxRef * txref) { parentTx_ = txref; }

   uint32_t         getSequence(void)   { return *(uint32_t*)(getPtr()+getSize()-4); }
   uint32_t         getScriptSize(void) { return nBytes_ - (scriptOffset_ + 4); }

   OutPoint         getOutPoint(void) const;
   OutPointRef      getOutPointRef(void) const;
   BinaryData       getScript(void) const;
   BinaryDataRef    getScriptRef(void) const;

   // SWIG doesn't handle these enums well, so we will provide some direct bools
   bool             isScriptStandard(void) { return scriptType_ == TXIN_SCRIPT_STANDARD;}
   bool             isScriptCoinbase(void) { return scriptType_ == TXIN_SCRIPT_COINBASE;}
   bool             isScriptSpendCB(void)  { return scriptType_ == TXIN_SCRIPT_SPENDCB; }
   bool             isScriptUnknown(void)  { return scriptType_ == TXIN_SCRIPT_UNKNOWN; }

   /////////////////////////////////////////////////////////////////////////////
   BinaryData    serialize(void)    { return BinaryData(self_); }
   BinaryDataRef serializeRef(void) { return            self_;  }

   /////////////////////////////////////////////////////////////////////////////
   void unserialize(uint8_t const * ptr, uint32_t nbytes=0, TxRef* parent=NULL);
   void unserialize(BinaryData    const & str, uint32_t nbytes=0, TxRef* parent=NULL);
   void unserialize(BinaryDataRef const & str, uint32_t nbytes=0, TxRef* parent=NULL);
   void unserialize(BinaryRefReader & brr, uint32_t nbytes=0, TxRef* parent=NULL);

   /////////////////////////////////////////////////////////////////////////////
   // Not all TxIns have sendor info.  Might have to go to the Outpoint and get
   // the corresponding TxOut to find the sender.  In the case the sender is
   // not available, return false and don't write the output
   bool       getSenderAddrIfAvailable(BinaryData & addrTarget) const;
   BinaryData getSenderAddrIfAvailable(void) const;

   void pprint(ostream & os=cout, int nIndent=0, bool pBigendian=true) const;


private:
   BinaryDataRef self_;

   // Derived properties - we expect these to be set after construct/copy
   uint32_t         nBytes_;
   TXIN_SCRIPT_TYPE scriptType_;
   uint32_t         scriptOffset_;
   TxRef*           parentTx_;

   // No computed variables, because we're always re-computing these
   // objects every time we want them
   
};


////////////////////////////////////////////////////////////////////////////////
////////////////////////////////////////////////////////////////////////////////
class TxOutRef
{
   friend class BlockDataManager_FullRAM;

public:

   /////////////////////////////////////////////////////////////////////////////
   TxOutRef(void) : self_(0) {}
   TxOutRef(uint8_t const * ptr, uint32_t nBytes=0, TxRef* parent=NULL) 
                                       { unserialize(ptr, nBytes, parent); } 

   uint8_t const * getPtr(void) const { return self_.getPtr(); }
   uint32_t        getSize(void) const { return self_.getSize(); }
   uint64_t        getValue(void) const { return *(uint64_t*)(self_.getPtr()); }
   bool            isStandard(void) const { return scriptType_ != TXOUT_SCRIPT_UNKNOWN; }
   bool            isInitialized(void) const {return self_.getSize() > 0; }
   TxRef*          getParentTxPtr(void) { return parentTx_; }
   void            setParentTxPtr(TxRef * txref) { parentTx_ = txref; }

   /////////////////////////////////////////////////////////////////////////////
   TXOUT_SCRIPT_TYPE  getScriptType(void) const { return scriptType_; }
   uint32_t           getScriptSize(void) const { return nBytes_ - scriptOffset_; }

   /////////////////////////////////////////////////////////////////////////////
   BinaryData const & getRecipientAddr(void) const    { return recipientBinAddr20_; }
   BinaryDataRef      getRecipientAddrRef(void) const { return recipientBinAddr20_.getRef(); }
   BinaryData         getScript(void);
   BinaryDataRef      getScriptRef(void);

   // SWIG doesn't handle these enums well, so we will provide some direct bools
   bool               isScriptStandard(void) { return scriptType_ == TXOUT_SCRIPT_STANDARD;}
   bool               isScriptCoinbase(void) { return scriptType_ == TXOUT_SCRIPT_COINBASE;}
   bool               isScriptUnknown(void)  { return scriptType_ == TXOUT_SCRIPT_UNKNOWN; }

   /////////////////////////////////////////////////////////////////////////////
   BinaryData         serialize(void) { return BinaryData(self_); }
   BinaryDataRef      serializeRef(void) { return self_; }

   /////////////////////////////////////////////////////////////////////////////
   void unserialize(uint8_t const * ptr, uint32_t nbytes=0, TxRef* parent=NULL);
   void unserialize(BinaryData const & str, uint32_t nbytes=0, TxRef* parent=NULL);
   void unserialize(BinaryDataRef const & str, uint32_t nbytes=0, TxRef* parent=NULL);
   void unserialize(BinaryRefReader & brr, uint32_t nbytes=0, TxRef* parent=NULL);

   TxOut getCopy(void) const;
   void  pprint(ostream & os=cout, int nIndent=0, bool pBigendian=true);

private:
   BinaryDataRef self_;

   // Derived properties - we expect these to be set after construct/copy
   uint32_t          nBytes_;
   uint32_t          scriptOffset_;
   TXOUT_SCRIPT_TYPE scriptType_;
   BinaryData        recipientBinAddr20_;
   TxRef*            parentTx_;

   // No computed variables, because we're always re-computing these
   // objects every time we want them


};

////////////////////////////////////////////////////////////////////////////////
////////////////////////////////////////////////////////////////////////////////
class TxRef
{
   friend class BlockDataManager_FullRAM;

public:
   TxRef(void) : isInitialized_(false), isMainBranch_(false) {}
   TxRef(uint8_t const * ptr)       { unserialize(ptr);       }
   TxRef(BinaryRefReader & brr)     { unserialize(brr);       }
   TxRef(BinaryData const & str)    { unserialize(str);       }
   TxRef(BinaryDataRef const & str) { unserialize(str);       }
     
<<<<<<< HEAD
   uint8_t const * getPtr(void) const { assert(isInitialized_); return self_.getPtr(); }
   uint32_t        getSize(void) const { assert(isInitialized_); return self_.getSize(); }
   uint32_t        getLockTime(void) const; 
   uint32_t        getNumTxIn(void)  const { assert(isInitialized_); return (uint32_t)offsetsTxIn_.size()-1;}
   uint32_t        getNumTxOut(void) const { assert(isInitialized_); return (uint32_t)offsetsTxOut_.size()-1;}
   BlockHeaderRef* getHeaderPtr(void)  const { assert(isInitialized_); return headerPtr_; }
   void            setHeaderPtr(BlockHeaderRef* bhr)   { headerPtr_ = bhr; }
=======
   uint8_t const * getPtr(void) const { return self_.getPtr(); }
   uint32_t        getSize(void) const {  return self_.getSize(); }

   /////////////////////////////////////////////////////////////////////////////
   uint32_t           getNumTxIn(void)  const { return offsetsTxIn_.size()-1;}
   uint32_t           getNumTxOut(void) const { return offsetsTxOut_.size()-1;}
   BinaryData const & getThisHash(void) const    { return thisHash_; }
   BinaryDataRef      getThisHashRef(void) const { return BinaryDataRef(thisHash_); }
   void               setMainBranch(bool b=true) { isMainBranch_ = b; }
   bool               isMainBranch(void)  { return isMainBranch_; }

>>>>>>> 31b29e07
   Tx              getCopy(void) const;
   BlockHeaderRef* getHeaderPtr(void)  const { return headerPtr_; }
   void            setHeaderPtr(BlockHeaderRef* bhr)   { headerPtr_ = bhr; }

   /////////////////////////////////////////////////////////////////////////////
   BinaryData    serialize(void) const    { return BinaryData(self_); }
   BinaryDataRef serializeRef(void) const { return            self_;  }

   /////////////////////////////////////////////////////////////////////////////
   void unserialize(uint8_t const * ptr);
   void unserialize(BinaryData const & str) { unserialize(str.getPtr()); }
   void unserialize(BinaryDataRef const & str) { unserialize(str.getPtr()); }
   void unserialize(BinaryRefReader & brr);

   // We actually can't get the sum of inputs without going and finding the 
   // referenced TxOuts -- need BDM to help with this
   //uint64_t    getSumOfInputs(void);
   uint64_t    getSumOfOutputs(void);


   /////////////////////////////////////////////////////////////////////////////
   // These are not pointers to persistent object, these methods actually 
   // CREATES the TxInRef/TxOutRef.  But the construction is fast, so it's
   // okay to do it on the fly
   TxInRef   getTxInRef(int i);
   TxOutRef  getTxOutRef(int i);
   TxIn      getTxInCopy(int i);
   TxOut     getTxOutCopy(int i);
   
   /////////////////////////////////////////////////////////////////////////////
   uint32_t  getBlockTimestamp(void);
   uint32_t  getBlockHeight(void);

   /////////////////////////////////////////////////////////////////////////////
   void pprint(ostream & os=cout, int nIndent=0, bool pBigendian=true);

private:
   BinaryDataRef self_; 
   bool isInitialized_;

   // Derived properties - we expect these to be set after construct/copy
   BinaryData       thisHash_;
   uint32_t         nBytes_;
   uint64_t         fileByteLoc_;
   vector<uint32_t> offsetsTxIn_;
   vector<uint32_t> offsetsTxOut_;

   // To be calculated/set later
   BlockHeaderRef*  headerPtr_;
   bool             isMainBranch_;

};


#endif<|MERGE_RESOLUTION|>--- conflicted
+++ resolved
@@ -312,15 +312,6 @@
    TxRef(BinaryData const & str)    { unserialize(str);       }
    TxRef(BinaryDataRef const & str) { unserialize(str);       }
      
-<<<<<<< HEAD
-   uint8_t const * getPtr(void) const { assert(isInitialized_); return self_.getPtr(); }
-   uint32_t        getSize(void) const { assert(isInitialized_); return self_.getSize(); }
-   uint32_t        getLockTime(void) const; 
-   uint32_t        getNumTxIn(void)  const { assert(isInitialized_); return (uint32_t)offsetsTxIn_.size()-1;}
-   uint32_t        getNumTxOut(void) const { assert(isInitialized_); return (uint32_t)offsetsTxOut_.size()-1;}
-   BlockHeaderRef* getHeaderPtr(void)  const { assert(isInitialized_); return headerPtr_; }
-   void            setHeaderPtr(BlockHeaderRef* bhr)   { headerPtr_ = bhr; }
-=======
    uint8_t const * getPtr(void) const { return self_.getPtr(); }
    uint32_t        getSize(void) const {  return self_.getSize(); }
 
@@ -332,7 +323,6 @@
    void               setMainBranch(bool b=true) { isMainBranch_ = b; }
    bool               isMainBranch(void)  { return isMainBranch_; }
 
->>>>>>> 31b29e07
    Tx              getCopy(void) const;
    BlockHeaderRef* getHeaderPtr(void)  const { return headerPtr_; }
    void            setHeaderPtr(BlockHeaderRef* bhr)   { headerPtr_ = bhr; }
