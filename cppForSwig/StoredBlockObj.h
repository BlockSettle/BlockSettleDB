////////////////////////////////////////////////////////////////////////////////
//                                                                            //
//  Copyright (C) 2011-2014, Armory Technologies, Inc.                        //
//  Distributed under the GNU Affero General Public License (AGPL v3)         //
//  See LICENSE or http://www.gnu.org/licenses/agpl.html                      //
//                                                                            //
////////////////////////////////////////////////////////////////////////////////
#ifndef _STORED_BLOCK_OBJ_
#define _STORED_BLOCK_OBJ_

#include <vector>
#include <list>
#include <map>
#include "BinaryData.h"
#include "BtcUtils.h"
#include "BlockObj.h"
#include "BlockDataManagerConfig.h"

#define ARMORY_DB_VERSION   0x00
#define ARMORY_DB_DEFAULT   ARMORY_DB_FULL
#define UTXO_STORAGE        SCRIPT_UTXO_VECTOR

enum BLKDATA_TYPE
{
  NOT_BLKDATA,
  BLKDATA_HEADER,
  BLKDATA_TX,
  BLKDATA_TXOUT
};

enum DB_PREFIX
{
  DB_PREFIX_DBINFO,
  DB_PREFIX_HEADHASH,
  DB_PREFIX_HEADHGT,
  DB_PREFIX_TXDATA,
  DB_PREFIX_TXHINTS,
  DB_PREFIX_SCRIPT,
  DB_PREFIX_UNDODATA,
  DB_PREFIX_TRIENODES,
  DB_PREFIX_COUNT
};

// In ARMORY_DB_PARTIAL and LITE, we may not store full tx, but we will know 
// its block and index, so we can just request the full block from our peer.
enum DB_TX_AVAIL
{
  DB_TX_EXISTS,
  DB_TX_GETBLOCK,
  DB_TX_UNKNOWN
};

enum DB_SELECT
{
  HEADERS,
  BLKDATA,
  DB_COUNT
};


enum TX_SERIALIZE_TYPE
{
  TX_SER_FULL,
  TX_SER_FRAGGED,
  TX_SER_COUNTOUT
};

enum TXOUT_SPENTNESS
{
  TXOUT_UNSPENT,
  TXOUT_SPENT,
  TXOUT_SPENTUNK,
};

enum MERKLE_SER_TYPE
{
  MERKLE_SER_NONE,
  MERKLE_SER_PARTIAL,
  MERKLE_SER_FULL
};

enum SCRIPT_UTXO_TYPE
{
  SCRIPT_UTXO_VECTOR,
  SCRIPT_UTXO_TREE
};

class BlockHeader;
class Tx;
class TxIn;
class TxOut;
class TxRef;
class TxIOPair;

class StoredTx;
class StoredTxOut;
class StoredScriptHistory;
class StoredSubHistory;


template<class T, typename ...Args>
static BinaryData serializeDBValue(const T &o, const Args &...a)
{
   BinaryWriter wr;
   o.serializeDBValue(wr, a...);
   return wr.getData();
}


////////////////////////////////////////////////////////////////////////////////
////////////////////////////////////////////////////////////////////////////////
// Basically making stuff globally accessible through DBUtils singleton
////////////////////////////////////////////////////////////////////////////////
class DBUtils
{
public:

   static uint32_t   hgtxToHeight(const BinaryData& hgtx);
   static uint8_t    hgtxToDupID(const BinaryData& hgtx);
   static BinaryData heightAndDupToHgtx(uint32_t hgt, uint8_t dup);

   /////////////////////////////////////////////////////////////////////////////
   static BinaryData getBlkDataKey(uint32_t height, 
                            uint8_t  dup);

   /////////////////////////////////////////////////////////////////////////////
   static BinaryData getBlkDataKey(uint32_t height, 
                            uint8_t  dup,
                            uint16_t txIdx);

   /////////////////////////////////////////////////////////////////////////////
   static BinaryData getBlkDataKey(uint32_t height, 
                            uint8_t  dup,
                            uint16_t txIdx,
                            uint16_t txOutIdx);

   /////////////////////////////////////////////////////////////////////////////
   static BinaryData getBlkDataKeyNoPrefix(uint32_t height, 
                                           uint8_t  dup);

   /////////////////////////////////////////////////////////////////////////////
   static BinaryData getBlkDataKeyNoPrefix(uint32_t height, 
                                           uint8_t  dup,
                                           uint16_t txIdx);

   /////////////////////////////////////////////////////////////////////////////
   static BinaryData getBlkDataKeyNoPrefix(uint32_t height, 
                                           uint8_t  dup,
                                           uint16_t txIdx,
                                           uint16_t txOutIdx);



   /////////////////////////////////////////////////////////////////////////////
   static BLKDATA_TYPE readBlkDataKey( BinaryRefReader & brr,
                                       uint32_t & height,
                                       uint8_t  & dupID);

   /////////////////////////////////////////////////////////////////////////////
   static BLKDATA_TYPE readBlkDataKey( BinaryRefReader & brr,
                                       uint32_t & height,
                                       uint8_t  & dupID,
                                       uint16_t & txIdx);

   /////////////////////////////////////////////////////////////////////////////
   static BLKDATA_TYPE readBlkDataKey( BinaryRefReader & brr,
                                       uint32_t & height,
                                       uint8_t  & dupID,
                                       uint16_t & txIdx,
                                       uint16_t & txOutIdx);
   /////////////////////////////////////////////////////////////////////////////
   static BLKDATA_TYPE readBlkDataKeyNoPrefix( 
                                       BinaryRefReader & brr,
                                       uint32_t & height,
                                       uint8_t  & dupID);

   /////////////////////////////////////////////////////////////////////////////
   static BLKDATA_TYPE readBlkDataKeyNoPrefix( 
                                       BinaryRefReader & brr,
                                       uint32_t & height,
                                       uint8_t  & dupID,
                                       uint16_t & txIdx);

   /////////////////////////////////////////////////////////////////////////////
   static BLKDATA_TYPE readBlkDataKeyNoPrefix( 
                                       BinaryRefReader & brr,
                                       uint32_t & height,
                                       uint8_t  & dupID,
                                       uint16_t & txIdx,
                                       uint16_t & txOutIdx);
   


   static string getPrefixName(uint8_t prefixInt);
   static string getPrefixName(DB_PREFIX pref);

   static bool checkPrefixByte(       BinaryRefReader & brr, 
                                      DB_PREFIX prefix,
                                      bool rewindWhenDone=false);
   static bool checkPrefixByteWError( BinaryRefReader & brr, 
                                      DB_PREFIX prefix,
                                      bool rewindWhenDone=false);
};

////////////////////////////////////////////////////////////////////////////////
class StoredDBInfo
{
public:
   StoredDBInfo(void) : 
      magic_(0),
      topBlkHgt_(0),
      topBlkHash_(0),
      appliedToHgt_(0),
      armoryVer_(ARMORY_DB_VERSION),
      armoryType_(ARMORY_DB_WHATEVER),
      pruneType_(DB_PRUNE_WHATEVER)
   {}

   bool isInitialized(void) const { return magic_.getSize() > 0; }
   bool isNull(void) { return !isInitialized(); }

   static BinaryData getDBKey(void);
   
   void       unserializeDBValue(BinaryRefReader & brr);
   void         serializeDBValue(BinaryWriter &    bw ) const;
   void       unserializeDBValue(BinaryData const & bd);
   void       unserializeDBValue(BinaryDataRef      bd);
   void       unserializeDBKey(BinaryDataRef key) {}

   void pprintOneLine(uint32_t indent=3);

   BinaryData      magic_;
   uint32_t        topBlkHgt_;
   BinaryData      topBlkHash_;
   uint32_t        appliedToHgt_; // only used in BLKDATA DB
   uint32_t        armoryVer_;
   ARMORY_DB_TYPE  armoryType_;
   DB_PRUNE_TYPE   pruneType_;
};


////////////////////////////////////////////////////////////////////////////////
class StoredHeader
{
public:
   StoredHeader(void)
      : dataCopy_(0), 
      thisHash_(0), 
      numTx_(UINT32_MAX), 
      numBytes_(UINT32_MAX), 
      blockHeight_(UINT32_MAX), 
      duplicateID_(UINT8_MAX), 
      merkle_(0), 
      merkleIsPartial_(false),
      isMainBranch_(false),
      blockAppliedToDB_(false), 
      hasBlockHeader_(false)
   {}
                           

   bool isInitialized(void) const {return dataCopy_.getSize() > 0;}
   bool isNull(void) const {return !isInitialized(); }
   bool haveFullBlock(void) const;
   BlockHeader getBlockHeaderCopy(void) const;
   BinaryData getSerializedBlock(void) const;
   BinaryData getSerializedBlockHeader(void) const;
   void createFromBlockHeader(const BlockHeader & bh);

   uint32_t getNumTx() { return (isNull() ? 0 : numTx_); } 

   Tx getTxCopy(uint16_t i);
   BinaryData getSerializedTx(uint16_t i);
    

   void addTxToMap(uint16_t txIdx, Tx & tx);
   void addStoredTxToMap(uint16_t txIdx, StoredTx & tx);

   void setKeyData(uint32_t hgt, uint8_t dupID=UINT8_MAX);
   void setHeightAndDup(uint32_t hgt, uint8_t dupID);
   void setHeightAndDup(BinaryData hgtx);

   void unserialize(BinaryData const & header80B);
   void unserialize(BinaryDataRef header80B);
   void unserialize(BinaryRefReader brr);

   void unserializeFullBlock(BinaryDataRef block, 
                             bool doFrag=true,
                             bool withPrefix8=false);

   void unserializeFullBlock(BinaryRefReader brr, 
                             bool doFrag=true,
                             bool withPrefix8=false);

   bool serializeFullBlock( BinaryWriter & bw) const;

   void unserializeDBValue( DB_SELECT         db,
                            BinaryRefReader & brr,
                            bool              ignoreMerkle = false);
   void serializeDBValue( 
      BinaryWriter &    bw,
      DB_SELECT         db,
      ARMORY_DB_TYPE dbType,
      DB_PRUNE_TYPE pruneType
   ) const;

   void unserializeDBValue(DB_SELECT db, BinaryData const & bd, bool ignMrkl=false);
   void unserializeDBValue(DB_SELECT db, BinaryDataRef bdr,     bool ignMrkl=false);
   void       unserializeDBKey(DB_SELECT db, BinaryDataRef key);

   BinaryData getDBKey(bool withPrefix=true) const;

   bool isMerkleCreated(void) { return (merkle_.getSize() != 0);}


   void pprintOneLine(uint32_t indent=3);
   void pprintFullBlock(uint32_t indent=3);
   
   BinaryData     dataCopy_;
   BinaryData     thisHash_;
   uint32_t       numTx_;
   uint32_t       numBytes_;
   uint32_t       blockHeight_;
   uint8_t        duplicateID_;
   BinaryData     merkle_;
   bool           merkleIsPartial_;
   bool           isMainBranch_;
   bool           blockAppliedToDB_;

   bool           isPartial_;
   map<uint16_t, StoredTx> stxMap_;

   // We don't actually enforce these members.  They're solely for recording
   // the values that were unserialized with everything else, so that we can
   // leter check that DB data matches what we were expecting
   uint32_t        unserArmVer_;
   uint32_t        unserBlkVer_;
   ARMORY_DB_TYPE  unserDbType_;
   DB_PRUNE_TYPE   unserPrType_;
   MERKLE_SER_TYPE unserMkType_;
   
   bool hasBlockHeader_;
   
};


////////////////////////////////////////////////////////////////////////////////
class StoredTx
{
public:
   StoredTx(void) : thisHash_(0), 
                    dataCopy_(0), 
                    blockHeight_(UINT32_MAX),
                    duplicateID_(UINT8_MAX),
                    txIndex_(UINT16_MAX),
                    numTxOut_(UINT16_MAX),
                    numBytes_(UINT32_MAX),
                    fragBytes_(UINT32_MAX) {}
   
   bool       isInitialized(void) const {return dataCopy_.getSize() > 0;}
   bool       isNull(void) { return !isInitialized(); }
   bool       haveAllTxOut(void) const;

   StoredTx&  createFromTx(Tx & tx, 
                           bool doFrag=true, 
                           bool withTxOuts=true);
   StoredTx & createFromTx(BinaryDataRef rawTx, 
                           bool doFrag=true, 
                           bool withTxOuts=true);

   BinaryData getSerializedTx(void) const;
   BinaryData getSerializedTxFragged(void) const;
   Tx         getTxCopy(void) const;
   void       setKeyData(uint32_t height, uint8_t dup, uint16_t txIdx); 

   void addTxOutToMap(uint16_t idx, TxOut & txout);
   void addStoredTxOutToMap(uint16_t idx, StoredTxOut & txout);

   void unserialize(BinaryData const & data, bool isFragged=false);
   void unserialize(BinaryDataRef data,      bool isFragged=false);
   void unserialize(BinaryRefReader & brr,   bool isFragged=false);

   void       unserializeDBValue(BinaryRefReader & brr);
   void         serializeDBValue(
      BinaryWriter &    bw,
      ARMORY_DB_TYPE dbType, DB_PRUNE_TYPE pruneType
   ) const;
   void       unserializeDBValue(BinaryData const & bd);
   void       unserializeDBValue(BinaryDataRef      bd);
   BinaryData   serializeDBValue(ARMORY_DB_TYPE dbType,
      DB_PRUNE_TYPE pruneType) const;
   void       unserializeDBKey(BinaryDataRef key);

   BinaryData getDBKey(bool withPrefix=true) const;
   BinaryData getDBKeyOfChild(uint16_t i, bool withPrefix=true) const;
   BinaryData getHgtX(void) const {return getDBKey(false).getSliceCopy(0,4);}

   void pprintOneLine(uint32_t indent=3);
   void pprintFullTx(uint32_t indent=3);


   BinaryData           thisHash_;
   uint32_t             lockTime_;

   BinaryData           dataCopy_;
   bool                 isFragged_;
   uint32_t             version_;
   uint32_t             blockHeight_;
   uint8_t              duplicateID_;
   uint16_t             txIndex_;
   uint16_t             numTxOut_;
   uint32_t             numBytes_;
   uint32_t             fragBytes_;
   map<uint16_t, StoredTxOut> stxoMap_;

   // We don't actually enforce these members.  They're solely for recording
   // the values that were unserialized with everything else, so that we can
   // leter check that it
   uint32_t          unserArmVer_;
   uint32_t          unserTxVer_; 
   TX_SERIALIZE_TYPE unserTxType_;
};


////////////////////////////////////////////////////////////////////////////////
class StoredTxOut
{
public:
   StoredTxOut(void)
      : txVersion_(UINT32_MAX), 
      dataCopy_(0), 
      blockHeight_(UINT32_MAX), 
      duplicateID_(UINT8_MAX), 
      txIndex_(UINT16_MAX), 
      txOutIndex_(UINT16_MAX), 
      parentHash_(0),
      spentness_(TXOUT_SPENTUNK), 
      isCoinbase_(false), 
      spentByTxInKey_(0) 
   {}

   bool isInitialized(void) const {return dataCopy_.getSize() > 0;}
   bool isNull(void) { return !isInitialized(); }
   void unserialize(BinaryData const & data);
   void unserialize(BinaryDataRef data);
   void unserialize(BinaryRefReader & brr);

   void       unserializeDBValue(BinaryRefReader &  brr);
   void         serializeDBValue(BinaryWriter & bw, ARMORY_DB_TYPE dbType, DB_PRUNE_TYPE pruneType,
      bool forceSaveSpent=false) const;
   void       unserializeDBValue(BinaryData const & bd);
   void       unserializeDBValue(BinaryDataRef      bd);
   void       unserializeDBKey(BinaryDataRef key);

   BinaryData getDBKey(bool withPrefix=true) const;
   BinaryData getDBKeyOfParentTx(bool withPrefix=true) const;
   BinaryData getHgtX(void) const {return getDBKey(false).getSliceCopy(0,4);}

   StoredTxOut & createFromTxOut(TxOut & txout); 
   BinaryData    getSerializedTxOut(void) const;
   TxOut         getTxOutCopy(void) const;

   BinaryData    getScrAddress(void) const;
   BinaryDataRef getScriptRef(void) const;
   uint64_t      getValue(void) const;

   bool matchesDBKey(BinaryDataRef dbkey) const;

   uint64_t getValue(void) 
   { 
      if(dataCopy_.getSize()>=8)
         return READ_UINT64_LE(dataCopy_.getPtr());
      else
         return UINT64_MAX;
   }
         

   bool isSpent(void) { return spentness_==TXOUT_SPENT; }
   

   void pprintOneLine(uint32_t indent=3);

   uint32_t          txVersion_;
   BinaryData        dataCopy_;
   uint32_t          blockHeight_;
   uint8_t           duplicateID_;
   uint16_t          txIndex_;
   uint16_t          txOutIndex_;
   BinaryData        parentHash_;
   TXOUT_SPENTNESS   spentness_;
   bool              isCoinbase_;
   BinaryData        spentByTxInKey_;

   // We don't actually enforce these members.  They're solely for recording
   // the values that were unserialized with everything else, so that we can
   // leter check that it
   uint32_t          unserArmVer_;
   uint32_t          unserDbType_;
};



////////////////////////////////////////////////////////////////////////////////
// TODO:  I just realized that this should probably hold a "first-born-block"
//        field for each address in the summary entry.  Though, maybe it's 
//        sufficient to just look at the first subSSH entry to get that info...
class StoredScriptHistory
{
public:

   StoredScriptHistory(void) : uniqueKey_(0), 
                               version_(UINT32_MAX),
                               alreadyScannedUpToBlk_(0),
                               useMultipleEntries_(false),
                               totalTxioCount_(0),
                               totalUnspent_(0) {}
                               

   bool isInitialized(void) const { return uniqueKey_.getSize() > 0; }
   bool isNull(void) { return !isInitialized(); }

   void       unserializeDBValue(BinaryRefReader & brr, LMDBBlockDatabase *db);
   void         serializeDBValue(BinaryWriter    & bw, LMDBBlockDatabase *db, ARMORY_DB_TYPE dbType, DB_PRUNE_TYPE pruneType ) const;
   void       unserializeDBValue(BinaryData const & bd, LMDBBlockDatabase *db);
   void       unserializeDBValue(BinaryDataRef      bd, LMDBBlockDatabase *db);
   void       unserializeDBKey(BinaryDataRef key, bool withPrefix=true);

   BinaryData    getDBKey(bool withPrefix=true) const;
   SCRIPT_PREFIX getScriptType(void) const;

   void pprintOneLine(uint32_t indent=3);
   void pprintFullSSH(uint32_t indent=3);

   uint64_t getScriptReceived(bool withMultisig=false);
   uint64_t getScriptBalance(bool withMultisig=false);

   bool     haveFullHistoryLoaded(void) const;

   TxIOPair*   findTxio(BinaryData const & dbKey8B, bool inclMultisig=false);
   bool       eraseTxio(LMDBBlockDatabase *db, TxIOPair const & txio);
   bool       eraseTxio(LMDBBlockDatabase *db, BinaryData const & dbKey8B);

   bool       mergeSubHistory(StoredSubHistory & subssh);
   TxIOPair& insertTxio(LMDBBlockDatabase *db, TxIOPair const & txio, 
                        bool withOverwrite=true,
                        bool skipTally=false);

   bool getFullTxioMap(map<BinaryData, TxIOPair> & mapToFill,
                       bool withMultisig=false);

   // This adds the TxOut if it doesn't exist yet
   uint64_t   markTxOutUnspent(LMDBBlockDatabase *db, BinaryData txOutKey8B, 
                               ARMORY_DB_TYPE dbType, DB_PRUNE_TYPE pruneType,
                               uint64_t   value=UINT64_MAX,
                               bool       isCoinbase=false,
                               bool       isMultisigRef=false);

   uint64_t   markTxOutSpent(LMDBBlockDatabase *db, BinaryData txOutKey8B, 
                             BinaryData  txInKey8B,
                             ARMORY_DB_TYPE dbType, DB_PRUNE_TYPE pruneType);

   void insertSpentTxio(const BinaryData& txOutDbKey,
                         const BinaryData& txInDbKey);
   bool eraseSpentTxio(const BinaryData& hgtX,
                        const BinaryData& dbKey8B);

   BinaryData     uniqueKey_;  // includes the prefix byte!
   uint32_t       version_;
   uint32_t       alreadyScannedUpToBlk_;
   bool           useMultipleEntries_;
   uint64_t       totalTxioCount_;
   uint64_t       totalUnspent_;

   // If this SSH has only one TxIO (most of them), then we don't bother
   // with supplemental entries just to hold that one TxIO in the DB.
   // We always stored them in RAM using the StoredSubHistory 
   // objects which will have the per-block lists of TxIOs.  But when 
   // it gets serialized to disk, we will store single-Txio SSHs in
   // the base entry and forego extra DB entries.
   map<BinaryData, StoredSubHistory> subHistMap_;
};


////////////////////////////////////////////////////////////////////////////////
// We must break out script histories into isolated sub-histories, to
// accommodate thoroughly re-used addresses like 1VayNert* and 1dice*.  If 
// we didn't do it, those DB entries would be many megabytes, and those many
// MB would be updated multiple times per block.   So we break them into
// subhistories by block.  This is exceptionally well-suited for SatoshiDice
// addresses since transactions in one block tend to be related to 
// transactions in the previous few blocks before it.  
class StoredSubHistory
{
public:

   StoredSubHistory(void) : uniqueKey_(0), hgtX_(0), height_(0), dupID_(0),
                            txioCount_(0) {}
                               

   bool isInitialized(void) { return uniqueKey_.getSize() > 0; }
   bool isNull(void) { return !isInitialized(); }

   void       unserializeDBValue(BinaryRefReader & brr);
   void         serializeDBValue(BinaryWriter    & bw, LMDBBlockDatabase *db, ARMORY_DB_TYPE dbType, DB_PRUNE_TYPE pruneType ) const;
   void       unserializeDBValue(BinaryData const & bd);
   void       unserializeDBValue(BinaryDataRef      bd);
   void       unserializeDBKey(BinaryDataRef key, bool withPrefix=true);
   void       getSummary(BinaryRefReader & brr);

   BinaryData    getDBKey(bool withPrefix=true) const;
   SCRIPT_PREFIX getScriptType(void) const;
   uint64_t      getTxioCount(void) const {return (uint64_t)txioMap_.size();}

   //void pprintOneLine(uint32_t indent=3);
   //void pprintFullSSH(uint32_t indent=3);

   TxIOPair*   findTxio(BinaryData const & dbKey8B, bool includeMultisig=false);
   TxIOPair& insertTxio(TxIOPair const & txio, bool withOverwrite=true);
<<<<<<< HEAD
   uint64_t   eraseTxio(InterfaceToLDB *db, TxIOPair const & txio);
   uint64_t   eraseTxio(InterfaceToLDB *db, BinaryData const & dbKey8B);
   bool       eraseTxio(BinaryData const & dbKey8B);
=======
   uint64_t   eraseTxio(LMDBBlockDatabase *db, TxIOPair const & txio);
   uint64_t   eraseTxio(LMDBBlockDatabase *db, BinaryData const & dbKey8B);
>>>>>>> 66dea608

   
   // This adds the TxOut if it doesn't exist yet
   uint64_t   markTxOutUnspent(LMDBBlockDatabase *db, BinaryData txOutKey8B,
                               ARMORY_DB_TYPE dbType, DB_PRUNE_TYPE pruneType,
                               uint64_t   value=UINT64_MAX,
                               bool       isCoinbase=false,
                               bool       isMultisigRef=false);

   uint64_t   markTxOutSpent(LMDBBlockDatabase *db, BinaryData txOutKey8B, 
                             BinaryData  txInKey8B,
                             ARMORY_DB_TYPE dbType, DB_PRUNE_TYPE pruneType);
                              

   uint64_t getSubHistoryBalance(bool withMultisig=false);
   uint64_t getSubHistoryReceived(bool withMultisig=false);
   //vector<uint64_t> getSubHistoryValues(void);

   void pprintFullSubSSH(uint32_t indent=3);

   // Store all TxIOs for this ScrAddr and block
   BinaryData     uniqueKey_;  // includes the prefix byte!
   BinaryData     hgtX_;
   map<BinaryData, TxIOPair> txioMap_;
   uint32_t height_;
   uint8_t  dupID_;
   uint32_t txioCount_;
};

////////////////////////////////////////////////////////////////////////////////
// TODO:  it turns out that outPointsAddedByBlock_ is not "right."  If a Tx has
//        20 txOuts, there's no reason to write 36 * 20 = 720 bytes when you 
//        can just as easily write the header once, and the numTxOut and create
//        the OutPoints yourself.  Will fix this later.
class StoredUndoData
{
public:
   StoredUndoData(void) {}

   bool isInitialized(void) { return (outPointsAddedByBlock_.size() > 0);}
   bool isNull(void) { return !isInitialized(); }

   void       unserializeDBValue(BinaryRefReader & brr, ARMORY_DB_TYPE dbType, DB_PRUNE_TYPE pruneType);
   void         serializeDBValue(BinaryWriter    & bw, ARMORY_DB_TYPE dbType, DB_PRUNE_TYPE pruneType ) const;
   void       unserializeDBValue(BinaryData const & bd, ARMORY_DB_TYPE dbType, DB_PRUNE_TYPE pruneType);
   void       unserializeDBValue(BinaryDataRef      bd, ARMORY_DB_TYPE dbType, DB_PRUNE_TYPE pruneType);

   BinaryData getDBKey(bool withPrefix=true) const;

   BinaryData  blockHash_;
   uint32_t    blockHeight_;
   uint8_t     duplicateID_;

   vector<StoredTxOut>  stxOutsRemovedByBlock_;
   vector<OutPoint>     outPointsAddedByBlock_;
};


////////////////////////////////////////////////////////////////////////////////
class StoredTxHints
{
public:
   StoredTxHints(void) : txHashPrefix_(0), dbKeyList_(0), preferredDBKey_(0) {}

   bool isInitialized(void) { return txHashPrefix_.getSize() > 0; }
   bool isNull(void) { return !isInitialized(); }

   uint32_t      getNumHints(void) const   { return dbKeyList_.size();      }
   BinaryDataRef getHint(uint32_t i) const { return dbKeyList_[i].getRef(); }

   void setPreferredTx(uint32_t height, uint8_t dupID, uint16_t txIndex) 
      { preferredDBKey_ = DBUtils::getBlkDataKeyNoPrefix(height,dupID,txIndex); }
   void setPreferredTx(BinaryData dbKey6B_) { preferredDBKey_ = dbKey6B_; }

   void       unserializeDBValue(BinaryRefReader & brr);
   void         serializeDBValue(BinaryWriter    & bw ) const;
   void       unserializeDBValue(BinaryData const & bd);
   void       unserializeDBValue(BinaryDataRef      bd);
   BinaryData   serializeDBValue(void) const;
   void       unserializeDBKey(BinaryDataRef key, bool withPrefix=true);

   BinaryData getDBKey(bool withPrefix=true) const;

   BinaryData         txHashPrefix_; 
   vector<BinaryData> dbKeyList_;
   BinaryData         preferredDBKey_;
};

////////////////////////////////////////////////////////////////////////////////
class StoredHeadHgtList
{
public:
   StoredHeadHgtList(void) : height_(UINT32_MAX), preferredDup_(UINT8_MAX) {}

   void       unserializeDBValue(BinaryRefReader & brr);
   void         serializeDBValue(BinaryWriter    & bw ) const;
   void       unserializeDBValue(BinaryData const & bd);
   void       unserializeDBValue(BinaryDataRef      bd);
   BinaryData   serializeDBValue(void) const;
   void       unserializeDBKey(BinaryDataRef key);

   void addDupAndHash(uint8_t dup, BinaryDataRef hash)
   {
      for(uint32_t i=0; i<dupAndHashList_.size(); i++)
      {
         if(dupAndHashList_[i].first == dup)
         {
            if(dupAndHashList_[i].second != hash)
               LOGERR << "Pushing different hash into existing HHL dupID"; 
            dupAndHashList_[i] = pair<uint8_t, BinaryData>(dup,hash);
            return;
         }
      }
      dupAndHashList_.push_back(pair<uint8_t, BinaryData>(dup,hash));
   }

   BinaryData getDBKey(bool withPrefix=true) const;

   bool isInitialized(void) { return (height_ != UINT32_MAX);}
   bool isNull(void) { return !isInitialized(); }

   void setPreferredDupID(uint8_t newDup) {preferredDup_ = newDup;}

   uint32_t           height_;
   vector<pair<uint8_t, BinaryData> > dupAndHashList_;
   uint8_t            preferredDup_;
};


#endif

// kate: indent-width 3; replace-tabs on;<|MERGE_RESOLUTION|>--- conflicted
+++ resolved
@@ -551,7 +551,7 @@
    uint64_t   markTxOutUnspent(LMDBBlockDatabase *db, BinaryData txOutKey8B, 
                                ARMORY_DB_TYPE dbType, DB_PRUNE_TYPE pruneType,
                                uint64_t   value=UINT64_MAX,
-                               bool       isCoinbase=false,
+                               bool       isCoinbase= false,
                                bool       isMultisigRef=false);
 
    uint64_t   markTxOutSpent(LMDBBlockDatabase *db, BinaryData txOutKey8B, 
@@ -615,27 +615,22 @@
 
    TxIOPair*   findTxio(BinaryData const & dbKey8B, bool includeMultisig=false);
    TxIOPair& insertTxio(TxIOPair const & txio, bool withOverwrite=true);
-<<<<<<< HEAD
-   uint64_t   eraseTxio(InterfaceToLDB *db, TxIOPair const & txio);
-   uint64_t   eraseTxio(InterfaceToLDB *db, BinaryData const & dbKey8B);
-   bool       eraseTxio(BinaryData const & dbKey8B);
-=======
    uint64_t   eraseTxio(LMDBBlockDatabase *db, TxIOPair const & txio);
    uint64_t   eraseTxio(LMDBBlockDatabase *db, BinaryData const & dbKey8B);
->>>>>>> 66dea608
+   bool       eraseTxio(BinaryData const & dbKey8B) 
+   { return txioMap_.erase(dbKey8B) == 1; };
 
    
    // This adds the TxOut if it doesn't exist yet
-   uint64_t   markTxOutUnspent(LMDBBlockDatabase *db, BinaryData txOutKey8B,
-                               ARMORY_DB_TYPE dbType, DB_PRUNE_TYPE pruneType,
-                               uint64_t   value=UINT64_MAX,
-                               bool       isCoinbase=false,
-                               bool       isMultisigRef=false);
-
    uint64_t   markTxOutSpent(LMDBBlockDatabase *db, BinaryData txOutKey8B, 
-                             BinaryData  txInKey8B,
                              ARMORY_DB_TYPE dbType, DB_PRUNE_TYPE pruneType);
-                              
+
+   uint64_t markTxOutUnspent(LMDBBlockDatabase *db, BinaryData txOutKey8B,
+                             ARMORY_DB_TYPE dbType, DB_PRUNE_TYPE pruneType,
+                             uint64_t   value,
+                             bool       isCoinbase,
+                             bool       isMultisigRef);
+
 
    uint64_t getSubHistoryBalance(bool withMultisig=false);
    uint64_t getSubHistoryReceived(bool withMultisig=false);
