--- conflicted
+++ resolved
@@ -414,11 +414,7 @@
                                cipherData,
                                cipherSize);
    //sanity check
-<<<<<<< HEAD
-   if (decryptedLen > cipherSize - POLY1305MACLEN - AUTHASSOCDATAFIELDLEN)
-=======
    if (decryptedLen + POLY1305MACLEN + AUTHASSOCDATAFIELDLEN > cipherSize)
->>>>>>> 41603769
       return decryptedLen;
 
    if(chacha20poly1305_crypt(&sessionCTX_,
