--- conflicted
+++ resolved
@@ -1225,12 +1225,8 @@
    };
 
    //create wallet file and dbenv
-<<<<<<< HEAD
-   const std::string path = walletFileName(folder, masterID, "wallet");
-=======
    const auto& masterId = seed->getMasterId();
-   std::string path{folder + "/armory_" + masterId + "_wallet.lmdb"};
->>>>>>> c53de90e
+   const std::string path = walletFileName(folder, masterId, "wallet");
    auto iface = getIfaceFromFile(path, false, controlPassLbd);
 
    auto chaincode = seed->getChaincode();
@@ -1281,72 +1277,7 @@
 ////////////////////////////////////////////////////////////////////////////////
 shared_ptr<AssetWallet_Single> AssetWallet_Single::createFromSeed(
    const string& folder,
-<<<<<<< HEAD
-   SecureBinaryData& pubRoot,
-   SecureBinaryData& chainCode,
-   const SecureBinaryData& controlPassphrase,
-   unsigned lookup)
-{
-   //compute master ID as hmac256(root pubkey, "MetaEntry")
-   auto hmacMasterMsg = SecureBinaryData::fromString("MetaEntry");
-   auto&& masterID_long = BtcUtils::getHMAC256(pubRoot, hmacMasterMsg);
-   auto&& masterID = BtcUtils::computeID(masterID_long);
-
-   /*
-   Create control passphrase lambda. It gets wiped after the wallet is setup
-   */
-   auto controlPassLbd =
-      [&controlPassphrase](const set<EncryptionKeyId>&)->SecureBinaryData
-   {
-      return controlPassphrase;
-   };
-
-   //create wallet file and dbenv
-   const std::string path = walletFileName(folder, masterID, "WatchingOnly");
-   auto iface = getIfaceFromFile(path, false, controlPassLbd);
-
-   string walletID;
-   shared_ptr<AssetEntry_Single> rootPtr;
-   {
-      //walletID
-      auto chainCode_copy = chainCode;
-      auto derScheme = make_shared<DerivationScheme_ArmoryLegacy>(
-         chainCode_copy);
-
-      rootPtr = make_shared<AssetEntry_ArmoryLegacyRoot>(
-         AssetId::getRootAssetId(),
-         pubRoot, nullptr, chainCode);
-
-      walletID = move(computeWalletID(derScheme, rootPtr));
-   }
-
-   //create wallet
-   auto walletPtr = initWalletDbWithPubRoot(
-      iface,
-      controlPassphrase,
-      masterID, walletID,
-      rootPtr);
-
-   //set as main
-   setMainWallet(iface, walletID);
-
-   //add account
-   auto account135 = make_shared<AccountType_ArmoryLegacy>();
-   account135->setMain(true);
-
-   auto accountPtr = walletPtr->createAccount(account135);
-   accountPtr->extendPublicChain(iface, lookup - 1);
-
-   return walletPtr;
-}
-
-////////////////////////////////////////////////////////////////////////////////
-shared_ptr<AssetWallet_Single> AssetWallet_Single::createFromSeed_BIP32(
-   const string& folder,
-   const SecureBinaryData& seed,
-=======
    Seeds::ClearTextSeed_BIP32* seed,
->>>>>>> c53de90e
    const SecureBinaryData& passphrase,
    const SecureBinaryData& controlPassphrase,
    unsigned lookup)
