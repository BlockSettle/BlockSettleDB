--- conflicted
+++ resolved
@@ -347,25 +347,9 @@
 --public                  BIP150 auth will allow for anonymous requesters.
                           While only clients can be anon (servers/responders are
                           always auth'ed), both sides need to enable public
-<<<<<<< HEAD
-                          channels for the handshake to succeed)";
-                          
-/////////////////////////// Altered for ArmoryDB repo //////////////////////////
-   //This fork makes --public the default case. Users need not use it.
-
-   helpMsg += R"(
---fullbip150:             BIP150 auth will not allow any anonymous participants. Both
-                          sides must authenticate each other. (This is the default behavior in the
-                          upstream ArmoryDB. fullbip150 is set only in this fork.)
-
---encrypt-wallet:         invoke passphrase dialog to encrypt the wallet during the first
-                          run)";
-////////////////////////////////////////////////////////////////////////////////
-=======
                           channels for the handshake to succeed)   
 --offline                 Do not seek to connect with the ArmoryDB blockchain
                           service)";
->>>>>>> 36b70481
 
   cerr << helpMsg << endl;
 }
@@ -738,29 +722,12 @@
       oneWayAuth_ = true;
    }
 
-<<<<<<< HEAD
-   iter = args.find("encrypt-wallet");
-   if (iter != args.end())
-   {
-      encryptWallet_ = true;
-   }
-
-/////////////////////////// Altered for ArmoryDB repo //////////////////////////
-   // fullbip150
-   iter = args.find("fullbip150");
-   if (iter != args.end())
-   {
-      oneWayAuth_ = false;
-   }
-////////////////////////////////////////////////////////////////////////////////
-=======
    //offline
    iter = args.find("offline");
    if (iter != args.end())
    {
       offline_ = true;
    }
->>>>>>> 36b70481
 }
 
 ////////////////////////////////////////////////////////////////////////////////
