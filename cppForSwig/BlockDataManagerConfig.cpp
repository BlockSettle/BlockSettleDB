////////////////////////////////////////////////////////////////////////////////
//                                                                            //
//  Copyright (C) 2016, goatpig                                               //
//  Distributed under the MIT license                                         //
//  See LICENSE-MIT or https://opensource.org/licenses/MIT                    //
//                                                                            //
////////////////////////////////////////////////////////////////////////////////

#include "BlockDataManagerConfig.h"
#include "BtcUtils.h"
#include "DbHeader.h"
#include "EncryptionUtils.h"
#include "JSON_codec.h"
#include "SocketObject.h"
#ifndef _WIN32
#include "sys/stat.h"
#endif

using namespace std;

////////////////////////////////////////////////////////////////////////////////
//
// NodeStatusStruct
//
////////////////////////////////////////////////////////////////////////////////
<<<<<<< HEAD
ARMORY_DB_TYPE BlockDataManagerConfig::armoryDbType_ = ARMORY_DB_FULL;
SOCKET_SERVICE BlockDataManagerConfig::service_ = SERVICE_WEBSOCKET;

=======
uint8_t BlockDataManagerConfig::pubkeyHashPrefix_;
uint8_t BlockDataManagerConfig::scriptHashPrefix_;
string BlockDataManagerConfig::bech32Prefix_;
>>>>>>> 1d02a664

////////////////////////////////////////////////////////////////////////////////
const string BlockDataManagerConfig::dbDirExtention_ = "/databases";
#if defined(_WIN32)
const string BlockDataManagerConfig::defaultDataDir_ = 
   "~/Armory";
const string BlockDataManagerConfig::defaultBlkFileLocation_ = 
   "~/Bitcoin/blocks";

const string BlockDataManagerConfig::defaultTestnetDataDir_ = 
   "~/Armory/testnet3";
const string BlockDataManagerConfig::defaultTestnetBlkFileLocation_ = 
   "~/Bitcoin/testnet3/blocks";

const string BlockDataManagerConfig::defaultRegtestDataDir_ = 
   "~/Armory/regtest";
const string BlockDataManagerConfig::defaultRegtestBlkFileLocation_ = 
   "~/Bitcoin/regtest/blocks";
#elif defined(__APPLE__)
const string BlockDataManagerConfig::defaultDataDir_ = 
   "~/Library/Application Support/Armory";
const string BlockDataManagerConfig::defaultBlkFileLocation_ = 
   "~/Library/Application Support/Bitcoin/blocks";

const string BlockDataManagerConfig::defaultTestnetDataDir_ = 
   "~/Library/Application Support/Armory/testnet3";
const string BlockDataManagerConfig::defaultTestnetBlkFileLocation_ =   
   "~/Library/Application Support/Bitcoin/testnet3/blocks";

const string BlockDataManagerConfig::defaultRegtestDataDir_ = 
   "~/Library/Application Support/Armory/regtest";
const string BlockDataManagerConfig::defaultRegtestBlkFileLocation_ = 
   "~/Library/Application Support/Bitcoin/regtest/blocks";
#else
const string BlockDataManagerConfig::defaultDataDir_ = 
   "~/.armory";
const string BlockDataManagerConfig::defaultBlkFileLocation_ = 
   "~/.bitcoin/blocks";

const string BlockDataManagerConfig::defaultTestnetDataDir_ = 
   "~/.armory/testnet3";
const string BlockDataManagerConfig::defaultTestnetBlkFileLocation_ = 
   "~/.bitcoin/testnet3/blocks";

const string BlockDataManagerConfig::defaultRegtestDataDir_ = 
   "~/.armory/regtest";
const string BlockDataManagerConfig::defaultRegtestBlkFileLocation_ = 
   "~/.bitcoin/regtest/blocks";
#endif

////////////////////////////////////////////////////////////////////////////////
BlockDataManagerConfig::BlockDataManagerConfig() :
   cookie_(SecureBinaryData().GenerateRandom(32).toHexStr())
{
   selectNetwork(NETWORK_MODE_MAINNET);
}

////////////////////////////////////////////////////////////////////////////////
string BlockDataManagerConfig::portToString(unsigned port)
{
   stringstream ss;
   ss << port;
   return ss.str();
}

////////////////////////////////////////////////////////////////////////////////
bool BlockDataManagerConfig::fileExists(const string& path, int mode)
{
#ifdef _WIN32
   return _access(path.c_str(), mode) == 0;
#else
   auto nixmode = F_OK;
   if (mode & 2)
      nixmode |= R_OK;
   if (mode & 4)
      nixmode |= W_OK;
   return access(path.c_str(), nixmode) == 0;
#endif
}

////////////////////////////////////////////////////////////////////////////////
void BlockDataManagerConfig::selectNetwork(NETWORK_MODE mode)
{
   NetworkConfig::selectNetwork(mode);

   switch (mode)
   {
   case NETWORK_MODE_MAINNET:
   {
<<<<<<< HEAD
      btcPort_ = portToString(NODE_PORT_MAINNET);
      rpcPort_ = portToString(RPC_PORT_MAINNET);

      if (!customListenPort_)
         listenPort_ = portToString(LISTEN_PORT_MAINNET);
      break;
=======
      genesisBlockHash_ = READHEX(MAINNET_GENESIS_HASH_HEX);
      genesisTxHash_ = READHEX(MAINNET_GENESIS_TX_HASH_HEX);
      magicBytes_ = READHEX(MAINNET_MAGIC_BYTES);
      rpcPort_ = portToString(RPC_PORT_MAINNET);
      pubkeyHashPrefix_ = SCRIPT_PREFIX_HASH160;
      scriptHashPrefix_ = SCRIPT_PREFIX_P2SH;
      bech32Prefix_ = "bc";
      
      if (!customFcgiPort_)
         fcgiPort_ = portToString(FCGI_PORT_MAINNET);
      
      if(!customBtcPort_)
         btcPort_ = portToString(NODE_PORT_MAINNET);
>>>>>>> 1d02a664
   }

   case NETWORK_MODE_TESTNET:
   {
<<<<<<< HEAD
      btcPort_ = portToString(NODE_PORT_TESTNET);
      rpcPort_ = portToString(RPC_PORT_TESTNET);

      if (!customListenPort_)
         listenPort_ = portToString(LISTEN_PORT_TESTNET);
      break;
=======
      genesisBlockHash_ = READHEX(TESTNET_GENESIS_HASH_HEX);
      genesisTxHash_ = READHEX(TESTNET_GENESIS_TX_HASH_HEX);
      magicBytes_ = READHEX(TESTNET_MAGIC_BYTES);
      rpcPort_ = portToString(RPC_PORT_TESTNET);
      pubkeyHashPrefix_ = SCRIPT_PREFIX_HASH160_TESTNET;
      scriptHashPrefix_ = SCRIPT_PREFIX_P2SH_TESTNET;
      bech32Prefix_ = "tb";

      testnet_ = true;
      
      if (!customFcgiPort_)
         fcgiPort_ = portToString(FCGI_PORT_TESTNET);

      if (!customBtcPort_)
         btcPort_ = portToString(NODE_PORT_TESTNET);
>>>>>>> 1d02a664
   }

   case NETWORK_MODE_REGTEST:
   {
<<<<<<< HEAD
      btcPort_ = portToString(NODE_PORT_REGTEST);
      rpcPort_ = portToString(RPC_PORT_TESTNET);

      if (!customListenPort_)
         listenPort_ = portToString(LISTEN_PORT_REGTEST);
      break;
   }

   default:
      LOGERR << "unexpected network mode!";
      throw runtime_error("unxecpted network mode");
=======
      genesisBlockHash_ = READHEX(REGTEST_GENESIS_HASH_HEX);
      genesisTxHash_ = READHEX(REGTEST_GENESIS_TX_HASH_HEX);
      magicBytes_ = READHEX(REGTEST_MAGIC_BYTES);
      rpcPort_ = portToString(RPC_PORT_TESTNET);
      pubkeyHashPrefix_ = SCRIPT_PREFIX_HASH160_TESTNET;
      scriptHashPrefix_ = SCRIPT_PREFIX_P2SH_TESTNET;
      bech32Prefix_ = "tb";

      regtest_ = true;
      
      if (!customFcgiPort_)
         fcgiPort_ = portToString(FCGI_PORT_REGTEST);

      if (!customBtcPort_)
         btcPort_ = portToString(NODE_PORT_REGTEST);
>>>>>>> 1d02a664
   }
}

////////////////////////////////////////////////////////////////////////////////
string BlockDataManagerConfig::stripQuotes(const string& input)
{
   size_t start = 0;
   size_t len = input.size();

   auto& first_char = input.c_str()[0];
   auto& last_char = input.c_str()[len - 1];

   if (first_char == '\"' || first_char == '\'')
   {
      start = 1;
      --len;
   }

   if (last_char == '\"' || last_char == '\'')
      --len;

   return input.substr(start, len);
}

////////////////////////////////////////////////////////////////////////////////
void BlockDataManagerConfig::printHelp(void)
{
   //TODO: spit out arg list with description
   exit(0);
}

////////////////////////////////////////////////////////////////////////////////
void BlockDataManagerConfig::parseArgs(int argc, char* argv[])
{
   /***
   --testnet: run db against testnet bitcoin network

   --regtest: run db against regression test network

   --rescan: delete all processed history data and rescan blockchain from the
   first block

   --rebuild: delete all DB data and build and scan from scratch

   --rescanSSH: delete balance and txcount data and rescan it. Much faster than
   rescan or rebuild.

   --datadir: path to the operation folder

   --dbdir: path to folder containing the database files. If empty, a new db
   will be created there

   --satoshi-datadir: path to blockchain data folder (blkXXXXX.dat files)

   --ram-usage: defines the ram use during scan operations. 1 level averages
   128MB of ram (without accounting the base amount, ~400MB). Defaults at 50.
   Can't be lower than 1. Can be changed in between processes

   --thread-count: defines how many processing threads can be used during db
   builds and scans. Defaults to maximum available CPU threads. Can't be
   lower than 1. Can be changed in between processes

   --zcthread-count: defines the maximum number on threads the zc parser can
   create for processing incoming transcations from the network node

   --db-type: sets the db type:
   DB_BARE: tracks wallet history only. Smallest DB.
   DB_FULL: tracks wallet history and resolves all relevant tx hashes.
   ~750MB DB at the time of 0.95 release. Default DB type.
   DB_SUPER: tracks all blockchain history. XXL DB (100GB+).
   Not implemented yet

   db type cannot be changed in between processes. Once a db has been built
   with a certain type, it will always function according to that type.
   Specifying another type will do nothing. Build a new db to change type.

   --cookie: create a cookie file holding a random authentication key to allow
   local clients to make use of elevated commands, like shutdown.

   --listen-port: sets the DB listening port.

   --clear-mempool: delete all zero confirmation transactions from the DB.

   --satoshirpc-port: set node rpc port

<<<<<<< HEAD
=======
   --listen-all: listen to all incoming IPs (not just localhost)

   --satoshi-port: set Bitcoin node port

>>>>>>> 1d02a664
   ***/

   try
   {
      //parse cli args
      map<string, string> args;
      for (int i = 1; i < argc; i++)
      {
         //check prefix
         if (strlen(argv[i]) < 2)
            throw DbErrorMsg("invalid CLI arg");

         string prefix(argv[i], 2);
         if (prefix != "--")
            throw DbErrorMsg("invalid CLI arg");

         //string prefix and tokenize
         string line(argv[i] + 2);
         auto&& argkeyval = getKeyValFromLine(line, '=');
         args.insert(make_pair(
            argkeyval.first, stripQuotes(argkeyval.second)));
      }

      processArgs(args, true);

      //figure out datadir
      auto argIter = args.find("datadir");
      if (argIter != args.end())
      {
         dataDir_ = argIter->second;
         args.erase(argIter);
      }
      else
      {
         switch (NetworkConfig::getMode())
         {
         case NETWORK_MODE_MAINNET:
         {
            dataDir_ = defaultDataDir_;
            break;
         }

         case NETWORK_MODE_TESTNET:
         {
            dataDir_ = defaultTestnetDataDir_;
            break;
         }

         case NETWORK_MODE_REGTEST:
         {
            dataDir_ = defaultRegtestDataDir_;
            break;
         }

         default:
            LOGERR << "unexpected network mode";
            throw runtime_error("unexpected network mode");
         }
      }

      expandPath(dataDir_);

      //get datadir
      auto configPath = dataDir_;
      appendPath(configPath, "armorydb.conf");

      if (fileExists(configPath, 2))
      {
         ConfigFile cf(configPath);
         auto mapIter = cf.keyvalMap_.find("datadir");
         if (mapIter != cf.keyvalMap_.end())
            throw DbErrorMsg("datadir is illegal in .conf file");

         processArgs(cf.keyvalMap_, false);
      }

      processArgs(args, false);

      //figure out defaults
      bool autoDbDir = false;
      if (dbDir_.size() == 0)
      {
         dbDir_ = dataDir_;
         appendPath(dbDir_, dbDirExtention_);
         autoDbDir = true;
      }

      if (blkFileLocation_.size() == 0)
      {
         switch (NetworkConfig::getMode())
         {
         case NETWORK_MODE_MAINNET:
         {
            blkFileLocation_ = defaultBlkFileLocation_;
            break;
         }
         
         default:
            blkFileLocation_ = defaultTestnetBlkFileLocation_;
         }
      }

      //expand paths if necessary
      expandPath(dbDir_);
      expandPath(blkFileLocation_);

      if (blkFileLocation_.size() < 6 ||
         blkFileLocation_.substr(blkFileLocation_.length() - 6, 6) != "blocks")
      {
         appendPath(blkFileLocation_, "blocks");
      }

      logFilePath_ = dataDir_;
      appendPath(logFilePath_, "dbLog.txt");

      //test all paths
      auto testPath = [](const string& path, int mode)
      {
         if (!fileExists(path, mode))
         {
            stringstream ss;
            ss << path << " is not a valid path";

            cout << ss.str() << endl;
            throw DbErrorMsg(ss.str());
         }
      };

      testPath(dataDir_, 6);

      //create dbdir if was set automatically
      if (autoDbDir)
      {
         try
         {
            testPath(dbDir_, 0);
         }
         catch (DbErrorMsg&)
         {
#ifdef _WIN32
            CreateDirectory(dbDir_.c_str(), NULL);
#else
            mkdir(dbDir_.c_str(), S_IRWXU | S_IRWXG | S_IROTH | S_IXOTH);
#endif
         }
      }

      //now for the regular test, let it throw if it fails
      testPath(dbDir_, 6);

      testPath(blkFileLocation_, 2);

      //listen port
      if (useCookie_ && !customListenPort_)
      {
         //no custom listen port was provided and the db was spawned with a 
         //cookie file, listen port will be randomized
         srand(time(0));
         while (1)
         {
            auto port = rand() % 15000 + 49150;
            stringstream portss;
            portss << port;

            if (!testConnection("127.0.0.1", portss.str()))
            {
               listenPort_ = portss.str();
               break;
            }
         }
      }
   }
   catch (...)
   {
      exceptionPtr_ = current_exception();
   }
}

////////////////////////////////////////////////////////////////////////////////
void BlockDataManagerConfig::processArgs(const map<string, string>& args, 
   bool onlyDetectNetwork)
{
   //server networking
   auto iter = args.find("listen-port");
   if (iter != args.end())
   {
      listenPort_ = stripQuotes(iter->second);
      int portInt = 0;
      stringstream portSS(listenPort_);
      portSS >> portInt;

      if (portInt < 1 || portInt > 65535)
      {
         cout << "Invalid listen port, falling back to default" << endl;
         listenPort_ = "";
      }
      else
      {
         customListenPort_ = true;
      }
   }

<<<<<<< HEAD
=======
   iter = args.find("listen-all");
   if (iter != args.end())
   {
      listen_all_ = true;
   }

   iter = args.find("satoshi-port");
   if (iter != args.end())
   {
      btcPort_ = stripQuotes(iter->second);
      customBtcPort_ = true;
   }

>>>>>>> 1d02a664
   //network type
   iter = args.find("testnet");
   if (iter != args.end())
   {
      selectNetwork(NETWORK_MODE_TESTNET);
   }
   else
   {
      iter = args.find("regtest");
      if (iter != args.end())
      {
         selectNetwork(NETWORK_MODE_REGTEST);
      }
      else
      {
         selectNetwork(NETWORK_MODE_MAINNET);
      }
   }

   //rpc port
   iter = args.find("satoshirpc-port");
   if (iter != args.end())
   {
      auto value = stripQuotes(iter->second);
      int portInt = 0;
      stringstream portSS(value);
      portSS >> portInt;

      if (portInt < 1 || portInt > 65535)
      {
         cout << "Invalid satoshi rpc port, falling back to default" << endl;
      }
      else
      {
         rpcPort_ = value;
      }
   }

   if (onlyDetectNetwork)
      return;

   //db init options
   iter = args.find("rescanSSH");
   if (iter != args.end())
      initMode_ = INIT_SSH;

   iter = args.find("rescan");
   if (iter != args.end())
      initMode_ = INIT_RESCAN;

   iter = args.find("rebuild");
   if (iter != args.end())
      initMode_ = INIT_REBUILD;

   iter = args.find("checkchain");
   if (iter != args.end())
      checkChain_ = true;

   iter = args.find("clear_mempool");
   if (iter != args.end())
      clearMempool_ = true;

   //db type
   iter = args.find("db-type");
   if (iter != args.end())
   {
      if (iter->second == "DB_BARE")
         armoryDbType_ = ARMORY_DB_BARE;
      else if (iter->second == "DB_FULL")
         armoryDbType_ = ARMORY_DB_FULL;
      else if (iter->second == "DB_SUPER")
         armoryDbType_ = ARMORY_DB_SUPER;
      else
      {
         cout << "Error: unexpected DB type: " << iter->second << endl;
         printHelp();
      }
   }

   //paths
   iter = args.find("datadir");
   if (iter != args.end())
      dataDir_ = stripQuotes(iter->second);

   iter = args.find("dbdir");
   if (iter != args.end())
      dbDir_ = stripQuotes(iter->second);

   iter = args.find("satoshi-datadir");
   if (iter != args.end())
      blkFileLocation_ = stripQuotes(iter->second);

   //resource control
   iter = args.find("thread-count");
   if (iter != args.end())
   {
      int val = 0;
      try
      {
         val = stoi(iter->second);
      }
      catch (...)
      {
      }

      if (val > 0)
         threadCount_ = val;
   }

   iter = args.find("ram-usage");
   if (iter != args.end())
   {
      int val = 0;
      try
      {
         val = stoi(iter->second);
      }
      catch (...)
      {
      }

      if (val > 0)
         ramUsage_ = val;
   }

   iter = args.find("zcthread-count");
   if (iter != args.end())
   {
      int val = 0;
      try
      {
         val = stoi(iter->second);
      }
      catch (...)
      {
      }

      if (val > 0)
         zcThreadCount_ = val;
   }

   //cookie
   iter = args.find("cookie");
   if (iter != args.end())
      useCookie_ = true;
}

////////////////////////////////////////////////////////////////////////////////
void BlockDataManagerConfig::appendPath(string& base, const string& add)
{
   if (add.size() == 0)
      return;

   auto firstChar = add.c_str()[0];
   auto lastChar = base.c_str()[base.size() - 1];
   if (firstChar != '\\' && firstChar != '/')
      if (lastChar != '\\' && lastChar != '/')
         base.append("/");

   base.append(add);
}

////////////////////////////////////////////////////////////////////////////////
void BlockDataManagerConfig::expandPath(string& path)
{
   if (path.c_str()[0] != '~')
      return;

   //resolve ~
#ifdef _WIN32
   char* pathPtr = new char[MAX_PATH + 1];
   if (SHGetFolderPath(0, CSIDL_APPDATA, 0, 0, pathPtr) != S_OK)
   {
      delete[] pathPtr;
      throw runtime_error("failed to resolve appdata path");
   }

   string userPath(pathPtr);
   delete[] pathPtr;
#else
   wordexp_t wexp;
   wordexp("~", &wexp, 0);

   for (unsigned i = 0; i < wexp.we_wordc; i++)
   {
      cout << wexp.we_wordv[i] << endl;
   }

   if (wexp.we_wordc == 0)
      throw runtime_error("failed to resolve home path");

   string userPath(wexp.we_wordv[0]);
   wordfree(&wexp);
#endif

   appendPath(userPath, path.substr(1));
   path = move(userPath);
}

////////////////////////////////////////////////////////////////////////////////
vector<string> BlockDataManagerConfig::getLines(const string& path)
{
   vector<string> output;
   fstream fs(path, ios_base::in);

   while (fs.good())
   {
      string str;
      getline(fs, str);
      output.push_back(move(str));
   }

   return output;
}

////////////////////////////////////////////////////////////////////////////////
map<string, string> BlockDataManagerConfig::getKeyValsFromLines(
   const vector<string>& lines, char delim)
{
   map<string, string> output;
   for (auto& line : lines)
      output.insert(move(getKeyValFromLine(line, delim)));

   return output;
}

////////////////////////////////////////////////////////////////////////////////
pair<string, string> BlockDataManagerConfig::getKeyValFromLine(
   const string& line, char delim)
{
   stringstream ss(line);
   pair<string, string> output;

   //key
   getline(ss, output.first, delim);

   //val
   if (ss.good())
      getline(ss, output.second);

   return output;
}

////////////////////////////////////////////////////////////////////////////////
vector<string> BlockDataManagerConfig::keyValToArgv(
   const map<string, string>& keyValMap)
{
   vector<string> argv;

   for (auto& keyval : keyValMap)
   {
      stringstream ss;
      if (keyval.first.compare(0, 2, "--") != 0)
         ss << "--";
      ss << keyval.first;

      if (keyval.second.size() != 0)
         ss << "=" << keyval.second;

      argv.push_back(ss.str());
   }

   return argv;
}

////////////////////////////////////////////////////////////////////////////////
void BlockDataManagerConfig::createCookie() const
{
   //cookie file
   if (!useCookie_)
      return;

   auto cookiePath = dataDir_;
   appendPath(cookiePath, ".cookie_");
   fstream fs(cookiePath, ios_base::out | ios_base::trunc);
   fs << cookie_ << endl;
   fs << listenPort_;
}

////////////////////////////////////////////////////////////////////////////////
bool BlockDataManagerConfig::testConnection(
   const string& ip, const string& port)
{
   SimpleSocket testSock(ip, port);
   return testSock.testConnection();
}

////////////////////////////////////////////////////////////////////////////////
string BlockDataManagerConfig::hasLocalDB(
   const string& datadir, const string& port)
{
   //check db on provided port
   if (testConnection("127.0.0.1", port))
      return port;

   //check db on default port
   if (testConnection("127.0.0.1", portToString(LISTEN_PORT_MAINNET)))
      return portToString(LISTEN_PORT_MAINNET);

   //check for cookie file
   auto&& cookie_port = getPortFromCookie(datadir);
   if (cookie_port.size() == 0)
      return string();

   if (testConnection("127.0.0.1", cookie_port))
      return cookie_port;

   return string();
}

////////////////////////////////////////////////////////////////////////////////
string BlockDataManagerConfig::getPortFromCookie(const string& datadir)
{
   //check for cookie file
   string cookie_path = datadir;
   appendPath(cookie_path, ".cookie_");
   auto&& lines = getLines(cookie_path);
   if (lines.size() != 2)
      return string();

   return lines[1];
}

////////////////////////////////////////////////////////////////////////////////
string BlockDataManagerConfig::getCookie(const string& datadir)
{
   string cookie_path = datadir;
   appendPath(cookie_path, ".cookie_");
   auto&& lines = getLines(cookie_path);
   if (lines.size() != 2)
      return string();

   return lines[0];
}

////////////////////////////////////////////////////////////////////////////////
string BlockDataManagerConfig::getDbModeStr()
{
   switch(getDbType())
   {
   case ARMORY_DB_BARE: 
      return "DB_BARE";

   case ARMORY_DB_FULL:
      return "DB_FULL";
  
   case ARMORY_DB_SUPER:
      return "DB_SUPER";

   default:
      throw runtime_error("invalid db type!");
   }
}

////////////////////////////////////////////////////////////////////////////////
//
// ConfigFile
//
////////////////////////////////////////////////////////////////////////////////
ConfigFile::ConfigFile(const string& path)
{
   auto&& lines = BlockDataManagerConfig::getLines(path);

   for (auto& line : lines)
   {
      auto&& keyval = BlockDataManagerConfig::getKeyValFromLine(line, '=');

      if (keyval.first.size() == 0)
         continue;

      if (keyval.first.compare(0, 1, "#") == 0)
         continue;

      keyvalMap_.insert(make_pair(
         keyval.first, BlockDataManagerConfig::stripQuotes(keyval.second)));
   }
}

////////////////////////////////////////////////////////////////////////////////
vector<BinaryData> ConfigFile::fleshOutArgs(
   const string& path, const vector<BinaryData>& argv)
{
   //sanity check
   if (path.size() == 0)
      throw runtime_error("invalid config file path");

   //remove first arg
   auto binaryPath = argv.front();
   vector<string> arg_minus_1;

   auto argvIter = argv.begin() + 1;
   while (argvIter != argv.end())
   {
      string argStr((*argvIter).getCharPtr(), (*argvIter).getSize());
      arg_minus_1.push_back(move(argStr));
      ++argvIter;
   }

   //break down string vector
   auto&& keyValMap = BlockDataManagerConfig::getKeyValsFromLines(arg_minus_1, '=');

   //complete config file path
   string configFile_path = BlockDataManagerConfig::defaultDataDir_;
   if (keyValMap.find("--testnet") != keyValMap.end())
      configFile_path = BlockDataManagerConfig::defaultTestnetDataDir_;
   else if (keyValMap.find("--regtest") != keyValMap.end())
      configFile_path = BlockDataManagerConfig::defaultRegtestDataDir_;

   auto datadir_iter = keyValMap.find("--datadir");
   if (datadir_iter != keyValMap.end() && datadir_iter->second.size() > 0)
      configFile_path = datadir_iter->second;

   BlockDataManagerConfig::appendPath(configFile_path, path);
   BlockDataManagerConfig::expandPath(configFile_path);

   //process config file
   ConfigFile cfile(configFile_path);
   if (cfile.keyvalMap_.size() == 0)
      return argv;

   //merge with argv
   for (auto& keyval : cfile.keyvalMap_)
   {
      //skip if argv already has this key
      stringstream argss;
      if (keyval.first.compare(0, 2, "--") != 0)
         argss << "--";
      argss << keyval.first;

      auto keyiter = keyValMap.find(argss.str());
      if (keyiter != keyValMap.end())
         continue;

      keyValMap.insert(keyval);
   }

   //convert back to string list format
   auto&& newArgs = BlockDataManagerConfig::keyValToArgv(keyValMap);

   //prepend the binary path and return
   vector<BinaryData> fleshedOutArgs;
   fleshedOutArgs.push_back(binaryPath);
   auto newArgsIter = newArgs.begin();
   while (newArgsIter != newArgs.end())
   {
      BinaryData bdStr(*newArgsIter);
      fleshedOutArgs.push_back(move(bdStr));
      ++newArgsIter;
   }

   return fleshedOutArgs;
}

////////////////////////////////////////////////////////////////////////////////
//
// BDV_Error_Struct
//
////////////////////////////////////////////////////////////////////////////////
BinaryData BDV_Error_Struct::serialize(void) const
{
   BinaryWriter bw;
   bw.put_uint8_t(errType_);

   BinaryDataRef errbdr((const uint8_t*)errorStr_.c_str(), errorStr_.size());
   bw.put_var_int(errorStr_.size());
   bw.put_BinaryData(errbdr);

   BinaryDataRef extbdr((const uint8_t*)extraMsg_.c_str(), extraMsg_.size());
   bw.put_var_int(extraMsg_.size());
   bw.put_BinaryData(extbdr);

   return bw.getData();
}

////////////////////////////////////////////////////////////////////////////////
void BDV_Error_Struct::deserialize(const BinaryData& data)
{
   BinaryRefReader brr(data);

   errType_ = BDV_ErrorType(brr.get_uint8_t());
   
   auto len = brr.get_var_int();
   errorStr_ = move(string((char*)brr.get_BinaryDataRef(len).getPtr(), len));

   len = brr.get_var_int();
   extraMsg_ = move(string((char*)brr.get_BinaryDataRef(len).getPtr(), len));
}

////////////////////////////////////////////////////////////////////////////////
BDV_Error_Struct BDV_Error_Struct::cast_to_BDVErrorStruct(void* ptr)
{
   auto obj = (BDV_Error_Struct*)ptr;
   return *obj;
}<|MERGE_RESOLUTION|>--- conflicted
+++ resolved
@@ -23,15 +23,10 @@
 // NodeStatusStruct
 //
 ////////////////////////////////////////////////////////////////////////////////
-<<<<<<< HEAD
 ARMORY_DB_TYPE BlockDataManagerConfig::armoryDbType_ = ARMORY_DB_FULL;
 SOCKET_SERVICE BlockDataManagerConfig::service_ = SERVICE_WEBSOCKET;
-
-=======
-uint8_t BlockDataManagerConfig::pubkeyHashPrefix_;
-uint8_t BlockDataManagerConfig::scriptHashPrefix_;
 string BlockDataManagerConfig::bech32Prefix_;
->>>>>>> 1d02a664
+
 
 ////////////////////////////////////////////////////////////////////////////////
 const string BlockDataManagerConfig::dbDirExtention_ = "/databases";
@@ -121,89 +116,49 @@
    {
    case NETWORK_MODE_MAINNET:
    {
-<<<<<<< HEAD
-      btcPort_ = portToString(NODE_PORT_MAINNET);
-      rpcPort_ = portToString(RPC_PORT_MAINNET);
-
-      if (!customListenPort_)
-         listenPort_ = portToString(LISTEN_PORT_MAINNET);
-      break;
-=======
-      genesisBlockHash_ = READHEX(MAINNET_GENESIS_HASH_HEX);
-      genesisTxHash_ = READHEX(MAINNET_GENESIS_TX_HASH_HEX);
-      magicBytes_ = READHEX(MAINNET_MAGIC_BYTES);
       rpcPort_ = portToString(RPC_PORT_MAINNET);
       pubkeyHashPrefix_ = SCRIPT_PREFIX_HASH160;
       scriptHashPrefix_ = SCRIPT_PREFIX_P2SH;
       bech32Prefix_ = "bc";
       
       if (!customFcgiPort_)
-         fcgiPort_ = portToString(FCGI_PORT_MAINNET);
+         listenPort_ = portToString(FCGI_PORT_MAINNET);
       
       if(!customBtcPort_)
          btcPort_ = portToString(NODE_PORT_MAINNET);
->>>>>>> 1d02a664
+
+      break;
    }
 
    case NETWORK_MODE_TESTNET:
    {
-<<<<<<< HEAD
-      btcPort_ = portToString(NODE_PORT_TESTNET);
       rpcPort_ = portToString(RPC_PORT_TESTNET);
+      bech32Prefix_ = "tb";
 
       if (!customListenPort_)
          listenPort_ = portToString(LISTEN_PORT_TESTNET);
       break;
-=======
-      genesisBlockHash_ = READHEX(TESTNET_GENESIS_HASH_HEX);
-      genesisTxHash_ = READHEX(TESTNET_GENESIS_TX_HASH_HEX);
-      magicBytes_ = READHEX(TESTNET_MAGIC_BYTES);
-      rpcPort_ = portToString(RPC_PORT_TESTNET);
-      pubkeyHashPrefix_ = SCRIPT_PREFIX_HASH160_TESTNET;
-      scriptHashPrefix_ = SCRIPT_PREFIX_P2SH_TESTNET;
-      bech32Prefix_ = "tb";
-
-      testnet_ = true;
-      
-      if (!customFcgiPort_)
-         fcgiPort_ = portToString(FCGI_PORT_TESTNET);
 
       if (!customBtcPort_)
          btcPort_ = portToString(NODE_PORT_TESTNET);
->>>>>>> 1d02a664
    }
 
    case NETWORK_MODE_REGTEST:
    {
-<<<<<<< HEAD
-      btcPort_ = portToString(NODE_PORT_REGTEST);
       rpcPort_ = portToString(RPC_PORT_TESTNET);
+      bech32Prefix_ = "tb";
 
       if (!customListenPort_)
          listenPort_ = portToString(LISTEN_PORT_REGTEST);
       break;
+
+      if (!customBtcPort_)
+         btcPort_ = portToString(NODE_PORT_REGTEST);
    }
 
    default:
       LOGERR << "unexpected network mode!";
       throw runtime_error("unxecpted network mode");
-=======
-      genesisBlockHash_ = READHEX(REGTEST_GENESIS_HASH_HEX);
-      genesisTxHash_ = READHEX(REGTEST_GENESIS_TX_HASH_HEX);
-      magicBytes_ = READHEX(REGTEST_MAGIC_BYTES);
-      rpcPort_ = portToString(RPC_PORT_TESTNET);
-      pubkeyHashPrefix_ = SCRIPT_PREFIX_HASH160_TESTNET;
-      scriptHashPrefix_ = SCRIPT_PREFIX_P2SH_TESTNET;
-      bech32Prefix_ = "tb";
-
-      regtest_ = true;
-      
-      if (!customFcgiPort_)
-         fcgiPort_ = portToString(FCGI_PORT_REGTEST);
-
-      if (!customBtcPort_)
-         btcPort_ = portToString(NODE_PORT_REGTEST);
->>>>>>> 1d02a664
    }
 }
 
@@ -289,13 +244,8 @@
 
    --satoshirpc-port: set node rpc port
 
-<<<<<<< HEAD
-=======
-   --listen-all: listen to all incoming IPs (not just localhost)
-
    --satoshi-port: set Bitcoin node port
 
->>>>>>> 1d02a664
    ***/
 
    try
@@ -498,14 +448,6 @@
       }
    }
 
-<<<<<<< HEAD
-=======
-   iter = args.find("listen-all");
-   if (iter != args.end())
-   {
-      listen_all_ = true;
-   }
-
    iter = args.find("satoshi-port");
    if (iter != args.end())
    {
@@ -513,7 +455,6 @@
       customBtcPort_ = true;
    }
 
->>>>>>> 1d02a664
    //network type
    iter = args.find("testnet");
    if (iter != args.end())
