--- conflicted
+++ resolved
@@ -2426,15 +2426,9 @@
    unregThread_ = thread(unregistrationThread);
 
    unsigned innerThreadCount = 2;
-<<<<<<< HEAD
-   if (BlockDataManagerConfig::getDbType() == ARMORY_DB_SUPER &&
-      BlockDataManagerConfig::getOperationMode() != OPERATION_UNITTEST)
-      innerThreadCount = MAX_THREADS();
-=======
    if (ArmoryConfig::DBSettings::getDbType() == ARMORY_DB_SUPER &&
       ArmoryConfig::DBSettings::getServiceType() != SERVICE_UNITTEST)
-      innerThreadCount = thread::hardware_concurrency();
->>>>>>> 412c3903
+      innerThreadCount = MAX_THREADS();
    for (unsigned i = 0; i < innerThreadCount; i++)
    {
       controlThreads_.push_back(thread(innerthread));
