////////////////////////////////////////////////////////////////////////////////
//                                                                            //
//  Copyright (C) 2016-2021, goatpig.                                         //
//  Distributed under the MIT license                                         //
//  See LICENSE-MIT or https://opensource.org/licenses/MIT                    //
//                                                                            //
////////////////////////////////////////////////////////////////////////////////

#include "BDM_Server.h"
#include "ArmoryErrors.h"

using namespace std;
using namespace ::google::protobuf;
using namespace ::Codec_BDVCommand;
using namespace ::Armory::Threading;

///////////////////////////////////////////////////////////////////////////////
//
// BDV_Server_Object
//
///////////////////////////////////////////////////////////////////////////////
BDVCommandProcessingResultType BDV_Server_Object::processCommand(
   shared_ptr<BDVCommand> command, shared_ptr<Message>& resultingPayload)
{
   /*
   BDV_Command messages using any of the following methods need to carry a 
   valid BDV id
   */

   switch (command->method())
   {
   /***
   ZC broadcasting has to be handled at the Clients level because
   it requires the BDV_Server_Object shared_ptr. We don't want the 
   bdv object holding it's own shared_ptr.
   ***/

   case Methods::broadcastZC:
   {
      resultingPayload = command;
      return BDVCommandProcess_ZC_P2P;
   }

   case Methods::broadcastThroughRPC:
   {
      resultingPayload = command;
      return BDVCommandProcess_ZC_RPC;
   }

   case Methods::unregisterAddresses:
   {
      resultingPayload = command;
      return BDVCommandProcess_UnregisterAddresses;
   }

   case Methods::waitOnBDVInit:
   case Methods::waitOnBDVNotification:
   {
      /* in: void
         out: BDVCallback
      */
      break;
   }

   case Methods::goOnline:
   {
      /* in: void
         out: void
      */
      this->startThreads();
      break;
   }

   case Methods::getTopBlockHeight:
   {
      /* in: void
         out: Codec_CommonTypes::OneUnsigned
      */
      auto response = make_shared<::Codec_CommonTypes::OneUnsigned>();
      response->set_value(this->getTopBlockHeight());

      resultingPayload = response;
      break;
   }

   case Methods::getHistoryPage:
   {
      /*
         in: delegateID + pageID or
             walletID + pageID
         out: Codec_LedgerEntry::ManyLedgerEntry
      */

      auto toLedgerEntryVector = []
      (vector<LedgerEntry>& leVec)->shared_ptr<Message>
      {
         auto response = make_shared<::Codec_LedgerEntry::ManyLedgerEntry>();

         for (auto& le : leVec)
         {
            auto lePtr = response->add_values();
            le.fillMessage(lePtr);
         }

         return response;
      };


      //is it a ledger from a delegate?
      if (command->has_delegateid() && command->delegateid().size() != 0)
      {
         auto delegateIter = delegateMap_.find(command->delegateid());
         if (delegateIter != delegateMap_.end())
         {
            if (!command->has_pageid())
               throw runtime_error("invalid command for getHistoryPage");

            auto& delegateObject = delegateIter->second;
            auto pageId = command->pageid();

            auto&& retVal = delegateObject.getHistoryPage(pageId);
            resultingPayload = toLedgerEntryVector(retVal);
            break;
         }
      }
      else if(command->has_walletid() && command->walletid().size() != 0)
      {
         auto& wltID = command->walletid();
         auto theWallet = getWalletOrLockbox(wltID);
         if (theWallet != nullptr)
         {
            BinaryDataRef txHash;

            if (command->has_pageid())
            {
               auto&& retVal = theWallet->getHistoryPageAsVector(
                  command->pageid());
               resultingPayload = toLedgerEntryVector(retVal);
               break;
            }
         }      
      }

      throw runtime_error("invalid command for getHistoryPage");
   }

   case Methods::getPageCountForLedgerDelegate:
   {
      /*
         in: delegateID 
         out: Codec_CommonTypes::OneUnsigned
      */

      if (!command->has_delegateid() || command->delegateid().size() == 0)
         throw runtime_error(
            "invalid command for getPageCountForLedgerDelegate");

      auto delegateIter = delegateMap_.find(command->delegateid());
      if (delegateIter != delegateMap_.end())
      {
         auto count = delegateIter->second.getPageCount();
         
         auto response = make_shared<::Codec_CommonTypes::OneUnsigned>();
         response->set_value(count);

         resultingPayload = response;
      }
      
      break;
   }

   case Methods::registerWallet:
   {
      /*
      in: 
         walletid
         flag: set to true if the wallet is new
         hash: registration id. The callback notifying the registration 
               completion will carry this id. If the registration
               id is empty, no callback will be triggered on completion.
         bindata[]: addresses

      out: void, registration completion is signaled by callback
      */
      if (!command->has_walletid() || command->walletid().size() == 0)
         throw runtime_error("malformed registerWallet command");

      if (command->has_hash() && command->hash().size() != REGISTER_ID_LENGH * 2)
            throw runtime_error("invalid registration id length");

      this->registerWallet(command);
      break;
   }

   case Methods::registerLockbox:
   {
      /* see registerWallet */

      if (!command->has_walletid() || command->walletid().size() == 0)
         throw runtime_error("malformed registerLockbox command");

      if (command->has_hash() && command->hash().size() != REGISTER_ID_LENGH * 2)
            throw runtime_error("invalid registration id length");

      this->registerLockbox(command);
      break;
   }

   case Methods::getLedgerDelegateForWallets:
   {
      /*
      in: void
      out: ledger delegate id as a string wrapped in Codec_CommonTypes::Strings
      */
      auto&& ledgerdelegate = this->getLedgerDelegateForWallets();

      string id = this->getID();
      id.append("_w");

      this->delegateMap_.insert(make_pair(id, ledgerdelegate));

      auto response = make_shared<::Codec_CommonTypes::Strings>();
      response->add_data(id);

      resultingPayload = response;
      break;
   }

   case Methods::getLedgerDelegateForLockboxes:
   {
      /* see getLedgerDelegateForWallets */
      auto&& ledgerdelegate = this->getLedgerDelegateForLockboxes();

      string id = this->getID();
      id.append("_l");

      this->delegateMap_.insert(make_pair(id, ledgerdelegate));

      auto response = make_shared<::Codec_CommonTypes::Strings>();
      response->add_data(id);

      resultingPayload = response;
      break;
   }

   case Methods::getLedgerDelegateForScrAddr:
   {
      /*
      in:
         walletid
         scraddr
      out: ledger delegate id as a string wrapped in Codec_CommonTypes::Strings
      */
      if (!command->has_walletid() || !command->has_scraddr())
         throw runtime_error("invalid command for getLedgerDelegateForScrAddr");

      auto& walletId = command->walletid();
      if (walletId.size() == 0)
         throw runtime_error("invalid wallet id size");

      auto& scrAddr = command->scraddr();
      if (scrAddr.size() == 0 || scrAddr.size() > 33) 
         throw runtime_error("invalid addr size");
      BinaryData addr; addr.copyFrom(scrAddr);

      auto&& ledgerdelegate =
         this->getLedgerDelegateForScrAddr(walletId, addr);
      string id = addr.toHexStr();

      this->delegateMap_.insert(make_pair(id, ledgerdelegate));
      auto response = make_shared<::Codec_CommonTypes::Strings>();
      response->add_data(id);

      resultingPayload = response;
      break;
   }

   case Methods::getBalancesAndCount:
   {
      /*
      in:
         walletid
         height
      out: full, spendable and unconfirmed balance + transaction count
         wrapped in Codec_CommonTypes::ManyUnsigned
      */
      if (! command->has_walletid() || !command->has_height())
         throw runtime_error("invalid command for getBalancesAndCount");

      auto& walletId = command->walletid();
      if (walletId.size() == 0)
         throw runtime_error("invalid wallet id size");

      shared_ptr<BtcWallet> wltPtr = nullptr;
      for (auto& group : this->groups_)
      {
         auto wltIter = group.wallets_.find(walletId);
         if (wltIter != group.wallets_.end())
            wltPtr = wltIter->second;
      }

      if (wltPtr == nullptr)
         throw runtime_error("unknown wallet/lockbox ID");

      uint32_t height = command->height();

      auto response = make_shared<::Codec_CommonTypes::ManyUnsigned>();
      response->add_value(wltPtr->getFullBalance());
      response->add_value(wltPtr->getSpendableBalance(height));
      response->add_value(wltPtr->getUnconfirmedBalance(height));
      response->add_value(wltPtr->getWltTotalTxnCount());

      resultingPayload = response;
      break;
   }

   case Methods::setWalletConfTarget:
   {
      /*
      in:
         walletid
         height: conf target
         hash: event id. The callback notifying the change in conf target
               completion will carry this id. If the event id is empty, no 
               callback will be triggered on completion.
      out: N/A
      */
      if (!command->has_walletid() || !command->has_height() || !command->has_hash())
         throw runtime_error("invalid command for setWalletConfTarget");

      auto& walletId = command->walletid();
      if (walletId.size() == 0)
         throw runtime_error("invalid wallet id size");

      shared_ptr<BtcWallet> wltPtr = nullptr;
      for (auto& group : this->groups_)
      {
         auto wltIter = group.wallets_.find(walletId);
         if (wltIter != group.wallets_.end())
            wltPtr = wltIter->second;
      }

      if (wltPtr == nullptr)
         throw runtime_error("unknown wallet/lockbox ID");

      uint32_t height = command->height();
      auto hash = command->hash();
      wltPtr->setConfTarget(height, hash);
      break;
   }

   case Methods::getSpendableTxOutListForValue:
   {
      /*
      in:
         walletid
         value
      out: enough UTXOs to cover value twice, as Codec_Utxo::ManyUtxo
      */

      if (!command->has_walletid() || !command->has_value())
         throw runtime_error("invalid command for getSpendableTxOutListForValue");

      auto& walletId = command->walletid();
      if (walletId.size() == 0)
         throw runtime_error("invalid wallet id size");

      shared_ptr<BtcWallet> wltPtr = nullptr;
      for (auto& group : this->groups_)
      {
         auto wltIter = group.wallets_.find(walletId);
         if (wltIter != group.wallets_.end())
            wltPtr = wltIter->second;
      }

      if (wltPtr == nullptr)
         throw runtime_error("unknown wallet or lockbox ID");

      auto&& utxoVec = wltPtr->getSpendableTxOutListForValue(
         command->value());

      auto response = make_shared<::Codec_Utxo::ManyUtxo>();
      for (auto& utxo : utxoVec)
      {
         auto utxoPtr = response->add_value();
         utxoPtr->set_value(utxo.value_);
         utxoPtr->set_script(utxo.script_.getPtr(), utxo.script_.getSize());
         utxoPtr->set_txheight(utxo.txHeight_);
         utxoPtr->set_txindex(utxo.txIndex_);
         utxoPtr->set_txoutindex(utxo.txOutIndex_);
         utxoPtr->set_txhash(utxo.txHash_.getPtr(), utxo.txHash_.getSize());
      }

      resultingPayload = response;
      break;
   }

   case Methods::getSpendableZCList:
   {
      /*
      in:
      walletid
      out: all ZC UTXOs for this wallet, as Codec_Utxo::ManyUtxo
      */

      if (!command->has_walletid())
         throw runtime_error("invalid command for getSpendableZCList");

      auto& walletId = command->walletid();
      if (walletId.size() == 0)
         throw runtime_error("invalid wallet id size");

      shared_ptr<BtcWallet> wltPtr = nullptr;
      for (auto& group : this->groups_)
      {
         auto wltIter = group.wallets_.find(walletId);
         if (wltIter != group.wallets_.end())
            wltPtr = wltIter->second;
      }

      if (wltPtr == nullptr)
         throw runtime_error("unknown wallet or lockbox ID");

      auto&& utxoVec = wltPtr->getSpendableTxOutListZC();

      auto response = make_shared<::Codec_Utxo::ManyUtxo>();
      for (auto& utxo : utxoVec)
      {
         auto utxoPtr = response->add_value();
         utxoPtr->set_value(utxo.value_);
         utxoPtr->set_script(utxo.script_.getPtr(), utxo.script_.getSize());
         utxoPtr->set_txheight(utxo.txHeight_);
         utxoPtr->set_txindex(utxo.txIndex_);
         utxoPtr->set_txoutindex(utxo.txOutIndex_);
         utxoPtr->set_txhash(utxo.txHash_.getPtr(), utxo.txHash_.getSize());
      }

      resultingPayload = response;
      break;
   }

   case Methods::getRBFTxOutList:
   {
      /*
      in:
      walletid
      out: all RBF UTXOs for this wallet, as Codec_Utxo::ManyUtxo
      */

      if (!command->has_walletid())
         throw runtime_error("invalid command for getSpendableZCList");

      auto& walletId = command->walletid();
      if (walletId.size() == 0)
         throw runtime_error("invalid size for wallet id");

      shared_ptr<BtcWallet> wltPtr = nullptr;
      for (auto& group : this->groups_)
      {
         auto wltIter = group.wallets_.find(walletId);
         if (wltIter != group.wallets_.end())
            wltPtr = wltIter->second;
      }

      if (wltPtr == nullptr)
         throw runtime_error("unknown wallet or lockbox ID");

      auto&& utxoVec = wltPtr->getRBFTxOutList();

      auto response = make_shared<::Codec_Utxo::ManyUtxo>();
      for (auto& utxo : utxoVec)
      {
         auto utxoPtr = response->add_value();
         utxoPtr->set_value(utxo.value_);
         utxoPtr->set_script(utxo.script_.getPtr(), utxo.script_.getSize());
         utxoPtr->set_txheight(utxo.txHeight_);
         utxoPtr->set_txindex(utxo.txIndex_);
         utxoPtr->set_txoutindex(utxo.txOutIndex_);
         utxoPtr->set_txhash(utxo.txHash_.getPtr(), utxo.txHash_.getSize());
      }

      resultingPayload = response;
      break;
   }

   case Methods::getSpendableTxOutListForAddr:
   {
      /*
      in:
      walletid
      scraddr
      out: all UTXOs for this address, as Codec_Utxo::ManyUtxo
      */

      if (!command->has_walletid() || !command->has_scraddr())
         throw runtime_error("invalid command for getSpendableZCList");

      auto& walletId = command->walletid();
      if (walletId.size() == 0)
         throw runtime_error("invalid wallet id size");

      shared_ptr<BtcWallet> wltPtr = nullptr;
      for (auto& group : this->groups_)
      {
         auto wltIter = group.wallets_.find(walletId);
         if (wltIter != group.wallets_.end())
            wltPtr = wltIter->second;
      }

      if (wltPtr == nullptr)
         throw runtime_error("unknown wallet or lockbox ID");

      auto& scrAddr = command->scraddr();
      if (scrAddr.size() == 0 || scrAddr.size() > 33)
         throw runtime_error("invalid addr size");
      BinaryDataRef scrAddrRef((uint8_t*)scrAddr.data(), scrAddr.size());

      auto addrObj = wltPtr->getScrAddrObjByKey(scrAddrRef);

      auto spentByZC = [this](const BinaryData& dbkey)->bool
      { return this->isTxOutSpentByZC(dbkey); };

      auto&& utxoVec = addrObj->getAllUTXOs(spentByZC);

      auto response = make_shared<::Codec_Utxo::ManyUtxo>();
      for (auto& utxo : utxoVec)
      {
         auto utxoPtr = response->add_value();
         utxoPtr->set_value(utxo.value_);
         utxoPtr->set_script(utxo.script_.getPtr(), utxo.script_.getSize());
         utxoPtr->set_txheight(utxo.txHeight_);
         utxoPtr->set_txindex(utxo.txIndex_);
         utxoPtr->set_txoutindex(utxo.txOutIndex_);
         utxoPtr->set_txhash(utxo.txHash_.getPtr(), utxo.txHash_.getSize());
      }

      resultingPayload = response;
      break;
   }

   case Methods::getAddrTxnCounts:
   {
      /*
      in: walletid
      out: transaction count for each address in wallet, 
           as Codec_AddressData::ManyAddressData
      */
      if (!command->has_walletid())
         throw runtime_error("invalid command for getSpendableZCList");

      auto& walletId = command->walletid();
      if (walletId.size() == 0)
         throw runtime_error("invalid wallet id size");

      shared_ptr<BtcWallet> wltPtr = nullptr;
      for (auto& group : this->groups_)
      {
         auto wltIter = group.wallets_.find(walletId);
         if (wltIter != group.wallets_.end())
            wltPtr = wltIter->second;
      }

      if (wltPtr == nullptr)
         throw runtime_error("unknown wallet or lockbox ID");

      auto&& countMap = wltPtr->getAddrTxnCounts(updateID_);

      auto response = make_shared<::Codec_AddressData::ManyAddressData>();
      for (auto count : countMap)
      {
         auto addrData = response->add_scraddrdata();
         addrData->set_scraddr(count.first.getPtr(), count.first.getSize());
         addrData->add_value(count.second);
      }

      resultingPayload = response;
      break;
   }

   case Methods::getAddrBalances:
   {
      /*
      in: walletid
      out: full, spendable and unconfirmed balance for each address in
           wallet, as Codec_AddressData::ManyAddressData
      */

      if (!command->has_walletid())
         throw runtime_error("invalid command for getSpendableZCList");

      auto& walletId = command->walletid();
      if (walletId.size() == 0)
         throw runtime_error("invalid wallet id size");

      shared_ptr<BtcWallet> wltPtr = nullptr;
      for (auto& group : this->groups_)
      {
         auto wltIter = group.wallets_.find(walletId);
         if (wltIter != group.wallets_.end())
            wltPtr = wltIter->second;
      }

      if (wltPtr == nullptr)
         throw runtime_error("unknown wallet or lockbox ID");

      auto&& balanceMap = wltPtr->getAddrBalances(
         updateID_, this->getTopBlockHeight());

      auto response = make_shared<::Codec_AddressData::ManyAddressData>();
      for (auto balances : balanceMap)
      {
         auto addrData = response->add_scraddrdata();
         addrData->set_scraddr(balances.first.getPtr(), balances.first.getSize());
         addrData->add_value(get<0>(balances.second));
         addrData->add_value(get<1>(balances.second));
         addrData->add_value(get<2>(balances.second));
      }

      resultingPayload = response;
      break;
   }

   case Methods::getTxByHash:
   {
      /*
      in: 
         txhash as hash
         flag: true to return only the tx height
      out: tx as Codec_CommonTypes::TxWithMetaData
      */


      //TODO: consider decoupling txheight/index fetch into its own method

      if (!command->has_hash())
         throw runtime_error("invalid command for getTxByHash");

      bool heightOnly = false;
      if (command->has_flag())
         heightOnly =  command->flag();

      Tx retval;
      auto& txHash = command->hash();
      if (txHash.size() != 32)
         throw runtime_error("invalid hash size");
      BinaryDataRef txHashRef; txHashRef.setRef(txHash);

      if (!heightOnly)
      {
         retval = move(this->getTxByHash(txHashRef));
         if (!retval.isInitialized())
            throw runtime_error("failed to grab tx by hash");
      }
      else
      {
         auto&& txData = getTxMetaData(txHashRef, false);
         retval.setTxHeight(get<0>(txData));
         retval.setTxIndex(get<1>(txData));
      }
      
      auto response = make_shared<::Codec_CommonTypes::TxWithMetaData>();
      if (retval.isInitialized())
      {
         response->set_rawtx(retval.getPtr(), retval.getSize());
         response->set_isrbf(retval.isRBF());
         response->set_ischainedzc(retval.isChained());
      }

      response->set_height(retval.getTxHeight());
      response->set_txindex(retval.getTxIndex());

      resultingPayload = response;
      break;
   }

   case Methods::getTxBatchByHash:
   {
      /*
      in: 
         Set of tx identifier as bindata[]
         An identifier is a txhash concatenated with an optional binary flag:
            tx hash (32) | flag (1)
         The flag defaults to false. If present and set to a non zero value,
         only the tx height is returned, without the tx body, for this one entry.

      out: a set of transaction as Codec_CommonTypes::ManyTxWithMetaData
      */

      if (command->bindata_size() == 0)
         throw runtime_error("invalid command for getTxBatchByHash");

      vector<Tx> result;
      for (int i = 0; i < command->bindata_size(); i++)
      {
         Tx tx;
         auto& txHash = command->bindata(i);
         if (txHash.size() < 32)
         {
            result.emplace_back();
            continue;
         }

         BinaryDataRef txHashRef;
         txHashRef.setRef((const uint8_t*)txHash.c_str(), 32);

         bool heightOnly = false;
         if (txHash.size() == 33)
            heightOnly = (bool)txHash.c_str()[32];

         if (!heightOnly)
         {
            tx = move(this->getTxByHash(txHashRef));
         }
         else
         {
            auto&& txData = getTxMetaData(txHashRef, true);
            tx.setTxHeight(get<0>(txData));
            tx.setTxIndex(get<1>(txData));

            auto& opIds = get<2>(txData);
            for (auto& id : opIds)
               tx.pushBackOpId(id);
         }

         result.emplace_back(move(tx));
      }

      auto response = make_shared<::Codec_CommonTypes::ManyTxWithMetaData>();
      for (auto& tx : result)
      {
         auto txPtr = response->add_tx();
         if (tx.isInitialized())
         {
            txPtr->set_rawtx(tx.getPtr(), tx.getSize());
            txPtr->set_isrbf(tx.isRBF());
            txPtr->set_ischainedzc(tx.isChained());
         }

         txPtr->set_height(tx.getTxHeight());
         txPtr->set_txindex(tx.getTxIndex());

         for (auto& opID : tx.getOpIdVec())
            txPtr->add_opid(opID);
      }

      response->set_isvalid(true);
      resultingPayload = response;
      break;
   }

   case Methods::getAddressFullBalance:
   {
      /*
      in: scraddr
      out: current balance in DB (does not cover ZC), 
           as Codec_CommonTypes::OneUnsigned
      */

      if (!command->has_scraddr())
         throw runtime_error("invalid command for getAddressFullBalance");

      auto& scrAddr = command->scraddr();
      BinaryDataRef scrAddrRef; scrAddrRef.setRef(scrAddr);
      if (scrAddrRef.getSize() == 0 || scrAddrRef.getSize() > 33)
         throw runtime_error("invalid addr size");

      auto&& retval = this->getAddrFullBalance(scrAddrRef);

      auto response = make_shared<::Codec_CommonTypes::OneUnsigned>();
      response->set_value(get<0>(retval));

      resultingPayload = response;
      break;
   }

   case Methods::getAddressTxioCount:
   {
      /*
      in: scraddr
      out: current transaction count in DB (does not cover ZC), 
           as Codec_CommonTypes::OneUnsigned
      */
      if (!command->has_scraddr())
         throw runtime_error("invalid command for getAddressFullBalance");

      auto& scrAddr = command->scraddr();
      BinaryDataRef scrAddrRef; scrAddrRef.setRef(scrAddr);
      if (scrAddrRef.getSize() == 0 || scrAddrRef.getSize() > 33)
         throw runtime_error("invalid addr size");

      auto&& retval = this->getAddrFullBalance(scrAddrRef);

      auto response = make_shared<::Codec_CommonTypes::OneUnsigned>();
      response->set_value(get<1>(retval));

      resultingPayload = response;
      break;
   }

   case Methods::getHeaderByHeight:
   {
      /*
      in: height
      out: raw header, as Codec_CommonTypes::BinaryData
      */

      if (!command->has_height())
         throw runtime_error("invalid command for getHeaderByHeight");

      auto header = blockchain().getHeaderByHeight(command->height(), 0xFF);
      auto& headerData = header->serialize();

      auto response = make_shared<::Codec_CommonTypes::BinaryData>();
      response->set_data(headerData.getPtr(), headerData.getSize());

      resultingPayload = response;
      break;
   }

   case Methods::createAddressBook:
   {
      /*
      in: walletid
      out: Codec_AddressBook::AddressBook
      */

      if (!command->has_walletid())
         throw runtime_error("invalid command for createAddressBook");

      auto& walletId = command->walletid();
      if (walletId.size() == 0)
         throw runtime_error("invalid wallet id size");

      auto wltPtr = getWalletOrLockbox(walletId);
      if (wltPtr == nullptr)
         throw runtime_error("invalid id");

      auto&& abeVec = wltPtr->createAddressBook();

      auto response = make_shared<::Codec_AddressBook::AddressBook>();
      for (auto& abe : abeVec)
      {
         auto entry = response->add_entry();
         auto& scrAddr = abe.getScrAddr();
         entry->set_scraddr(scrAddr.getPtr(), scrAddr.getSize());

         auto& txHashList = abe.getTxHashList();
         for (auto txhash : txHashList)
            entry->add_txhash(txhash.getPtr(), txhash.getSize());
      }

      resultingPayload = response;
      break;
   }

   case Methods::updateWalletsLedgerFilter:
   {
      /*
      in: vector of wallet ids to display in wallet ledger delegate, as bindata
      out: void
      */
      vector<string> bdVec;
      for (int i = 0; i < command->bindata_size(); i++)
      {
         auto& val = command->bindata(i);
         if (val.size() == 0)
            continue;
         bdVec.push_back(val);
      }

      this->updateWalletsLedgerFilter(bdVec);
      break;
   }

   case Methods::getNodeStatus:
   {
      /*
      in: void
      out: Codec_NodeStatus::NodeStatus
      */
      auto&& nodeStatus = this->bdmPtr_->getNodeStatus();

      auto response = make_shared<::Codec_NodeStatus::NodeStatus>();
      response->set_state((unsigned)nodeStatus.state_);
      response->set_segwitenabled(nodeStatus.SegWitEnabled_);
      response->set_rpcstate((unsigned)nodeStatus.rpcState_);

      auto chainStatus_proto = new ::Codec_NodeStatus::NodeChainStatus();
      chainStatus_proto->set_state((unsigned)nodeStatus.chainStatus_.state());
      chainStatus_proto->set_blockspeed(nodeStatus.chainStatus_.getBlockSpeed());
      chainStatus_proto->set_eta(nodeStatus.chainStatus_.getETA());
      chainStatus_proto->set_pct(nodeStatus.chainStatus_.getProgressPct());
      chainStatus_proto->set_blocksleft(nodeStatus.chainStatus_.getBlocksLeft());
      response->set_allocated_chainstatus(chainStatus_proto);

      resultingPayload = response;
      break;
   }

   case Methods::estimateFee:
   {
      /*
      in: 
         value
         startegy as bindata[0]
      out: 
         Codec_FeeEstimate::FeeEstimate
      */
      if (!command->has_value() || command->bindata_size() != 1)
         throw runtime_error("invalid command for estimateFee");

      uint32_t blocksToConfirm = command->value();
      auto strat = command->bindata(0);

      auto feeByte = this->bdmPtr_->nodeRPC_->getFeeByte(
            blocksToConfirm, strat);

      auto response = make_shared<::Codec_FeeEstimate::FeeEstimate>();
      response->set_feebyte(feeByte.feeByte_);
      response->set_smartfee(feeByte.smartFee_);
      response->set_error(feeByte.error_);

      resultingPayload = response;
      break;
   }

   case Methods::getFeeSchedule:
   {
      /*
      in:
         startegy as bindata[0]
      out:
         Codec_FeeEstimate::FeeScehdule
      */
      if (command->bindata_size() != 1)
         throw runtime_error("invalid command for getFeeSchedule");

      auto strat = command->bindata(0);
      auto feeBytes = this->bdmPtr_->nodeRPC_->getFeeSchedule(strat);

      auto response = make_shared<::Codec_FeeEstimate::FeeSchedule>();
      for (auto& feeBytePair : feeBytes)
      {
         auto& feeByte = feeBytePair.second;

         response->add_target(feeBytePair.first);
         auto estimate = response->add_estimate();
         estimate->set_feebyte(feeByte.feeByte_);
         estimate->set_smartfee(feeByte.smartFee_);
         estimate->set_error(feeByte.error_);
      }

      resultingPayload = response;
      break;
   }

   case Methods::getHistoryForWalletSelection:
   {
      /*
      in:
         vector of wallet ids to get history for, as bindata
         flag, set to true to order history ascending
      out:
         history for wallet list, as Codec_LedgerEntry::ManyLedgerEntry
      */

      if (!command->has_flag())
         throw runtime_error("invalid command for getHistoryForWalletSelection");

      vector<string> wltIDs;
      for (int i = 0; i < command->bindata_size(); i++)
      {
         auto& id = command->bindata(i);
         if (id.size() == 0)
            continue;

         wltIDs.push_back(id);
      }

      auto orderingFlag = command->flag();

      HistoryOrdering ordering;
      if (orderingFlag)
         ordering = order_ascending;
      else 
         ordering = order_descending;

      auto&& wltGroup = this->getStandAloneWalletGroup(wltIDs, ordering);

      auto response = make_shared<::Codec_LedgerEntry::ManyLedgerEntry>();
      for (unsigned y = 0; y < wltGroup.getPageCount(); y++)
      {
         auto&& histPage = wltGroup.getHistoryPage(y, false, false, UINT32_MAX);

         for (auto& le : histPage)
         {
            auto lePtr = response->add_values();
            le.fillMessage(lePtr);
         }
      }

      resultingPayload = response;
      break;
   }

   case Methods::getHeaderByHash:
   {
      /*
      in: tx hash
      out: raw header, as Codec_CommonTypes::BinaryData
      */

      if (!command->has_hash())
         throw runtime_error("invalid command for getHeaderByHash");

      auto& txHash = command->hash();
      if (txHash.size() != 32)
         throw runtime_error("invalid hash size");
      BinaryDataRef txHashRef; txHashRef.setRef(txHash);

      auto&& dbKey = this->db_->getDBKeyForHash(txHashRef);

      if (dbKey.getSize() == 0)
         break;

      unsigned height; uint8_t dup;
      BinaryRefReader key_brr(dbKey.getRef());
      DBUtils::readBlkDataKeyNoPrefix(key_brr, height, dup);

      BinaryData bw;
      try
      {
         auto block = this->blockchain().getHeaderByHeight(height, 0xFF);
         auto rawHeader = block->serialize();
         BinaryWriter bw(rawHeader.getSize() + 4);
         bw.put_uint32_t(height);
         bw.put_BinaryData(rawHeader);
      }
      catch (exception&)
      {
         break;
      }

      auto response = make_shared<::Codec_CommonTypes::BinaryData>();
      response->set_data(bw.getPtr(), bw.getSize());

      resultingPayload = response;
      break;
   }

   case Methods::getCombinedBalances:
   {
      /*
      in: set of wallets ids as bindata[]
      out: 
         Codec_AddressData::ManyCombinedData:
         {
            walletid,
               ManyUnsigned{full, unconf, spendable},
               ManyAddressData
         }
      */

      vector<string> wltIDs;
      for (int i = 0; i < command->bindata_size(); i++)
      {
         auto& id = command->bindata(i);
         if (id.size() == 0)
            continue;
         wltIDs.push_back(id);
      }
      
      uint32_t height = getTopBlockHeader()->getBlockHeight();
      auto response = make_shared<::Codec_AddressData::ManyCombinedData>();

      for (auto& id : wltIDs)
      {
         shared_ptr<BtcWallet> wltPtr = nullptr;
         for (auto& group : this->groups_)
         {
            auto wltIter = group.wallets_.find(id);
            if (wltIter != group.wallets_.end())
               wltPtr = wltIter->second;
         }

         if (wltPtr == nullptr)
         {
            LOGERR << "getCombinedBalances: " << 
               "unknown wallet ID (" << id << ")";
            throw runtime_error("unknown wallet ID");
         }

         auto combinedData = response->add_packedbalance();
         
         try 
         {
            //wallet balances and count
            combinedData->set_id(id);
            combinedData->add_idbalances(wltPtr->getFullBalance());
            combinedData->add_idbalances(wltPtr->getSpendableBalance(height));
            combinedData->add_idbalances(wltPtr->getUnconfirmedBalance(height));
            combinedData->add_idbalances(wltPtr->getWltTotalTxnCount());
         }
         catch (const exception& e)
         {
            LOGERR << "getCombinedBalances: " << 
               "failed to get balance for wallet" << id << 
               "with error: " << e.what();
            throw e;
         }

         //address balances and counts
         try
         {
            auto&& balanceMap = wltPtr->getAddrBalances(
               updateID_, this->getTopBlockHeight());

            for (auto balances : balanceMap)
            {
               auto addrData = combinedData->add_addrdata();
               addrData->set_scraddr(
                  balances.first.getPtr(), balances.first.getSize());
               addrData->add_value(get<0>(balances.second));
               addrData->add_value(get<1>(balances.second));
               addrData->add_value(get<2>(balances.second));
            }
         }
         catch (const exception& e)
         {
            LOGERR << "getCombinedBalances: " << 
         #ifdef NDEBUG
               "failed to get balance for address";
         #else
               "failed to get balance for address with error: " << e.what();
         #endif
            throw e;
         }
      }

      resultingPayload = response;
      break;
   }

   case Methods::getCombinedAddrTxnCounts:
   {
      /*
      in: set of wallets ids as bindata[]
      out: transaction count for each address in each wallet, 
           as Codec_AddressData::CombinedData
      */
      vector<string> wltIDs;
      for (int i = 0; i < command->bindata_size(); i++)
      {
         auto& id = command->bindata(i);
         if (id.size() == 0)
            continue;
         wltIDs.push_back(id);
      }

      auto response = make_shared<::Codec_AddressData::ManyCombinedData>();

      for (auto id : wltIDs)
      {
         shared_ptr<BtcWallet> wltPtr = nullptr;
         for (auto& group : this->groups_)
         {
            auto wltIter = group.wallets_.find(id);
            if (wltIter != group.wallets_.end())
               wltPtr = wltIter->second;
         }

         if (wltPtr == nullptr)
         {
            LOGERR << "getCombinedAddrTxnCounts: " << 
               "unknown wallet ID (" << id << ")";
            throw runtime_error("unknown wallet ID");
         }

         auto&& countMap = wltPtr->getAddrTxnCounts(updateID_);
         if (countMap.size() == 0)
            continue;

         auto packedBal = response->add_packedbalance();
         packedBal->set_id(id);

         for (auto count : countMap)
         {
            auto addrData = packedBal->add_addrdata();
            addrData->set_scraddr(count.first.getPtr(), count.first.getSize());
            addrData->add_value(count.second);
         }
      }

      resultingPayload = response;
      break;
   }

   case Methods::getCombinedSpendableTxOutListForValue:
   {
      /*
      in:
         value
         wallet ids as bindata[]
      out: 
         enough UTXOs to cover value twice, as Codec_Utxo::ManyUtxo

      The order in which wallets are presented will be the order by 
      which utxo fetching will be prioritize, i.e. if the first wallet 
      has enough UTXOs to cover value twice over, there will not be any
      UTXOs returned for the other wallets.
      */

      if (!command->has_value())
      {
         throw runtime_error(
            "invalid command for getCombinedSpendableTxOutListForValue");
      }

      vector<string> wltIDs;
      for (int i = 0; i < command->bindata_size(); i++)
      {
         auto& id = command->bindata(i);
         if (id.size() == 0)
            continue;
         wltIDs.push_back(id);
      }

      auto response = make_shared<::Codec_Utxo::ManyUtxo>();
      uint64_t totalValue = 0;

      for (auto id : wltIDs)
      {
         shared_ptr<BtcWallet> wltPtr = nullptr;
         for (auto& group : this->groups_)
         {
            auto wltIter = group.wallets_.find(id);
            if (wltIter != group.wallets_.end())
               wltPtr = wltIter->second;
         }

         if (wltPtr == nullptr)
            throw runtime_error("unknown wallet or lockbox ID");

         auto&& utxoVec = wltPtr->getSpendableTxOutListForValue(
            command->value());

         for (auto& utxo : utxoVec)
         {
            totalValue += utxo.getValue();

            auto utxoPtr = response->add_value();
            utxoPtr->set_value(utxo.value_);
            utxoPtr->set_script(utxo.script_.getPtr(), utxo.script_.getSize());
            utxoPtr->set_txheight(utxo.txHeight_);
            utxoPtr->set_txindex(utxo.txIndex_);
            utxoPtr->set_txoutindex(utxo.txOutIndex_);
            utxoPtr->set_txhash(utxo.txHash_.getPtr(), utxo.txHash_.getSize());
         }

         if (totalValue >= command->value() * 2)
            break;
      }

      resultingPayload = response;
      break;
   }

   case Methods::getCombinedSpendableZcOutputs:
   {
      /*
      in:
         value
         wallet ids as bindata[]
      out:
         enough UTXOs to cover value twice, as Codec_Utxo::ManyUtxo

      The order in which wallets are presented will be the order by
      which utxo fetching will be prioritize, i.e. if the first wallet
      has enough UTXOs to cover value twice over, there will not be any
      UTXOs returned for the other wallets.
      */

      vector<string> wltIDs;
      for (int i = 0; i < command->bindata_size(); i++)
      {
         auto& id = command->bindata(i);
         if (id.size() == 0)
            continue;
         wltIDs.push_back(id);
      }

      auto response = make_shared<::Codec_Utxo::ManyUtxo>();

      for (auto id : wltIDs)
      {
         shared_ptr<BtcWallet> wltPtr = nullptr;
         for (auto& group : this->groups_)
         {
            auto wltIter = group.wallets_.find(id);
            if (wltIter != group.wallets_.end())
               wltPtr = wltIter->second;
         }

         if (wltPtr == nullptr)
            throw runtime_error("unknown wallet or lockbox ID");

         auto&& utxoVec = wltPtr->getSpendableTxOutListZC();
         for (auto& utxo : utxoVec)
         {
            auto utxoPtr = response->add_value();
            utxoPtr->set_value(utxo.value_);
            utxoPtr->set_script(utxo.script_.getPtr(), utxo.script_.getSize());
            utxoPtr->set_txheight(utxo.txHeight_);
            utxoPtr->set_txindex(utxo.txIndex_);
            utxoPtr->set_txoutindex(utxo.txOutIndex_);
            utxoPtr->set_txhash(utxo.txHash_.getPtr(), utxo.txHash_.getSize());
         }
      }

      resultingPayload = response;
      break;
   }

   case Methods::getCombinedRBFTxOuts:
   {
      /*
      in:
         wallet ids as bindata[]
      out:
         enough UTXOs to cover value twice, as Codec_Utxo::ManyUtxo

      The order in which wallets are presented will be the order by
      which utxo fetching will be prioritized, i.e. if the first wallet
      has enough UTXOs to cover value twice over, there will not be any
      UTXOs returned for the other wallets.
      */

      vector<string> wltIDs;
      for (int i = 0; i < command->bindata_size(); i++)
      {
         auto& id = command->bindata(i);
         if (id.size() == 0)
            continue;
         wltIDs.push_back(id);
      }

      auto response = make_shared<::Codec_Utxo::ManyUtxo>();

      for (auto id : wltIDs)
      {
         shared_ptr<BtcWallet> wltPtr = nullptr;
         for (auto& group : this->groups_)
         {
            auto wltIter = group.wallets_.find(id);
            if (wltIter != group.wallets_.end())
               wltPtr = wltIter->second;
         }

         if (wltPtr == nullptr)
            throw runtime_error("unknown wallet or lockbox ID");

         auto&& utxoVec = wltPtr->getRBFTxOutList();
         for (auto& utxo : utxoVec)
         {
            auto utxoPtr = response->add_value();
            utxoPtr->set_value(utxo.value_);
            utxoPtr->set_script(utxo.script_.getPtr(), utxo.script_.getSize());
            utxoPtr->set_txheight(utxo.txHeight_);
            utxoPtr->set_txindex(utxo.txIndex_);
            utxoPtr->set_txoutindex(utxo.txOutIndex_);
            utxoPtr->set_txhash(utxo.txHash_.getPtr(), utxo.txHash_.getSize());
         }
      }

      resultingPayload = response;
      break;
   }

   case Methods::getOutpointsForAddresses:
   {
      /*
      in: set of scrAddr as bindata[]
      out: outpoints for each address as Codec_Utxo::AddressOutpointsData
      */

      set<BinaryDataRef> scrAddrSet;
      for (int i = 0; i < command->bindata_size(); i++)
      {
         auto& scrAddr = command->bindata(i);
         if (scrAddr.size() == 0 || scrAddr.size() > 33)
            continue;
         
         BinaryDataRef scrAddrRef; scrAddrRef.setRef(scrAddr);
         scrAddrSet.insert(scrAddrRef);
      }

      unsigned heightCutOff = command->height();
      unsigned zcCutOff = command->zcid();
      auto response = make_shared<::Codec_Utxo::AddressOutpointsData>();

      //sanity check
      if (scrAddrSet.size() == 0)
      {
         response->set_heightcutoff(heightCutOff);
         response->set_zcindexcutoff(zcCutOff);

         resultingPayload = response;
         break;
      }

      //this call will update the cutoff values
      auto&& outpointMap = getAddressOutpoints(scrAddrSet, heightCutOff, zcCutOff);

      //fill in response
      for (auto& addrPair : outpointMap)
      {
         auto addrop = response->add_addroutpoints();
         addrop->set_scraddr(addrPair.first.getPtr(), addrPair.first.getSize());

         for (auto& outpointMap : addrPair.second)
         {
            for (auto& outpointPair : outpointMap.second)
            {
               auto opPtr = addrop->add_outpoints();
               opPtr->set_txhash(
                  outpointMap.first.getPtr(), outpointMap.first.getSize());
               
               opPtr->set_txoutindex(outpointPair.first);
               opPtr->set_value(outpointPair.second.value_);
               opPtr->set_isspent(outpointPair.second.isspent_);

               opPtr->set_txheight(outpointPair.second.height_);
               opPtr->set_txindex(outpointPair.second.txindex_);

               if (outpointPair.second.isspent_)
               {
                  opPtr->set_spenderhash(
                     outpointPair.second.spenderHash_.getCharPtr(),
                     outpointPair.second.spenderHash_.getSize());
               }
            }
         }
      }

      //set cutoffs
      response->set_heightcutoff(heightCutOff);
      response->set_zcindexcutoff(zcCutOff);

      resultingPayload = response;
      break;
   }

   case Methods::getUTXOsForAddress:
   {
      /*
      in: scrAddr as scraddr
      out: utxos as Codec_Utxo::ManyUtxo
      */

      auto& addr = command->scraddr();
      if (addr.size() == 0 || addr.size() > 33)
         throw runtime_error("expected address for getUTXOsForAddress");

      BinaryDataRef scrAddr;
      scrAddr.setRef((const uint8_t*)addr.c_str(), addr.size());

      auto withZc = command->flag();
      auto&& utxoVec = getUtxosForAddress(scrAddr, withZc);

      auto response = make_shared<::Codec_Utxo::ManyUtxo>();
      for (auto& utxo : utxoVec)
      {
         auto utxoPtr = response->add_value();
         utxo.toProtobuf(*utxoPtr);
      }

      resultingPayload = response;
      break;
   }

   case Methods::getSpentnessForOutputs:
   {
      /*
      in: 
         output hash & id concatenated as: 
         txhash (32) | txout count (varint) | txout index #1 (varint) | txout index #2 ...
         
      out:
         Codec_Utxo::Spentness_BatchData
      */

      if(command->bindata_size() == 0)
         throw runtime_error("expected bindata for getSpentnessForOutputs");

      map<BinaryDataRef, map<unsigned, SpentnessResult>> spenderMap;
      {
         //grab all spentness data for these outputs
         auto&& spentness_tx = db_->beginTransaction(SPENTNESS, LMDB::ReadOnly);

         for (int i = 0; i < command->bindata_size(); i++)
         {
            auto& rawOutputs = command->bindata(i);
            if (rawOutputs.size() < 33)
               throw runtime_error("malformed output data");

            BinaryRefReader brr((const uint8_t*)rawOutputs.c_str(), rawOutputs.size());
            auto txHashRef = brr.get_BinaryDataRef(32);
            auto& opMap = spenderMap[txHashRef];

            //get dbkey for this txhash
            auto&& dbkey = db_->getDBKeyForHash(txHashRef);

            //convert id to block height and setup stxo
            StoredTxOut stxo;

            if (dbkey.getSize() != 0)
            {
               BinaryRefReader keyReader(dbkey);
               uint32_t blockid; uint8_t dup;
               DBUtils::readBlkDataKeyNoPrefix(keyReader,
                  blockid, dup, stxo.txIndex_);

               auto headerPtr = blockchain().getHeaderById(blockid);
               stxo.blockHeight_ = headerPtr->getBlockHeight();
               stxo.duplicateID_ = headerPtr->getDuplicateID();
            }
            
            //run through txout indices
            auto outputCount = brr.get_var_int();
            for (unsigned y = 0; y < outputCount; y++)
            {
               auto txOutIndex = brr.get_var_int();
               auto opInsertIter = opMap.insert(make_pair(
                  txOutIndex, SpentnessResult()));
               if (dbkey.getSize() == 0 || !opInsertIter.second)
                  continue;

               //set txout index
               stxo.txOutIndex_ = txOutIndex;
             
               //get spentness for index
               db_->getSpentness(stxo);

               //add to the result vector
               if (stxo.isSpent())
               {
                  opInsertIter.first->second.state_ = 
                     OutputSpentnessState::Spent;
                  
                  opInsertIter.first->second.spender_ = 
                     stxo.spentByTxInKey_;
               }
               else
               {
                  opInsertIter.first->second.state_ = 
                     OutputSpentnessState::Unspent;
               }
            }
         }
      }

      //resolve spender dbkeys to tx hashes
      map<BinaryData, pair<BinaryData, unsigned>> cache;
      for (auto& txHashPair : spenderMap)
      {
         for (auto& opPair : txHashPair.second)
         {
            auto& key = opPair.second.spender_;
            if (key.getSize() == 0)
               continue; //no spender, move on

            //check the cache for this resolved hash
            auto keyShort = key.getSliceRef(0, 6);
            auto cacheIter = cache.find(keyShort);
            if (cacheIter != cache.end())
            {
               //set the spender hash and height
               key = cacheIter->second.first;
               opPair.second.height_ = cacheIter->second.second;
               continue;
            }

            //create cache entry
            auto cacheInsertIter = cache.emplace(
               keyShort, pair<BinaryData, unsigned>()).first;

            //resolve spender hash and extract height
            auto&& hash = db_->getHashForDBKey(keyShort);
            auto height = DBUtils::hgtxToHeight(key.getSliceRef(0, 4));

            //set hash and key
            key = hash; opPair.second.height_ = height;
            
            //fill cache entry
            cacheInsertIter->second.first = move(hash);
            cacheInsertIter->second.second = height;
         }
      }

      //create response object
      auto response = make_shared<::Codec_Utxo::Spentness_BatchData>();
      response->set_count(spenderMap.size());
      for (auto& txHashPair : spenderMap)
      {
         auto txData = response->add_txdata();
         txData->set_hash(txHashPair.first.getPtr(), txHashPair.first.getSize());

         for (auto& opPair : txHashPair.second)
         {
            auto opData = txData->add_outputdata();

            opData->set_txoutindex(opPair.first);
            opData->set_state(opPair.second.state_);
            
            if (opPair.second.state_ != OutputSpentnessState::Spent)
               continue;

            opData->set_spenderheight(opPair.second.height_);
            opData->set_spenderhash(
               opPair.second.spender_.getCharPtr(), 
               opPair.second.spender_.getSize());
         }
      }

      resultingPayload = response;
      break;
   }

   case Methods::getSpentnessForZcOutputs:
   {
      /*
      in: 
         zc output hash & id concatenated as: 
         txhash (32) | txout count (varint) | txout index #1 (varint) | txout index #2 ...
         
      out:
         Codec_Utxo::Spentness_BatchData
      */

      map<BinaryDataRef, map<unsigned, SpentnessResult>> spenderMap;
      {
         //grab all spentness data for these zc outputs
         auto snapshot = zc_->getSnapshot();
         for (int i = 0; i < command->bindata_size(); i++)
         {
            auto& rawOutputs = command->bindata(i);
            if (rawOutputs.size() < 33)
               throw runtime_error("malformed output data");

            BinaryRefReader brr((const uint8_t*)rawOutputs.c_str(), rawOutputs.size());
            auto txHashRef = brr.get_BinaryDataRef(32);

            auto& opMap = spenderMap[txHashRef];

            //get zctx
            auto txPtr = snapshot->getTxByHash(txHashRef);

            //TODO: harden loops running on count from client msg

            //run through txout indices
            auto outputCount = brr.get_var_int();
            if (outputCount >= 10000)
               throw runtime_error("outpout count overflow");

            for (size_t y = 0; y < outputCount; y++)
            {
               auto txOutIdx = brr.get_var_int();
               auto& spentnessData = opMap[txOutIdx];
               
               if (txPtr == nullptr)
                  continue;

               spentnessData.state_ = OutputSpentnessState::Unspent;

               //get output scrAddr
               auto& scrAddr = txPtr->outputs_[txOutIdx].scrAddr_;

               //get txiopair for this scrAddr
               auto txioMap = snapshot->getTxioMapForScrAddr(scrAddr);

               //create dbkey for output
               BinaryWriter bwKey;
               bwKey.put_BinaryData(txPtr->getKeyRef());
               bwKey.put_uint16_t((uint16_t)y, BE);

               //grab txio
               auto txioIter = txioMap.find(bwKey.getData());
               if (txioIter == txioMap.end())
                  continue;

               auto txRef = txioIter->second->getTxRefOfInput();
               auto spenderKey = txRef.getDBKeyRef();
               if (spenderKey.empty())
                  continue;

               //we have a spender in this txio, resolve the hash
               auto txFromSS = snapshot->getTxByKey(spenderKey);
               if (txFromSS == nullptr)
                  continue;

               spentnessData.spender_ = txFromSS->getTxHash();
               const auto& inputRef = txioIter->second->getTxRefOfInput();
               BinaryRefReader brr(inputRef.getDBKeyRef());
               brr.advance(2);
               spentnessData.height_ = brr.get_uint32_t(BE);
               spentnessData.state_ = OutputSpentnessState::Spent;
            }
         }
      } 
      
      //create response object
      auto response = make_shared<::Codec_Utxo::Spentness_BatchData>();
      response->set_count(spenderMap.size());
      for (auto& txHashPair : spenderMap)
      {
         auto txData = response->add_txdata();
         txData->set_hash(txHashPair.first.getPtr(), txHashPair.first.getSize());

         for (auto& opPair : txHashPair.second)
         {
            auto opData = txData->add_outputdata();

            opData->set_txoutindex(opPair.first);
            opData->set_state(opPair.second.state_);
            
            if (opPair.second.state_ != OutputSpentnessState::Spent)
               continue;

            opData->set_spenderheight(opPair.second.height_);
            opData->set_spenderhash(
               opPair.second.spender_.getCharPtr(), 
               opPair.second.spender_.getSize());
         }
      }

      resultingPayload = response;
      break;
   }

   case Methods::getOutputsForOutpoints:
   {
      /*
      in:
         output hash & id concatenated as:
         txhash (32) | txout count (varint) | txout index #1 (varint) | txout index #2 ...
         flag as bool: true to get zc outputs as well
      out:
         vector<UTXO>
      */

      if (command->bindata_size() == 0)
         throw runtime_error("expected bindata for getOutputsForOutpoints");

      bool withZc = command->flag();
      vector<pair<StoredTxOut, BinaryDataRef>> result;
      {
         map<BinaryDataRef, set<unsigned>> outpointMap;
         //grab the outputs pointed to by these outpoints
         for (int i = 0; i < command->bindata_size(); i++)
         {
            auto& rawOutputs = command->bindata(i);
            if (rawOutputs.size() < 33)
               throw runtime_error("malformed output data");

            BinaryRefReader brr((const uint8_t*)rawOutputs.c_str(), rawOutputs.size());
            auto txHashRef = brr.get_BinaryDataRef(32);

            auto& opSet = outpointMap[txHashRef];
            auto outputCount = brr.get_var_int();
            for (unsigned y = 0; y < outputCount; y++)
            {
               //set txout index
               uint16_t txOutId = brr.get_var_int();
               opSet.insert(txOutId);
            }
         }

         result = move(getOutputsForOutpoints(outpointMap, withZc));
      }

      auto response = make_shared<::Codec_Utxo::ManyUtxo>();
      for (auto& stxoPair : result)
      {
         auto& stxo = stxoPair.first;
         auto utxoPtr = response->add_value();
         utxoPtr->set_value(stxo.getValue());
         auto scriptRef = stxo.getScriptRef();
         utxoPtr->set_script(scriptRef.getPtr(), scriptRef.getSize());
         utxoPtr->set_txheight(stxo.getHeight());
         utxoPtr->set_txindex(stxo.txIndex_);
         utxoPtr->set_txoutindex(stxo.txOutIndex_);
         utxoPtr->set_txhash(
            stxoPair.second.getPtr(), stxoPair.second.getSize());
      }   

      resultingPayload = response;
      break;
   }

   default:
      LOGWARN << "unknown command";
      throw runtime_error("unknown command");
   }

   return BDVCommandProcess_Success;
}

///////////////////////////////////////////////////////////////////////////////
shared_ptr<BDV_Server_Object> Clients::get(const string& id) const
{
   auto bdvmap = BDVs_.get();
   auto iter = bdvmap->find(id);
   if (iter == bdvmap->end())
      return nullptr;

   return iter->second;
}

///////////////////////////////////////////////////////////////////////////////
void BDV_Server_Object::setup()
{
   started_.store(0, memory_order_relaxed);
   packetProcess_threadLock_.store(0, memory_order_relaxed);
   notificationProcess_threadLock_.store(0, memory_order_relaxed);

   isReadyPromise_ = make_shared<promise<bool>>();
   isReadyFuture_ = isReadyPromise_->get_future();
   auto lbdFut = isReadyFuture_;

   //unsafe, should consider creating the blockchain object as a shared_ptr
   auto bc = &blockchain();

   auto isReadyLambda = [lbdFut, bc](void)->unsigned
   {
      if (lbdFut.wait_for(chrono::seconds(0)) == future_status::ready)
      {
         return bc->top()->getBlockHeight();
      }

      return UINT32_MAX;
   };

   switch (Armory::Config::DBSettings::getServiceType())
   {
   case SERVICE_WEBSOCKET:
   case SERVICE_UNITTEST_WITHWS:
   {
      auto&& bdid = READHEX(getID());
      if (bdid.getSize() != 8)
         throw runtime_error("invalid bdv id");

      auto intid = (uint64_t*)bdid.getPtr();
      cb_ = make_unique<WS_Callback>(*intid);
      break;
   }
   
   case SERVICE_UNITTEST:
      cb_ = make_unique<UnitTest_Callback>();
      break;

   default:
      throw runtime_error("unexpected service type");
   }
}

///////////////////////////////////////////////////////////////////////////////
BDV_Server_Object::BDV_Server_Object(
   const string& id, BlockDataManagerThread *bdmT) :
   BlockDataViewer(bdmT->bdm()), bdvID_(id), bdmT_(bdmT)
{
   setup();
}

///////////////////////////////////////////////////////////////////////////////
void BDV_Server_Object::startThreads()
{
   if (started_.fetch_or(1, memory_order_relaxed) != 0)
      return;
   
   auto initLambda = [this](void)->void
   { this->init(); };

   initT_ = thread(initLambda);
}

///////////////////////////////////////////////////////////////////////////////
void BDV_Server_Object::haltThreads()
{
   if(cb_ != nullptr)
      cb_->shutdown();
   if (initT_.joinable())
      initT_.join();
}

///////////////////////////////////////////////////////////////////////////////
void BDV_Server_Object::init()
{
   bdmPtr_->blockUntilReady();

   while (1)
   {
      map<string, walletRegStruct> wltMap;

      {
         unique_lock<mutex> lock(registerWalletMutex_);

         if (wltRegMap_.size() == 0)
            break;

         wltMap = move(wltRegMap_);
         wltRegMap_.clear();
      }

      //create address batch
      auto batch = make_shared<RegistrationBatch>();
      batch->isNew_ = false;

      //fill with addresses from protobuf payloads
      for (auto& wlt : wltMap)
      {
         for (int i = 0; i < wlt.second.command_->bindata_size(); i++)
         {
            auto& addrStr = wlt.second.command_->bindata(i);
            if (addrStr.size() == 0)
               continue;

            BinaryDataRef addrRef; addrRef.setRef(addrStr);
            batch->scrAddrSet_.insert(move(addrRef));
         }
      }

      //callback only serves to wait on the registration event
      auto promPtr = make_shared<promise<bool>>();
      auto fut = promPtr->get_future();
      auto callback = [promPtr](set<BinaryDataRef>&)->void
      {
         promPtr->set_value(true);
      };

      batch->callback_ = callback;

      //register the batch
      auto saf = bdmPtr_->getScrAddrFilter();
      saf->pushAddressBatch(batch);
      fut.get();

      //addresses are now registered, populate the wallet maps
      populateWallets(wltMap);
   }

   //could a wallet registration event get lost in between the init loop 
   //and setting the promise?

   //init wallets
   auto&& notifPtr = make_unique<BDV_Notification_Init>();
   scanWallets(move(notifPtr));

   //create zc packet and pass to wallets
   auto addrSet = getAddrSet();
   auto zcstruct = createZcNotification(addrSet);
   auto zcAction = dynamic_cast<BDV_Notification_ZC*>(zcstruct.get());
   if (zcAction != nullptr && zcAction->packet_.scrAddrToTxioKeys_.size() > 0)
      scanWallets(move(zcstruct));
   
   //mark bdv object as ready
   isReadyPromise_->set_value(true);

   //callback client with BDM_Ready packet
   auto message = make_shared<BDVCallback>();
   auto notif = message->add_notification();
   notif->set_type(NotificationType::ready);
   auto newBlockNotif = notif->mutable_newblock();
   newBlockNotif->set_height(blockchain().top()->getBlockHeight());
   cb_->callback(message);
}

///////////////////////////////////////////////////////////////////////////////
void BDV_Server_Object::processNotification(
   shared_ptr<BDV_Notification> notifPtr)
{
   auto action = notifPtr->action_type();
   if (action < BDV_Progress)
   {
      //skip all but progress notifications if BDV isn't ready
      if (isReadyFuture_.wait_for(chrono::seconds(0)) != future_status::ready)
         return;
   }

   scanWallets(notifPtr);

   auto callbackPtr = make_shared<BDVCallback>();

   switch (action)
   {
   case BDV_NewBlock:
   {
      auto notif = callbackPtr->add_notification();
      notif->set_type(NotificationType::newblock);
      auto&& payload =
         dynamic_pointer_cast<BDV_Notification_NewBlock>(notifPtr);

      auto newblockNotif = notif->mutable_newblock();
      newblockNotif->set_height(payload->reorgState_.newTop_->getBlockHeight());
      if (!payload->reorgState_.prevTopStillValid_)
      {
         newblockNotif->set_branch_height(
            payload->reorgState_.reorgBranchPoint_->getBlockHeight());
      }

      if (payload->zcPurgePacket_ != nullptr && 
         payload->zcPurgePacket_->invalidatedZcKeys_.size() != 0)
      {
         auto notif = callbackPtr->add_notification();
         notif->set_type(NotificationType::invalidated_zc);
         
         auto ids = notif->mutable_ids();
         for (auto& id : payload->zcPurgePacket_->invalidatedZcKeys_)
         {
            auto idPtr = ids->add_value();
            idPtr->set_data(id.second.getPtr(), id.second.getSize());
         }
      }

      break;
   }

   case BDV_Refresh:
   {
      auto&& payload =
         dynamic_pointer_cast<BDV_Notification_Refresh>(notifPtr);

      auto& bdId = payload->refreshID_;

      auto notif = callbackPtr->add_notification();
      notif->set_type(NotificationType::refresh);
      auto refresh = notif->mutable_refresh();
      refresh->set_refreshtype(payload->refresh_);
      refresh->add_id(bdId.getPtr(), bdId.getSize());

      break;
   }

   case BDV_ZC:
   {
      auto&& payload =
         dynamic_pointer_cast<BDV_Notification_ZC>(notifPtr);
      payload->packet_.toProtobufNotification(callbackPtr, payload->leVec_);

      break;
   }

   case BDV_Progress:
   {
      auto&& payload =
         dynamic_pointer_cast<BDV_Notification_Progress>(notifPtr);

      auto notif = callbackPtr->add_notification();
      notif->set_type(NotificationType::progress);
      auto pd = notif->mutable_progress();

      pd->set_phase(payload->phase_);
      pd->set_progress(payload->progress_);
      pd->set_time(payload->time_);
      pd->set_numericprogress(payload->numericProgress_);
      for (auto& id : payload->walletIDs_)
         pd->add_id(move(id));
    
      break;
   }

   case BDV_NodeStatus:
   {
      auto&& payload =
         dynamic_pointer_cast<BDV_Notification_NodeStatus>(notifPtr);

      auto notif = callbackPtr->add_notification();
      notif->set_type(NotificationType::nodestatus);
      auto status = notif->mutable_nodestatus();

      auto& nodeStatus = payload->status_;

      status->set_state((unsigned)nodeStatus.state_);
      status->set_segwitenabled(nodeStatus.SegWitEnabled_);
      status->set_rpcstate((unsigned)nodeStatus.rpcState_);

      auto chainStatus_proto = new Codec_NodeStatus::NodeChainStatus();
      chainStatus_proto->set_state((unsigned)nodeStatus.chainStatus_.state());
      chainStatus_proto->set_blockspeed(nodeStatus.chainStatus_.getBlockSpeed());
      chainStatus_proto->set_eta(nodeStatus.chainStatus_.getETA());
      chainStatus_proto->set_pct(nodeStatus.chainStatus_.getProgressPct());
      chainStatus_proto->set_blocksleft(nodeStatus.chainStatus_.getBlocksLeft());
      status->set_allocated_chainstatus(chainStatus_proto);

      break;
   }

   case BDV_Action::BDV_Error:
   {
      auto&& payload =
         dynamic_pointer_cast<BDV_Notification_Error>(notifPtr);

      auto notif = callbackPtr->add_notification();
      notif->set_type(NotificationType::error);
      auto error = notif->mutable_error();

      error->set_code(payload->errStruct.errCode_);      
      if (!payload->errStruct.errData_.empty())
      {
         error->set_errdata(
            payload->errStruct.errData_.getCharPtr(), 
            payload->errStruct.errData_.getSize());
      }

      if (!payload->errStruct.errorStr_.empty())
      {
         error->set_errstr(payload->errStruct.errorStr_);
      }

      if (!payload->requestID_.empty())
      {
         notif->set_requestid(payload->requestID_);
      }

      break;
   }

   default:
      return;
   }

   if(callbackPtr->notification_size() > 0)
      cb_->callback(callbackPtr);
}

///////////////////////////////////////////////////////////////////////////////
void BDV_Server_Object::registerWallet(
   shared_ptr<::Codec_BDVCommand::BDVCommand> command)
{
   if (isReadyFuture_.wait_for(chrono::seconds(0)) != future_status::ready)
   {
      //sanity check
      if (!command->has_hash() || command->hash().size() == 0)
         throw runtime_error("invalid registerWallet command");

      //only run this code if the bdv maintenance thread hasn't started yet
      unique_lock<mutex> lock(registerWalletMutex_);
      
      //save data
      auto& wltregstruct = wltRegMap_[command->hash()];
      wltregstruct.command_ = command;
      wltregstruct.type_ = TypeWallet;

      auto notif = make_unique<BDV_Notification_Refresh>(
         getID(), BDV_registrationCompleted, 
         BinaryData::fromString(command->hash()));
      notifLambda_(move(notif));

      return;
   }

   //register wallet with BDV
   auto bdvPtr = (BlockDataViewer*)this;
   bdvPtr->registerWallet(command);
}

///////////////////////////////////////////////////////////////////////////////
void BDV_Server_Object::registerLockbox(
   shared_ptr<::Codec_BDVCommand::BDVCommand> command)
{
   if (isReadyFuture_.wait_for(chrono::seconds(0)) != future_status::ready)
   {
      //sanity check
      if (!command->has_hash() || command->hash().size() == 0)
         throw runtime_error("invalid registerWallet command");

      //only run this code if the bdv maintenance thread hasn't started yet
      unique_lock<mutex> lock(registerWalletMutex_);

      //save data
      auto& wltregstruct = wltRegMap_[command->hash()];
      wltregstruct.command_ = command;
      wltregstruct.type_ = TypeLockbox;

      auto notif = make_unique<BDV_Notification_Refresh>(
         getID(), BDV_registrationCompleted, 
         BinaryData::fromString(command->hash()));
      notifLambda_(move(notif));
      return;
   }

   //register wallet with BDV
   auto bdvPtr = (BlockDataViewer*)this;
   bdvPtr->registerLockbox(command);
}

///////////////////////////////////////////////////////////////////////////////
void BDV_Server_Object::populateWallets(map<string, walletRegStruct>& wltMap)
{
   auto safPtr = getSAF();
   auto addrMap = safPtr->getScanFilterAddrMap();

   for (auto& wlt : wltMap)
   {
      auto& walletId = wlt.second.command_->walletid();

      shared_ptr<BtcWallet> theWallet;
      if (wlt.second.type_ == TypeWallet)
         theWallet = groups_[group_wallet].getOrSetWallet(walletId);
      else
         theWallet = groups_[group_lockbox].getOrSetWallet(walletId);

      if (theWallet == nullptr)
      {
         LOGERR << "failed to get or set wallet";
         continue;
      }

      map<BinaryDataRef, shared_ptr<ScrAddrObj>> newAddrMap;
      for (int i = 0; i < wlt.second.command_->bindata_size(); i++)
      {
         auto& addrStr = wlt.second.command_->bindata(i);
         BinaryDataRef addrRef; addrRef.setRef(addrStr);

         if (theWallet->hasScrAddress(addrRef))
            continue;

         auto iter = addrMap->find(addrRef);
         if (iter == addrMap->end())
            throw runtime_error("address missing from saf");

         auto addrObj = make_shared<ScrAddrObj>(
            db_, &blockchain(), zeroConfCont_.get(), iter->first);
         newAddrMap.insert(move(make_pair(iter->first, addrObj)));
      }

      if (newAddrMap.size() == 0)
         continue;

      theWallet->scrAddrMap_.update(newAddrMap);
   }
}

////////////////////////////////////////////////////////////////////////////////
void BDV_Server_Object::flagRefresh(
   BDV_refresh refresh, const BinaryData& refreshID,
   unique_ptr<BDV_Notification_ZC> zcPtr)
{
   auto notif = make_unique<BDV_Notification_Refresh>(
      getID(), refresh, refreshID);
   if (zcPtr != nullptr)
      notif->zcPacket_ = move(zcPtr->packet_);

   if (notifLambda_)
      notifLambda_(move(notif));
}

////////////////////////////////////////////////////////////////////////////////
BDVCommandProcessingResultType BDV_Server_Object::processPayload(
   shared_ptr<BDV_Payload>& packet, shared_ptr<Message>& result)
{
   /*
   Only ever one thread gets this far at any given time, therefor none of the
   underlying objects need to be thread safe
   */

   if (packet == nullptr)
   {
      LOGWARN << "null packet";
      return BDVCommandProcess_PayloadNotReady;
   }

   auto nextId = lastValidMessageId_ + 1;

   if (packet->packetData_.getSize() != 0)
   {
      //grab and check the packet's message id
      auto msgId = BDV_PartialMessage::getMessageId(packet);

      if (msgId != UINT32_MAX)
      {
         //get the PartialMessage object for this id
         auto msgIter = messageMap_.find(msgId);
         if (msgIter == messageMap_.end())
         {
            //create this PartialMessage if it's missing
            msgIter = messageMap_.emplace(
               make_pair(msgId, BDV_PartialMessage())).first;
         }

         auto& msgRef = msgIter->second;

         //try to reconstruct the message
         shared_ptr<BDV_Payload> currentPacket = packet;
         auto parsed = msgRef.parsePacket(currentPacket);
         if (!parsed)
         {
            //failed to reconstruct from this packet, this 
            //shouldn't happen anymore
            LOGWARN << "failed to parse packet, reinjecting. " <<
               "!This shouldn't happen anymore!";

            return BDVCommandProcess_Failure;
         }

         //some verbose, this can be removed later
         if (msgIter->second.isReady())
         {
//            if (msgId >= lastValidMessageId_ + 10)
//               LOGWARN << "completed a message that exceeds the counter by " <<
//                  msgId - lastValidMessageId_;

            if (msgId != nextId)
               return BDVCommandProcess_PayloadNotReady;
         }
         else
         {
            return BDVCommandProcess_PayloadNotReady;
         }
      }
   }

   //grab the expected next message
   auto msgIter = messageMap_.find(nextId);

   //exit if we dont have this message id
   if (msgIter == messageMap_.end())
      return BDVCommandProcess_PayloadNotReady;

   //or the message isn't complete
   if (!msgIter->second.isReady())
      return BDVCommandProcess_PayloadNotReady;

   //move in the completed message, it now lives within this scope
   auto msgObj = move(msgIter->second);

   //clean up from message map
   messageMap_.erase(msgIter);

   //update ids
   lastValidMessageId_ = nextId;
   packet->messageID_ = nextId;

   //parse the protobuf payload
   auto message = make_shared<BDVCommand>();
   if (!msgObj.getMessage(message))
   {
      //failed, this could be a different type of protobuf message
      auto staticCommand = make_shared<StaticCommand>();
      if (msgObj.getMessage(staticCommand))
      {   
         result = staticCommand;
         return BDVCommandProcess_Static;
      }

      return BDVCommandProcess_Failure;
   }
      
   try
   {
      return processCommand(message, result);
   }
   catch (exception &e)
   {
      auto errMsg = make_shared<::Codec_BDVCommand::BDV_Error>();
      stringstream ss;
      ss << "Error processing command: " << (int)message->method() << endl;
      ss << "   errMsg: \"" << e.what() << "\"";

      errMsg->set_code(-1);
      errMsg->set_errstr(ss.str());

      LOGERR << errMsg->errstr();
         
      result = errMsg;
   }
      
   return BDVCommandProcess_Failure;
}

///////////////////////////////////////////////////////////////////////////////
//
// Clients
//
///////////////////////////////////////////////////////////////////////////////
void Clients::init(BlockDataManagerThread* bdmT,
   function<void(void)> shutdownLambda)
{
   bdmT_ = bdmT;
   shutdownCallback_ = shutdownLambda;

   run_.store(true, memory_order_relaxed);

   auto mainthread = [this](void)->void
   {
      notificationThread();
   };

   auto outerthread = [this](void)->void
   {
      bdvMaintenanceLoop();
   };

   auto innerthread = [this](void)->void
   {
      bdvMaintenanceThread();
   };

   auto parserThread = [this](void)->void
   {
      this->messageParserThread();
   };

   auto unregistrationThread = [this](void)->void
   {
      this->unregisterBDVThread();
   };

   auto rpcThread = [this](void)->void
   {
      this->broadcastThroughRPC();
   };

   controlThreads_.push_back(thread(mainthread));
   controlThreads_.push_back(thread(outerthread));
   controlThreads_.push_back(thread(rpcThread));
   unregThread_ = thread(unregistrationThread);

   unsigned innerThreadCount = 2;
<<<<<<< HEAD
   if (BlockDataManagerConfig::getDbType() == ARMORY_DB_SUPER &&
      BlockDataManagerConfig::getOperationMode() != OPERATION_UNITTEST)
      innerThreadCount = MAX_THREADS();
=======
   if (Armory::Config::DBSettings::getDbType() == ARMORY_DB_SUPER &&
      Armory::Config::DBSettings::getServiceType() != SERVICE_UNITTEST)
      innerThreadCount = thread::hardware_concurrency();
>>>>>>> 76fa61c6
   for (unsigned i = 0; i < innerThreadCount; i++)
   {
      controlThreads_.push_back(thread(innerthread));
      controlThreads_.push_back(thread(parserThread));
   }

   auto callbackPtr = make_unique<ZeroConfCallbacks_BDV>(this);
   bdmT_->bdm()->registerZcCallbacks(move(callbackPtr));
}

///////////////////////////////////////////////////////////////////////////////
void Clients::bdvMaintenanceLoop()
{
   while (1)
   {
      shared_ptr<BDV_Notification> notifPtr;
      try
      {
         notifPtr = move(outerBDVNotifStack_.pop_front());
      }
      catch (StopBlockingLoop&)
      {
         LOGINFO << "Shutting down BDV event loop";
         break;
      }

      auto bdvMap = BDVs_.get();
      auto& bdvID = notifPtr->bdvID();
      if (bdvID.size() == 0)
      {
         //empty bdvID means broadcast notification to all BDVs
         for (auto& bdv_pair : *bdvMap)
         {
            auto notifPacket = make_shared<BDV_Notification_Packet>();
            notifPacket->bdvPtr_ = bdv_pair.second;
            notifPacket->notifPtr_ = notifPtr;
            innerBDVNotifStack_.push_back(move(notifPacket));
         }
      }
      else
      {
         //grab bdv
         auto iter = bdvMap->find(bdvID);
         if (iter == bdvMap->end())
            continue;

         auto notifPacket = make_shared<BDV_Notification_Packet>();
         notifPacket->bdvPtr_ = iter->second;
         notifPacket->notifPtr_ = notifPtr;
         innerBDVNotifStack_.push_back(move(notifPacket));
      }
   }
}

///////////////////////////////////////////////////////////////////////////////
void Clients::bdvMaintenanceThread()
{
   while (1)
   {
      shared_ptr<BDV_Notification_Packet> notifPtr;
      try
      {
         notifPtr = move(innerBDVNotifStack_.pop_front());
      }
      catch (StopBlockingLoop&)
      {
         break;
      }

      if (notifPtr->bdvPtr_ == nullptr)
      {
         LOGWARN << "null bdvPtr in notification";
         continue;
      }

      auto bdvPtr = notifPtr->bdvPtr_;
      unsigned zero = 0;
      if (!bdvPtr->notificationProcess_threadLock_.compare_exchange_weak(
         zero, 1))
      {
         //Failed to grab lock, there's already a thread processing a payload
         //for this bdv. Insert the payload back into the queue. Another 
         //thread will eventually pick it up and successfully grab the lock 
         if (notifPtr == nullptr)
            LOGERR << "!!!!!! empty notif at reinsertion";

         innerBDVNotifStack_.push_back(move(notifPtr));
         continue;
      }

      bdvPtr->processNotification(notifPtr->notifPtr_);
      bdvPtr->notificationProcess_threadLock_.store(0);
   }
}

///////////////////////////////////////////////////////////////////////////////
void Clients::processShutdownCommand(shared_ptr<StaticCommand> command)
{
   const auto& thisCookie = Armory::Config::NetworkSettings::cookie();
   if (thisCookie.empty())
      return;

   try
   {
      if (!command->has_cookie())
         throw runtime_error("malformed command for processShutdownCommand");
      auto& cookie = command->cookie();

      if ((cookie.size() == 0) || (cookie != thisCookie))
         throw runtime_error("spawnId mismatch");
   }
   catch (...)
   {
      return;
   }

   switch (command->method())
   {
   case StaticMethods::shutdown:
   {
      auto shutdownLambda = [this](void)->void
      {
         this->exitRequestLoop();
      };

      //run shutdown sequence in its own thread so that the server listen
      //loop can exit properly.
      thread shutdownThr(shutdownLambda);
      if (shutdownThr.joinable())
         shutdownThr.detach();
      break;
   }

   case StaticMethods::shutdownNode:
   {
      if (bdmT_->bdm()->nodeRPC_ != nullptr)
         bdmT_->bdm()->nodeRPC_->shutdown();
      break;
   }

   default:
      LOGWARN << "unexpected command in processShutdownCommand";
   }
}

///////////////////////////////////////////////////////////////////////////////
void Clients::shutdown()
{
   unique_lock<mutex> lock(shutdownMutex_, defer_lock);
   if (!lock.try_lock())
      return;
   
   /*shutdown sequence*/
   if (!run_.load(memory_order_relaxed))
      return;

   //prevent all new commands from running
   run_.store(false, memory_order_relaxed);

   //shutdown rpc write queue
   rpcBroadcastQueue_.terminate();

   //shutdown Clients gc thread
   gcCommands_.completed();

   //shutdown unregistration thread and wait on it
   unregBDVQueue_.terminate();
   if (unregThread_.joinable())
      unregThread_.join();

   //cleanup all BDVs
   unregisterAllBDVs();

   //shutdown maintenance threads
   outerBDVNotifStack_.completed();
   innerBDVNotifStack_.completed();
   packetQueue_.terminate();

   //exit BDM maintenance thread
   if (!bdmT_->shutdown())
      return;

   vector<thread::id> idVec;
   for (auto& thr : controlThreads_)
   {
      idVec.push_back(thr.get_id());
      if (thr.joinable())
         thr.join();
   }

   //shutdown ZC container
   bdmT_->bdm()->disableZeroConf();
   bdmT_->bdm()->getScrAddrFilter()->shutdown();
}

///////////////////////////////////////////////////////////////////////////////
void Clients::exitRequestLoop()
{
   /*terminate request processing loop*/
   LOGINFO << "proceeding to shutdown";

   //shutdown loop on server side
   if (shutdownCallback_)
      shutdownCallback_();
}

///////////////////////////////////////////////////////////////////////////////
void Clients::unregisterAllBDVs()
{
   auto bdvs = BDVs_.get();
   BDVs_.clear();

   for (auto& bdv : *bdvs)
      bdv.second->haltThreads();
}

///////////////////////////////////////////////////////////////////////////////
shared_ptr<Message> Clients::registerBDV(
   shared_ptr<StaticCommand> command, string bdvID)
{
   try
   {
      if (!command->has_magicword())
         throw runtime_error("invalid command for registerBDV");
      auto& magic_word = command->magicword();
      BinaryDataRef magic_word_ref; magic_word_ref.setRef(magic_word);
      auto& thisMagicWord = Armory::Config::BitcoinSettings::getMagicBytes();

      if (thisMagicWord != magic_word_ref)
         throw runtime_error("magic word mismatch");
   }
   catch (runtime_error& e)
   {
      auto response = make_shared<::Codec_BDVCommand::BDV_Error>();
      response->set_code(-1);
      response->set_errstr(e.what());
      return response;
   }

   if (bdvID.size() == 0)
      bdvID = BtcUtils::fortuna_.generateRandom(10).toHexStr();
   auto newBDV = make_shared<BDV_Server_Object>(bdvID, bdmT_);

   auto notiflbd = [this](unique_ptr<BDV_Notification> notifPtr)
   {
      this->outerBDVNotifStack_.push_back(move(notifPtr));
   };

   newBDV->notifLambda_ = notiflbd;

   //add to BDVs map
   string newID(newBDV->getID());
   BDVs_.insert(move(make_pair(newID, newBDV)));

   LOGINFO << "registered bdv: " << newID;

   auto response = make_shared<::Codec_CommonTypes::BinaryData>();
   response->set_data(newID);
   return response;
}

///////////////////////////////////////////////////////////////////////////////
void Clients::unregisterBDV(std::string bdvId)
{
   unregBDVQueue_.push_back(move(bdvId));
}

///////////////////////////////////////////////////////////////////////////////
void Clients::unregisterBDVThread()
{
   while(true)
   {
      //grab bdv id
      string bdvId;
      try
      {
         bdvId = move(unregBDVQueue_.pop_front());
      }
      catch(StopBlockingLoop&)
      {
         break;
      }
      
      //grab bdv ptr
      shared_ptr<BDV_Server_Object> bdvPtr;
      {
         auto bdvMap = BDVs_.get();
         auto bdvIter = bdvMap->find(bdvId);
         if (bdvIter == bdvMap->end())
            return;

         //copy shared_ptr and erase from bdv map
         bdvPtr = bdvIter->second;
         BDVs_.erase(bdvId);
      }

      if (bdvPtr == nullptr)
      {
         LOGERR << "empty bdv ptr before unregistration";
         return;
      }

      //shutdown bdv threads
      bdvPtr->haltThreads();

      //done
      bdvPtr.reset();
      LOGINFO << "unregistered bdv: " << bdvId;
   }
}

///////////////////////////////////////////////////////////////////////////////
void Clients::notificationThread(void) const
{
   if (bdmT_ == nullptr)
      throw runtime_error("invalid BDM thread ptr");

   while (1)
   {
      bool timedout = true;
      shared_ptr<BDV_Notification> notifPtr;

      try
      {
         notifPtr = move(bdmT_->bdm()->notificationStack_.pop_front(
            chrono::seconds(60)));
         if (notifPtr == nullptr)
            continue;
         timedout = false;
      }
      catch (StackTimedOutException&)
      {
         //nothing to do
      }
      catch (StopBlockingLoop&)
      {
         return;
      }
      catch (IsEmpty&)
      {
         LOGERR << "caught isEmpty in Clients maintenance loop";
         continue;
      }

      //trigger gc thread
      if (timedout == true || notifPtr->action_type() != BDV_Progress)
         gcCommands_.push_back(true);

      //don't go any futher if there is no new top
      if (timedout)
         continue;

      outerBDVNotifStack_.push_back(move(notifPtr));
   }
}

///////////////////////////////////////////////////////////////////////////////
void Clients::messageParserThread(void)
{
   while (1)
   {
      shared_ptr<BDV_Payload> payloadPtr;
      
      try
      {
         payloadPtr = move(packetQueue_.pop_front());
      }
      catch (StopBlockingLoop&)
      {
         break;
      }

      //sanity check
      if (payloadPtr == nullptr)
      {
         LOGERR << "????????? empty payload";
         continue;
      }

      if (payloadPtr->bdvPtr_ == nullptr)
      {
         LOGERR << "???????? empty bdv ptr";
         continue;
      }

      auto bdvPtr = payloadPtr->bdvPtr_;
      unsigned zero = 0;
      if (!bdvPtr->packetProcess_threadLock_.compare_exchange_weak(
            zero, 1, memory_order_relaxed, memory_order_relaxed))
      {
         //Failed to grab lock, there's already a thread processing a payload
         //for this bdv. Insert the payload back into the queue. Another 
         //thread will eventually pick it up and successfully grab the lock 
         if(payloadPtr == nullptr)
            LOGERR << "!!!!!! empty payload at reinsertion";

         packetQueue_.push_back(move(payloadPtr));
         continue;
      }

      /*
      Grabbed the thread lock, time to process the payload.

      However, since the thread lock is only a spin lock with loose ordering
      semantics (for speed), we need the current thread to be up to date with 
      all changes previous threads have made to this bdv object, hence acquiring 
      the object's process mutex
      */
      unique_lock<mutex> lock(bdvPtr->processPacketMutex_);
      auto result = processCommand(payloadPtr);

      //check if the map has the next message
      {
         auto msgIter = bdvPtr->messageMap_.find(
            bdvPtr->lastValidMessageId_ + 1);
         
         if (msgIter != bdvPtr->messageMap_.end() && 
            msgIter->second.isReady())
         {
            /*
            We have the next message and it is ready, push a packet
            with no data on the queue to assign this bdv a new processing
            thread. 
            
            This is done because we don't want one bdv to hog a thread 
            constantly if it has a lot of queue up messages. It should
            complete for a thread like all other bdv objects, regardless
            of the its message queue depth.
            */
            auto flagPacket = make_shared<BDV_Payload>();
            flagPacket->bdvPtr_ = bdvPtr;
            flagPacket->bdvID_ = payloadPtr->bdvID_;
            packetQueue_.push_back(move(flagPacket));
         }
      }
      
      //release the locks
      lock.unlock();
      bdvPtr->packetProcess_threadLock_.store(0);

      //write return value if any
      if (result != nullptr)
         WebSocketServer::write(
            payloadPtr->bdvID_, payloadPtr->messageID_, result);
   }
}

///////////////////////////////////////////////////////////////////////////////
void Clients::broadcastThroughRPC()
{
   auto notifyError = [this](
      const BinaryData& hash, std::shared_ptr<BDV_Server_Object> bdvPtr,
      int errCode, const std::string& verbose,
      const string& requestID)->void
   {
      auto notifPacket = make_shared<BDV_Notification_Packet>();
      notifPacket->bdvPtr_ = bdvPtr;
      notifPacket->notifPtr_ = make_shared<BDV_Notification_Error>(
         bdvPtr->getID(), requestID, errCode, hash, verbose);
      innerBDVNotifStack_.push_back(move(notifPacket));
   };

   while (true)
   {
      RpcBroadcastPacket packet;
      try
      {
         packet = move(rpcBroadcastQueue_.pop_front());
      }
      catch (StopBlockingLoop&)
      {
         break;
      }

      //create & set a zc batch for this tx
      Tx tx(*packet.rawTx_);
      vector<BinaryData> hashes = { tx.getThisHash() };
      auto zcPtr = bdmT_->bdm()->zeroConfCont();

      //feed the watcher map with all relevant requestor/bdv ids
      {
         //if this is a RPC fallback from a timed out P2P zc push
         //we may have extra requestors attached to this broadcast
         map<string, string> extraRequestors;
         for (auto& reqPair : packet.extraRequestors_)
            extraRequestors.emplace(reqPair.first, reqPair.second->getID());

         if (!zcPtr->insertWatcherEntry(
            *hashes.begin(), packet.rawTx_, //tx
            packet.bdvPtr_->getID(), packet.requestID_, //main requestor
            extraRequestors, //extra requestor, in case this is a fallback
            false)) //do not process watcher node invs for this entry
         {
            //there is already a watcher entry for this tx, our request has been 
            //attached to it, skip the RPC broadcast
            continue;
         }
      }

      auto batchPtr = zcPtr->initiateZcBatch(
         hashes, 
         0, //no timeout, this batch promise has to be set to progress
         nullptr, //no error callback
         true,
         packet.bdvPtr_->getID(),
         packet.requestID_);

      //push to rpc
      string verbose;
      auto result =
         bdmT_->bdm()->nodeRPC_->broadcastTx(packet.rawTx_->getRef(), verbose);

      switch (ArmoryErrorCodes(result))
      {
      case ArmoryErrorCodes::Success:
      {
         /*
         RPC zc broadcast will return success whether the tx was in 
         the node's mempool or not.
         */

         //fulfill the batch to parse the tx
         try 
         {
            //set the tx body and batch promise
            auto txPtr = batchPtr->zcMap_.begin()->second;
            txPtr->tx_.unserialize(*packet.rawTx_);
            txPtr->tx_.setTxTime(time(0));
            batchPtr->isReadyPromise_->set_value(ArmoryErrorCodes::Success);
         }
         catch (future_error&)
         {
            LOGWARN << "rpc broadcast promise was already set";
         }

         //signal all extra requestors for an already-in-mempool error
         for (auto& requestor : packet.extraRequestors_)
         {
            notifyError(*hashes.begin(), requestor.second, 
               (int)ArmoryErrorCodes::ZcBroadcast_AlreadyInMempool, 
               "Extra requestor RPC broadcast error: Already in mempool",
               requestor.first);
         }

         LOGINFO << "rpc broadcast success";
         break;
      }

      default:
         LOGINFO << "RPC broadcast for tx: " << hashes.begin()->toHexStr() << 
            ", verbose: " << verbose;

         //cleanup watcher map
         auto watcherEntry = zcPtr->eraseWatcherEntry(*hashes.begin());
         if (watcherEntry != nullptr)
         {
            /*
            The watcher entry may have received extra requestors we
            didn't start with. We need to add those to our RPC packet
            requestor map. Those carry full on BDV objects so we need
            to curate the map first (for our own extra requestors), then
            resolve the IDs to the BDV objects.
            */
            auto extraReqIter = watcherEntry->extraRequestors_.begin();
            while (extraReqIter != watcherEntry->extraRequestors_.end())
            {
               if (packet.extraRequestors_.find(extraReqIter->first) !=
                  packet.extraRequestors_.end())
               {
                  watcherEntry->extraRequestors_.erase(extraReqIter++);
                  continue;
               }

               ++extraReqIter;
            }

            if (!watcherEntry->extraRequestors_.empty())
            {
               auto bdvMap = BDVs_.get();
               for (auto& extraReq : watcherEntry->extraRequestors_)
               {
                  auto bdvIter = bdvMap->find(extraReq.second);
                  if (bdvIter == bdvMap->end())
                     continue;

                  packet.extraRequestors_.emplace(
                     extraReq.first, bdvIter->second);
               }
            }
         }

         //fail the batch promise
         batchPtr->isReadyPromise_->set_exception(
            make_exception_ptr(ZcBatchError()));

         //notify the bdv of the error
         stringstream errMsg;
         errMsg << "RPC broadcast error: " << verbose;
         notifyError(*hashes.begin(), packet.bdvPtr_, 
            result, errMsg.str(), packet.requestID_);         

         //notify extra requestors of the error as well
         for (auto& requestor : packet.extraRequestors_)
         {
            stringstream reqMsg;
            reqMsg << "Extra requestor broadcast error: " << verbose;
            notifyError(*hashes.begin(), requestor.second, 
               result, reqMsg.str(), requestor.first);
         }
      }
   }
}

///////////////////////////////////////////////////////////////////////////////
shared_ptr<Message> Clients::processCommand(shared_ptr<BDV_Payload> payload)
{
   //clear bdvPtr from the payload to avoid circular ownership
   auto bdvPtr = payload->bdvPtr_;
   payload->bdvPtr_.reset();

   //process payload
   shared_ptr<Message> _result;
   auto status = bdvPtr->processPayload(payload, _result);

   switch (status)
   {
   case BDVCommandProcess_Static:
   {
      auto staticCommand = dynamic_pointer_cast<StaticCommand>(_result);
      if (staticCommand == nullptr)
         return nullptr;

      _result = processUnregisteredCommand(payload->bdvID_, staticCommand);
      break;
   }

   /*
   ZC commands are processed by Clients since they require the BDV ptr
   */

   case BDVCommandProcess_ZC_P2P:
   {
      //cast to bdv_command
      auto message = dynamic_pointer_cast<BDVCommand>(_result);
      if (message == nullptr)
         return nullptr;

      /*
      Reset _result as broadcast commands do not have return values. 
      ZC broadcast notifications are delivered through the callback API.
      */
      _result = nullptr;

      /*
      in: raw tx as bindata
          broadcastId as hash
      out: void
      */

      if (message->bindata_size() == 0)
         break;

      vector<BinaryDataRef> rawZcVec;
      rawZcVec.reserve(message->bindata_size());
      for (int i=0; i<message->bindata_size(); i++)
      {
         const auto& rawTx = message->bindata(i);
         if (rawTx.size() == 0)
            continue;
         BinaryDataRef rawTxRef; rawTxRef.setRef(rawTx);
         rawZcVec.push_back(rawTxRef);
      }

      const auto& broadcastId = message->hash();
      if (broadcastId.size() != BROADCAST_ID_LENGTH * 2)
         return nullptr;

      //TODO: do not tolerate duplicate broadcast ids

      auto errorCallback = [this, bdvPtr, broadcastId](
         vector<ZeroConfBatchFallbackStruct> zcVec)->void
      {
         vector<RpcBroadcastPacket> rpcPackets;

         auto bdvMap = BDVs_.get();
         for (auto& fallbackStruct : zcVec)
         {
            map<string, shared_ptr<BDV_Server_Object>> extraRequestors;
            for (auto& extraBdvId : fallbackStruct.extraRequestors_)
            {
               auto iter = bdvMap->find(extraBdvId.second);
               if (iter == bdvMap->end())
                  continue;

               extraRequestors.emplace(extraBdvId.first, iter->second);
            }

            if (fallbackStruct.err_ != ArmoryErrorCodes::ZcBatch_Timeout)
            {
               //signal error to caller
               auto notifPacket = make_shared<BDV_Notification_Packet>();
               notifPacket->bdvPtr_ = bdvPtr;
               notifPacket->notifPtr_ = make_shared<BDV_Notification_Error>(
                  bdvPtr->getID(), broadcastId, (int)fallbackStruct.err_,
                  fallbackStruct.txHash_, string());
               innerBDVNotifStack_.push_back(move(notifPacket));

               //then signal extra requestors
               for (auto& extraBDV : extraRequestors)
               {
                  auto notifPacket = make_shared<BDV_Notification_Packet>();
                  notifPacket->bdvPtr_ = extraBDV.second;
                  notifPacket->notifPtr_ = make_shared<BDV_Notification_Error>(
                     extraBDV.second->getID(), extraBDV.first, (int)fallbackStruct.err_,
                     fallbackStruct.txHash_, string());
                  innerBDVNotifStack_.push_back(move(notifPacket));                  
               }

               //finally, skip RPC fallback
               continue;
            }

            //tally timed out zc
            RpcBroadcastPacket packet;
            packet.rawTx_ = fallbackStruct.rawTxPtr_;
            packet.bdvPtr_ = bdvPtr;
            packet.extraRequestors_ = move(extraRequestors);
            packet.requestID_ = broadcastId;
            rpcPackets.push_back(move(packet));
         }

         if (rpcPackets.empty())
            return;

         //push through rpc
         for (auto& packet : rpcPackets)
            rpcBroadcastQueue_.push_back(move(packet));
      };

      //run through submitted ZCs, prune already mined ones
      for (auto& rawZcRef : rawZcVec)
      {
         Tx tx(rawZcRef);
         auto hash = tx.getThisHash();

         auto dbKey = bdvPtr->db_->getDBKeyForHash(hash);
         if (!dbKey.empty())
         {
            //notify the bdv of the error
            auto notifPacket = make_shared<BDV_Notification_Packet>();
            notifPacket->bdvPtr_ = bdvPtr;
            notifPacket->notifPtr_ = make_shared<BDV_Notification_Error>(
               bdvPtr->getID(), broadcastId, 
               (int)ArmoryErrorCodes::ZcBroadcast_AlreadyInChain,
               hash, "RPC broadcast error: Already in chain");
            innerBDVNotifStack_.push_back(move(notifPacket));

            //reset data ref so as to not parse the zc
            rawZcRef.reset();
         }
      }

      bdmT_->bdm()->zeroConfCont_->broadcastZC(
         rawZcVec, 5000, errorCallback, bdvPtr->getID(), broadcastId);

      break;
   }

   case BDVCommandProcess_ZC_RPC:
   {
      //cast to bdv_command
      auto message = dynamic_pointer_cast<BDVCommand>(_result);
      if (message == nullptr)
         return nullptr;

      /*
      Reset _result as broadcast commands do not have return values. 
      ZC broadcast notifications are delivered through the callback API.
      */
      _result = nullptr;

      /*
      in: raw tx as bindata[0]
      out: void
      */

      if (message->bindata_size() != 1)
         break;

      const auto& broadcastId = message->hash();
      if (broadcastId.size() != BROADCAST_ID_LENGTH * 2)
         break;

      //TODO: do not tolerate duplicate broadcast ids

      auto& rawTx = message->bindata(0);
      if (rawTx.size() == 0)
         throw runtime_error("invalid tx size");

      RpcBroadcastPacket packet;
      packet.rawTx_ = make_shared<BinaryData>(
         (uint8_t*)rawTx.c_str(), rawTx.size());
      packet.bdvPtr_ = bdvPtr;
      packet.requestID_ = broadcastId;
      rpcBroadcastQueue_.push_back(move(packet));

      break;
   }

   case BDVCommandProcess_UnregisterAddresses:
   {
      //cast to bdv_command
      auto message = dynamic_pointer_cast<BDVCommand>(_result);
      if (message == nullptr)
         return nullptr;

      //Reset _result, unregistration events are 
      //notified through the callback API.
      _result = nullptr;

      /*
      in: 
         hash: id for this registation event, will be
            passed in the notification if set
         
         walletId: id of the relevant wallet
         bindata: set of addresses to unregister (optional)

      out:
         void

      Note: if bindata is set, these addresses will be unregistered
         from the wallet and the address filter (if eligible). 

         If bindata is empty, all the addresses in the wallet are 
         unregistered from the address filter (if eligible) and the
         wallet is erased from the parent bdv.
      */

      //sanity check
      if (!message->has_walletid())
      {
         LOGERR << "need wallet for address unregistration command";
         return nullptr;
      }
      
      //registration event id
      BinaryData refreshId;
      if (message->has_hash())
      {
         refreshId = BinaryData::fromString(message->hash());
         if (refreshId.getSize() != REGISTER_ID_LENGH * 2)
         {
            LOGERR << "invalid registration id length";
            return nullptr;
         }
      }

      set<BinaryDataRef> addrSetRef;
      const auto& walletId = message->walletid();
      auto wltPtr = bdvPtr->getWalletOrLockbox(walletId);
      if (wltPtr == nullptr)
      {
         LOGWARN << "trying to unregister unknown wallet";
         break;
      }

      //are we unregistering a whole wallet or just some addresses?
      bool unregisterWallet = false;
      if (message->bindata_size() == 0)
      {
         unregisterWallet = true;
         auto addrMapPtr = wltPtr->getAddrMap();
         for (auto& addrPair : *addrMapPtr)
            addrSetRef.emplace(addrPair.first);
      }
      else
      {
         for (int i=0; i<message->bindata_size(); i++)
         {
            const auto& scrAddrProto = message->bindata(i);
            if (scrAddrProto.size() == 0 || scrAddrProto.size() > 50)
               continue;

            BinaryDataRef bdr; bdr.setRef(scrAddrProto);
            addrSetRef.emplace(move(bdr));
         }

         //only unregistering some addresses, clean them up from the wallet
         wltPtr->unregisterAddresses(addrSetRef);
      }

      //do not unregister an address if it's watched by another bdv
      auto bdvMap = BDVs_.get();

      auto scrAddrIter = addrSetRef.begin();
      while (scrAddrIter != addrSetRef.end())
      {
         bool hasCollision = false;
         for (auto& bdv_pair : *bdvMap)
         {
            if (bdv_pair.second->hasScrAddress(*scrAddrIter) && 
               bdv_pair.first != bdvPtr->bdvID_) //TODO: slow parsing, speed this up
            {
               hasCollision = true;
               addrSetRef.erase(scrAddrIter++);
               break;
            }
         }

         if (hasCollision)
            continue;

         ++scrAddrIter;
      }

      auto completionCallback = [this, bdvPtr, refreshId](void)->void
      {
         auto notifPacket = make_shared<BDV_Notification_Packet>();
         notifPacket->bdvPtr_ = bdvPtr;
         notifPacket->notifPtr_ = make_shared<BDV_Notification_Refresh>(
            bdvPtr->getID(), BDV_registrationCompleted, refreshId);

         innerBDVNotifStack_.push_back(move(notifPacket));
      };

      if (unregisterWallet)
      {
         //get rid of the wallet
         bdvPtr->unregisterWallet(walletId);
      }

      if (addrSetRef.empty())
      {
         //fire the callback if there are no addresses to delete
         completionCallback();
      }
      else
      {
         //unregister these addresses
         auto safPtr = bdmT_->bdm()->getScrAddrFilter();
         safPtr->unregisterAddresses(addrSetRef, completionCallback);
      }

      break;
   }

   default:
      break;
   }

   return _result;
}

///////////////////////////////////////////////////////////////////////////////
shared_ptr<Message> Clients::processUnregisteredCommand(const uint64_t& bdvId, 
   shared_ptr<StaticCommand> command)
{
   switch (command->method())
   {
   case StaticMethods::shutdown:
   case StaticMethods::shutdownNode:
   {
      /*
      in: cookie
      out: void
      */
      processShutdownCommand(command);
      break;
   }

   case StaticMethods::registerBDV:
   {
      /*
      in: network magic word
      out: bdv id as string
      */
      BinaryDataRef bdr;
      bdr.setRef((uint8_t*)&bdvId, 8);
      return registerBDV(command, bdr.toHexStr());
   }

   case StaticMethods::unregisterBDV:
      break;

   default:
      return nullptr;
   }

   return nullptr;
}

///////////////////////////////////////////////////////////////////////////////
//
// Callback
//
///////////////////////////////////////////////////////////////////////////////
Callback::~Callback()
{}

///////////////////////////////////////////////////////////////////////////////
void WS_Callback::callback(shared_ptr<BDVCallback> command)
{
   //write to socket
   WebSocketServer::write(bdvID_, WEBSOCKET_CALLBACK_ID, command);
}

///////////////////////////////////////////////////////////////////////////////
void UnitTest_Callback::callback(shared_ptr<BDVCallback> command)
{
   //stash the notification, unit test will pull it as needed
   notifQueue_.push_back(move(command));
}

///////////////////////////////////////////////////////////////////////////////
shared_ptr<::Codec_BDVCommand::BDVCallback> UnitTest_Callback::getNotification()
{
   try
   {
      return notifQueue_.pop_front();
   }
   catch (StopBlockingLoop&)
   {}

   return nullptr;
}

///////////////////////////////////////////////////////////////////////////////
//
// BDV_PartialMessage
//
///////////////////////////////////////////////////////////////////////////////
bool BDV_PartialMessage::parsePacket(shared_ptr<BDV_Payload> packet)
{
   auto&& bdr = packet->packetData_.getRef();
   auto result = partialMessage_.parsePacket(bdr);
   if (!result)
      return false;

   payloads_.push_back(packet);
   return true;
}

///////////////////////////////////////////////////////////////////////////////
void BDV_PartialMessage::reset()
{
   partialMessage_.reset();
   payloads_.clear();
}

///////////////////////////////////////////////////////////////////////////////
bool BDV_PartialMessage::getMessage(shared_ptr<Message> msgPtr)
{
   if (!isReady())
      return false;

   return partialMessage_.getMessage(msgPtr.get());
}

///////////////////////////////////////////////////////////////////////////////
size_t BDV_PartialMessage::topId() const
{
   auto& packetMap = partialMessage_.getPacketMap();
   if (packetMap.size() == 0)
      return SIZE_MAX;

   return packetMap.rbegin()->first;
}

///////////////////////////////////////////////////////////////////////////////
unsigned BDV_PartialMessage::getMessageId(shared_ptr<BDV_Payload> packet)
{
   return WebSocketMessagePartial::getMessageId(packet->packetData_.getRef());
}<|MERGE_RESOLUTION|>--- conflicted
+++ resolved
@@ -2426,15 +2426,9 @@
    unregThread_ = thread(unregistrationThread);
 
    unsigned innerThreadCount = 2;
-<<<<<<< HEAD
-   if (BlockDataManagerConfig::getDbType() == ARMORY_DB_SUPER &&
-      BlockDataManagerConfig::getOperationMode() != OPERATION_UNITTEST)
-      innerThreadCount = MAX_THREADS();
-=======
    if (Armory::Config::DBSettings::getDbType() == ARMORY_DB_SUPER &&
       Armory::Config::DBSettings::getServiceType() != SERVICE_UNITTEST)
       innerThreadCount = thread::hardware_concurrency();
->>>>>>> 76fa61c6
    for (unsigned i = 0; i < innerThreadCount; i++)
    {
       controlThreads_.push_back(thread(innerthread));
