--- conflicted
+++ resolved
@@ -1,57 +1,4 @@
 CXX = g++
-<<<<<<< HEAD
-
-ifdef DEBUG
-CFLAGS=-g3 -Wall -pipe -fPIC
-CXXFLAGS=-g3 -Wall -pipe -fPIC
-else
-CFLAGS=-O2 -pipe -fPIC
-CXXFLAGS=-O2 -pipe -fPIC
-endif
-
-#**************************************************************************
-LINK = $(CXX)
-OBJS = UniversalTimer.o BinaryData.o leveldb_wrapper.o StoredBlockObj.o BtcUtils.o BlockObj.o BlockUtils.o EncryptionUtils.o libcryptopp.a libleveldb.a
-
-# This is a script created by goatpig which detects where the python 
-# dependencies are and writes them to the pypaths.txt file. It defines :
-# 		$(PYTHON_LIB) 
-# 		$(PYVER) 
-# 		$(PYTHON_INCLUDE)
-# If this makefile doesn't work for you, you should manually modify
-# pypaths.txt to define those three variables, and then comment out 
-# DO_EXEC_WHEREISPY line (to prevent the script from attempting to run
-# and overwriting the manual values).
-DO_EXEC_WHEREISPY := $(shell ./whereispy.sh)
-
-include ./pypaths.txt
-
-
-CPPFLAGS += -Icryptopp -Ileveldb/include -DUSE_CRYPTOPP -D__STDC_LIMIT_MACROS
-LDLIBS += -lpthread -Lleveldb -L$(PYTHON_LIB) -l$(PYVER)
-SWIG_OPTS    += -c++ -python -classic -threads
-
-SWIG_INC     += -I"$(PYTHON_INCLUDE)"
-STATICPYTHON += "$(PYTHON_LIB)"
-
-CXXCPP += $(CPPFLAGS)
-
-#**************************************************************************
-
-all:
-	$(MAKE) BlockUtilsTest.out
-
-swig: ../_CppBlockUtils.so ../qrc_img_resources.py
-
-../_CppBlockUtils.so: $(OBJS) CppBlockUtils_wrap.o
-	$(LINK) -shared -fPIC $(LDLIBS) $(LDFLAGS) $(CXXFLAGS) $(OBJS) $(STATICPYTHON) CppBlockUtils_wrap.o -o ../_CppBlockUtils.so
-
-../qrc_img_resources.py: ../imgList.xml
-	pyrcc4 -o ../qrc_img_resources.py ../imgList.xml
-
-BlockUtilsTest.out : $(OBJS) BlockUtilsTest.cpp
-	$(LINK) $(LDLIBS) $(LDFLAGS) $(OBJS) -o BlockUtilsTest.out $(CXXCPP) $(CXXFLAGS) BlockUtilsTest.cpp
-=======
 
 ifdef DEBUG
 CFLAGS=-g3 -Wall -pipe -fPIC
@@ -73,7 +20,6 @@
 LINK = $(CXX)
 
 OBJS = UniversalTimer.o BinaryData.o leveldb_wrapper.o StoredBlockObj.o BtcUtils.o BlockObj.o BlockUtils.o EncryptionUtils.o libcryptopp.a libleveldb.a sighandler.o
->>>>>>> f5f662f6
 
 #if python is specified, use it
 ifndef PYVER
@@ -82,13 +28,6 @@
 PYTHON_INCLUDES=$(shell $(PYVER)-config --includes )
 endif
 
-<<<<<<< HEAD
-#**************************************************************************
-libcryptopp.a: Makefile
-	$(MAKE) -C cryptopp libcryptopp.a
-	mv cryptopp/libcryptopp.a .
-
-=======
 CPPFLAGS += $(ARMORY_CPPFLAGS) -Icryptopp -Ileveldb/include -DUSE_CRYPTOPP -D__STDC_LIMIT_MACROS
 LDLIBS += -lpthread -Lleveldb
 SWIG_OPTS    += -c++ -python -classic -threads
@@ -114,7 +53,6 @@
 	$(MAKE) -C cryptopp libcryptopp.a
 	mv cryptopp/libcryptopp.a .
 
->>>>>>> f5f662f6
 libleveldb.a: Makefile
 	$(MAKE) -C leveldb libleveldb.a
 	mv leveldb/libleveldb.a .
@@ -143,17 +81,9 @@
 #************************************************************************
 clean:
 	touch CppBlockUtils.i
-<<<<<<< HEAD
-	rm -f *.o *.out
-	rm -f CppBlockUtils_wrap.cxx 
-	rm pypaths.txt
-	$(MAKE) -C cryptopp clean
-	
-=======
 	rm -f *.o *.out *.a
 	rm -f CppBlockUtils_wrap.cxx 
 	rm -f pypaths.txt
->>>>>>> f5f662f6
 
 hardclean:
 	touch CppBlockUtils.i
