--- conflicted
+++ resolved
@@ -43,16 +43,13 @@
    string getAuthString(void);
    string getDatadir(void);
 
-<<<<<<< HEAD
    void initAfterLock(void) {}
    void cleanUpBeforeUnlock(void) {}
-=======
    void callback(void)
    {
       if (nodeStatusLambda_)
          nodeStatusLambda_();
    }
->>>>>>> c505c4d7
 
 public:
    NodeRPC(BlockDataManagerConfig&);
