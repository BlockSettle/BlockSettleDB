////////////////////////////////////////////////////////////////////////////////
//                                                                            //
//  Copyright (C) 2011-2014, Armory Technologies, Inc.                        //
//  Distributed under the GNU Affero General Public License (AGPL v3)         //
//  See LICENSE or http://www.gnu.org/licenses/agpl.html                      //
//                                                                            //
////////////////////////////////////////////////////////////////////////////////
////////////////////////////////////////////////////////////////////////////////


#ifndef _BLOCKOBJ_H_
#define _BLOCKOBJ_H_


#include <iostream>
#include <vector>
#include <map>
#include <set>
#include <cassert>

#include "BinaryData.h"
#include "BtcUtils.h"



////////////////////////////////////////////////////////////////////////////////
class LMDBBlockDatabase; 
class LMDBBlockDatabase;
class TxRef;
class Tx;
class TxIn;
class TxOut;



class BlockHeader
{
   friend class Blockchain;
   friend class LsmBlockDatabase;

public:

   /////////////////////////////////////////////////////////////////////////////
   BlockHeader(void) : 
      isInitialized_(false), 
      isFinishedCalc_(false),
      numTx_(UINT32_MAX), 
      numBlockBytes_(UINT32_MAX),
      duplicateID_(UINT8_MAX)
   { }

   explicit BlockHeader(uint8_t const * ptr, uint32_t size) { unserialize(ptr, size); }
   explicit BlockHeader(BinaryRefReader & brr)    { unserialize(brr); }
   explicit BlockHeader(BinaryDataRef str)        { unserialize(str); }
   explicit BlockHeader(BinaryData const & str)   { unserialize(str); }

   // SWIG needs a non-overloaded method
   BlockHeader & unserialize_1_(BinaryData const & str) { unserialize(str); return *this; }

   uint32_t           getVersion(void) const      { return READ_UINT32_LE(getPtr() );   }
   BinaryData const & getThisHash(void) const     { return thisHash_;                   }
   BinaryData         getPrevHash(void) const     { return BinaryData(getPtr()+4 ,32);  }
   BinaryData const & getNextHash(void) const     { return nextHash_;                   }
   BinaryData         getMerkleRoot(void) const   { return BinaryData(getPtr()+36,32);  }
   BinaryData         getDiffBits(void) const     { return BinaryData(getPtr()+72,4 );  }
   uint32_t           getTimestamp(void) const    { return READ_UINT32_LE(getPtr()+68); }
   uint32_t           getNonce(void) const        { return READ_UINT32_LE(getPtr()+76); }
   uint32_t           getBlockHeight(void) const  { return blockHeight_;                }
   bool               isMainBranch(void) const    { return isMainBranch_;               }
   bool               isOrphan(void) const        { return isOrphan_;                   }
   double             getDifficulty(void) const   { return difficultyDbl_;              }
   double             getDifficultySum(void) const{ return difficultySum_;              }

   /////////////////////////////////////////////////////////////////////////////
   BinaryDataRef  getThisHashRef(void) const   { return thisHash_.getRef();            }
   BinaryDataRef  getPrevHashRef(void) const   { return BinaryDataRef(getPtr()+4, 32); }
   BinaryDataRef  getNextHashRef(void) const   { return nextHash_.getRef();            }
   BinaryDataRef  getMerkleRootRef(void) const { return BinaryDataRef(getPtr()+36,32); }
   BinaryDataRef  getDiffBitsRef(void) const   { return BinaryDataRef(getPtr()+72,4 ); }
   uint32_t       getNumTx(void) const         { return numTx_; }

   /////////////////////////////////////////////////////////////////////////////
   uint8_t const * getPtr(void) const  {
      assert(isInitialized_);
      return dataCopy_.getPtr();
   }
   uint32_t        getSize(void) const {
      assert(isInitialized_);
      return dataCopy_.getSize();
   }
   bool            isInitialized(void) const { return isInitialized_; }
   uint32_t        getBlockSize(void) const { return numBlockBytes_; }
   void            setBlockSize(uint32_t sz) { numBlockBytes_ = sz; }
   void            setNumTx(uint32_t ntx) { numTx_ = ntx; }

   /////////////////////////////////////////////////////////////////////////////
   void           setBlockFile(string filename)     {blkFile_       = filename;}
   void           setBlockFileNum(uint32_t fnum)    {blkFileNum_    = fnum;}
   void           setBlockFileOffset(uint64_t offs) {blkFileOffset_ = offs;}

   /////////////////////////////////////////////////////////////////////////////
   void          pprint(ostream & os=cout, int nIndent=0, bool pBigendian=true) const;
   void          pprintAlot(ostream & os=cout);

   /////////////////////////////////////////////////////////////////////////////
   BinaryData    serialize(void) const   { return dataCopy_; }

   /////////////////////////////////////////////////////////////////////////////
   // Just in case we ever want to calculate a difficulty-1 header via CPU...
   uint32_t      findNonce(void);

   /////////////////////////////////////////////////////////////////////////////
   void unserialize(uint8_t const * ptr, uint32_t size);
   void unserialize(BinaryData const & str) { unserialize(str.getRef()); }
   void unserialize(BinaryDataRef const & str);
   void unserialize(BinaryRefReader & brr);

   void unserialize_swigsafe_(BinaryData const & rawHead) { unserialize(rawHead); }

   uint8_t getDuplicateID(void) const { return duplicateID_; }
   void    setDuplicateID(uint8_t d)  { duplicateID_ = d; }

   void clearDataCopy() {dataCopy_.resize(0);}

private:
   BinaryData     dataCopy_;
   bool           isInitialized_;

   // Derived properties - we expect these to be set after construct/copy
   BinaryData     thisHash_;
   double         difficultyDbl_;

   // Need to compute these later
   BinaryData     nextHash_;
   uint32_t       blockHeight_;
   double         difficultySum_;
   bool           isMainBranch_;
   bool           isOrphan_;
   bool           isFinishedCalc_;
   uint32_t       numTx_;
   uint32_t       numBlockBytes_; // includes header + nTx + sum(Tx)

   string         blkFile_;
   uint32_t       blkFileNum_;
   uint64_t       blkFileOffset_;

   // Specific to the DB storage
   uint8_t        duplicateID_; // ID of this blk rel to others at same height

};



////////////////////////////////////////////////////////////////////////////////
class DBTxRef;

class TxRef
{
   friend class BlockDataManager_LevelDB;
   friend class Tx;

public:
   /////////////////////////////////////////////////////////////////////////////
   TxRef() { }
   TxRef(BinaryDataRef bdr) { setRef(bdr); }

   /////////////////////////////////////////////////////////////////////////////
   void setRef(BinaryDataRef bdr);

   DBTxRef attached(LMDBBlockDatabase* db) const;
      
   /////////////////////////////////////////////////////////////////////////////
   bool           isInitialized(void)  const {return dbKey6B_.getSize()>0;}
   bool           isNull(void) const { return !isInitialized();}

   /////////////////////////////////////////////////////////////////////////////
   BinaryData     getDBKey(void) const   { return dbKey6B_;}
   BinaryDataRef  getDBKeyRef(void)      { return dbKey6B_.getRef();}
   void           setDBKey(BinaryData    const & bd) {dbKey6B_.copyFrom(bd);}
   void           setDBKey(BinaryDataRef const & bd) {dbKey6B_.copyFrom(bd);}


   /////////////////////////////////////////////////////////////////////////////
   BinaryData     getDBKeyOfChild(uint16_t i) const
      {return dbKey6B_+WRITE_UINT16_BE(i);}

   uint16_t           getBlockTxIndex(void) const;
   uint32_t           getBlockHeight(void) const;
   uint8_t            getDuplicateID(void) const;

   /////////////////////////////////////////////////////////////////////////////
   void               pprint(ostream & os=cout, int nIndent=0) const;

   /////////////////////////////////////////////////////////////////////////////
   bool operator==(BinaryData const & dbkey) const { return dbKey6B_ == dbkey; }
   bool operator==(TxRef const & txr) const  { return dbKey6B_ == txr.dbKey6B_;}

protected:
   //FileDataPtr        blkFilePtr_;
   //BlockHeader*       headerPtr_;

   // Both filePtr and headerPtr can be replaced by a single dbKey
   // It is 6 bytes:  [ HeaderHgt(3) || DupID(1) || TxIndex(2) ]
   // It tells us exactly how to get this Tx from DB, and by the way
   // the DB is structured, the first four bytes also tells us how 
   // to get the associated header.  
   BinaryData           dbKey6B_;  

   // TxRefs are associated with a particular interface (at this time, there
   // will only be one interface).
};

class DBTxRef : public TxRef
{
public:
   DBTxRef()
   { }
   DBTxRef( const TxRef &txref, LMDBBlockDatabase* db)
      : TxRef(txref), db_(db)
   { }
   
   BinaryData serialize() const; 
   
   BinaryData getBlockHash() const;
   uint32_t getBlockTimestamp() const;
   BinaryData getThisHash() const;
   Tx getTxCopy() const;
   bool isMainBranch()  const;
   
   /////////////////////////////////////////////////////////////////////////////
   // This as fast as you can get a single TxIn or TxOut from the DB.  But if 
   // need multiple of them from the same Tx, you should getTxCopy() and then
   // iterate over them in the Tx object
   TxIn  getTxInCopy(uint32_t i); 
   TxOut getTxOutCopy(uint32_t i);

private:
   LMDBBlockDatabase*  db_;  
};


inline DBTxRef TxRef::attached(LMDBBlockDatabase* db) const
{
   return DBTxRef(*this, db);
}

////////////////////////////////////////////////////////////////////////////////
////////////////////////////////////////////////////////////////////////////////
// OutPoint is just a reference to a TxOut
class OutPoint
{
   friend class BlockDataManager_LevelDB;
   friend class OutPointRef;

public:
   OutPoint(void) : txHash_(32), txOutIndex_(UINT32_MAX) { }

   explicit OutPoint(uint8_t const * ptr, uint32_t remaining) { unserialize(ptr, remaining); }
   explicit OutPoint(BinaryData const & txHash, uint32_t txOutIndex) : 
                txHash_(txHash), txOutIndex_(txOutIndex) { }

   BinaryData const &   getTxHash(void)     const { return txHash_; }
   BinaryDataRef        getTxHashRef(void)  const { return BinaryDataRef(txHash_); }
   uint32_t             getTxOutIndex(void) const { return txOutIndex_; }
   bool                 isCoinbase(void) const { return txHash_ == BtcUtils::EmptyHash_; }

   void setTxHash(BinaryData const & hash) { txHash_.copyFrom(hash); }
   void setTxOutIndex(uint32_t idx) { txOutIndex_ = idx; }

   // Define these operators so that we can use OutPoint as a map<> key
   bool operator<(OutPoint const & op2) const;
   bool operator==(OutPoint const & op2) const;

   void        serialize(BinaryWriter & bw) const;
   BinaryData  serialize(void) const;
   void        unserialize(uint8_t const * ptr, uint32_t remaining);
   void        unserialize(BinaryReader & br);
   void        unserialize(BinaryRefReader & brr);
   void        unserialize(BinaryData const & bd);
   void        unserialize(BinaryDataRef const & bdRef);

   void unserialize_swigsafe_(BinaryData const & rawOP) { unserialize(rawOP); }
   const BinaryDataRef getDBkey(InterfaceToLDB* db=nullptr) const;

private:
   BinaryData txHash_;
   uint32_t   txOutIndex_;

   //this member isn't set by ctor, but processed after the first call to
   //get DBKey
   mutable BinaryData DBkey_;
};



////////////////////////////////////////////////////////////////////////////////
////////////////////////////////////////////////////////////////////////////////
class TxIn
{
   friend class BlockDataManager_LevelDB;
   friend class LsmBlockDatabase;

public:
   TxIn(void) : dataCopy_(0), parentHash_(0), parentHeight_(UINT32_MAX),
                scriptType_(TXIN_SCRIPT_NONSTANDARD), scriptOffset_(0) {}

   // Ptr to the beginning of the TxIn, last two arguments are supplemental
   /*TxIn(uint8_t const * ptr,  
        uint32_t size,
        uint32_t        nBytes=0, 
        TxRef           parent=TxRef(), 
        uint32_t        idx=UINT32_MAX) { unserialize_checked(ptr, size, nBytes, parent, idx); } 
*/
   uint8_t const *  getPtr(void) const { assert(isInitialized()); return dataCopy_.getPtr(); }
   uint32_t         getSize(void) const { assert(isInitialized()); return dataCopy_.getSize(); }
   bool             isStandard(void) const { return scriptType_!=TXIN_SCRIPT_NONSTANDARD; }
   bool             isCoinbase(void) const { return (scriptType_ == TXIN_SCRIPT_COINBASE); }
   bool             isInitialized(void) const {return dataCopy_.getSize() > 0; }
   OutPoint         getOutPoint(void) const;

   // Script ops
   BinaryData       getScript(void) const;
   BinaryDataRef    getScriptRef(void) const;
   uint32_t         getScriptSize(void) { return getSize() - (scriptOffset_ + 4); }
   TXIN_SCRIPT_TYPE getScriptType(void) const { return scriptType_; }
   uint32_t         getScriptOffset(void) const { return scriptOffset_; }

   // SWIG doesn't handle these enums well, so we will provide some direct bools
   bool             isScriptStandard(void)   { return scriptType_ != TXIN_SCRIPT_NONSTANDARD;}
   bool             isScriptStdUncompr(void) { return scriptType_ == TXIN_SCRIPT_STDUNCOMPR;}
   bool             isScriptStdCompr(void)   { return scriptType_ == TXIN_SCRIPT_STDCOMPR;}
   bool             isScriptCoinbase(void)   { return scriptType_ == TXIN_SCRIPT_COINBASE;}
   bool             isScriptSpendMulti(void) { return scriptType_ == TXIN_SCRIPT_SPENDMULTI; }
   bool             isScriptSpendPubKey(void){ return scriptType_ == TXIN_SCRIPT_SPENDPUBKEY; }
   bool             isScriptSpendP2SH(void)  { return scriptType_ == TXIN_SCRIPT_SPENDP2SH; }
   bool             isScriptNonStd(void)     { return scriptType_ == TXIN_SCRIPT_NONSTANDARD; }

   TxRef            getParentTxRef() const { return parentTx_; }
   uint32_t         getIndex(void) { return index_; }

   //void setParentTx(TxRef txref, int32_t idx=-1) {parentTx_=txref; index_=idx;}

   uint32_t         getSequence(void)   { return READ_UINT32_LE(getPtr()+getSize()-4); }

   BinaryData       getParentHash(LMDBBlockDatabase *db);
   uint32_t         getParentHeight() const;

   void             setParentHash(BinaryData const & txhash) {parentHash_ = txhash;}
   void             setParentHeight(uint32_t blkheight) {parentHeight_ = blkheight;}

   /////////////////////////////////////////////////////////////////////////////
   BinaryData       serialize(void)    { return dataCopy_; }

   /////////////////////////////////////////////////////////////////////////////
   void unserialize_checked( uint8_t const * ptr,
                     uint32_t        size,
                     uint32_t        nbytes=0, 
                     TxRef           parent=TxRef(), 
                     uint32_t        idx=UINT32_MAX);

   void unserialize( BinaryData const & str,
                     uint32_t       nbytes=0,
                     TxRef          parent=TxRef(), 
                     uint32_t       idx=UINT32_MAX);

   void unserialize( BinaryDataRef  str, 
                     uint32_t       nbytes=0, 
                     TxRef          parent=TxRef(), 
                     uint32_t       idx=UINT32_MAX);

   void unserialize( BinaryRefReader & brr, 
                     uint32_t       nbytes=0, 
                     TxRef          parent=TxRef(), 
                     uint32_t       idx=UINT32_MAX);

   void unserialize_swigsafe_(BinaryData const & rawIn) { unserialize(rawIn); }

   /////////////////////////////////////////////////////////////////////////////
   // Not all TxIns have sendor info.  Might have to go to the Outpoint and get
   // the corresponding TxOut to find the sender.  In the case the sender is
   // not available, return false and don't write the output
   bool       getSenderScrAddrIfAvail(BinaryData & addrTarget) const;
   BinaryData getSenderScrAddrIfAvail(void) const;

   void pprint(ostream & os=cout, int nIndent=0, bool pBigendian=true) const;


private:
   BinaryData       dataCopy_;
   BinaryData       parentHash_;
   uint32_t         parentHeight_;

   // Derived properties - we expect these to be set after construct/copy
   uint32_t         index_;
   TXIN_SCRIPT_TYPE scriptType_;
   uint32_t         scriptOffset_;
   TxRef            parentTx_;


};


////////////////////////////////////////////////////////////////////////////////
////////////////////////////////////////////////////////////////////////////////
class TxOut
{
   friend class BlockDataManager_LevelDB;
   friend class LsmBlockDatabase;

public:

   /////////////////////////////////////////////////////////////////////////////
   TxOut(void) : dataCopy_(0), parentHash_(0) {}
   /*
   TxOut(uint8_t const * ptr, 
         uint32_t        nBytes=0, 
         TxRef           parent=TxRef(), 
         uint32_t        idx=UINT32_MAX) { unserialize(ptr, nBytes, parent, idx); } */

   uint8_t const * getPtr(void) const { return dataCopy_.getPtr(); }
   uint32_t        getSize(void) const { return dataCopy_.getSize(); }
   uint64_t        getValue(void) const { return READ_UINT64_LE(dataCopy_.getPtr()); }
   bool            isStandard(void) const { return scriptType_ != TXOUT_SCRIPT_NONSTANDARD; }
   bool            isInitialized(void) const {return dataCopy_.getSize() > 0; }
   TxRef           getParentTxRef() const { return parentTx_; }
   uint32_t        getIndex(void) { return index_; }

   //void setParentTx(TxRef txref, uint32_t idx=-1) { parentTx_=txref; index_=idx;}


   /////////////////////////////////////////////////////////////////////////////
   BinaryData const & getScrAddressStr(void) const { return uniqueScrAddr_; }
   BinaryDataRef      getScrAddressRef(void) const { return uniqueScrAddr_.getRef(); }
   //BinaryData const & getRecipientAddr(void) const    { return recipientBinAddr20_; }
   //BinaryDataRef      getRecipientAddrRef(void) const { return recipientBinAddr20_.getRef(); }

   /////////////////////////////////////////////////////////////////////////////
   BinaryData         getScript(void);
   BinaryDataRef      getScriptRef(void);
   TXOUT_SCRIPT_TYPE  getScriptType(void) const { return scriptType_; }
   uint32_t           getScriptSize(void) const { return getSize() - scriptOffset_; }

   // SWIG doesn't handle these enums well, so we will provide some direct bools
   bool isScriptStandard(void)    { return scriptType_ != TXOUT_SCRIPT_NONSTANDARD;}
   bool isScriptStdHash160(void)  { return scriptType_ == TXOUT_SCRIPT_STDHASH160;}
   bool isScriptStdPubKey65(void) { return scriptType_ == TXOUT_SCRIPT_STDPUBKEY65;}
   bool isScriptStdPubKey33(void) { return scriptType_ == TXOUT_SCRIPT_STDPUBKEY33; }
   bool isScriptP2SH(void)        { return scriptType_ == TXOUT_SCRIPT_P2SH; }
   bool isScriptNonStd(void)      { return scriptType_ == TXOUT_SCRIPT_NONSTANDARD; }


   /////////////////////////////////////////////////////////////////////////////
   BinaryData         serialize(void) { return BinaryData(dataCopy_); }
   BinaryDataRef      serializeRef(void) { return dataCopy_; }

   BinaryData         getParentHash(LMDBBlockDatabase *db);
   uint32_t           getParentHeight() const;

   void               setParentHash(BinaryData const & txhash) {parentHash_ = txhash;}
   void               setParentHeight(uint32_t blkheight) {parentHeight_ = blkheight;}

   /////////////////////////////////////////////////////////////////////////////
   void unserialize_checked( uint8_t const *   ptr, 
                     uint32_t          size,
                     uint32_t          nbytes=0, 
                     TxRef             parent=TxRef(), 
                     uint32_t          idx=UINT32_MAX);

   void unserialize( BinaryData const & str, 
                     uint32_t           nbytes=0, 
                     TxRef              parent=TxRef(), 
                     uint32_t           idx=UINT32_MAX);

   void unserialize( BinaryDataRef const & str, 
                     uint32_t          nbytes=0, 
                     TxRef             parent=TxRef(), 
                     uint32_t          idx=UINT32_MAX);
   void unserialize( BinaryRefReader & brr, 
                     uint32_t          nbytes=0, 
                     TxRef             parent=TxRef(), 
                     uint32_t          idx=UINT32_MAX);

   void unserialize_swigsafe_(BinaryData const & rawOut) { unserialize(rawOut); }

   void  pprint(ostream & os=cout, int nIndent=0, bool pBigendian=true);

private:
   BinaryData        dataCopy_;
   BinaryData        parentHash_;
   uint32_t          parentHeight_;

   // Derived properties - we expect these to be set after construct/copy
   //BinaryData        recipientBinAddr20_;
   BinaryData        uniqueScrAddr_;
   TXOUT_SCRIPT_TYPE scriptType_;
   uint32_t          scriptOffset_;
   uint32_t          index_;
   TxRef             parentTx_;
};




////////////////////////////////////////////////////////////////////////////////
////////////////////////////////////////////////////////////////////////////////
class Tx
{
   friend class BtcWallet;
   friend class BlockDataManager_LevelDB;
   friend class LsmBlockDatabase;

public:
   Tx(void) : isInitialized_(false), offsetsTxIn_(0), offsetsTxOut_(0) {}
   explicit Tx(uint8_t const * ptr, uint32_t size) { unserialize(ptr, size);       }
   explicit Tx(BinaryRefReader & brr)     { unserialize(brr);       }
   explicit Tx(BinaryData const & str)    { unserialize(str);       }
   explicit Tx(BinaryDataRef const & str) { unserialize(str);       }
     
   uint8_t const *    getPtr(void)  const { return dataCopy_.getPtr();  }
   uint32_t           getSize(void) const { return dataCopy_.getSize(); }

   /////////////////////////////////////////////////////////////////////////////
   uint32_t           getVersion(void)   const { return READ_UINT32_LE(dataCopy_.getPtr());}
   uint32_t           getNumTxIn(void)   const { return offsetsTxIn_.size()-1;}
   uint32_t           getNumTxOut(void)  const { return offsetsTxOut_.size()-1;}
   BinaryData         getThisHash(void)  const;
   //bool               isMainBranch(void) const;
   bool               isInitialized(void) const { return isInitialized_; }

   /////////////////////////////////////////////////////////////////////////////
   uint32_t           getTxInOffset(uint32_t i) const  { return offsetsTxIn_[i]; }
   uint32_t           getTxOutOffset(uint32_t i) const { return offsetsTxOut_[i]; }

   /////////////////////////////////////////////////////////////////////////////
   static Tx          createFromStr(BinaryData const & bd) {return Tx(bd);}

   /////////////////////////////////////////////////////////////////////////////
   bool               hasTxRef(void) const { return txRefObj_.isInitialized(); }
   TxRef              getTxRef(void) const { return txRefObj_; }
   void               setTxRef(TxRef ref) { txRefObj_ = ref; }

   /////////////////////////////////////////////////////////////////////////////
   BinaryData         serialize(void) const    { return dataCopy_; }

   /////////////////////////////////////////////////////////////////////////////
   void unserialize(uint8_t const * ptr, uint32_t size);
   void unserialize(BinaryData const & str) { unserialize(str.getPtr(), str.getSize()); }
   void unserialize(BinaryDataRef const & str) { unserialize(str.getPtr(), str.getSize()); }
   void unserialize(BinaryRefReader & brr);
   //void unserialize_no_txout(BinaryRefReader & brr);
   void unserialize_swigsafe_(BinaryData const & rawTx) { unserialize(rawTx); }


   /////////////////////////////////////////////////////////////////////////////
   uint32_t    getLockTime(void) const { return lockTime_; }
   uint64_t    getSumOfOutputs(void);


   BinaryData getScrAddrForTxOut(uint32_t txOutIndex);

   /////////////////////////////////////////////////////////////////////////////
   // These are not pointers to persistent object, these methods actually 
   // CREATES the TxIn/TxOut.  But the construction is fast, so it's
   // okay to do it on the fly
   TxIn     getTxInCopy(int i) const;
   TxOut    getTxOutCopy(int i) const;


   /////////////////////////////////////////////////////////////////////////////
   // All these methods return UINTX_MAX if txRefObj.isNull()
   // BinaryData getBlockHash(void)      { return txRefObj_.getBlockHash();      }
   // uint32_t   getBlockTimestamp(void) { return txRefObj_.getBlockTimestamp(); }
   uint32_t   getBlockHeight(void)    { return txRefObj_.getBlockHeight();    }
   uint8_t    getDuplicateID(void)    { return txRefObj_.getDuplicateID();    }
   uint16_t   getBlockTxIndex(void)   { return txRefObj_.getBlockTxIndex();   }

   /////////////////////////////////////////////////////////////////////////////
   void pprint(ostream & os=cout, int nIndent=0, bool pBigendian=true);
   void pprintAlot(ostream & os=cout);

   bool operator==(const Tx& rhs) const
   {
      if (this->isInitialized() && rhs.isInitialized())
         return this->thisHash_ == rhs.thisHash_;
      return false;
   }

   void setTxTime(uint32_t txtime) { txTime_ = txtime; }
   uint32_t getTxTime(void) const { return txTime_; }

private:
   // Full copy of the serialized tx
   BinaryData    dataCopy_;
   bool          isInitialized_;

   uint32_t      version_;
   uint32_t      lockTime_;
   
   // Derived properties - we expect these to be set after construct/copy
   BinaryData    thisHash_;

   // Will always create TxIns and TxOuts on-the-fly; only store the offsets
   vector<uint32_t> offsetsTxIn_;
   vector<uint32_t> offsetsTxOut_;

   // To be calculated later
   //BlockHeader*  headerPtr_;
   TxRef         txRefObj_;

   uint32_t      txTime_;
};






////////////////////////////////////////////////////////////////////////////////
// TxIOPair
//
// This makes a lot of sense, despite the added complexity.  No TxIn exists
// unless there was a TxOut, and they both have the same value, so we will
// store them together here.
//
// This will provide the future benefit of easily determining what Tx data
// can be pruned.  If a TxIOPair has both TxIn and TxOut, then the value 
// was received and spent, contributes zero to our balance, and can effectively
// ignored.  For now we will maintain them, but in the future we may decide
// to just start removing TxIOPairs after they are spent (in which case they 
// are no longer TxIO pairs, they're just TxO's...which eventually are removed)
//
//
class TxIOPair
{
public:
   //////////////////////////////////////////////////////////////////////////////
   // TODO:  since we tend not to track TxIn/TxOuts but make them on the fly,
   //        we should probably do that here, too.  I designed this before I
   //        realized that these copies will fall out of sync on a reorg
   TxIOPair(void);
   explicit TxIOPair(uint64_t amount);
   explicit TxIOPair(TxRef txRefO, uint32_t txoutIndex);
   explicit TxIOPair(BinaryData txOutKey8B, uint64_t value);
   explicit TxIOPair(TxRef txRefO, uint32_t txoutIndex, 
                     TxRef txRefI, uint32_t txinIndex);

   // Lots of accessors
   bool      hasTxOut(void) const   { return (txRefOfOutput_.isInitialized()); }
   bool      hasTxIn(void) const    { return (txRefOfInput_.isInitialized()); }
   bool      hasTxOutInMain(LMDBBlockDatabase *db) const;
   bool      hasTxInInMain(LMDBBlockDatabase *db) const;
   bool      hasTxOutZC(void) const;
   bool      hasTxInZC(void) const;
   bool      hasValue(void) const   { return (amount_!=0); }
   uint64_t  getValue(void) const   { return  amount_;}
   void      setValue(uint64_t newVal) { amount_ = newVal;}

   //////////////////////////////////////////////////////////////////////////////
   TxRef     getTxRefOfOutput(void) const { return txRefOfOutput_; }
   TxRef     getTxRefOfInput(void) const  { return txRefOfInput_;  }
   uint32_t  getIndexOfOutput(void) const { return indexOfOutput_; }
   uint32_t  getIndexOfInput(void) const  { return indexOfInput_;  }
   OutPoint  getOutPoint(LMDBBlockDatabase *db) const { return OutPoint(getTxHashOfOutput(db),indexOfOutput_);}

   pair<bool,bool> reassessValidity(LMDBBlockDatabase *db);
   bool  isTxOutFromSelf(void) const  { return isTxOutFromSelf_; }
   void setTxOutFromSelf(bool isTrue=true) { isTxOutFromSelf_ = isTrue; }
   bool  isFromCoinbase(void) const { return isFromCoinbase_; }
   void setFromCoinbase(bool isTrue=true) { isFromCoinbase_ = isTrue; }
   bool  isMultisig(void) const { return isMultisig_; }
   void setMultisig(bool isTrue=true) { isMultisig_ = isTrue; }

   BinaryData getDBKeyOfOutput(void) const
               { return txRefOfOutput_.getDBKeyOfChild(indexOfOutput_);}
   BinaryData getDBKeyOfInput(void) const
               { return txRefOfInput_.getDBKeyOfChild(indexOfInput_);}

   //////////////////////////////////////////////////////////////////////////////
<<<<<<< HEAD
   BinaryData    getTxHashOfInput(InterfaceToLDB *db) const;
   BinaryData    getTxHashOfOutput(InterfaceToLDB *db) const;

   void setTxHashOfInput(const BinaryData& txHash)
   { txHashOfInput_ = txHash; }
   void setTxHashOfOutput(const BinaryData& txHash)
   { txHashOfOutput_ = txHash; }

   TxOut getTxOutCopy(InterfaceToLDB *db) const;
   TxIn getTxInCopy(InterfaceToLDB *db) const;
=======
   BinaryData    getTxHashOfInput(LMDBBlockDatabase *db) const;
   BinaryData    getTxHashOfOutput(LMDBBlockDatabase *db) const;
   TxOut getTxOutCopy(LMDBBlockDatabase *db) const;
   TxIn getTxInCopy(LMDBBlockDatabase *db) const;
>>>>>>> 66dea608

   bool setTxIn   (TxRef  txref, uint32_t index);
   bool setTxIn   (BinaryData dbKey8B);
   bool setTxOut  (TxRef  txref, uint32_t index);
   bool setTxOut  (BinaryData dbKey8B);
<<<<<<< HEAD
=======
   bool setTxInZC (LMDBBlockDatabase *db, Tx*    tx,    uint32_t index);
   bool setTxOutZC(LMDBBlockDatabase *db, Tx*    tx,    uint32_t index);
>>>>>>> 66dea608

   //////////////////////////////////////////////////////////////////////////////
   bool isSourceUnknown(void) { return ( !hasTxOut() &&  hasTxIn() ); }

   bool isSpent(LMDBBlockDatabase *db) const;
   bool isUnspent(LMDBBlockDatabase *db) const;
   bool isSpendable(
      LMDBBlockDatabase *db,
      uint32_t currBlk=0, bool ignoreAllZeroConf=false
   ) const;
   bool isMineButUnconfirmed(
      LMDBBlockDatabase *db,
      uint32_t currBlk, bool includeAllZeroConf=false
   ) const;
<<<<<<< HEAD
   void pprintOneLine(InterfaceToLDB *db) const;
=======
   void clearZCFields(void);
   void pprintOneLine(LMDBBlockDatabase *db) const;
>>>>>>> 66dea608

   bool operator<(TxIOPair const & t2)
      { return (getDBKeyOfOutput() < t2.getDBKeyOfOutput()); }
   bool operator==(TxIOPair const & t2)
      { return (getDBKeyOfOutput() == t2.getDBKeyOfOutput()); }

   void setTxTime(uint32_t t) { txtime_ = t; }
   uint32_t getTxTime(void) const { return txtime_; }

   bool isUTXO(void) const { return isUTXO_; }
   void setUTXO(bool val) { isUTXO_ = val; }

private:
   uint64_t  amount_;

   TxRef     txRefOfOutput_;
   uint32_t  indexOfOutput_;
   TxRef     txRefOfInput_;
   uint32_t  indexOfInput_;

   mutable BinaryData txHashOfOutput_;
   mutable BinaryData txHashOfInput_;

   // Zero-conf data isn't on disk, yet, so can't use TxRef
   bool      isTxOutFromSelf_;
   bool      isFromCoinbase_;
   bool      isMultisig_;

   //mainly for ZC ledgers. Could replace the need for a blockchain 
   //object to build scrAddrObj ledgers.
   uint32_t txtime_;

   /***marks txio as spent for serialize/deserialize operations. It signifies 
   whether a subSSH entry with only a TxOut DBkey is spent. 

   To allow for partial parsing of SSH history, txouts need to be visible at
   the height they appeared, while spent txouts need to be visible at the 
   spending txin height. 
   
   While spent txouts at txin height are unique, spent txouts at txout height
   need to be differenciated from utxo.
   ***/
   bool isUTXO_;
};


////////////////////////////////////////////////////////////////////////////////
// Just a simple struct for storing spentness info
/*
class SpentByRef
{
public:
   SpentByRef(BinaryData const & ref) 
   { 
      BinaryRefReader brr(ref);
      initialize(brr); 
   }

   SpentByRef(BinaryDataRef const & ref) 
   {
      BinaryRefReader brr(ref);
      initialize(brr); 
   }

   SpentByRef(BinaryRefReader & brr) { initialize(brr); }

   SpentByRef(BinaryData const & hgtxPlusTxIdx, uint16_t key)
   {
      //static uint8_t blkdataprefix = (uint8_t)DB_PREFIX_BLKDATA;
      //dbKey_     = BinaryData(&blkdataprefix,1) + hgtxPlusTxIdx;
      //txInIndex_ = brr.get_uint16_t();
   }

   void initialize(BinaryRefReader & brr)
   {
      //static uint8_t blkdataprefix = (uint8_t)DB_PREFIX_BLKDATA;
      //dbKey_     = BinaryData(&blkdataprefix,1) + brr.get_BinaryData(6);
      //txInIndex_ = brr.get_uint16_t();
   }

public:
   BinaryData dbKey_;
   uint16_t   txInIndex_;
};
*/


////////////////////////////////////////////////////////////////////////////////
////////////////////////////////////////////////////////////////////////////////
// This class is mainly for sorting by priority
class UnspentTxOut
{
public:
   UnspentTxOut(void);
   UnspentTxOut(LMDBBlockDatabase *db, TxOut & txout, uint32_t blknum) { init(db, txout, blknum);}


   UnspentTxOut(BinaryData const & hash, uint32_t outIndex, uint32_t height, 
                uint64_t val, BinaryData const & script) :
      txHash_(hash), txOutIndex_(outIndex), txHeight_(height),
      value_(val), script_(script) {}

   void init(LMDBBlockDatabase *db, TxOut & txout, uint32_t blknum, bool isMultiRef=false);

   BinaryData   getTxHash(void) const      { return txHash_;     }
   uint32_t     getTxOutIndex(void) const  { return txOutIndex_; }
   uint64_t     getValue(void)  const      { return value_;      }
   uint64_t     getTxHeight(void)  const   { return txHeight_;   }
   uint32_t     getNumConfirm(void) const  { return numConfirm_; }
   uint32_t     isMultisigRef(void) const  { return isMultisigRef_; }

   OutPoint getOutPoint(void) const { return OutPoint(txHash_, txOutIndex_); }

   BinaryData const & getScript(void) const      { return script_;     }
   BinaryData   getRecipientScrAddr(void) const;

   uint32_t   updateNumConfirm(uint32_t currBlknum);
   void pprintOneLine(uint32_t currBlk=UINT32_MAX);


   //float getPriority(void);  
   //bool operator<(UnspentTxOut const & t2)
                     //{ return (getPriority() < t2.getPriority()); }
   //bool operator==(UnspentTxOut const & t2)
                     //{ return (getPriority() == t2.getPriority()); }

   // These four methods are listed from steepest-to-shallowest in terms of 
   // how much they favor large inputs over small inputs.  
   // NOTE:  This isn't useful at all anymore:  it was hardly useful even before
   //        I had UTXO sorting in python.  This was really more experimental 
   //        than anything, so I wouldn't bother doing anything with it unless
   //        you want to use it as a template for custom sorting in C++
   static bool CompareNaive(UnspentTxOut const & uto1, UnspentTxOut const & uto2);
   static bool CompareTech1(UnspentTxOut const & uto1, UnspentTxOut const & uto2);
   static bool CompareTech2(UnspentTxOut const & uto1, UnspentTxOut const & uto2);
   static bool CompareTech3(UnspentTxOut const & uto1, UnspentTxOut const & uto2);
   static void sortTxOutVect(vector<UnspentTxOut> & utovect, int sortType=1);


public:
   BinaryData txHash_;
   uint32_t   txOutIndex_;
   uint32_t   txHeight_;
   uint64_t   value_;
   BinaryData script_;
   uint32_t   numConfirm_;
   bool       isMultisigRef_;

   // This can be set and used as part of a compare function:  if you want
   // each TxOut prioritization to be dependent on the target Tx amount.
   uint64_t   targetTxAmount_;
};



////////////////////////////////////////////////////////////////////////////////
// BDM is now tracking "registered" addresses and wallets during each of its
// normal scanning operations.  
class RegisteredScrAddr
{
public:
   RegisteredScrAddr(HashString  a160=HashString(0),
                     uint32_t    blkCreated=0) :
         uniqueKey_(a160),
         blkCreated_(blkCreated),
         alreadyScannedUpToBlk_(blkCreated) { }


   //RegisteredScrAddr(BtcAddress const & addrObj, int32_t blkCreated=-1);


   bool operator==(RegisteredScrAddr const & ra2) const 
                                    { return uniqueKey_ == ra2.uniqueKey_;}
   bool operator< (RegisteredScrAddr const & ra2) const 
                                    { return uniqueKey_ <  ra2.uniqueKey_;}
   bool operator> (RegisteredScrAddr const & ra2) const 
                                    { return uniqueKey_ >  ra2.uniqueKey_;}

   
   BinaryData        uniqueKey_;
   uint32_t          blkCreated_;
   uint32_t          alreadyScannedUpToBlk_;
};


////////////////////////////////////////////////////////////////////////////////
// We're going to need to be able to sort our list of registered transactions,
// so I decided to make a new class to support it, with a native operator<().
//
// I debated calling this class "SortableTx"
class RegisteredTx
{
public:
   TxRef         txRefObj_;  // Not necessary for sorting, but useful
   BinaryData    txHash_;
   uint32_t      blkNum_;
   uint16_t      txIndex_;


   TxRef      getTxRef()     { return txRefObj_; }
   Tx         getTxCopy(LMDBBlockDatabase *db)
      { return txRefObj_.attached(db).getTxCopy(); }
   BinaryData getTxHash()    { return txHash_; }
   uint32_t   getBlkNum()    { return blkNum_; }
   uint16_t   getTxIndex()   { return txIndex_; }

   RegisteredTx(void) :
         txHash_(""),
         blkNum_(UINT32_MAX),
         txIndex_(UINT16_MAX) { }

   RegisteredTx( BinaryData const & txHash,
                 uint32_t blkNum,
                 uint16_t txIndex) :
         txHash_(txHash),
         blkNum_(blkNum),
         txIndex_(txIndex) { }

   explicit RegisteredTx(Tx & tx) :
         txRefObj_(tx.getTxRef()),
         txHash_(tx.getThisHash()),
         blkNum_(tx.getBlockHeight()),
         txIndex_(tx.getBlockTxIndex()) { }

   RegisteredTx( const TxRef& txref, 
                 BinaryData const & txHash,
                 uint32_t blkNum,
                 uint16_t txIndex) :
         txRefObj_(txref),
         txHash_(txHash),
         blkNum_(blkNum),
         txIndex_(txIndex)
   { }

   bool operator<(RegisteredTx const & rt2) const 
   {
      if( blkNum_ < rt2.blkNum_ )
         return true;
      else if( rt2.blkNum_ < blkNum_ )
         return false;
      else
         return (txIndex_<rt2.txIndex_);
   }
};

// kate: indent-width 3; replace-tabs on;
#endif
<|MERGE_RESOLUTION|>--- conflicted
+++ resolved
@@ -280,7 +280,7 @@
    void        unserialize(BinaryDataRef const & bdRef);
 
    void unserialize_swigsafe_(BinaryData const & rawOP) { unserialize(rawOP); }
-   const BinaryDataRef getDBkey(InterfaceToLDB* db=nullptr) const;
+   const BinaryDataRef getDBkey(LMDBBlockDatabase* db=nullptr) const;
 
 private:
    BinaryData txHash_;
@@ -676,33 +676,23 @@
                { return txRefOfInput_.getDBKeyOfChild(indexOfInput_);}
 
    //////////////////////////////////////////////////////////////////////////////
-<<<<<<< HEAD
-   BinaryData    getTxHashOfInput(InterfaceToLDB *db) const;
-   BinaryData    getTxHashOfOutput(InterfaceToLDB *db) const;
+   BinaryData    getTxHashOfInput(LMDBBlockDatabase *db) const;
+   BinaryData    getTxHashOfOutput(LMDBBlockDatabase *db) const;
 
    void setTxHashOfInput(const BinaryData& txHash)
    { txHashOfInput_ = txHash; }
    void setTxHashOfOutput(const BinaryData& txHash)
    { txHashOfOutput_ = txHash; }
 
-   TxOut getTxOutCopy(InterfaceToLDB *db) const;
-   TxIn getTxInCopy(InterfaceToLDB *db) const;
-=======
-   BinaryData    getTxHashOfInput(LMDBBlockDatabase *db) const;
-   BinaryData    getTxHashOfOutput(LMDBBlockDatabase *db) const;
    TxOut getTxOutCopy(LMDBBlockDatabase *db) const;
    TxIn getTxInCopy(LMDBBlockDatabase *db) const;
->>>>>>> 66dea608
 
    bool setTxIn   (TxRef  txref, uint32_t index);
    bool setTxIn   (BinaryData dbKey8B);
    bool setTxOut  (TxRef  txref, uint32_t index);
    bool setTxOut  (BinaryData dbKey8B);
-<<<<<<< HEAD
-=======
    bool setTxInZC (LMDBBlockDatabase *db, Tx*    tx,    uint32_t index);
    bool setTxOutZC(LMDBBlockDatabase *db, Tx*    tx,    uint32_t index);
->>>>>>> 66dea608
 
    //////////////////////////////////////////////////////////////////////////////
    bool isSourceUnknown(void) { return ( !hasTxOut() &&  hasTxIn() ); }
@@ -717,12 +707,7 @@
       LMDBBlockDatabase *db,
       uint32_t currBlk, bool includeAllZeroConf=false
    ) const;
-<<<<<<< HEAD
-   void pprintOneLine(InterfaceToLDB *db) const;
-=======
-   void clearZCFields(void);
    void pprintOneLine(LMDBBlockDatabase *db) const;
->>>>>>> 66dea608
 
    bool operator<(TxIOPair const & t2)
       { return (getDBKeyOfOutput() < t2.getDBKeyOfOutput()); }
