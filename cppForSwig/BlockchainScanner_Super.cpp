--- conflicted
+++ resolved
@@ -1440,18 +1440,7 @@
       return blockheader->getThisID();
    };
 
-<<<<<<< HEAD
-   if (filemap->getPtr() == nullptr) {
-      LOGERR << "Can't open block file";
-      LOGERR << "Please check that --satoshi-datadir parameter is valid";
-      throw runtime_error("invalid file map");
-   }
-
-   auto bdata = make_shared<BlockData>();
-   bdata->deserialize(
-=======
    auto bdata = BlockData::deserialize(
->>>>>>> 76fa61c6
       filemap->getPtr() + blockheader->getOffset(),
       blockheader->getBlockSize(),
       blockheader, getID, false, false);
