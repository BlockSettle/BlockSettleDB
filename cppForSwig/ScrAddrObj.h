--- conflicted
+++ resolved
@@ -269,14 +269,10 @@
    {
       //return UINT32_MAX unless count has changed since last call
       //(or it's the first call)
-<<<<<<< HEAD
-      auto count = getTxioCountFromSSH();
+      auto count = getTxioCountFromSSH(false);
 
       // Disable last changed check as it breaks terminal when same wallet is removed and added again
 #if 0
-=======
-      auto count = getTxioCountFromSSH(false);
->>>>>>> d361d763
       if (count == txioCountForLedgers_)
          return UINT32_MAX;
 #endif
