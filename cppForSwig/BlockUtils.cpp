////////////////////////////////////////////////////////////////////////////////
//                                                                            //
//  Copyright (C) 2011-2014, Armory Technologies, Inc.                        //
//  Distributed under the GNU Affero General Public License (AGPL v3)         //
//  See LICENSE or http://www.gnu.org/licenses/agpl.html                      //
//                                                                            //
////////////////////////////////////////////////////////////////////////////////

#include <algorithm>
#include <time.h>
#include <stdio.h>
#include "BlockUtils.h"
#include "Util.h"
#include "BtcWallet.h"
#include "BlockWriteBatcher.h"



////////////////////////////////////////////////////////////////////////////////
// For now, we will call createUndoDataFromBlock(), and then pass that data to 
// undoBlockFromDB(), even though it will result in accessing the DB data 
// twice --
//    (1) LevelDB does an excellent job caching results, so the second lookup
//        should be instantaneous
//    (2) We prefer to integrate StoredUndoData objects now, which will be 
//        needed for pruning even though we don't strictly need it for no-prune
//        now (and could save a lookup by skipping it).  But I want unified
//        code flow for both pruning and non-pruning. 
static void createUndoDataFromBlock(
      InterfaceToLDB* iface,
      uint32_t hgt,
      uint8_t  dup,
      StoredUndoData & sud)
{
   SCOPED_TIMER("createUndoDataFromBlock");

   StoredHeader sbh;

   // Fetch the full, stored block
   iface->getStoredHeader(sbh, hgt, dup, true);
   if(!sbh.haveFullBlock())
      throw runtime_error("Cannot get undo data for block because not full!");

   sud.blockHash_   = sbh.thisHash_;
   sud.blockHeight_ = sbh.blockHeight_;
   sud.duplicateID_ = sbh.duplicateID_;

   // Go through tx list, fetch TxOuts that are spent, record OutPoints added
   for(uint32_t itx=0; itx<sbh.numTx_; itx++)
   {
      StoredTx & stx = sbh.stxMap_[itx];
      
      // Convert to a regular tx to make accessing TxIns easier
      Tx regTx = stx.getTxCopy();
      for(uint32_t iin=0; iin<regTx.getNumTxIn(); iin++)
      {
         TxIn txin = regTx.getTxInCopy(iin);
         BinaryData prevHash  = txin.getOutPoint().getTxHash();
         uint16_t   prevIndex = txin.getOutPoint().getTxOutIndex();

         // Skip if coinbase input
         if(prevHash == BtcUtils::EmptyHash_)
            continue;
         
         // Above we checked the block to be undone is full, but we
         // still need to make sure the prevTx we just fetched has our data.
         StoredTx prevStx;
         iface->getStoredTx(prevStx, prevHash);
         //if(prevStx.stxoMap_.find(prevIndex) == prevStx.stxoMap_.end())
         if(KEY_NOT_IN_MAP(prevIndex, prevStx.stxoMap_))
         {
            throw runtime_error("Cannot get undo data for block because not full!");
         }
         
         // 
         sud.stxOutsRemovedByBlock_.push_back(prevStx.stxoMap_[prevIndex]);
      }
      
      // Use the stxoMap_ to iterate through TxOuts
      for(uint32_t iout=0; iout<stx.numTxOut_; iout++)
      {
         OutPoint op(stx.thisHash_, iout);
         sud.outPointsAddedByBlock_.push_back(op);
      }
   }
}

// search for the next byte in bsb that looks like it could be a block
static bool scanForMagicBytes(BinaryStreamBuffer& bsb, const BinaryData &bytes, uint32_t *bytesSkipped)
{
   BinaryData firstFour(4);
   if (bytesSkipped) *bytesSkipped=0;
   
   do
   {
      while (bsb.reader().getSizeRemaining() >= 4)
      {
         bsb.reader().get_BinaryData(firstFour, 4);
         if(firstFour==bytes)
         {
            bsb.reader().rewind(4);
            return true;
         }
         // try again at the very next byte
         if (bytesSkipped) (*bytesSkipped)++;
         bsb.reader().rewind(3);
      }
      
   } while (bsb.streamPull());
   
   return false;
}




/////////////////////////////////////////////////////////////////////////////
// This method is used in the registeredScrAddrScan to conditionally create and
// insert a transaction into the registered list 
void BlockDataManager_LevelDB::insertRegisteredTxIfNew(HashString txHash)
{
   // .insert() function returns pair<iter,bool> with bool true if inserted
   if(registeredTxSet_.insert(txHash).second == true)
   {
      TxRef txref = getTxRefByHash(txHash);
      RegisteredTx regTx(txref,
                         txref.getThisHash(),
                         txref.getBlockHeight(),
                         txref.getBlockTxIndex());
      registeredTxList_.push_back(regTx);
   }
}

/////////////////////////////////////////////////////////////////////////////
// TODO: I should investigate whether we should remove registered tx on
//       a reorg.  It doesn't look like we do, though it may also not 
//       matter as long as the scanRegisteredTxForWallet checks for main
//       branch before processing it.
void BlockDataManager_LevelDB::insertRegisteredTxIfNew(TxRef const & txref,
                                                       BinaryDataRef txHash,
                                                       uint32_t hgt,
                                                       uint16_t txIndex)
{
   if(registeredTxSet_.insert(txHash).second == true)
   {
      if(txref.isNull())
      {
         LOGERR << "Could not get the tx from the DB, either!";
         registeredTxSet_.erase(txHash);
         return;
      }
         
      RegisteredTx regTx(txref, txHash, hgt, txIndex);
      registeredTxList_.push_back(regTx);
   }
   
}

/////////////////////////////////////////////////////////////////////////////
void BlockDataManager_LevelDB::insertRegisteredTxIfNew(RegisteredTx & regTx)
{
   // .insert() function returns pair<iter,bool> with bool true if inserted
   if(registeredTxSet_.insert(regTx.getTxHash()).second == true)
      registeredTxList_.push_back(regTx);
}

/////////////////////////////////////////////////////////////////////////////
bool BlockDataManager_LevelDB::removeRegisteredTx(BinaryData const & txHash)
{
   list<RegisteredTx>::iterator iter;
   for(iter  = registeredTxList_.begin();
       iter != registeredTxList_.end();
       iter++)
   {
      if(iter->txHash_ == txHash)
      {
         registeredTxList_.erase(iter);
         return true;
      }
   }

   return false;
}

/////////////////////////////////////////////////////////////////////////////
//  This basically does the same thing as the bulk filter, but it's for the
//  BDM to collect data on registered wallets/addresses during bulk
//  blockchain scaning.  It needs to track relevant OutPoints and produce 
//  a list of transactions that are relevant to the registered wallets.
//
//  Also, this takes a raw pointer to memory, because it is assumed that 
//  the data is being buffered and not converted/parsed for Tx objects, yet.
//
//  If the txSize and offsets have been pre-calculated, you can pass them 
//  in, or pass {0, NULL, NULL} to have it calculated for you.
//  
void BlockDataManager_LevelDB::registeredScrAddrScan( 
                                            uint8_t const * txptr,
                                            uint32_t txSize,
                                            vector<uint32_t> * txInOffsets,
                                            vector<uint32_t> * txOutOffsets)
{
   // Probably doesn't matter, but I'll keep these on the heap between calls
   static vector<uint32_t> localOffsIn;
   static vector<uint32_t> localOffsOut;

   if(txSize==0 || txInOffsets==NULL || txOutOffsets==NULL)
   {
      txInOffsets  = &localOffsIn;
      txOutOffsets = &localOffsOut;
      BtcUtils::TxCalcLength(txptr, txSize, txInOffsets, txOutOffsets);
   }
   
   uint32_t nTxIn  = txInOffsets->size()-1;
   uint32_t nTxOut = txOutOffsets->size()-1;
   
<<<<<<< HEAD
=======

   if(registeredScrAddrMap_.size() == 0)
      return;

   uint8_t const * txStartPtr = txptr;
   for(uint32_t iin=0; iin<nTxIn; iin++)
   {
      // We have the txin, now check if it contains one of our TxOuts
      static OutPoint op;
      op.unserialize(txStartPtr + (*txInOffsets)[iin], txSize - (*txInOffsets)[iin]);
      if(registeredOutPoints_.count(op) > 0)
      {
         insertRegisteredTxIfNew(BtcUtils::getHash256(txptr, txSize));
         break; // we only care if ANY txIns are ours, not which ones
      }
   }

   // We have to scan all TxOuts regardless, to make sure our list of 
   // registeredOutPoints_ is up-to-date so that we can identify TxIns that are
   // ours on future to-be-scanned transactions
   for(uint32_t iout=0; iout<nTxOut; iout++)
   {
      static uint8_t scriptLenFirstByte;
      static HashString addr160(20);

      uint8_t const * ptr = (txStartPtr + (*txOutOffsets)[iout] + 8);
      scriptLenFirstByte = *(uint8_t*)ptr;
      if(scriptLenFirstByte == 25)
      {
         // Std TxOut with 25-byte script
         addr160.copyFrom(ptr+4, 20);
         if( scrAddrIsRegistered(HASH160PREFIX + addr160) )
         {
            HashString txHash = BtcUtils::getHash256(txptr, txSize);
            insertRegisteredTxIfNew(txHash);
            registeredOutPoints_.insert(OutPoint(txHash, iout));
         }
      }
      else if(scriptLenFirstByte==67)
      {
         // Std spend-coinbase TxOut script
         BtcUtils::getHash160_NoSafetyCheck(ptr+2, 65, addr160);
         if( scrAddrIsRegistered(HASH160PREFIX + addr160) )
         {
            HashString txHash = BtcUtils::getHash256(txptr, txSize);
            insertRegisteredTxIfNew(txHash);
            registeredOutPoints_.insert(OutPoint(txHash, iout));
         }
      }
      else
      {
         /* TODO:  Right now we will just ignoring non-std tx
                   I don't do anything with them right now, anyway
         TxOut txout = tx.getTxOutCopy(iout);
         for(uint32_t i=0; i<scrAddrPtrs_.size(); i++)
         {
            ScrAddrObj & thisAddr = *(scrAddrPtrs_[i]);
            HashString const & scraddr = thisAddr.getScrAddr();
            if(txout.getScriptRef().find(thisAddr.getScrAddr()) > -1)
               scanNonStdTx(0, 0, tx, iout, thisAddr);
            continue;
         }
         //break;
         */
      }
   }
}

////////////////////////////////////////////////////////////////////////////////
//
// Ugh: back to that design inefficiency.  Sincee we are 
// relying on a contiguous iteration over the entire database,
// we need the iface_->iters_[BLKDATA] to be untouched inside
// this function.  Unfortunately, most TxRef() operations move 
// the pointer.  Even if we move it back, it's likely to break
// the efficiency of DB-order iteration.  We may consider 
// creating multiple iterators on the iface_ side.  Until then, 
// we can't use registeredScrAddrScan.
//
void BlockDataManager_LevelDB::registeredScrAddrScan_IterSafe( 
                                            StoredTx & stx,
                                            vector<uint32_t> * txInOffsets,
                                            vector<uint32_t> * txOutOffsets)
{
   if(registeredScrAddrMap_.size() == 0)
      return;

   if(!stx.isInitialized())
   {
      LOGERR << "Passed uninitialized STX to regAddrScan";
      return;
   }

   // Probably doesn't matter, but I'll keep these on the heap between calls
   static vector<uint32_t> localOffsIn;
   static vector<uint32_t> localOffsOut;

   Tx tx = stx.getTxCopy();
   uint8_t const * txStartPtr = tx.getPtr();

   if(txInOffsets==NULL || txOutOffsets==NULL)
   {
      txInOffsets  = &localOffsIn;
      txOutOffsets = &localOffsOut;
      BtcUtils::TxCalcLength(txStartPtr, tx.getSize(), txInOffsets, txOutOffsets);
   }
   
   uint32_t nTxIn  = txInOffsets->size()-1;
   uint32_t nTxOut = txOutOffsets->size()-1;
   
   for(uint32_t iin=0; iin<nTxIn; iin++)
   {
      // We have the txin, now check if it spends one of our TxOuts
      static OutPoint op;
      op.unserialize(txStartPtr + (*txInOffsets)[iin], tx.getSize()-(*txInOffsets)[iin]);
      if(registeredOutPoints_.count(op) > 0)
      {
         insertRegisteredTxIfNew(tx.getTxRef(),
                                 stx.thisHash_,
                                 stx.blockHeight_,
                                 stx.txIndex_);
         break; // we only care if ANY txIns are ours, not which ones
      }
   }

   // We have to scan all TxOuts regardless, to make sure our list of 
   // registeredOutPoints_ is up-to-date so that we can identify TxIns that are
   // ours on future to-be-scanned transactions
   for(uint32_t iout=0; iout<nTxOut; iout++)
   {
      static uint8_t scriptLenFirstByte;
      static HashString addr160(20);
      static HashString scrAddr;

      uint8_t const * ptr = (txStartPtr + (*txOutOffsets)[iout] + 8);
      scriptLenFirstByte = *(uint8_t*)ptr;
      if(scriptLenFirstByte == 25)
      {
         // Std TxOut with 25-byte script
         addr160.copyFrom(ptr+4, 20);
         scrAddr = HASH160PREFIX + addr160;
      }
      else if(scriptLenFirstByte==67)
      {
         // Std spend-coinbase TxOut script
         BtcUtils::getHash160_NoSafetyCheck(ptr+2, 65, addr160);
         scrAddr = HASH160PREFIX + addr160;
      }
      else if(scriptLenFirstByte==35)
      {
         // Compressed public key
         BtcUtils::getHash160_NoSafetyCheck(ptr+2, 33, addr160);
         scrAddr = HASH160PREFIX + addr160;
      }
      else
      {
         /* TODO:  Right now we will just ignoring non-std tx
                   I don't do anything with them right now, anyway
         scrAddr = getTxOutScrAddr(stx.stxoMap_[iout].getScript());

         // Old code for scanning non-std txout... 
         TxOut txout = tx.getTxOutCopy(iout);
         for(uint32_t i=0; i<scrAddrPtrs_.size(); i++)
         {
            ScrAddrObj & thisAddr = *(scrAddrPtrs_[i]);
            HashString const & scraddr = thisAddr.getScrAddr();
            if(txout.getScriptRef().find(thisAddr.getScrAddr()) > -1)
               scanNonStdTx(0, 0, tx, iout, thisAddr);
            continue;
         }
         //break;
         */
      }

      if(scrAddrIsRegistered(scrAddr))
      {
         insertRegisteredTxIfNew(tx.getTxRef(),
                                 stx.thisHash_,
                                 stx.blockHeight_,
                                 stx.txIndex_);
         registeredOutPoints_.insert(OutPoint(stx.thisHash_, iout));
      }
   }
}

/////////////////////////////////////////////////////////////////////////////
void BlockDataManager_LevelDB::registeredScrAddrScan( Tx & theTx )
{
   registeredScrAddrScan(theTx.getPtr(),
                         theTx.getSize(),
                         &theTx.offsetsTxIn_, 
                         &theTx.offsetsTxOut_);
}


/////////////////////////////////////////////////////////////////////////////
// Pass this wallet a TxRef and current time/blknumber.  I used to just pass
// in the BlockHeader with it, but this may be a Tx not in a block yet, 
// but I still need the time/num 
//
// You must clear the zero-conf pool for this address, before you do a 
// rescan of the wallet (it's done in rescanWalletZeroConf)
void BtcWallet::scanTx(Tx & tx, 
                       uint32_t txIndex,
                       uint32_t txtime,
                       uint32_t blknum,
                       bool mainwallet)
{
   
   int64_t totalLedgerAmt = 0;
   bool isZeroConf = blknum==UINT32_MAX;

   vector<bool> thisTxOutIsOurs(tx.getNumTxOut(), false);

   pair<bool,bool> boolPair = isMineBulkFilter(tx);
   bool txIsRelevant  = boolPair.first;
   bool anyTxInIsOurs = boolPair.second;

   if( !txIsRelevant )
      return;

   // We distinguish "any" from "anyNew" because we want to avoid re-adding
   // transactions/TxIOPairs that are already part of the our tx list/ledger
   // but we do need to determine if this was sent-to-self, regardless of 
   // whether it was new.
   bool anyNewTxInIsOurs   = false;
   bool anyNewTxOutIsOurs  = false;
   bool isCoinbaseTx       = false;

   map<HashString, ScrAddrObj>::iterator addrIter;
   ScrAddrObj* thisAddrPtr;
   HashString  scraddr;

   ///// LOOP OVER ALL TXIN IN TX /////
   for(uint32_t iin=0; iin<tx.getNumTxIn(); iin++)
   {
      TxIn txin = tx.getTxInCopy(iin);
      OutPoint outpt = txin.getOutPoint();
      // Empty hash in Outpoint means it's a COINBASE tx --> no addr inputs
      if(outpt.getTxHashRef() == BtcUtils::EmptyHash_)
      {
         isCoinbaseTx = true;
         continue;
      }

      // We have the txin, now check if it contains one of our TxOuts
      map<OutPoint, TxIOPair>::iterator txioIter = txioMap_.find(outpt);
      //bool txioWasInMapAlready = (txioIter != txioMap_.end());
      bool txioWasInMapAlready = ITER_IN_MAP(txioIter, txioMap_);
      if(txioWasInMapAlready)
      {
         // If we are here, we know that this input is spending an 
         // output owned by this wallet.
         // We will get here for every address in the search, even 
         // though it is only relevant to one of the addresses.
         TxIOPair & txio  = txioIter->second;
         TxOut txout = txio.getTxOutCopy();

         // It's our TxIn, so address should be in this wallet
         scraddr  = txout.getScrAddressStr();
         addrIter = scrAddrMap_.find(scraddr);
         //if( addrIter == scrAddrMap_.end())
         if(ITER_NOT_IN_MAP(addrIter, scrAddrMap_))
         {
            // Have TxIO but address is not in the map...?
            LOGERR << "ERROR: TxIn in TxIO map, but addr not in wallet...?";
            continue;
         }
         thisAddrPtr = &addrIter->second;

         // We need to make sure the ledger entry makes sense, and make
         // sure we update TxIO objects appropriately
         int64_t thisVal = (int64_t)txout.getValue();
         totalLedgerAmt -= thisVal;

         // Skip, if zero-conf-spend, but it's already got a zero-conf
         if( isZeroConf && txio.hasTxInZC() )
            return; // this tx can't be valid, might as well bail now

         if( !txio.hasTxInInMain() && !(isZeroConf && txio.hasTxInZC())  )
         {
            // isValidNew only identifies whether this set-call succeeded
            // If it didn't, it's because this is from a zero-conf tx but this 
            // TxIn already exists in the blockchain spending the same output.
            // (i.e. we have a ref to the prev output, but it's been spent!)
            bool isValidNew;
            if(isZeroConf)
               isValidNew = txio.setTxInZC(&tx, iin);
            else
               isValidNew = txio.setTxIn(tx.getTxRef(), iin);

            if(!isValidNew)
               continue;

            anyNewTxInIsOurs = true;

            LedgerEntry newEntry(scraddr, 
                                -(int64_t)thisVal,
                                 blknum, 
                                 tx.getThisHash(), 
                                 iin,
                                 txtime,
                                 isCoinbaseTx,
                                 false,  // SentToSelf is meaningless for addr ledger
                                 false); // "isChangeBack" is meaningless for TxIn
            thisAddrPtr->addLedgerEntry(newEntry, isZeroConf);

            // Update last seen on the network
            thisAddrPtr->setLastTimestamp(txtime);
            thisAddrPtr->setLastBlockNum(blknum);
         }
      }
      else
      {
         // Lots of txins that we won't have, this is a normal conditional
         // But we should check the non-std txio list since it may actually
         // be there
         //if(nonStdTxioMap_.find(outpt) != nonStdTxioMap_.end())
         if(KEY_IN_MAP(outpt, nonStdTxioMap_))
         {
            if(isZeroConf)
               nonStdTxioMap_[outpt].setTxInZC(&tx, iin);
            else
               nonStdTxioMap_[outpt].setTxIn(tx.getTxRef(), iin);
            nonStdUnspentOutPoints_.erase(outpt);
         }
      }
   } // loop over TxIns


   //ScrAddrObj & thisAddr = *(scrAddrPtrs_[i]);
   //HashString const & scraddr = thisAddr.getScrAddr();

   ///// LOOP OVER ALL TXOUT IN TX /////
   for(uint32_t iout=0; iout<tx.getNumTxOut(); iout++)
   {
      TxOut txout = tx.getTxOutCopy(iout);
      if( txout.getScriptType() == TXOUT_SCRIPT_NONSTANDARD )
      {
         //if(txout.getScriptRef().find(scraddr) > -1)
            //scanNonStdTx(blknum, txIndex, tx, iout, *thisAddrPtr);
         continue;
      }

      scraddr   = txout.getScrAddressStr();
      addrIter = scrAddrMap_.find(scraddr);
      //if( addrIter != scrAddrMap_.end())
      if(ITER_IN_MAP(addrIter, scrAddrMap_))
      {
         thisAddrPtr = &addrIter->second;
         // If we got here, at least this TxOut is for this address.
         // But we still need to find out if it's new and update
         // ledgers/TXIOs appropriately
         int64_t thisVal = (int64_t)(txout.getValue());
         totalLedgerAmt += thisVal;

         OutPoint outpt(tx.getThisHash(), iout);      
         map<OutPoint, TxIOPair>::iterator txioIter = txioMap_.find(outpt);
         //bool txioWasInMapAlready = (txioIter != txioMap_.end());
         bool txioWasInMapAlready = ITER_IN_MAP(txioIter, txioMap_);
         bool doAddLedgerEntry = false;
         if(txioWasInMapAlready)
         {
            if(isZeroConf) 
            {
               // This is a real txOut, in the blockchain
               if(txioIter->second.hasTxOutZC() || txioIter->second.hasTxOutInMain())
                  continue; 

               // If we got here, somehow the Txio existed already, but 
               // there was no existing TxOut referenced by it.  Probably,
               // there was, but that TxOut was invalidated due to reorg
               // and now being re-added
               txioIter->second.setTxOutZC(&tx, iout);
               txioIter->second.setValue((uint64_t)thisVal);
               thisAddrPtr->addTxIO( txioIter->second, isZeroConf);
               doAddLedgerEntry = true;
            }
            else
            {
               if(txioIter->second.hasTxOutInMain()) // ...but we already have one
                  continue;

               // If we got here, we have an in-blockchain TxOut that is 
               // replacing a zero-conf txOut.  Reset the txio to have 
               // only this real TxOut, blank out the ZC TxOut.  And the addr 
               // relevantTxIOPtrs_ does not have this yet so it needs 
               // to be added (it's already part of the relevantTxIOPtrsZC_
               // but that will be removed)
               txioIter->second.setTxOut(tx.getTxRef(), iout);
               txioIter->second.setValue((uint64_t)thisVal);
               thisAddrPtr->addTxIO( txioIter->second, isZeroConf);
               doAddLedgerEntry = true;
            }
         }
         else
         {
            // TxIO is not in the map yet -- create and add it
            TxIOPair newTxio(thisVal);
            if(isZeroConf)
               newTxio.setTxOutZC(&tx, iout);
            else
               newTxio.setTxOut(tx.getTxRef(), iout);

            pair<OutPoint, TxIOPair> toBeInserted(outpt, newTxio);
            txioIter = txioMap_.insert(toBeInserted).first;
            thisAddrPtr->addTxIO( txioIter->second, isZeroConf);
            doAddLedgerEntry = true;
         }

         if(anyTxInIsOurs)
            txioIter->second.setTxOutFromSelf(true);
        
         if(isCoinbaseTx)
            txioIter->second.setFromCoinbase(true);

         anyNewTxOutIsOurs = true;
         thisTxOutIsOurs[iout] = true;

         if(doAddLedgerEntry)
         {
            LedgerEntry newLedger(scraddr, 
                                  thisVal, 
                                  blknum, 
                                  tx.getThisHash(), 
                                  iout,
                                  txtime,
                                  isCoinbaseTx, // input was coinbase/generation
                                  false,   // sentToSelf meaningless for addr ledger
                                  false);  // we don't actually know
            thisAddrPtr->addLedgerEntry(newLedger, isZeroConf);
         }
         // Check if this is the first time we've seen this
         if(thisAddrPtr->getFirstTimestamp() == 0)
         {
            thisAddrPtr->setFirstBlockNum( blknum );
            thisAddrPtr->setFirstTimestamp( txtime );
         }
         // Update last seen on the network
         thisAddrPtr->setLastTimestamp(txtime);
         thisAddrPtr->setLastBlockNum(blknum);
      }
   } // loop over TxOuts


   bool allTxOutIsOurs = true;
   bool anyTxOutIsOurs = false;
   vector<BinaryData> scrAddrV;
   for(uint32_t i=0; i<tx.getNumTxOut(); i++)
   {
      if( thisTxOutIsOurs[i] )
      {
         anyTxOutIsOurs = true;
         if(!mainwallet)
         {      
            TxOut txout = tx.getTxOutCopy(i);
            if( txout.getScriptType() != TXOUT_SCRIPT_NONSTANDARD )
               scrAddrV.push_back(txout.getScrAddressStr());
         }
      }
      else
         allTxOutIsOurs = false;
   }

   bool isSentToSelf = (anyTxInIsOurs && allTxOutIsOurs);
   bool isChangeBack = (anyTxInIsOurs && anyTxOutIsOurs && !isSentToSelf);

   if((anyNewTxInIsOurs || anyNewTxOutIsOurs))
   {
      if(mainwallet)
      {
         LedgerEntry le( BinaryData(0),
                         totalLedgerAmt, 
                         blknum, 
                         tx.getThisHash(), 
                         txIndex,
                         txtime,
                         isCoinbaseTx,
                         isSentToSelf,
                         isChangeBack);

         if(isZeroConf)
            ledgerAllAddrZC_.push_back(le);
         else
            ledgerAllAddr_.push_back(le);
      }
      else
      {
         vector<BinaryData>::iterator saIt;
         for(saIt = scrAddrV.begin(); saIt != scrAddrV.end(); saIt++)
         {
            LedgerEntry le( (*saIt),
                            totalLedgerAmt, 
                            blknum, 
                            tx.getThisHash(), 
                            txIndex,
                            txtime,
                            isCoinbaseTx,
                            isSentToSelf,
                            isChangeBack);

            if(isZeroConf)
               ledgerAllAddrZC_.push_back(le);
            else
               ledgerAllAddr_.push_back(le);
         }
      }
   }
}


////////////////////////////////////////////////////////////////////////////////
// Soft calculation:  does not affect the wallet at all
//
// I really need a method to scan an arbitrary tx, regardless of whether it
// is new, and return the LedgerEntry it would've created as if it were new.  
// This is mostly a rewrite of the isMineBulkFilter, and kind of replicates
// the behavior of ScanTx.  But scanTx has been exhaustively tested with all
// the crazy input variations and conditional paths, I don't want to touch 
// it to try to accommodate this use case.
LedgerEntry BtcWallet::calcLedgerEntryForTx(Tx & tx)
{
   int64_t totalValue = 0;
   uint8_t const * txStartPtr = tx.getPtr();
   bool anyTxInIsOurs = false;
   bool allTxOutIsOurs = true;
   bool isCoinbaseTx = false;
   for(uint32_t iin=0; iin<tx.getNumTxIn(); iin++)
   {
      // We have the txin, now check if it contains one of our TxOuts
      static OutPoint op;
      op.unserialize(txStartPtr + tx.getTxInOffset(iin), tx.getSize()-tx.getTxInOffset(iin));

      if(op.getTxHashRef() == BtcUtils::EmptyHash_)
         isCoinbaseTx = true;

      //if(txioMap_.find(op) != txioMap_.end())
      if(KEY_IN_MAP(op, txioMap_))
      {
         anyTxInIsOurs = true;
         totalValue -= txioMap_[op].getValue();
      }
   }


   // TxOuts are a little more complicated, because we have to process each
   // different type separately.  Nonetheless, 99% of transactions use the
   // 25-byte repr which is ridiculously fast
   //    TODO:  update this for multisig and P2SH 
   HashString scraddr(21);
   for(uint32_t iout=0; iout<tx.getNumTxOut(); iout++)
   {
      static uint8_t scriptLenFirstByte;

      uint8_t const * ptr = txStartPtr + tx.getTxOutOffset(iout);
      scriptLenFirstByte = *(uint8_t*)(ptr+8);
      if(scriptLenFirstByte == 25)
      {
         // Std TxOut with 25-byte script
         scraddr.copyFrom(ptr+12, 20);
         if( hasScrAddress(HASH160PREFIX + scraddr) )
            totalValue += READ_UINT64_LE(ptr);
         else
            allTxOutIsOurs = false;
      }
      else if(scriptLenFirstByte==67)
      {
         // Std spend-coinbase TxOut script
         BtcUtils::getHash160_NoSafetyCheck(ptr+10, 65, scraddr);
         if( hasScrAddress(HASH160PREFIX + scraddr) )
            totalValue += READ_UINT64_LE(ptr);
         else
            allTxOutIsOurs = false;
      }
      else
         allTxOutIsOurs = false;
   }


   bool isSentToSelf = (anyTxInIsOurs && allTxOutIsOurs);

   if( !anyTxInIsOurs && totalValue==0 )
      return LedgerEntry();

   return LedgerEntry(BinaryData(0),
                      totalValue, 
                      0, 
                      tx.getThisHash(), 
                      0,
                      0,
                      isCoinbaseTx,
                      isSentToSelf,
                      false);
}

////////////////////////////////////////////////////////////////////////////////
LedgerEntry BtcWallet::calcLedgerEntryForTx(TxRef & txref)
{
   Tx theTx = txref.getTxCopy();
   return calcLedgerEntryForTx(theTx);
}

////////////////////////////////////////////////////////////////////////////////
LedgerEntry BtcWallet::calcLedgerEntryForTxStr(BinaryData txStr)
{
   Tx tx(txStr);
   return calcLedgerEntryForTx(tx);
}


////////////////////////////////////////////////////////////////////////////////
void ScrAddrObj::clearBlkData(void)
{
   relevantTxIOPtrs_.clear();
   relevantTxIOPtrsZC_.clear();
   ledger_.clear();
   ledgerZC_.clear();
}

////////////////////////////////////////////////////////////////////////////////
void BtcWallet::clearBlkData(void)
{
   txioMap_.clear();
   ledgerAllAddr_.clear();
   ledgerAllAddrZC_.clear();
   nonStdTxioMap_.clear();
   nonStdUnspentOutPoints_.clear();

   for(uint32_t a=0; a<scrAddrPtrs_.size(); a++)
      scrAddrPtrs_[a]->clearBlkData();
}


////////////////////////////////////////////////////////////////////////////////
// Make a separate method here so we can get creative with how to handle these
// scripts and not clutter the regular scanning code
void BtcWallet::scanNonStdTx(uint32_t blknum, 
                             uint32_t txidx, 
                             Tx &     tx,
                             uint32_t txoutidx,
                             ScrAddrObj& thisAddr)
{
   TxOut txout = tx.getTxOutCopy(txoutidx);
   int findIdx = txout.getScriptRef().find(thisAddr.getScrAddr());
   if(findIdx > -1)
   {
      LOGERR << "ALERT:  Found non-standard transaction referencing";
      LOGERR << "        an address in your wallet.  There is no way";
      LOGERR << "        for this program to determine if you can";
      LOGERR << "        spend these BTC or not.  Please email the";
      LOGERR << "        following information to support@bitcoinarmory.com";
      LOGERR << "        for help identifying the transaction and how";
      LOGERR << "        to spend it:";
      LOGERR << "   Block Number: " << blknum;
      LOGERR << "   Tx Hash:      " << tx.getThisHash().copySwapEndian().toHexStr() 
                               << " (BE)";
      LOGERR << "   TxOut Index:  " << txoutidx;
      LOGERR << "   PubKey Hash:  " << thisAddr.getScrAddr().toHexStr() << " (LE)";
      LOGERR << "   RawScript:    ";
      BinaryDataRef scr = txout.getScriptRef();
      uint32_t sz = scr.getSize(); 
      for(uint32_t i=0; i<sz; i+=32)
      {
         if( i < sz-32 )
            LOGERR << "      " << scr.getSliceCopy(i,sz-i).toHexStr();
         else
            LOGERR << "      " << scr.getSliceCopy(i,32).toHexStr();
      }
      LOGERR << "   Attempting to interpret script:";
      BtcUtils::pprintScript(scr);


      OutPoint outpt(tx.getThisHash(), txoutidx);      
      nonStdUnspentOutPoints_.insert(outpt);
      pair< map<OutPoint, TxIOPair>::iterator, bool> insResult;
      pair<OutPoint, TxIOPair> toBeInserted(outpt, TxIOPair(tx.getTxRef(),txoutidx));
      insResult = nonStdTxioMap_.insert(toBeInserted);
      //insResult = txioMap_.insert(toBeInserted);
   }

}

////////////////////////////////////////////////////////////////////////////////
//uint64_t BtcWallet::getBalance(bool blockchainOnly)

////////////////////////////////////////////////////////////////////////////////
uint64_t BtcWallet::getSpendableBalance(uint32_t currBlk, bool ignoreAllZC)
{
   uint64_t balance = 0;
   map<OutPoint, TxIOPair>::iterator iter;
   for(iter  = txioMap_.begin();
       iter != txioMap_.end();
       iter++)
   {
      if(iter->second.isSpendable(currBlk, ignoreAllZC))
         balance += iter->second.getValue();      
   }
   return balance;
}

////////////////////////////////////////////////////////////////////////////////
uint64_t BtcWallet::getUnconfirmedBalance(uint32_t currBlk, bool inclAllZC)
{
   uint64_t balance = 0;
   map<OutPoint, TxIOPair>::iterator iter;
   for(iter  = txioMap_.begin();
       iter != txioMap_.end();
       iter++)
   {
      if(iter->second.isMineButUnconfirmed(currBlk, inclAllZC))
         balance += iter->second.getValue();      
   }
   return balance;
}

////////////////////////////////////////////////////////////////////////////////
uint64_t BtcWallet::getFullBalance(void)
{
   uint64_t balance = 0;
   map<OutPoint, TxIOPair>::iterator iter;
   for(iter  = txioMap_.begin();
       iter != txioMap_.end();
       iter++)
   {
      if(iter->second.isUnspent())
         balance += iter->second.getValue();      
   }
   return balance;
}

////////////////////////////////////////////////////////////////////////////////
vector<UnspentTxOut> BtcWallet::getSpendableTxOutList(uint32_t blkNum, 
                                                      bool ignoreAllZC)
{
   vector<UnspentTxOut> utxoList(0);
   map<OutPoint, TxIOPair>::iterator iter;
   for(iter  = txioMap_.begin();
       iter != txioMap_.end();
       iter++)
   {
      TxIOPair & txio = iter->second;
      if(txio.isSpendable(blkNum, ignoreAllZC))
      {
         TxOut txout = txio.getTxOutCopy();
         utxoList.push_back(UnspentTxOut(txout, blkNum) );
      }
   }
   return utxoList;
}


////////////////////////////////////////////////////////////////////////////////
vector<UnspentTxOut> BtcWallet::getFullTxOutList(uint32_t blkNum)
{
   vector<UnspentTxOut> utxoList(0);
   map<OutPoint, TxIOPair>::iterator iter;
   for(iter  = txioMap_.begin();
       iter != txioMap_.end();
       iter++)
   {
      TxIOPair & txio = iter->second;
      if(txio.isUnspent())
      {
         TxOut txout = txio.getTxOutCopy();
         utxoList.push_back(UnspentTxOut(txout, blkNum) );
      }
   }
   return utxoList;
}



////////////////////////////////////////////////////////////////////////////////
uint32_t BtcWallet::removeInvalidEntries(void)   
{
   vector<LedgerEntry> newLedger(0);
   uint32_t leRemoved = 0;
   for(uint32_t i=0; i<ledgerAllAddr_.size(); i++)
   {
      if(!ledgerAllAddr_[i].isValid())
         leRemoved++;
      else
         newLedger.push_back(ledgerAllAddr_[i]);
   }
   ledgerAllAddr_.clear();
   ledgerAllAddr_ = newLedger;
   return leRemoved;

}

////////////////////////////////////////////////////////////////////////////////
void BtcWallet::sortLedger(void)
{
   sort(ledgerAllAddr_.begin(), ledgerAllAddr_.end());
}



////////////////////////////////////////////////////////////////////////////////
bool BtcWallet::isOutPointMine(HashString const & hsh, uint32_t idx)
{
   OutPoint op(hsh, idx);
   //return (txioMap_.find(op)!=txioMap_.end());
   return KEY_IN_MAP(op, txioMap_);
}

////////////////////////////////////////////////////////////////////////////////
void BtcWallet::pprintLedger(void)
{ 
   cout << "Wallet Ledger:  " << getFullBalance()/1e8 << endl;
   for(uint32_t i=0; i<ledgerAllAddr_.size(); i++)
      ledgerAllAddr_[i].pprintOneLine();
   for(uint32_t i=0; i<ledgerAllAddrZC_.size(); i++)
      ledgerAllAddrZC_[i].pprintOneLine();
}




////////////////////////////////////////////////////////////////////////////////
// Return a list of addresses this wallet has ever sent to (w/o change addr)
// Does not include zero-conf tx
//
// TODO:  should spend the time to pass out a tx list with it the addrs so
//        that I don't have to re-search for them later...
vector<AddressBookEntry> BtcWallet::createAddressBook(void)
{
   SCOPED_TIMER("createAddressBook");
   // Collect all data into a map -- later converted to vector and sort it
   map<HashString, AddressBookEntry> sentToMap;
   set<HashString> allTxList;
   set<HashString> perTxAddrSet;

   // Go through all TxIO for this wallet, collect outgoing transactions
   map<OutPoint, TxIOPair>::iterator txioIter;
   for(txioIter  = txioMap_.begin();  
       txioIter != txioMap_.end();  
       txioIter++)
   {
      TxIOPair & txio = txioIter->second;

      // It's only outgoing if it has a TxIn
      if( !txio.hasTxIn() )
         continue;

      Tx thisTx = txio.getTxRefOfInput().getTxCopy();
      HashString txHash = thisTx.getThisHash();

      if(allTxList.count(txHash) > 0)
         continue;
      else
         allTxList.insert(txHash);


      // Iterate over all TxOut in this Tx for recipients
      perTxAddrSet.clear();
      for(uint32_t iout=0; iout<thisTx.getNumTxOut(); iout++)
      {
         HashString scraddr = thisTx.getTxOutCopy(iout).getScrAddressStr();

         // Skip this address if it's in our wallet (usually change addr)
         if( hasScrAddress(scraddr) || perTxAddrSet.count(scraddr)>0)
            continue; 

         // It's someone else's address for sure, add it to the map if necessary
         if(sentToMap.count(scraddr)==0)
            sentToMap[scraddr] = AddressBookEntry(scraddr);

         sentToMap[scraddr].addTx(thisTx);
         perTxAddrSet.insert(scraddr);
      }
      
   }



   vector<AddressBookEntry> outputVect;
   map<HashString, AddressBookEntry>::iterator mapIter;
   for(mapIter  = sentToMap.begin();
       mapIter != sentToMap.end();
       mapIter++)
   {
      outputVect.push_back(mapIter->second);
   }

   sort(outputVect.begin(), outputVect.end());
   return outputVect;
}


////////////////////////////////////////////////////////////////////////////////
// AddRawBlockTODB
//
// Assumptions:
//  -- We have already determined the correct height and dup for the header 
//     and we assume it's part of the sbh object
//  -- It has definitely been added to the headers DB (bail if not)
//  -- We don't know if it's been added to the blkdata DB yet
//
// Things to do when adding a block:
//
//  -- PREPARATION:
//    -- Create list of all OutPoints affected, and scripts touched
//    -- If not supernode, then check above data against registeredSSHs_
//    -- Fetch all StoredTxOuts from DB about to be removed
//    -- Get/create TXHINT entries for all tx in block
//    -- Compute all script keys and get/create all StoredScriptHistory objs
//    -- Check if any multisig scripts are affected, if so get those objs
//    -- If pruning, create StoredUndoData from TxOuts about to be removed
//    -- Modify any Tx/TxOuts in the SBH tree to accommodate any tx in this 
//       block that affect any other tx in this block
//
//
//  -- Check if the block {hgt,dup} has already been written to BLKDATA DB
//  -- Check if the header has already been added to HEADERS DB
//  
//  -- BATCH (HEADERS)
//    -- Add header to HEADHASH list
//    -- Add header to HEADHGT list
//    -- Update validDupByHeight_
//    -- Update DBINFO top block data
//
//  -- BATCH (BLKDATA)
//    -- Modify StoredTxOut with spentness info (or prep a delete operation
//       if pruning).
//    -- Modify StoredScriptHistory objs same as above.  
//    -- Modify StoredScriptHistory multisig objects as well.
//    -- Update SSH objects alreadyScannedUpToBlk_, if necessary
//    -- Write all new TXDATA entries for {hgt,dup}
//    -- If pruning, write StoredUndoData objs to DB
//    -- Update DBINFO top block data
//
// IMPORTANT: we also need to make sure this method does nothing if the
//            block has already been added properly (though, it okay for 
//            it to take time to verify nothing needs to be done).  We may
//            end up replaying some blocks to force consistency of the DB, 
//            and this method needs to be robust to replaying already-added
//            blocks, as well as fixing data if the replayed block appears
//            to have been added already but is different.
//
////////////////////////////////////////////////////////////////////////////////
BlockWriteBatcher::BlockWriteBatcher(InterfaceToLDB* iface)
   : iface_(iface), dbUpdateSize_(0)
{

}

BlockWriteBatcher::~BlockWriteBatcher()
{
   commit();
}

void BlockWriteBatcher::applyBlockToDB(StoredHeader &sbh)
{
   if(iface_->getValidDupIDForHeight(sbh.blockHeight_) != sbh.duplicateID_)
   {
      LOGERR << "Dup requested is not the main branch for the given height!";
      return;
   }
   else
      sbh.isMainBranch_ = true;
   
   mostRecentBlockApplied_= sbh.blockHeight_;

   // We will accumulate undoData as we apply the tx
   StoredUndoData sud;
   sud.blockHash_   = sbh.thisHash_; 
   sud.blockHeight_ = sbh.blockHeight_;
   sud.duplicateID_ = sbh.duplicateID_;
   
   // Apply all the tx to the update data
   for(map<uint16_t, StoredTx>::iterator iter = sbh.stxMap_.begin();
      iter != sbh.stxMap_.end(); iter++)
   {
      // This will fetch all the affected [Stored]Tx and modify the maps in 
      // RAM.  It will check the maps first to see if it's already been pulled,
      // and then it will modify either the pulled StoredTx or pre-existing
      // one.  This means that if a single Tx is affected by multiple TxIns
      // or TxOuts, earlier changes will not be overwritten by newer changes.
      applyTxToBatchWriteData(iter->second, &sud);
   }

   // At this point we should have a list of STX and SSH with all the correct
   // modifications (or creations) to represent this block.  Let's apply it.
   sbh.blockAppliedToDB_ = true;
   updateBlkDataHeader(iface_, sbh);
   //iface_->putStoredHeader(sbh, false);

   // we want to commit the undo data at the same time as actual changes
   iface_->startBatch(BLKDATA);
   
   // Now actually write all the changes to the DB all at once
   // if we've gotten to that threshold
   if (dbUpdateSize_ > UPDATE_BYTES_THRESH)
      commit();

   // Only if pruning, we need to store 
   // TODO: this is going to get run every block, probably should batch it 
   //       like we do with the other data...when we actually implement pruning
   if(DBUtils.getDbPruneType() == DB_PRUNE_ALL)
      iface_->putStoredUndoData(sud);
   
      
   iface_->commitBatch(BLKDATA);
}


////////////////////////////////////////////////////////////////////////////////
void BlockWriteBatcher::undoBlockFromDB(StoredUndoData & sud)
{
   SCOPED_TIMER("undoBlockFromDB");

   StoredHeader sbh;
   iface_->getStoredHeader(sbh, sud.blockHeight_, sud.duplicateID_);
   if(!sbh.blockAppliedToDB_)
   {
      LOGERR << "This block was never applied to the DB...can't undo!";
      return /*false*/;
   }
   
   mostRecentBlockApplied_ = sud.blockHeight_;

   // In the future we will accommodate more user modes
   if(DBUtils.getArmoryDbType() != ARMORY_DB_SUPER)
   {
      LOGERR << "Don't know what to do this in non-supernode mode!";
   }
   
   ///// Put the STXOs back into the DB which were removed by this block
   // Process the stxOutsRemovedByBlock_ in reverse order
   // Use int32_t index so that -1 != UINT32_MAX and we go into inf loop
   for(int32_t i=sud.stxOutsRemovedByBlock_.size()-1; i>=0; i--)
   {
      StoredTxOut & sudStxo = sud.stxOutsRemovedByBlock_[i];
      StoredTx * stxptr = makeSureSTXInMap( 
               iface_,
               sudStxo.blockHeight_,
               sudStxo.duplicateID_,
               sudStxo.txIndex_,
               sudStxo.parentHash_,
               stxToModify_,
               &dbUpdateSize_);

      
      const uint16_t stxoIdx = sudStxo.txOutIndex_;

      if(DBUtils.getDbPruneType() == DB_PRUNE_NONE)
      {
         // If full/super, we have the TxOut in DB, just need mark it unspent
         map<uint16_t,StoredTxOut>::iterator iter = stxptr->stxoMap_.find(stxoIdx);
         //if(iter == stxptr->stxoMap_.end())
         if(ITER_NOT_IN_MAP(iter, stxptr->stxoMap_))
         {
            LOGERR << "Expecting to find existing STXO, but DNE";
            continue;
         }

         StoredTxOut & stxoReAdd = iter->second;
         if(stxoReAdd.spentness_ == TXOUT_UNSPENT || 
            stxoReAdd.spentByTxInKey_.getSize() == 0 )
         {
            LOGERR << "STXO needs to be re-added/marked-unspent but it";
            LOGERR << "was already declared unspent in the DB";
         }
         
         stxoReAdd.spentness_ = TXOUT_UNSPENT;
         stxoReAdd.spentByTxInKey_ = BinaryData(0);
      }
      else
      {
         // If we're pruning, we should have the Tx in the DB, but without the
         // TxOut because it had been pruned by this block on the forward op
         map<uint16_t,StoredTxOut>::iterator iter = stxptr->stxoMap_.find(stxoIdx);
         //if(iter != stxptr->stxoMap_.end())
         if(ITER_IN_MAP(iter, stxptr->stxoMap_))
            LOGERR << "Somehow this TxOut had not been pruned!";
         else
            iter->second = sudStxo;

         iter->second.spentness_      = TXOUT_UNSPENT;
         iter->second.spentByTxInKey_ = BinaryData(0);
      }


      {
         ////// Finished updating STX, now update the SSH in the DB
         // Updating the SSH objects works the same regardless of pruning
         map<uint16_t,StoredTxOut>::iterator iter = stxptr->stxoMap_.find(stxoIdx);
         //if(iter == stxptr->stxoMap_.end())
         if(ITER_NOT_IN_MAP(iter, stxptr->stxoMap_))
         {
            LOGERR << "Somehow STXO DNE even though we should've just added it!";
            continue;
         }

         StoredTxOut & stxoReAdd = iter->second;
         BinaryData uniqKey = stxoReAdd.getScrAddress();
         BinaryData hgtX    = stxoReAdd.getHgtX();
         StoredScriptHistory* sshptr = makeSureSSHInMap(
               iface_, uniqKey, hgtX, sshToModify_, &dbUpdateSize_
            );
         if(sshptr==NULL)
         {
            LOGERR << "No SSH found for marking TxOut unspent on undo";
            continue;
         }

         // Now get the TxIOPair in the StoredScriptHistory and mark unspent
         sshptr->markTxOutUnspent(stxoReAdd.getDBKey(false),
                                 stxoReAdd.getValue(),
                                 stxoReAdd.isCoinbase_,
                                 false);

         
         // If multisig, we need to update the SSHs for individual addresses
         if(uniqKey[0] == SCRIPT_PREFIX_MULTISIG)
         {
            vector<BinaryData> addr160List;
            BtcUtils::getMultisigAddrList(stxoReAdd.getScriptRef(), addr160List);
            for(uint32_t a=0; a<addr160List.size(); i++)
            {
               // Get the existing SSH or make a new one
               BinaryData uniqKey = HASH160PREFIX + addr160List[a];
               StoredScriptHistory* sshms = makeSureSSHInMap(iface_, uniqKey, 
                                                            stxoReAdd.getHgtX(),
                                                            sshToModify_, &dbUpdateSize_);
               sshms->markTxOutUnspent(stxoReAdd.getDBKey(false),
                                       stxoReAdd.getValue(),
                                       stxoReAdd.isCoinbase_,
                                       true);
            }
         }
      }
   }


   // The OutPoint list is every new, unspent TxOut created by this block.
   // When they were added, we updated all the StoredScriptHistory objects
   // to include references to them.  We need to remove them now.
   // Use int32_t index so that -1 != UINT32_MAX and we go into inf loop
   for(int16_t itx=sbh.numTx_-1; itx>=0; itx--)
   {
      // Ironically, even though I'm using hgt & dup, I still need the hash
      // in order to key the stxToModify map
      BinaryData txHash = iface_->getHashForDBKey(sbh.blockHeight_,
                                                  sbh.duplicateID_,
                                                  itx);

      StoredTx * stxptr  = makeSureSTXInMap(
            iface_,
            sbh.blockHeight_,
            sbh.duplicateID_,
            itx, 
            txHash,
            stxToModify_,
            &dbUpdateSize_);

      for(int16_t txoIdx = stxptr->stxoMap_.size()-1; txoIdx >= 0; txoIdx--)
      {

         StoredTxOut & stxo    = stxptr->stxoMap_[txoIdx];
         BinaryData    stxoKey = stxo.getDBKey(false);

   
         // Then fetch the StoredScriptHistory of the StoredTxOut scraddress
         BinaryData uniqKey = stxo.getScrAddress();
         BinaryData hgtX    = stxo.getHgtX();
         StoredScriptHistory * sshptr = makeSureSSHInMap(
               iface_, uniqKey, 
               hgtX,
               sshToModify_, 
               &dbUpdateSize_,
               false);
   
   
         // If we are tracking that SSH, remove the reference to this OutPoint
         if(sshptr != NULL)
            sshptr->eraseTxio(stxoKey);
   
         // Now remove any multisig entries that were added due to this TxOut
         if(uniqKey[0] == SCRIPT_PREFIX_MULTISIG)
         {
            vector<BinaryData> addr160List;
            BtcUtils::getMultisigAddrList(stxo.getScriptRef(), addr160List);
            for(uint32_t a=0; a<addr160List.size(); a++)
            {
               // Get the individual address obj for this multisig piece
               BinaryData uniqKey = HASH160PREFIX + addr160List[a];
               StoredScriptHistory* sshms = makeSureSSHInMap(
                     iface_,
                     uniqKey,
                     hgtX,
                     sshToModify_, 
                     &dbUpdateSize_,
                     false
                  );
               sshms->eraseTxio(stxoKey);
            }
         }
      }
   }

   // Finally, mark this block as UNapplied.
   sbh.blockAppliedToDB_ = false;
   updateBlkDataHeader(iface_, sbh);
   
   if (dbUpdateSize_ > UPDATE_BYTES_THRESH)
      commit();
}


////////////////////////////////////////////////////////////////////////////////
// Assume that stx.blockHeight_ and .duplicateID_ are set correctly.
// We created the maps and sets outside this function, because we need to keep
// a master list of updates induced by all tx in this block.  
// TODO:  Make sure that if Tx5 spends an input from Tx2 in the same 
//        block that it is handled correctly, etc.
bool BlockWriteBatcher::applyTxToBatchWriteData(
                        StoredTx &       thisSTX,
                        StoredUndoData * sud)
{
   SCOPED_TIMER("applyTxToBatchWriteData");

   Tx tx = thisSTX.getTxCopy();

   // We never expect thisSTX to already be in the map (other tx in the map
   // may be affected/retrieved multiple times).  
   if(KEY_IN_MAP(tx.getThisHash(), stxToModify_))
      LOGERR << "How did we already add this tx?";

   // I just noticed we never set TxOuts to TXOUT_UNSPENT.  Might as well do 
   // it here -- by definition if we just added this Tx to the DB, it couldn't
   // have been spent yet.
   
   for(map<uint16_t, StoredTxOut>::iterator iter = thisSTX.stxoMap_.begin(); 
       iter != thisSTX.stxoMap_.end();
       iter++)
      iter->second.spentness_ = TXOUT_UNSPENT;
>>>>>>> 44a9d5cd

   if(registeredScrAddrMap_.size() == 0)
      return;

   uint8_t const * txStartPtr = txptr;
   for(uint32_t iin=0; iin<nTxIn; iin++)
   {
      // We have the txin, now check if it contains one of our TxOuts
      static OutPoint op;
      op.unserialize(txStartPtr + (*txInOffsets)[iin], txSize - (*txInOffsets)[iin]);
      if(registeredOutPoints_.count(op) > 0)
      {
         insertRegisteredTxIfNew(BtcUtils::getHash256(txptr, txSize));
         break; // we only care if ANY txIns are ours, not which ones
      }
   }

   // We have to scan all TxOuts regardless, to make sure our list of 
   // registeredOutPoints_ is up-to-date so that we can identify TxIns that are
   // ours on future to-be-scanned transactions
   for(uint32_t iout=0; iout<nTxOut; iout++)
   {
      static uint8_t scriptLenFirstByte;
      static HashString addr160(20);

      uint8_t const * ptr = (txStartPtr + (*txOutOffsets)[iout] + 8);
      scriptLenFirstByte = *(uint8_t*)ptr;
      if(scriptLenFirstByte == 25)
      {
         // Std TxOut with 25-byte script
         addr160.copyFrom(ptr+4, 20);
         if( scrAddrIsRegistered(HASH160PREFIX + addr160) )
         {
            HashString txHash = BtcUtils::getHash256(txptr, txSize);
            insertRegisteredTxIfNew(txHash);
            registeredOutPoints_.insert(OutPoint(txHash, iout));
         }
      }
      else if(scriptLenFirstByte==67)
      {
         // Std spend-coinbase TxOut script
         BtcUtils::getHash160_NoSafetyCheck(ptr+2, 65, addr160);
         if( scrAddrIsRegistered(HASH160PREFIX + addr160) )
         {
            HashString txHash = BtcUtils::getHash256(txptr, txSize);
            insertRegisteredTxIfNew(txHash);
            registeredOutPoints_.insert(OutPoint(txHash, iout));
         }
      }
      else
      {
         /* TODO:  Right now we will just ignoring non-std tx
                   I don't do anything with them right now, anyway
         TxOut txout = tx.getTxOutCopy(iout);
         for(uint32_t i=0; i<scrAddrPtrs_.size(); i++)
         {
            ScrAddrObj & thisAddr = *(scrAddrPtrs_[i]);
            HashString const & scraddr = thisAddr.getScrAddr();
            if(txout.getScriptRef().find(thisAddr.getScrAddr()) > -1)
               scanNonStdTx(0, 0, tx, iout, thisAddr);
            continue;
         }
         //break;
         */
      }
   }
}

/////////////////////////////////////////////////////////////////////////////
void BlockDataManager_LevelDB::registeredScrAddrScan( Tx & theTx )
{
   registeredScrAddrScan(theTx.getPtr(),
                         theTx.getSize(),
                         &theTx.offsetsTxIn_, 
                         &theTx.offsetsTxOut_);
}






////////////////////////////////////////////////////////////////////////////////
////////////////////////////////////////////////////////////////////////////////
//
// Start BlockDataManager_LevelDB methods
//
////////////////////////////////////////////////////////////////////////////////
////////////////////////////////////////////////////////////////////////////////
BlockDataManager_LevelDB::BlockDataManager_LevelDB(void) 
   : iface_(LevelDBWrapper::GetInterfacePtr())
   , blockchain_(this)
{
   reset();
}

/////////////////////////////////////////////////////////////////////////////
BlockDataManager_LevelDB::~BlockDataManager_LevelDB(void)
{
   set<BtcWallet*>::iterator iter;
   for(iter  = registeredWallets_.begin();
       iter != registeredWallets_.end();
       iter++)
   {
      delete *iter;
   }
   
   iface_->closeDatabases();

   reset();
}

/////////////////////////////////////////////////////////////////////////////
// We must set the network-specific data for this blockchain
//
// bdm.SetBtcNetworkParams( READHEX(MAINNET_GENESIS_HASH_HEX),
//                          READHEX(MAINNET_GENESIS_TX_HASH_HEX),
//                          READHEX(MAINNET_MAGIC_BYTES));
//
// The above call will work 
void BlockDataManager_LevelDB::SetBtcNetworkParams(
                                    BinaryData const & GenHash,
                                    BinaryData const & GenTxHash,
                                    BinaryData const & MagicBytes)
{
   LOGINFO << "SetBtcNetworkParams";
   GenesisHash_.copyFrom(GenHash);
   GenesisTxHash_.copyFrom(GenTxHash);
   MagicBytes_.copyFrom(MagicBytes);
   
   // this is needed for making gtest work, I don't know why (~CS)
   blockchain_.clear();
}



/////////////////////////////////////////////////////////////////////////////
void BlockDataManager_LevelDB::SetHomeDirLocation(string homeDir)
{
   // This will eventually be used to store blocks/DB
   LOGINFO << "Set home directory: " << armoryHomeDir_.c_str();
   armoryHomeDir_   = homeDir; 
   blkProgressFile_ = homeDir + string("/blkfiles.txt");
   abortLoadFile_   = homeDir + string("/abortload.txt");
}

/////////////////////////////////////////////////////////////////////////////
// Bitcoin-Qt/bitcoind 0.8+ changed the location and naming convention for 
// the blkXXXX.dat files.  The first block file use to be:
//
//    ~/.bitcoin/blocks/blk00000.dat   
//
// UPDATE:  Compatibility with pre-0.8 nodes removed after 6+ months and
//          a hard-fork that makes it tougher to use old versions.
//
bool BlockDataManager_LevelDB::SetBlkFileLocation(string blkdir)
{
   blkFileDir_    = blkdir; 
   isBlkParamsSet_ = true;

   detectAllBlkFiles();

   LOGINFO << "Set blkfile dir: " << blkFileDir_.c_str();

   return (numBlkFiles_!=UINT16_MAX);
}

/////////////////////////////////////////////////////////////////////////////
void BlockDataManager_LevelDB::SetLevelDBLocation(string ldbdir)
{
   leveldbDir_    = ldbdir; 
   isLevelDBSet_  = true;
   LOGINFO << "Set leveldb dir: " << leveldbDir_.c_str();
}

/////////////////////////////////////////////////////////////////////////////
void BlockDataManager_LevelDB::SelectNetwork(string netName)
{
   if(netName.compare("Main") == 0)
   {
      SetBtcNetworkParams( READHEX(MAINNET_GENESIS_HASH_HEX),
                           READHEX(MAINNET_GENESIS_TX_HASH_HEX),
                           READHEX(MAINNET_MAGIC_BYTES)         );
   }
   else if(netName.compare("Test") == 0)
   {
      SetBtcNetworkParams( READHEX(TESTNET_GENESIS_HASH_HEX),
                           READHEX(TESTNET_GENESIS_TX_HASH_HEX),
                           READHEX(TESTNET_MAGIC_BYTES)         );
   }
   else
      LOGERR << "ERROR: Unrecognized network name";

}



//////////////////////////////////////////////////////////////////////////
// This method opens the databases, and figures out up to what block each
// of them is sync'd to.  Then it figures out where that corresponds in
// the blk*.dat files, so that it can pick up where it left off.  You can 
// use the last argument to specify an approximate amount of blocks 
// (specified in bytes) that you would like to replay:  i.e. if 10 MB,
// startScanBlkFile_ and endOfLastBlockByte_ variables will be set to
// the first block that is approximately 10 MB behind your latest block.
// Then you can pick up from there and let the DB clean up any mess that
// was left from an unclean shutdown.
bool BlockDataManager_LevelDB::initializeDBInterface(ARMORY_DB_TYPE dbtype,
                                                     DB_PRUNE_TYPE  prtype)
{
   SCOPED_TIMER("initializeDBInterface");
   if(!isBlkParamsSet_ || !isLevelDBSet_)
   {
      LOGERR << "Cannot sync DB until blkfile and LevelDB paths are set. ";
      return false;
   }

   if(iface_->databasesAreOpen())
   {
      LOGERR << "Attempted to initialize a database that was already open";
      return false;
   }


   bool openWithErr = iface_->openDatabases(leveldbDir_, 
                                            GenesisHash_, 
                                            GenesisTxHash_, 
                                            MagicBytes_,
                                            dbtype, 
                                            prtype);

   return openWithErr;
}

////////////////////////////////////////////////////////////////////////////////
bool BlockDataManager_LevelDB::detectCurrentSyncState(
                                          bool forceRebuild,
                                          bool initialLoad)
{
   // Make sure we detected all the available blk files
   detectAllBlkFiles();
   vector<BinaryData> firstHashes = getFirstHashOfEachBlkFile();
   LOGINFO << "Total blk*.dat files:                 " << numBlkFiles_;

   if(!iface_->databasesAreOpen())
   {
      LOGERR << "Could not open databases!";
      return false;
   }

   // We add 1 to each of these, since we always use exclusive upperbound
   startHeaderHgt_ = getTopBlockHeightInDB(HEADERS) + 1;
   startRawBlkHgt_ = getTopBlockHeightInDB(BLKDATA) + 1;
   startApplyHgt_  = getAppliedToHeightInDB() + 1;

   // If the values were supposed to be zero, they'll get set to 1.  Fix it
   startHeaderHgt_ -= (startHeaderHgt_==1 ? 1 : 0);
   startRawBlkHgt_ -= (startRawBlkHgt_==1 ? 1 : 0);
   startApplyHgt_  -= (startApplyHgt_ ==1 ? 1 : 0);

   LOGINFO << "Current Top block in HEADERS DB:  " << startHeaderHgt_;
   LOGINFO << "Current Top block in BLKDATA DB:  " << startRawBlkHgt_;
   LOGINFO << "Current Applied blocks up to hgt: " << startApplyHgt_;

   if(startHeaderHgt_ == 0 || forceRebuild)
   {
      if(forceRebuild)
         LOGINFO << "Ignore existing sync state, rebuilding databases";

      startHeaderHgt_     = 0;
      startHeaderBlkFile_ = 0;
      startHeaderOffset_  = 0;
      startRawBlkHgt_     = 0;
      startRawBlkFile_    = 0;
      startRawOffset_     = 0;
      startApplyHgt_      = 0;
      startApplyBlkFile_  = 0;
      startApplyOffset_   = 0;
      lastTopBlock_ = UINT32_MAX;
      blockchain_.clear();
      return true;
   }

   // This fetches the header data from the DB
   if(!initialLoad)
   {
      // If this isn't the initial load, we assume everything is sync'd
      startHeaderBlkFile_= numBlkFiles_ - 1;
      startHeaderOffset_ = endOfLastBlockByte_;
      startRawBlkHgt_    = startHeaderHgt_;  
      startRawBlkFile_   = numBlkFiles_ - 1;
      startRawOffset_    = endOfLastBlockByte_;
      startApplyHgt_     = startHeaderHgt_;
      startApplyBlkFile_ = numBlkFiles_ - 1;
      startApplyOffset_  = endOfLastBlockByte_;
      return true;
   }

   map<HashString, StoredHeader> sbhMap;
   blockchain_.clear();
   {
      map<HashString, BlockHeader> headers;
      iface_->readAllHeaders(headers, sbhMap);
      for (map<HashString, BlockHeader>::iterator i = headers.begin();
            i != headers.end(); ++i
         )
      {
         blockchain_.addBlock(i->first, i->second);
      }
   }

   try
   {
      // Organize them into the longest chain
      blockchain_.forceOrganize();
   }
   catch (Blockchain::BlockCorruptionError &)
   {
      // If the headers DB ended up corrupted (triggered by forceOrganize), 
      // then nuke and rebuild the headers
      LOGERR << "Corrupted headers DB!";
      startHeaderHgt_     = 0;
      startHeaderBlkFile_ = 0;
      startHeaderOffset_  = 0;
      startRawBlkHgt_     = 0;
      startRawBlkFile_    = 0;
      startRawOffset_     = 0;
      startApplyHgt_      = 0;
      startApplyBlkFile_  = 0;
      startApplyOffset_   = 0;
      lastTopBlock_       = UINT32_MAX;
      blockchain_.clear();
      return true;
   }
   
   {
      // Now go through the linear list of main-chain headers, mark valid
      for(unsigned i=0; i<blockchain_.numHeaders(); i++)
      {
         BinaryDataRef headHash = blockchain_.getHeaderByHeight(i).getThisHashRef();
         StoredHeader & sbh = sbhMap[headHash];
         sbh.isMainBranch_ = true;
         iface_->setValidDupIDForHeight(sbh.blockHeight_, sbh.duplicateID_);
      }

      // startHeaderBlkFile_/Offset_ is where we were before the last shutdown
      for(startHeaderBlkFile_ = 0; 
         startHeaderBlkFile_ < firstHashes.size(); 
         startHeaderBlkFile_++)
      {
         // hasHeaderWithHash is probing the RAM block headers we just organized
         if(!blockchain_.hasHeaderWithHash(firstHashes[startHeaderBlkFile_]))
            break;
      }

      // If no new blkfiles since last load, the above loop ends w/o "break"
      // If it's zero, then we don't have anything, start at zero
      // If new blk file, then startHeaderBlkFile_ is at the first blk file
      // with an unrecognized hash... we must've left off in the prev blkfile
      if(startHeaderBlkFile_ > 0)
         startHeaderBlkFile_--;

      startHeaderOffset_ = findOffsetFirstUnrecognized(startHeaderBlkFile_);
   }

   LOGINFO << "First unrecognized hash file:       " << startHeaderBlkFile_;
   LOGINFO << "Offset of first unrecog block:      " << startHeaderOffset_;


   // Note that startRawBlkHgt_ is topBlk+1, so this return where we should
   // actually start processing raw blocks, not the last one we processed
   pair<uint32_t, uint32_t> rawBlockLoc;
   rawBlockLoc = findFileAndOffsetForHgt(startRawBlkHgt_, &firstHashes);
   startRawBlkFile_ = rawBlockLoc.first;
   startRawOffset_ = rawBlockLoc.second;
   LOGINFO << "First blkfile not in DB:            " << startRawBlkFile_;
   LOGINFO << "Location of first block not in DB:  " << startRawOffset_;

   if(DBUtils.getArmoryDbType() != ARMORY_DB_BARE)
   {
      // TODO:  finish this
      findFirstUnappliedBlock();
      LOGINFO << "Blkfile of first unapplied block:   " << startApplyBlkFile_;
      LOGINFO << "Location of first unapplied block:  " << startApplyOffset_;
   }


   // If we're content here, just return
   return true;

   /*

   // If we want to replay some blocks, we need to adjust startScanBlkFile_
   // and startScanOffset_ to be approx "replayNBytes" behind where
   // they are currently set.
   int32_t targOffset = (int32_t)startScanOffset_ - (int32_t)replayNBytes;
   if(targOffset > 0 || startScanBlkFile_==0)
   {
      targOffset = max(0, targOffset);
      startScanOffset_ = findFirstBlkApproxOffset(startScanBlkFile_, targOffset); 
   }
   else
   {
      startScanBlkFile_--;
      uint32_t prevFileSize = BtcUtils::GetFileSize(blkFileList_[startScanBlkFile_]);
      targOffset = (int32_t)prevFileSize - (int32_t)replayNBytes;
      targOffset = max(0, targOffset);
      startScanOffset_ = findFirstBlkApproxOffset(startScanBlkFile_, targOffset); 
   }

   LOGINFO << "Rewinding start block to enforce DB integrity";
   LOGINFO << "Start at blockfile:              " << startScanBlkFile_;
   LOGINFO << "Start location in above blkfile: " << startScanOffset_;
   return true;
   */
}


////////////////////////////////////////////////////////////////////////////////
vector<BinaryData> BlockDataManager_LevelDB::getFirstHashOfEachBlkFile(void) const
{
   if(!isBlkParamsSet_)
   {
      LOGERR << "Can't get blk files until blkfile params are set";
      return vector<BinaryData>(0);
   }

   uint32_t nFile = (uint32_t)blkFileList_.size();
   BinaryData magic(4), szstr(4), rawHead(HEADER_SIZE);
   vector<BinaryData> headHashes(nFile);
   for(uint32_t f=0; f<nFile; f++)
   {
      ifstream is(blkFileList_[f].c_str(), ios::in|ios::binary);
      is.seekg(0, ios::end);
      size_t filesize = (size_t)is.tellg();
      is.seekg(0, ios::beg);
      if(filesize < 88)
      {
         is.close(); 
         LOGERR << "File: " << blkFileList_[f] << " is less than 88 bytes!";
         continue;
      }

      is.read((char*)magic.getPtr(), 4);
      is.read((char*)szstr.getPtr(), 4);
      if(magic != MagicBytes_)
      {
         is.close(); 
         LOGERR << "Magic bytes mismatch.  Block file is for another network!";
         return vector<BinaryData>(0);
      }
      
      is.read((char*)rawHead.getPtr(), HEADER_SIZE);
      headHashes[f] = BinaryData(32);
      BtcUtils::getHash256(rawHead, headHashes[f]);
      is.close();
   }
   return headHashes;
}

////////////////////////////////////////////////////////////////////////////////
uint32_t BlockDataManager_LevelDB::findOffsetFirstUnrecognized(uint32_t fnum) 
{
   uint32_t loc = 0;
   BinaryData magic(4), szstr(4), rawHead(80), hashResult(32);

   ifstream is(blkFileList_[fnum].c_str(), ios::in|ios::binary);
   while(!is.eof())
   {
      is.read((char*)magic.getPtr(), 4);
      if(is.eof()) break;

   
      // This is not an error, it just simply hit the padding
      if(magic!=MagicBytes_)  
         break;

      is.read((char*)szstr.getPtr(), 4);
      uint32_t blksize = READ_UINT32_LE(szstr.getPtr());
      if(is.eof()) break;

      is.read((char*)rawHead.getPtr(), HEADER_SIZE); 

      BtcUtils::getHash256_NoSafetyCheck(rawHead.getPtr(), HEADER_SIZE, hashResult);
      if(!blockchain_.hasHeaderWithHash(hashResult))
         break; // first hash in the file that isn't in our header map

      loc += blksize + 8;
      is.seekg(blksize - HEADER_SIZE, ios::cur);

   }
   
   is.close();
   return loc;
}

////////////////////////////////////////////////////////////////////////////////
uint32_t BlockDataManager_LevelDB::findFirstBlkApproxOffset(uint32_t fnum,
                                                            uint32_t offset) const
{
   if(fnum >= numBlkFiles_)
   {
      LOGERR << "Blkfile number out of range! (" << fnum << ")";
      return UINT32_MAX;
   }

   uint32_t loc = 0;
   BinaryData magic(4), szstr(4), rawHead(80), hashResult(32);
   ifstream is(blkFileList_[fnum].c_str(), ios::in|ios::binary);
   while(!is.eof() && loc <= offset)
   {
      is.read((char*)magic.getPtr(), 4);
      if(is.eof()) break;
      if(magic!=MagicBytes_)
         return UINT32_MAX;

      is.read((char*)szstr.getPtr(), 4);
      uint32_t blksize = READ_UINT32_LE(szstr.getPtr());
      if(is.eof()) break;

      loc += blksize + 8;
      is.seekg(blksize, ios::cur);
   }

   is.close();
   return loc;
}

////////////////////////////////////////////////////////////////////////////////
pair<uint32_t, uint32_t> BlockDataManager_LevelDB::findFileAndOffsetForHgt(
                                           uint32_t hgt, 
                                           const vector<BinaryData> * firstHashes)
{
   vector<BinaryData> recomputedHashes;
   if(firstHashes==NULL)
   {
      recomputedHashes = getFirstHashOfEachBlkFile();
      firstHashes = &recomputedHashes;
   }

   pair<uint32_t, uint32_t> outPair;
   int32_t blkfile;
   for(blkfile = 0; blkfile < (int32_t)firstHashes->size(); blkfile++)
   {
      try
      {
         BlockHeader &bh = blockchain_.getHeaderByHash((*firstHashes)[blkfile]);

         if(bh.getBlockHeight() > hgt)
            break;
      }
      catch (...)
      {
         break;
      }
   }

   blkfile = max(blkfile-1, 0);
   if(blkfile >= (int32_t)numBlkFiles_)
   {
      LOGERR << "Blkfile number out of range! (" << blkfile << ")";
      return outPair;
   }

   uint32_t loc = 0;
   BinaryData magic(4), szstr(4), rawHead(HEADER_SIZE), hashResult(32);
   ifstream is(blkFileList_[blkfile].c_str(), ios::in|ios::binary);
   while(!is.eof())
   {
      is.read((char*)magic.getPtr(), 4);
      if(is.eof()) break;
      if(magic!=MagicBytes_)
         break;

      is.read((char*)szstr.getPtr(), 4);
      uint32_t blksize = READ_UINT32_LE(szstr.getPtr());
      if(is.eof()) break;

      is.read((char*)rawHead.getPtr(), HEADER_SIZE); 
      BtcUtils::getHash256_NoSafetyCheck(rawHead.getPtr(), 
                                         HEADER_SIZE, 
                                         hashResult);

      try
      {
         BlockHeader &bh = blockchain_.getHeaderByHash(hashResult);
         
         if(bh.getBlockHeight() >= hgt)
            break;
      }
      catch (...)
      {
         break;
      }
      loc += blksize + 8;
      is.seekg(blksize - HEADER_SIZE, ios::cur);
   }

   is.close();

   outPair.first  = blkfile;
   outPair.second = loc;
   
   return outPair;
   

}


////////////////////////////////////////////////////////////////////////////////
// This behaves very much like the algorithm for finding the branch point 
// in the header tree with a peer.
uint32_t BlockDataManager_LevelDB::findFirstUnappliedBlock(void)
{
   SCOPED_TIMER("findFirstUnappliedBlock");

   if(!iface_->databasesAreOpen())
   {
      LOGERR << "Database is not open!";
      return UINT32_MAX;
   }
   
   int32_t blkCheck = (int32_t)getTopBlockHeightInDB(BLKDATA);

   StoredHeader sbh;
   uint32_t toSub = 0;
   uint32_t nIter = 0;
   do
   {
      blkCheck -= toSub;
      if(blkCheck < 0)
      {
         blkCheck = 0;
         break;
      }

      iface_->getStoredHeader(sbh, (uint32_t)blkCheck);

      if(nIter++ < 10) 
         toSub += 1;  // we get some N^2 action here (for the first 10 iter)
      else
         toSub = (uint32_t)(1.5*toSub); // after that, increase exponentially

   } while(!sbh.blockAppliedToDB_);

   // We likely overshot in the last loop, so walk forward until we get to it.
   do
   {
      iface_->getStoredHeader(sbh, (uint32_t)blkCheck);
      blkCheck += 1;   
   } while(sbh.blockAppliedToDB_);

   return (uint32_t)blkCheck;
}

////////////////////////////////////////////////////////////////////////////////
uint32_t BlockDataManager_LevelDB::getTopBlockHeightInDB(DB_SELECT db)
{
   StoredDBInfo sdbi;
   iface_->getStoredDBInfo(db, sdbi, false); 
   return sdbi.topBlkHgt_;
}

////////////////////////////////////////////////////////////////////////////////
uint32_t BlockDataManager_LevelDB::getAppliedToHeightInDB(void)
{
   StoredDBInfo sdbi;
   iface_->getStoredDBInfo(BLKDATA, sdbi, false); 
   return sdbi.appliedToHgt_;
}


/////////////////////////////////////////////////////////////////////////////

/////////////////////////////////////////////////////////////////////////////
void BlockDataManager_LevelDB::reset(void)
{
   SCOPED_TIMER("BDM::Reset");

   // Clear out all the "real" data in the blkfile
   blkFileDir_ = "";
   blockchain_.clear();

   zeroConfRawTxList_.clear();
   zeroConfMap_.clear();
   zcEnabled_  = false;
   zcLiteMode_ = false;
   zcFilename_ = "";

   isBlkParamsSet_ = false;
   isLevelDBSet_ = false;
   armoryHomeDir_ = string("");
   blkFileDir_ = string("");
   blkFileList_.clear();
   numBlkFiles_ = UINT32_MAX;

   endOfLastBlockByte_ = 0;

   startHeaderHgt_ = 0;
   startRawBlkHgt_ = 0;
   startApplyHgt_ = 0;
   startHeaderBlkFile_ = 0;
   startHeaderOffset_ = 0;
   startRawBlkFile_ = 0;
   startRawOffset_ = 0;
   startApplyBlkFile_ = 0;
   startApplyOffset_ = 0;
   lastTopBlock_ = 0;


   // Reorganization details
   txJustInvalidated_.clear();
   txJustAffected_.clear();

   // Reset orphan chains
   previouslyValidBlockHeaderPtrs_.clear();
   orphanChainStartBlocks_.clear();

   GenesisHash_.resize(0);
   GenesisTxHash_.resize(0);
   MagicBytes_.resize(0);
   
   totalBlockchainBytes_ = 0;
   bytesReadSoFar_ = 0;
   blocksReadSoFar_ = 0;
   filesReadSoFar_ = 0;

   isInitialized_ = false;
   corruptHeadersDB_ = false;

   // Clear out any of the registered tx data we have collected so far.
   // Doesn't take any time to recollect if it we have to rescan, anyway.

   registeredWallets_.clear();
   registeredScrAddrMap_.clear();
   registeredTxSet_.clear();
   registeredTxList_.clear(); 
   registeredOutPoints_.clear(); 
   allScannedUpToBlk_ = 0;


}



/////////////////////////////////////////////////////////////////////////////
int32_t BlockDataManager_LevelDB::getNumConfirmations(HashString txHash)
{
   TxRef txrefobj = getTxRefByHash(txHash);
   if(txrefobj.isNull())
      return TX_NOT_EXIST;
   else
   {
      try
      {
         BlockHeader & txbh = blockchain_.getHeaderByHeight(txrefobj.getBlockHeight());
         if(!txbh.isMainBranch())
            return TX_OFF_MAIN_BRANCH;

         int32_t txBlockHeight  = txbh.getBlockHeight();
         int32_t topBlockHeight = blockchain_.top().getBlockHeight();
         return  topBlockHeight - txBlockHeight + 1;
      }
      catch (std::exception &e)
      {
         LOGERR << "Failed to get num confirmations: " << e.what();
         return TX_0_UNCONFIRMED;
      }
   }
}

/////////////////////////////////////////////////////////////////////////////
TxRef BlockDataManager_LevelDB::getTxRefByHash(HashString const & txhash) 
{
   return iface_->getTxRef(txhash);
}


/////////////////////////////////////////////////////////////////////////////
Tx BlockDataManager_LevelDB::getTxByHash(HashString const & txhash)
{

   TxRef txrefobj = getTxRefByHash(txhash);

   if(!txrefobj.isNull())
      return txrefobj.getTxCopy();
   else
   {
      // It's not in the blockchain, but maybe in the zero-conf tx list
      map<HashString, ZeroConfData>::const_iterator iter = zeroConfMap_.find(txhash);
      //if(iter==zeroConfMap_.end())
      if(ITER_NOT_IN_MAP(iter, zeroConfMap_))
         return Tx();
      else
         return iter->second.txobj_;
   }
}


/////////////////////////////////////////////////////////////////////////////
TX_AVAILABILITY BlockDataManager_LevelDB::getTxHashAvail(BinaryDataRef txHash)
{
   if(getTxRefByHash(txHash).isNull())
   {
      //if(zeroConfMap_.find(txHash)==zeroConfMap_.end())
      if(KEY_NOT_IN_MAP(txHash, zeroConfMap_))
         return TX_DNE;  // No tx at all
      else
         return TX_ZEROCONF;  // Zero-conf tx
   }
   else
      return TX_IN_BLOCKCHAIN; // In the blockchain already
}

/////////////////////////////////////////////////////////////////////////////
bool BlockDataManager_LevelDB::hasTxWithHashInDB(BinaryData const & txHash)
{
   return iface_->getTxRef(txHash).isInitialized();
}

/////////////////////////////////////////////////////////////////////////////
bool BlockDataManager_LevelDB::hasTxWithHash(BinaryData const & txHash)
{
   if(iface_->getTxRef(txHash).isInitialized())
      return true;
   else
      return KEY_IN_MAP(txHash, zeroConfMap_);
}

/////////////////////////////////////////////////////////////////////////////
/*
vector<BlockHeader*> BlockDataManager_LevelDB::prefixSearchHeaders(BinaryData const & searchStr)
{
   vector<BlockHeader*> outList(0);
   uint32_t lenSearch = searchStr.getSize();
   if(lenSearch < 2)
      return outList;  // don't search unless we have at least two bytes

   BinaryData searchLow(32);
   BinaryData searchHigh(32);
   for(uint32_t i=0; i<lenSearch; i++)
   {
      searchLow[i]  = searchStr[i];
      searchHigh[i] = searchStr[i];
   }
   for(uint32_t i=lenSearch; i<32; i++)
   {
      searchLow[i]  = 0;
      searchHigh[i] = 255;
   }

   map<HashString, BlockHeader>::iterator iter;
   for(iter  = headerMap_.lower_bound(searchLow);
       iter != headerMap_.upper_bound(searchHigh);
       iter++)
   {
      outList.push_back(&(iter->second));
   }
   return outList;
}
*/

/////////////////////////////////////////////////////////////////////////////
/*
vector<TxRef*> BlockDataManager_LevelDB::prefixSearchTx(BinaryData const & searchStr)
{
   vector<TxRef*> outList(0);
   uint32_t lenSearch = searchStr.getSize();
   if(lenSearch < 2)
      return outList;  // don't search unless we have at least two bytes

   BinaryData searchLow(32);
   BinaryData searchHigh(32);
   for(uint32_t i=0; i<lenSearch; i++)
   {
      searchLow[i]  = searchStr[i];
      searchHigh[i] = searchStr[i];
   }
   for(uint32_t i=lenSearch; i<32; i++)
   {
      searchLow[i]  = 0;
      searchHigh[i] = 255;
   }

   BinaryData searchLow4  = searchLow.getSliceCopy(0,4);
   BinaryData searchHigh4 = searchHigh.getSliceCopy(0,4);
   multimap<HashString, TxRef>::iterator iter;
   for(iter  = txHintMap_.lower_bound(searchLow4);
       iter != txHintMap_.upper_bound(searchHigh4);
       iter++)
   {
      if(iter->second.getThisHash().startsWith(searchStr))
         outList.push_back(&(iter->second));
   }
   return outList;
}

/////////////////////////////////////////////////////////////////////////////
// Since the cpp code doesn't have full addresses (only 20-byte hashes),
// that's all we can search for.  
vector<BinaryData> BlockDataManager_LevelDB::prefixSearchAddress(BinaryData const & searchStr)
{
   // Actually, we can't even search for this, because we don't have a list
   // of addresses in the blockchain.  We could construct one, but it would
   // take up a lot of RAM (and time)... I will need to create a separate 
   // call to allow the caller to create a set<BinaryData> of addresses 
   // before calling this method
   return vector<BinaryData>(0);
}
*/





/////////////////////////////////////////////////////////////////////////////
bool BlockDataManager_LevelDB::registerWallet(BtcWallet* wltPtr, bool wltIsNew)
{
   SCOPED_TIMER("registerWallet");

   // Check if the wallet is already registered
   //if(registeredWallets_.find(wltPtr) != registeredWallets_.end())
   if(KEY_IN_MAP(wltPtr, registeredWallets_))
      return false;

   // Add it to the list of wallets to watch
   registeredWallets_.insert(wltPtr);

   // Now add all the individual addresses from the wallet
   for(uint32_t i=0; i<wltPtr->getNumScrAddr(); i++)
   {
      // If this is a new wallet, the value of getFirstBlockNum is irrelevant
      ScrAddrObj & addr = wltPtr->getScrAddrObjByIndex(i);

      if(wltIsNew)
         registerNewScrAddr(addr.getScrAddr());
      else
         registerImportedScrAddr(addr.getScrAddr(), addr.getFirstBlockNum());
   }

   // We need to make sure the wallet can tell the BDM when an address is added
   wltPtr->setBdmPtr(this);
   return true;
}


/////////////////////////////////////////////////////////////////////////////
bool BlockDataManager_LevelDB::registerScrAddr(HashString scraddr, 
                                                bool addrIsNew,
                                                uint32_t firstBlk)
{
   SCOPED_TIMER("registerScrAddr");
   if(KEY_IN_MAP(scraddr, registeredScrAddrMap_))
   {
      // Address is already registered.  Don't think there's anything to do 
      return false;
   }

   if(addrIsNew)
      firstBlk = blockchain_.top().getBlockHeight() + 1;

   registeredScrAddrMap_[scraddr] = RegisteredScrAddr(scraddr, firstBlk);
   allScannedUpToBlk_  = min(firstBlk, allScannedUpToBlk_);
   return true;
}


/////////////////////////////////////////////////////////////////////////////
bool BlockDataManager_LevelDB::registerNewScrAddr(HashString scraddr)
{
   SCOPED_TIMER("registerNewScrAddr");
   if(KEY_IN_MAP(scraddr, registeredScrAddrMap_))
      return false;

   uint32_t currBlk = blockchain_.top().getBlockHeight();
   registeredScrAddrMap_[scraddr] = RegisteredScrAddr(scraddr, currBlk);

   // New address cannot affect allScannedUpToBlk_, so don't bother
   //allScannedUpToBlk_  = min(currBlk, allScannedUpToBlk_);
   return true;
}

/////////////////////////////////////////////////////////////////////////////
bool BlockDataManager_LevelDB::registerImportedScrAddr(HashString scraddr,
                                                    uint32_t createBlk)
{
   SCOPED_TIMER("registerImportedScrAddr");
   if(KEY_IN_MAP(scraddr, registeredScrAddrMap_))
      return false;

   // In some cases we may have used UINT32_MAX to specify "don't know"
   if(createBlk==UINT32_MAX)
      createBlk = 0;

   registeredScrAddrMap_[scraddr] = RegisteredScrAddr(scraddr, createBlk);
   allScannedUpToBlk_ = min(createBlk, allScannedUpToBlk_);
   return true;
}


/////////////////////////////////////////////////////////////////////////////
bool BlockDataManager_LevelDB::unregisterScrAddr(HashString scraddr)
{
   SCOPED_TIMER("unregisterScrAddr");
   //if(registeredScrAddrMap_.find(scraddr) == registeredScrAddrMap_.end())
   if(KEY_IN_MAP(scraddr, registeredScrAddrMap_))
      return false;
   
   registeredScrAddrMap_.erase(scraddr);
   allScannedUpToBlk_ = evalLowestBlockNextScan();
   return true;
}



/////////////////////////////////////////////////////////////////////////////
uint32_t BlockDataManager_LevelDB::evalLowestBlockNextScan(void)
{
   SCOPED_TIMER("evalLowestBlockNextScan");

   uint32_t lowestBlk = UINT32_MAX;
   uint32_t i=0;
   map<HashString, RegisteredScrAddr>::iterator rsaIter;
   for(rsaIter  = registeredScrAddrMap_.begin();
       rsaIter != registeredScrAddrMap_.end();
       rsaIter++)
   {
      // If we happen to have any imported addresses, this will set the
      // lowest block to 0, which will require a full rescan
      lowestBlk = min(lowestBlk, rsaIter->second.alreadyScannedUpToBlk_);
   }
   return lowestBlk;
}

/////////////////////////////////////////////////////////////////////////////
// This method isn't really used yet...
uint32_t BlockDataManager_LevelDB::evalLowestScrAddrCreationBlock(void)
{
   SCOPED_TIMER("evalLowestAddressCreationBlock");

   uint32_t lowestBlk = UINT32_MAX;
   map<HashString, RegisteredScrAddr>::iterator rsaIter;
   for(rsaIter  = registeredScrAddrMap_.begin();
       rsaIter != registeredScrAddrMap_.end();
       rsaIter++)
   {
      // If we happen to have any imported addresses, this will set the
      // lowest block to 0, which will require a full rescan
      lowestBlk = min(lowestBlk, rsaIter->second.blkCreated_);
   }
   return lowestBlk;
}

/////////////////////////////////////////////////////////////////////////////
bool BlockDataManager_LevelDB::evalRescanIsRequired(void)
{
   // This method tells us whether we have to scan ANY blocks from disk
   // in order to produce accurate balances and TxOut lists.  If this
   // returns false, we can get away without any disk access at all, and
   // just use the registeredTxList_ object to get our information.
   allScannedUpToBlk_ = evalLowestBlockNextScan();
   return (allScannedUpToBlk_ < blockchain_.top().getBlockHeight()+1);
}


/////////////////////////////////////////////////////////////////////////////
// This method needs to be callable from another thread.  Therefore, I don't
// seek an exact answer, instead just estimate it based on the last block, 
// and the set of currently-registered addresses.  The method called
// "evalRescanIsRequired()" answers a different question, and iterates 
// through the list of registered addresses, which may be changing in 
// another thread.  
bool BlockDataManager_LevelDB::isDirty( 
                              uint32_t numBlocksToBeConsideredDirty ) const
{
   if(!isInitialized_)
      return false;
   
   uint32_t numBlocksBehind = lastTopBlock_-allScannedUpToBlk_;
   return (numBlocksBehind > numBlocksToBeConsideredDirty);
  
}


/////////////////////////////////////////////////////////////////////////////
uint32_t BlockDataManager_LevelDB::numBlocksToRescan( BtcWallet & wlt,
                                                       uint32_t endBlk)
{
   SCOPED_TIMER("numBlocksToRescan");
   // This method tells us whether we have to scan ANY blocks from disk
   // in order to produce accurate balances and TxOut lists.  If this
   // returns false, we can get away without any disk access at all, and
   // just use the registeredTxList_ object to get our information.
   uint32_t currNextBlk = blockchain_.top().getBlockHeight() + 1;
   endBlk = min(endBlk, currNextBlk);

   // If wallet is registered and current, no rescan necessary
   if(walletIsRegistered(wlt))
      return (endBlk - allScannedUpToBlk_);

   // The wallet isn't registered with the BDM, but there's a chance that 
   // each of its addresses are -- if any one is not, do rescan
   uint32_t maxAddrBehind = 0;
   for(uint32_t i=0; i<wlt.getNumScrAddr(); i++)
   {
      ScrAddrObj & addr = wlt.getScrAddrObjByIndex(i);

      // If any address is not registered, will have to do a full scan
      //if(registeredScrAddrMap_.find(addr.getScrAddr()) == registeredScrAddrMap_.end())
      if(KEY_NOT_IN_MAP(addr.getScrAddr(), registeredScrAddrMap_))
         return endBlk;  // Gotta do a full rescan!

      RegisteredScrAddr & ra = registeredScrAddrMap_[addr.getScrAddr()];
      maxAddrBehind = max(maxAddrBehind, endBlk-ra.alreadyScannedUpToBlk_);
   }

   // If we got here, then all addr are already registered and current
   return maxAddrBehind;
}


////////////////////////////////////////////////////////////////////////////////
void BlockDataManager_LevelDB::updateRegisteredScrAddrs(uint32_t newTopBlk)
{
   map<HashString, RegisteredScrAddr>::iterator rsaIter;
   for(rsaIter  = registeredScrAddrMap_.begin();
       rsaIter != registeredScrAddrMap_.end();
       rsaIter++)
   {
      rsaIter->second.alreadyScannedUpToBlk_ = newTopBlk;
   }
}

////////////////////////////////////////////////////////////////////////////////
void BlockDataManager_LevelDB::resetRegisteredWallets(void)
{
   SCOPED_TIMER("resetRegisteredWallets");

   set<BtcWallet*>::iterator wltPtrIter;
   for(wltPtrIter  = registeredWallets_.begin();
       wltPtrIter != registeredWallets_.end();
       wltPtrIter++)
   {
      // I'm not sure if there's anything else to do
      // I think it's all encapsulated in this call!
      (*wltPtrIter)->clearBlkData();
   }

   // Reset all addresses to "new"
   updateRegisteredScrAddrs(0);
}

/////////////////////////////////////////////////////////////////////////////
bool BlockDataManager_LevelDB::walletIsRegistered(BtcWallet & wlt)
{
   //return (registeredWallets_.find(&wlt)!=registeredWallets_.end());
   return KEY_IN_MAP(&wlt, registeredWallets_);
}

/////////////////////////////////////////////////////////////////////////////
bool BlockDataManager_LevelDB::scrAddrIsRegistered(HashString scraddr)
{
   //return (registeredScrAddrMap_.find(scraddr)!=registeredScrAddrMap_.end());
   return KEY_IN_MAP(scraddr, registeredScrAddrMap_);
}



/////////////////////////////////////////////////////////////////////////////
// first scans the blockchain and collects the registered tx (all tx relevant
// to your wallet), then does a heartier scan of that subset to actually
// collect balance information, utxo sets
// 
// This method is now a hybrid of the original, Blockchain-in-RAM code,
// and the new mmap()-based blockchain operations.  The initial blockchain
// scan will look for wallet-relevant transactions, and keep track of what 
// blocks still need to be scanned given the registered wallets
// 
// Therefore, when we scan, we will first scan the registered tx list,
// then any raw blocks that haven't been filtered yet, then all the 
// zero-conf tx list.
//
// If the wallet contains any addresses that are not part of the prefiltered
// tx-hash-list, then the entire blockchain will have to be rescanned, anyway.
// It doesn't take any less time to search for one address than it does 
// all of them.
//
//
//  Some new notes on this method ...
//     We will ONLY scan transactions from the registeredTxList_
//
//     Therefore, we need to make sure that registeredTxList_ is
//     completely up-to-date FIRST. 
//
//     Then we can sort it and scanTx all of them with the wallet.
//
//     We need to scan from blocks X-->Y.  Assume X is 1000 and Y is 2000
//     If allScannedUpToBlk_==1500:
//
//     registeredScrAddrScan from 1500-->2000
//     sort registered list
//     scanTx all tx in registered list between 1000 and 2000
void BlockDataManager_LevelDB::scanBlockchainForTx(BtcWallet & myWallet,
                                                   uint32_t startBlknum,
                                                   uint32_t endBlknum,
                                                   bool fetchFirst)
{
   SCOPED_TIMER("scanBlockchainForTx");

   // TODO:  We should implement selective fetching!  (i.e. only fetch
   //        and register scraddr data that is between those two blocks).
   //        At the moment, it is 
   if(fetchFirst && DBUtils.getArmoryDbType()!=ARMORY_DB_BARE)
      fetchAllRegisteredScrAddrData(myWallet);

   // The BDM knows the highest block to which ALL CURRENT REGISTERED ADDRESSES
   // are up-to-date in the registeredTxList_ list.  
   // If this wallet is not registered, it needs to be, before we start
   if(!walletIsRegistered(myWallet))
      registerWallet( &myWallet );

   
   // Check whether we can get everything we need from the registered tx list
   endBlknum = min(endBlknum, blockchain_.top().getBlockHeight()+1);
   uint32_t numRescan = numBlocksToRescan(myWallet, endBlknum);


   // This is the part that might take a while...
   //applyBlockRangeToDB(allScannedUpToBlk_, endBlknum);
   scanDBForRegisteredTx(allScannedUpToBlk_, endBlknum);

   allScannedUpToBlk_ = endBlknum;
   updateRegisteredScrAddrs(endBlknum);


   // *********************************************************************** //
   // Finally, walk through all the registered tx
   scanRegisteredTxForWallet(myWallet, startBlknum, endBlknum);


   // I think these lines of code where causing the serious peformance issues
   // so they were commented out and don't appear to be needed
   // if(zcEnabled_)
   //    rescanWalletZeroConf(myWallet);
}


/////////////////////////////////////////////////////////////////////////////
// This used to be "rescanBlocks", but now "scanning" has been replaced by
// "reapplying" the blockdata to the databases.  Basically assumes that only
// raw blockdata is stored in the DB with no SSH objects.  This goes through
// and processes every Tx, creating new SSHs if not there, and creating and
// marking-spent new TxOuts.  
void BlockDataManager_LevelDB::applyBlockRangeToDB(uint32_t blk0, uint32_t blk1)
{
   SCOPED_TIMER("applyBlockRangeToDB");

   blk1 = min(blk1, blockchain_.top().getBlockHeight()+1);

   BinaryData startKey = DBUtils.getBlkDataKey(blk0, 0);
   BinaryData endKey   = DBUtils.getBlkDataKey(blk1, 0);

   LDBIter ldbIter = iface_->getIterator(BLKDATA);
   ldbIter.seekTo(startKey);

   // Start scanning and timer
   //bool doBatches = (blk1-blk0 > NUM_BLKS_BATCH_THRESH);
   BlockWriteBatcher blockWrites(iface_);

   do
   {
      StoredHeader sbh;
      iface_->readStoredBlockAtIter(ldbIter, sbh);
      const uint32_t hgt = sbh.blockHeight_;
      const uint8_t dup = sbh.duplicateID_;
      if(blk0 > hgt || hgt >= blk1)
         break;

      if(hgt%2500 == 2499)
         LOGWARN << "Finished applying blocks up to " << (hgt+1);

      if(dup != iface_->getValidDupIDForHeight(hgt))
         continue;

      // IS THIS COMMENT STILL RELEVANT? ~CS
      // Ugh!  Design inefficiency: this loop and applyToBlockDB both use
      // the same iterator, which means that applyBlockToDB will usually 
      // leave us with the iterator in a different place than we started.
      // I'm not clear how inefficient it is to keep re-seeking (given that
      // there's a lot of caching going on under-the-hood).  It may be better
      // to have each method create its own iterator... TODO:  profile/test
      // this idea.  For now we will just save the current DB key, and 
      // re-seek to it afterwards.
      blockWrites.applyBlockToDB(hgt, dup); 

      bytesReadSoFar_ += sbh.numBytes_;

      // Will write out about once every 5 sec
      writeProgressFile(DB_BUILD_APPLY, blkProgressFile_, "applyBlockRangeToDB");

   } while(iface_->advanceToNextBlock(ldbIter, false));

}


/////////////////////////////////////////////////////////////////////////////
void BlockDataManager_LevelDB::writeProgressFile(DB_BUILD_PHASE phase,
                                                    string bfile,
                                                    string timerName)
{
   // Nothing to write if we don't even have a home dir
   if(armoryHomeDir_.size() == 0 || bfile.size() == 0)
      return;

   time_t currTime;
   time(&currTime);
   int32_t diffTime = (int32_t)currTime - (int32_t)progressTimer_;

   // Don't write out more than once every 5 sec
   if(diffTime < 5)
      return;
   else
      progressTimer_ = (uint32_t)currTime;

   uint64_t offset;
   uint32_t height, blkfile;

   if(phase==DB_BUILD_ADD_RAW)
   {
      height  = startRawBlkHgt_;
      blkfile = startRawBlkFile_;
      offset  = startRawOffset_;
   }
   else if(phase==DB_BUILD_SCAN)
   {
      height  = startScanHgt_;
      blkfile = startScanBlkFile_;
      offset  = startScanOffset_;
   }
   else if(phase==DB_BUILD_APPLY)
   {
      height  = startApplyHgt_;
      blkfile = startApplyBlkFile_;
      offset  = startApplyOffset_;
   }
   else
   {
      LOGERR << "What the heck build phase are we in: " << (uint32_t)phase;
      return;
   }

   uint64_t startAtByte = 0;
   if(height!=0)
      startAtByte = blkFileCumul_[blkfile] + offset;
      
   ofstream topblks(OS_TranslatePath(bfile.c_str()), ios::app);
   double t = TIMER_READ_SEC(timerName);
   topblks << (uint32_t)phase << " "
           << startAtByte << " " 
           << bytesReadSoFar_ << " " 
           << totalBlockchainBytes_ << " " 
           << t << endl;
}


/////////////////////////////////////////////////////////////////////////////
void BlockDataManager_LevelDB::pprintRegisteredWallets(void)
{
   set<BtcWallet*>::iterator iter;
   for(iter  = registeredWallets_.begin(); 
       iter != registeredWallets_.end(); 
       iter++)
   {
      cout << "Wallet:";
      cout << "\tBalance: " << (*iter)->getFullBalance();
      cout << "\tNAddr:   " << (*iter)->getNumScrAddr();
      cout << "\tNTxio:   " << (*iter)->getTxIOMap().size();
      cout << "\tNLedg:   " << (*iter)->getTxLedger().size();
      cout << "\tNZC:     " << (*iter)->getZeroConfLedger().size() << endl;      
   }
}

/////////////////////////////////////////////////////////////////////////////
// This assumes that registeredTxList_ has already been populated from 
// the initial blockchain scan.  The blockchain contains millions of tx,
// but this list will at least 3 orders of magnitude smaller
void BlockDataManager_LevelDB::scanRegisteredTxForWallet( BtcWallet & wlt,
                                                           uint32_t blkStart,
                                                           uint32_t blkEnd)
{
   SCOPED_TIMER("scanRegisteredTxForWallet");

<<<<<<< HEAD
   if(wlt.lastScanned_ > blkStart)
      blkStart = wlt.lastScanned_;
=======
	if(wlt.lastScanned_ > blkStart) blkStart = wlt.lastScanned_;
   bool isMainWallet = true;
   if(&wlt != (*registeredWallets_.begin())) isMainWallet = false;
>>>>>>> 44a9d5cd

   // Make sure RegisteredTx objects have correct data, then sort.
   // TODO:  Why did I not need this with the MMAP blockchain?  Somehow
   //        I was able to sort correctly without this step, before...?
   list<RegisteredTx>::iterator txIter;
   for(txIter  = registeredTxList_.begin();
       txIter != registeredTxList_.end();
       txIter++)
   {
      if(txIter->txIndex_ > UINT32_MAX/2)
      {
         // The RegisteredTx was created before the chain was organized
         txIter->blkNum_ = txIter->txRefObj_.getBlockHeight();
         txIter->txIndex_ = txIter->txRefObj_.getBlockTxIndex();
      }
   }
   registeredTxList_.sort();

   ///// LOOP OVER ALL RELEVANT TX ////
   for(txIter  = registeredTxList_.begin();
       txIter != registeredTxList_.end();
       txIter++)
   {
      // Pull the tx from disk and check it for the supplied wallet
      Tx theTx = txIter->getTxCopy();
      if( !theTx.isInitialized() )
      {
         LOGWARN << "***WARNING: How did we get a NULL tx?";
         continue;
      }

      
      const BlockHeader* bhptr;
      try
      {
         bhptr = &blockchain_.getHeaderPtrForTx(theTx);
      }
      catch (...)
      {
         // This condition happens on invalid Tx (like invalid P2Pool coinbases)
         // or when the blockheader isn't on the main branch
         continue;
      }

      uint32_t thisBlk = bhptr->getBlockHeight();
      if(thisBlk < blkStart  ||  thisBlk >= blkEnd)
         continue;

      if( !isTxFinal(theTx) )
         continue;

      // If we made it here, we want to scan this tx!
      wlt.scanTx(theTx, txIter->txIndex_, bhptr->getTimestamp(), thisBlk, isMainWallet);
   }
 
   wlt.sortLedger();


   // We should clean up any dangling TxIOs in the wallet then rescan
   if(zcEnabled_)
      rescanWalletZeroConf(wlt);

   uint32_t topBlk = blockchain_.top().getBlockHeight();
   if(blkEnd > topBlk)
      wlt.lastScanned_ = topBlk;
   else if(blkEnd!=0)
      wlt.lastScanned_ = blkEnd;
}


/////////////////////////////////////////////////////////////////////////////
uint64_t BlockDataManager_LevelDB::getDBBalanceForHash160(   
                                                      BinaryDataRef addr160)
{
   StoredScriptHistory ssh;

   iface_->getStoredScriptHistory(ssh, HASH160PREFIX + addr160);
   if(!ssh.isInitialized())
      return 0;

   return ssh.getScriptBalance();
}

/////////////////////////////////////////////////////////////////////////////
uint64_t BlockDataManager_LevelDB::getDBReceivedForHash160(   
                                                      BinaryDataRef addr160)
{
   StoredScriptHistory ssh;

   iface_->getStoredScriptHistory(ssh, HASH160PREFIX + addr160);
   if(!ssh.isInitialized())
      return 0;

   return ssh.getScriptReceived();
}

/////////////////////////////////////////////////////////////////////////////
vector<UnspentTxOut> BlockDataManager_LevelDB::getUTXOVectForHash160(
                                                      BinaryDataRef addr160)
{
   StoredScriptHistory ssh;
   vector<UnspentTxOut> outVect(0);

   iface_->getStoredScriptHistory(ssh, HASH160PREFIX + addr160);
   if(!ssh.isInitialized())
      return outVect;


   size_t numTxo = (size_t)ssh.totalTxioCount_;
   outVect.reserve(numTxo);
   map<BinaryData, StoredSubHistory>::iterator iterSubSSH;
   map<BinaryData, TxIOPair>::iterator iterTxio;
   for(iterSubSSH  = ssh.subHistMap_.begin(); 
       iterSubSSH != ssh.subHistMap_.end(); 
       iterSubSSH++)
   {
      StoredSubHistory & subSSH = iterSubSSH->second;
      for(iterTxio  = subSSH.txioSet_.begin(); 
          iterTxio != subSSH.txioSet_.end(); 
          iterTxio++)
      {
         TxIOPair & txio = iterTxio->second;
         StoredTx stx;
         BinaryData txKey = txio.getTxRefOfOutput().getDBKey();
         uint16_t txoIdx = txio.getIndexOfOutput();
         iface_->getStoredTx(stx, txKey);

         StoredTxOut & stxo = stx.stxoMap_[txoIdx];
         if(stxo.isSpent())
            continue;
   
         UnspentTxOut utxo(stx.thisHash_, 
                           txoIdx,
                           stx.blockHeight_,
                           txio.getValue(),
                           stx.stxoMap_[txoIdx].getScriptRef());
         
         outVect.push_back(utxo);
      }
   }

   return outVect;

}

/////////////////////////////////////////////////////////////////////////////
vector<TxIOPair> BlockDataManager_LevelDB::getHistoryForScrAddr(
                                                BinaryDataRef uniqKey,
                                                bool withMultisig)
{
   StoredScriptHistory ssh;
   iface_->getStoredScriptHistory(ssh, uniqKey);

   map<BinaryData, RegisteredScrAddr>::iterator iter;
   iter = registeredScrAddrMap_.find(uniqKey);
   if(ITER_IN_MAP(iter, registeredScrAddrMap_))
   {
      iter->second.alreadyScannedUpToBlk_ = ssh.alreadyScannedUpToBlk_;
   }
   
   vector<TxIOPair> outVect(0);
   if(!ssh.isInitialized())
      return outVect;

   outVect.reserve((size_t)ssh.totalTxioCount_);
   map<BinaryData, StoredSubHistory>::iterator iterSubSSH;
   map<BinaryData, TxIOPair>::iterator iterTxio;
   for(iterSubSSH  = ssh.subHistMap_.begin();
       iterSubSSH != ssh.subHistMap_.end(); 
       iterSubSSH++)
   {
      StoredSubHistory & subssh = iterSubSSH->second;
      for(iterTxio  = subssh.txioSet_.begin();
          iterTxio != subssh.txioSet_.end(); 
          iterTxio++)
      {
         TxIOPair & txio = iterTxio->second;
         if(withMultisig || !txio.isMultisig())
            outVect.push_back(txio);   
      }
   }
   
   return outVect;
}


/////////////////////////////////////////////////////////////////////////////
/*  This is not currently being used, and is actually likely to change 
 *  a bit before it is needed, so I have just disabled it.
vector<TxRef*> BlockDataManager_LevelDB::findAllNonStdTx(void)
{
   PDEBUG("Finding all non-std tx");
   vector<TxRef*> txVectOut(0);
   uint32_t nHeaders = headersByHeight_.size();

   ///// LOOP OVER ALL HEADERS ////
   for(uint32_t h=0; h<nHeaders; h++)
   {
      BlockHeader & bhr = *(headersByHeight_[h]);
      vector<TxRef*> const & txlist = bhr.getTxRefPtrList();

      ///// LOOP OVER ALL TX /////
      for(uint32_t itx=0; itx<txlist.size(); itx++)
      {
         TxRef & tx = *(txlist[itx]);

         ///// LOOP OVER ALL TXIN IN BLOCK /////
         for(uint32_t iin=0; iin<tx.getNumTxIn(); iin++)
         {
            TxIn txin = tx.getTxInCopy(iin);
            if(txin.getScriptType() == TXIN_SCRIPT_UNKNOWN)
            {
               txVectOut.push_back(&tx);
               cout << "Attempting to interpret TXIN script:" << endl;
               cout << "Block: " << h << " Tx: " << itx << endl;
               cout << "PrevOut: " << txin.getOutPoint().getTxHash().toHexStr()
                    << ", "        << txin.getOutPoint().getTxOutIndex() << endl;
               cout << "Raw Script: " << txin.getScript().toHexStr() << endl;
               cout << "Raw Tx: " << txin.getParentTxPtr()->serialize().toHexStr() << endl;
               cout << "pprint: " << endl;
               BtcUtils::pprintScript(txin.getScript());
               cout << endl;
            }
         }

         ///// LOOP OVER ALL TXOUT IN BLOCK /////
         for(uint32_t iout=0; iout<tx.getNumTxOut(); iout++)
         {
            
            TxOut txout = tx.getTxOutCopy(iout);
            if(txout.getScriptType() == TXOUT_SCRIPT_UNKNOWN)
            {
               txVectOut.push_back(&tx);               
               cout << "Attempting to interpret TXOUT script:" << endl;
               cout << "Block: " << h << " Tx: " << itx << endl;
               cout << "ThisOut: " << txout.getParentTxPtr()->getThisHash().toHexStr() 
                    << ", "        << txout.getIndex() << endl;
               cout << "Raw Script: " << txout.getScript().toHexStr() << endl;
               cout << "Raw Tx: " << txout.getParentTxPtr()->serialize().toHexStr() << endl;
               cout << "pprint: " << endl;
               BtcUtils::pprintScript(txout.getScript());
               cout << endl;
            }

         }
      }
   }

   PDEBUG("Done finding all non-std tx");
   return txVectOut;
}
*/

static bool scanFor(std::istream &in, const uint8_t * bytes, const unsigned len)
{
   unsigned matched=0; // how many bytes we've matched so far
   std::vector<uint8_t> ahead(len); // the bytes matched
   
   in.read((char*)&ahead.front(), len);
   unsigned count = in.gcount();
   if (count < len) return false;
   
   unsigned offset=0; // the index mod len which we're in ahead
   
   do
   {
      bool found=true;
      for (unsigned i=0; i < len; i++)
      {
         if (ahead[(i+offset)%len] != bytes[i])
         {
            found=false;
            break;
         }
      }
      if (found)
         return true;
      
      ahead[offset++%len] = in.get();
      
   } while (!in.eof());
   return false;
}

/////////////////////////////////////////////////////////////////////////////
// With the LevelDB database integration, we now index all blockchain data
// by block height and index (tx index in block, txout index in tx).  The
// only way to actually do that is to process the headers first, so that 
// when we do read the block data the first time, we know how to put it
// into the DB.  
//
// For now, we have no problem holding all the headers in RAM and organizing
// them all in one shot.  But RAM-limited devices (say, if this was going 
// to be ported to Android), may not be able to do even that, and may have
// to read and process the headers in batches.  
bool BlockDataManager_LevelDB::extractHeadersInBlkFile(uint32_t fnum, 
                                                       uint64_t startOffset)
{
   SCOPED_TIMER("extractHeadersInBlkFile");
   
   missingBlockHeaderHashes_.clear();
   
   string filename = blkFileList_[fnum];
   uint64_t filesize = BtcUtils::GetFileSize(filename);
   if(filesize == FILE_DOES_NOT_EXIST)
   {
      LOGERR << "File does not exist: " << filename.c_str();
      return false;
   }

   // This will trigger if this is the last blk file and no new blocks
   if(filesize < startOffset)
      return true;
   

   ifstream is(filename.c_str(), ios::in | ios::binary);
   BinaryData fileMagic(4);
   is.read((char*)(fileMagic.getPtr()), 4);
   is.seekg(startOffset, ios::beg);

   if( !(fileMagic == MagicBytes_ ) )
   {
      LOGERR << "Block file is the wrong network!  MagicBytes: "
             << fileMagic.toHexStr().c_str();
      return false;
   }


   endOfLastBlockByte_ = startOffset;

   uint32_t const HEAD_AND_NTX_SZ = HEADER_SIZE + 10; // enough
   BinaryData magic(4), szstr(4), rawHead(HEAD_AND_NTX_SZ);
   while(!is.eof())
   {
      is.read((char*)magic.getPtr(), 4);
      if (is.eof())
         break;
         
      if(magic!=MagicBytes_)
      {
         // I have to start scanning for MagicBytes
         
         BinaryData nulls( (const uint8_t*)"\0\0\0\0", 4);
         
         if (magic == nulls)
            break;
         
         LOGERR << "Did not find block header in expected location, "
            "possible corrupt data, searching for next block header.";
         
         if (!scanFor(is, MagicBytes_.getPtr(), MagicBytes_.getSize()))
         {
            LOGERR << "No more blocks found in file " << filename;
            break;
         }
         
         LOGERR << "Next block header found at offset " << uint64_t(is.tellg())-4;
      }
      
      is.read((char*)szstr.getPtr(), 4);
      uint32_t nextBlkSize = READ_UINT32_LE(szstr.getPtr());
      if(is.eof()) break;

      is.read((char*)rawHead.getPtr(), HEAD_AND_NTX_SZ); // plus #tx var_int
      if(is.eof()) break;

      // Create a reader for the entire block, grab header, skip rest
      pair<HashString, BlockHeader>                      bhInputPair;
      BlockHeader block;
      BinaryRefReader brr(rawHead);
      block.unserialize(brr);
      HashString blockhash = block.getThisHash();
      
      uint32_t nTx = (uint32_t)brr.get_var_int();
      BlockHeader& addedBlock = blockchain_.addBlock(blockhash, block);

      // is there any reason I can't just do this to "block"?
      addedBlock.setBlockFile(filename);
      addedBlock.setBlockFileNum(fnum);
      addedBlock.setBlockFileOffset(endOfLastBlockByte_);
      addedBlock.setNumTx(nTx);
      addedBlock.setBlockSize(nextBlkSize);
      
      endOfLastBlockByte_ += nextBlkSize+8;
      is.seekg(nextBlkSize - HEAD_AND_NTX_SZ, ios::cur);
      
      // now check if the previous hash is in there
      // (unless the previous hash is 0)
      // most should be there, so search the map before checking for 0
      if (!blockchain_.hasHeaderWithHash(addedBlock.getPrevHash())
         && BtcUtils::EmptyHash_ != addedBlock.getPrevHash()
         )
      {
         LOGWARN << "Block header " << addedBlock.getThisHash().toHexStr()
            << " refers to missing previous hash "
            << addedBlock.getPrevHash().toHexStr();
            
         missingBlockHeaderHashes_.push_back(addedBlock.getPrevHash());
      }
      
   }

   is.close();
   return true;
}


/////////////////////////////////////////////////////////////////////////////
uint32_t BlockDataManager_LevelDB::detectAllBlkFiles(void)
{
   SCOPED_TIMER("detectAllBlkFiles");

   // Next thing we need to do is find all the blk000X.dat files.
   // BtcUtils::GetFileSize uses only ifstreams, and thus should be
   // able to determine if a file exists in an OS-independent way.
   numBlkFiles_=0;
   totalBlockchainBytes_ = 0;
   blkFileList_.clear();
   blkFileSizes_.clear();
   blkFileCumul_.clear();
   while(numBlkFiles_ < UINT16_MAX)
   {
      string path = BtcUtils::getBlkFilename(blkFileDir_, numBlkFiles_);
      uint64_t filesize = BtcUtils::GetFileSize(path);
      if(filesize == FILE_DOES_NOT_EXIST)
         break;

      numBlkFiles_++;
      blkFileList_.push_back(string(path));
      blkFileSizes_.push_back(filesize);
      blkFileCumul_.push_back(totalBlockchainBytes_);
      totalBlockchainBytes_ += filesize;
   }

   if(numBlkFiles_==UINT16_MAX)
   {
      LOGERR << "Error finding blockchain files (blkXXXX.dat)";
      return 0;
   }
   return numBlkFiles_;
}


/////////////////////////////////////////////////////////////////////////////
bool BlockDataManager_LevelDB::processNewHeadersInBlkFiles(uint32_t fnumStart,
                                                           uint64_t startOffset)
{
   SCOPED_TIMER("processNewHeadersInBlkFiles");

   detectAllBlkFiles();
   
   // In first file, start at supplied offset;  start at beginning for others
   for(uint32_t fnum=fnumStart; fnum<numBlkFiles_; fnum++)
   {
      uint64_t useOffset = (fnum==fnumStart ? startOffset : 0);
      extractHeadersInBlkFile(fnum, useOffset);
   }

   bool prevTopBlkStillValid=false;
   
   try
   {
      // This will return true unless genesis block was reorg'd...
      prevTopBlkStillValid = blockchain_.forceOrganize().prevTopBlockStillValid;
      if(!prevTopBlkStillValid)
      {
         LOGERR << "Organize chain indicated reorg in process all headers!";
         LOGERR << "Did we shut down last time on an orphan block?";
      }
   }
   catch (std::exception &e)
   {
      LOGERR << e.what();
   }

   {
      InterfaceToLDB::Batch batch(iface_, HEADERS);
         
      for(
         map<HashString, BlockHeader>::iterator i = blockchain_.allHeaders().begin();
         i != blockchain_.allHeaders().end();
         ++i
      )
      {
         BlockHeader &block = i->second;
         StoredHeader sbh;
         sbh.createFromBlockHeader(block);
         uint8_t dup = iface_->putBareHeader(sbh);
         block.setDuplicateID(dup);  // make sure headerMap_ and DB agree
      }
   }

   return prevTopBlkStillValid;


}

////////////////////////////////////////////////////////////////////////////////
// We assume that all the addresses we care about have been registered with
// the BDM.  Before, the BDM we would rescan the blockchain and use the method
// isMineBulkFilter() to extract all "RegisteredTx" which are all tx relevant
// to the list of "RegisteredScrAddr" objects.  Now, the DB defaults to super-
// node mode and tracks all that for us on disk.  So when we start up, rather
// than having to search the blockchain, we just look the StoredScriptHistory
// list for each of our "RegisteredScrAddr" objects, and then pull all the 
// relevant tx from the database.  After that, the BDM operates 99% identically
// to before.  We just didn't have to do a full scan to fill the RegTx list
//
// In the future, we will use the StoredScriptHistory objects to directly fill
// the TxIOPair map -- all the data is tracked by the DB and we could pull it
// directly.  But that would require reorganizing a ton of BDM code, and may
// be difficult to guarantee that all the previous functionality was there and
// working.  This way, all of our previously-tested code remains mostly 
// untouched
void BlockDataManager_LevelDB::fetchAllRegisteredScrAddrData(void)
{
   fetchAllRegisteredScrAddrData(registeredScrAddrMap_);
}

/////////////////////////////////////////////////////////////////////////////
void BlockDataManager_LevelDB::fetchAllRegisteredScrAddrData(
                                                       BtcWallet & myWallet)
{
   SCOPED_TIMER("fetchAllRegisteredScrAddrData");

   uint32_t numAddr = myWallet.getNumScrAddr();
   for(uint32_t s=0; s<numAddr; s++)
   {
      ScrAddrObj & scrAddrObj = myWallet.getScrAddrObjByIndex(s);
      fetchAllRegisteredScrAddrData(scrAddrObj.getScrAddr());
   }
}

////////////////////////////////////////////////////////////////////////////////
void BlockDataManager_LevelDB::fetchAllRegisteredScrAddrData(
                           map<BinaryData, RegisteredScrAddr> & addrMap)
{
   SCOPED_TIMER("fetchAllRegisteredScrAddrData");


   map<BinaryData, RegisteredScrAddr>::iterator iter;
   for(iter  = addrMap.begin(); iter != addrMap.end(); iter++)
      fetchAllRegisteredScrAddrData(iter->second.uniqueKey_);
}


/////////////////////////////////////////////////////////////////////////////
void BlockDataManager_LevelDB::fetchAllRegisteredScrAddrData(
                                             BinaryData const & scrAddr)
{
   vector<TxIOPair> hist = getHistoryForScrAddr(scrAddr);

   BinaryData txKey;
   StoredTx stx;
   TxRef txref;
   RegisteredTx regTx;
   for(uint32_t i=0; i<hist.size(); i++)
   {
      // Fetch the full tx of the arriving coins
      txref = hist[i].getTxRefOfOutput();
      iface_->getStoredTx(stx, txref.getDBKey());
      regTx = RegisteredTx(txref, stx.thisHash_, stx.blockHeight_, stx.txIndex_);
      insertRegisteredTxIfNew(regTx);
      registeredOutPoints_.insert(hist[i].getOutPoint());

      txref = hist[i].getTxRefOfInput();
      if(txref.isNull())
         continue;

      // If the coins were spent, also fetch the tx in which they were spent
      iface_->getStoredTx(stx, txref.getDBKey());
      regTx = RegisteredTx(txref, stx.thisHash_, stx.blockHeight_, stx.txIndex_);
      insertRegisteredTxIfNew(regTx);
   }
}



/////////////////////////////////////////////////////////////////////////////
void BlockDataManager_LevelDB::destroyAndResetDatabases(void)
{
   if(iface_ != NULL)
   {
      LOGWARN << "Destroying databases;  will need to be rebuilt";
      iface_->destroyAndResetDatabases();
      return;
   }
   LOGERR << "Attempted to destroy databases, but no DB interface set";
}


/////////////////////////////////////////////////////////////////////////////
void BlockDataManager_LevelDB::doRebuildDatabases(void)
{
   LOGINFO << "Executing: doRebuildDatabases";
   buildAndScanDatabases(true,   true,   true,   false);
   //                    Rescan  Rebuild !Fetch  Initial                    
}

/////////////////////////////////////////////////////////////////////////////
void BlockDataManager_LevelDB::doFullRescanRegardlessOfSync(void)
{
   LOGINFO << "Executing: doFullRescanRegardlessOfSync";
   buildAndScanDatabases(true,   false,  true,   false);
   //                    Rescan  Rebuild !Fetch  Initial                    
}

/////////////////////////////////////////////////////////////////////////////
void BlockDataManager_LevelDB::doSyncIfNeeded(void)
{
   LOGINFO << "Executing: doSyncIfNeeded";
   buildAndScanDatabases(false,  false,  true,   false);
   //                    Rescan  Rebuild !Fetch  Initial                    
}

/////////////////////////////////////////////////////////////////////////////
void BlockDataManager_LevelDB::doInitialSyncOnLoad(void)
{
   LOGINFO << "Executing: doInitialSyncOnLoad";
   buildAndScanDatabases(false,  false,  false,  true);
   //                    Rescan  Rebuild !Fetch  Initial                    
}

/////////////////////////////////////////////////////////////////////////////
void BlockDataManager_LevelDB::doInitialSyncOnLoad_Rescan(void)
{
   LOGINFO << "Executing: doInitialSyncOnLoad_Rescan";
   buildAndScanDatabases(true,   false,  false,  true);
   //                    Rescan  Rebuild !Fetch  Initial                    
}

/////////////////////////////////////////////////////////////////////////////
void BlockDataManager_LevelDB::doInitialSyncOnLoad_Rebuild(void)
{
   LOGINFO << "Executing: doInitialSyncOnLoad_Rebuild";
   buildAndScanDatabases(false,  true,   true,   true);
   //                    Rescan  Rebuild !Fetch  Initial                    
}

/////////////////////////////////////////////////////////////////////////////
// This used to be "parseEntireBlockchain()", but changed because it will 
// only be used when rebuilding the DB from scratch (hopefully).
//
// The default behavior of this method is to do the minimal amount of work
// neceesary to get sync'd.  It does this by assuming all database data is 
// correct.  We can choose to rebuild/recalculate.  "forceRescan" and
// "skipFetch" are slightly different:  forceRescan will guarantee that
// we always start scanning from block 0.  skipFetch means we won't pull
// any data out of the database when this is called, but if all our 
// wallets are already synchronized, we won't bother rescanning
void BlockDataManager_LevelDB::buildAndScanDatabases(
                                             bool forceRescan, 
                                             bool forceRebuild,
                                             bool skipFetch,
                                             bool initialLoad)
{
   missingBlockHashes_.clear();
   
   SCOPED_TIMER("buildAndScanDatabases");
   LOGINFO << "Number of registered addr: " << registeredScrAddrMap_.size();

   
   
   // Will use this updating the GUI with progress bar
   progressTimer_ = (uint32_t)time(0);

   if(!iface_->databasesAreOpen())
      initializeDBInterface(DBUtils.getArmoryDbType(), DBUtils.getDbPruneType());
      
   LOGDEBUG << "Called build&scan with ("
            << (forceRescan ? 1 : 0) << ","
            << (forceRebuild ? 1 : 0) << ","
            << (skipFetch ? 1 : 0) << ","
            << (initialLoad ? 1 : 0) << ")";


   // This will figure out where we should start reading headers, blocks,
   // and where we should start applying or scanning
   detectCurrentSyncState(forceRebuild, initialLoad);

   // If we're going to rebuild, might as well destroy the DB for good measure
   if(forceRebuild || (startHeaderHgt_==0 && startRawBlkHgt_==0))
   {
      LOGINFO << "Clearing databases for clean build";
      forceRebuild = true;
      forceRescan = true;
      skipFetch = true;
      destroyAndResetDatabases();
   }

   // If we're going to be rescanning, reset the wallets
   if(forceRescan)
   {
      LOGINFO << "Resetting wallets for rescan";
      skipFetch = true;
      deleteHistories();
      resetRegisteredWallets();
   }

   // If no rescan is forced, grab the SSH entries from the DB
   if(!skipFetch && initialLoad)
   {
      LOGINFO << "Fetching stored script histories from DB";
      fetchAllRegisteredScrAddrData();
   }



   // Remove this file

#ifndef _MSC_VER
   if(BtcUtils::GetFileSize(blkProgressFile_) != FILE_DOES_NOT_EXIST)
      remove(blkProgressFile_.c_str());
   if(BtcUtils::GetFileSize(abortLoadFile_) != FILE_DOES_NOT_EXIST)
      remove(abortLoadFile_.c_str());
#else
   if(BtcUtils::GetFileSize(blkProgressFile_) != FILE_DOES_NOT_EXIST)
      _wunlink(OS_TranslatePath(blkProgressFile_).c_str());
   if(BtcUtils::GetFileSize(abortLoadFile_) != FILE_DOES_NOT_EXIST)
      _wunlink(OS_TranslatePath(abortLoadFile_).c_str());
#endif
   
   if(!initialLoad)
      detectAllBlkFiles(); // only need to spend time on this on the first call

   if(numBlkFiles_==0)
   {
      LOGERR << "No blockfiles could be found!  Aborting...";
      return;
   }

   if(GenesisHash_.getSize() == 0)
   {
      LOGERR << "***ERROR: Set net params before loading blockchain!";
      return;
   }


   /////////////////////////////////////////////////////////////////////////////
   // New with LevelDB:  must read and organize headers before handling the
   // full blockchain data.  We need to figure out the longest chain and write
   // the headers to the DB before actually processing any block data.  
   if(initialLoad || forceRebuild)
   {
      LOGINFO << "Reading all headers and building chain...";
      processNewHeadersInBlkFiles(startHeaderBlkFile_, startHeaderOffset_);
   }

   LOGINFO << "Total number of blk*.dat files: " << numBlkFiles_;
   LOGINFO << "Total number of blocks found:   " << blockchain_.top().getBlockHeight() + 1;

   /////////////////////////////////////////////////////////////////////////////
   // Now we start the meat of this process...

   /////////////////////////////////////////////////////////////////////////////
   // Add the raw blocks from the blk*.dat files into the DB
   blocksReadSoFar_ = 0;
   bytesReadSoFar_ = 0;

   if(initialLoad || forceRebuild)
   {
      LOGINFO << "Getting latest blocks from blk*.dat files";
      LOGINFO << "Total blockchain bytes: " 
              << BtcUtils::numToStrWCommas(totalBlockchainBytes_);
      TIMER_START("dumpRawBlocksToDB");
      for(uint32_t fnum=startRawBlkFile_; fnum<numBlkFiles_; fnum++)
      {
         string blkfile = blkFileList_[fnum];
         LOGINFO << "Parsing blockchain file: " << blkfile.c_str();
   
         // The supplied offset only applies to the first blockfile we're reading.
         // After that, the offset is always zero
         uint32_t startOffset = 0;
         if(fnum==startRawBlkFile_)
            startOffset = (uint32_t)startRawOffset_;
      
         readRawBlocksInFile(fnum, startOffset);
      }
      TIMER_STOP("dumpRawBlocksToDB");
   }

   double timeElapsed = TIMER_READ_SEC("dumpRawBlocksToDB");
   LOGINFO << "Processed " << blocksReadSoFar_ << " raw blocks DB (" 
           <<  (int)timeElapsed << " seconds)";

   // Now start scanning the raw blocks
   if(registeredScrAddrMap_.size() == -1)
   {
      LOGWARN << "No addresses are registered with the BDM, so there's no";
      LOGWARN << "point in doing a blockchain scan yet.";
   }
   else if(DBUtils.getArmoryDbType() != ARMORY_DB_SUPER)
   {
      // We don't do this in SUPER mode because there is no rescanning 
      // For progress bar purposes, let's find the blkfile location of scanStart
      if(forceRescan)
      {
         startScanHgt_ = 0;
         startScanBlkFile_ = 0;
         startScanOffset_ = 0;
      }
      else
      {
         startScanHgt_     = evalLowestBlockNextScan();
         // Rewind 4 days, to rescan recent history in case problem last shutdown
         startScanHgt_ = (startScanHgt_>576 ? startScanHgt_-576 : 0);
         pair<uint32_t, uint32_t> blkLoc = findFileAndOffsetForHgt(startScanHgt_);
         startScanBlkFile_ = blkLoc.first;
         startScanOffset_  = blkLoc.second;
      }

      LOGINFO << "Starting scan from block height: " << startScanHgt_;
      scanDBForRegisteredTx(startScanHgt_);
      LOGINFO << "Finished blockchain scan in " 
              << TIMER_READ_SEC("ScanBlockchain") << " seconds";
   }

   // If bare mode, we don't do
   if(DBUtils.getArmoryDbType() != ARMORY_DB_BARE)
   { 
      // In any DB type other than bare, we will be walking through the blocks
      // and updating the spentness fields and script histories
      applyBlockRangeToDB(startApplyHgt_, blockchain_.top().getBlockHeight()+1);
   }

   // We need to maintain the physical size of all blkXXXX.dat files together
   totalBlockchainBytes_ = bytesReadSoFar_;

   // Update registered address list so we know what's already been scanned
   lastTopBlock_ = blockchain_.top().getBlockHeight() + 1;
   allScannedUpToBlk_ = lastTopBlock_;
   updateRegisteredScrAddrs(lastTopBlock_);

   // Since loading takes so long, there's a good chance that new block data
   // came in... let's get it.
   readBlkFileUpdate();

   set<BtcWallet*>::iterator wltIter;
   for(wltIter  = registeredWallets_.begin();
       wltIter != registeredWallets_.end();
       wltIter++)
	{
		BtcWallet* wlt = *wltIter;
		scanRegisteredTxForWallet(*wlt, 0, lastTopBlock_);
	}

   isInitialized_ = true;
   purgeZeroConfPool();

   #ifdef _DEBUG
      UniversalTimer::instance().printCSV(string("timings.csv"));
      #ifdef _DEBUG_FULL_VERBOSE
         UniversalTimer::instance().printCSV(cout,true);
      #endif
   #endif

   /*
   for(iter  = registeredScrAddrMap_.begin();
       iter != registeredScrAddrMap_.end();
       iter ++)
      LOGINFO << "ScrAddr: " << iter->second.uniqueKey_.toHexStr().c_str()
               << " " << iter->second.alreadyScannedUpToBlk_;
   */

}

////////////////////////////////////////////////////////////////////////////////
void BlockDataManager_LevelDB::readRawBlocksInFile(uint32_t fnum, uint32_t foffset)
{
   string blkfile = blkFileList_[fnum];
   uint64_t filesize = BtcUtils::GetFileSize(blkfile);
   string fsizestr = BtcUtils::numToStrWCommas(filesize);
   LOGINFO << blkfile.c_str() << " is " << fsizestr.c_str() << " bytes";

   // Open the file, and check the magic bytes on the first block
   ifstream is(blkfile.c_str(), ios::in | ios::binary);
   BinaryData fileMagic(4);
   is.read((char*)(fileMagic.getPtr()), 4);
   if( !(fileMagic == MagicBytes_ ) )
   {
      LOGERR << "Block file is the wrong network!  MagicBytes: "
             << fileMagic.toHexStr().c_str();
   }

   // Seek to the supplied offset
   is.seekg(foffset, ios::beg);
   
   uint64_t dbUpdateSize=0;

   BinaryStreamBuffer bsb;
   bsb.attachAsStreamBuffer(is, (uint32_t)filesize-foffset);

   bool alreadyRead8B = false;
   uint32_t nextBlkSize;
   bool isEOF = false;
   BinaryData firstFour(4);

   // We use these two vars to stop parsing if we exceed the last header
   // that was processed (a new block was added since we processed headers)
   bool breakbreak = false;
   uint32_t locInBlkFile = foffset;

   InterfaceToLDB::Batch batch(iface_, BLKDATA);

   unsigned failedAttempts=0;
   
   // It turns out that this streambuffering is probably not helping, but
   // it doesn't hurt either, so I'm leaving it alone
   while(bsb.streamPull())
   {
      while(bsb.reader().getSizeRemaining() >= 8)
      {
         
         if(!alreadyRead8B)
         {
            bsb.reader().get_BinaryData(firstFour, 4);
            if(firstFour!=MagicBytes_)
            {
               isEOF = true; 
               break;
            }
            nextBlkSize = bsb.reader().get_uint32_t();
            bytesReadSoFar_ += 8;
            locInBlkFile += 8;
         }

         if(bsb.reader().getSizeRemaining() < nextBlkSize)
         {
            alreadyRead8B = true;
            break;
         }
         alreadyRead8B = false;

         BinaryRefReader brr(bsb.reader().getCurrPtr(), nextBlkSize);
         
         try
         {
            addRawBlockToDB(brr);
         }
         catch (BlockDeserializingException &e)
         {
            LOGERR << e.what() << " (error encountered processing block at byte "
               << locInBlkFile << " file "
               << blkfile << ", blocksize " << nextBlkSize << ")";
            failedAttempts++;
            
            if (failedAttempts >= 4)
            {
               // It looks like this file is irredeemably corrupt
               LOGERR << "Giving up searching " << blkfile
                  << " after having found 4 block headers with unparseable contents";
               breakbreak=true;
               break;
            }
            
            uint32_t bytesSkipped;
            const bool next = scanForMagicBytes(bsb, MagicBytes_, &bytesSkipped);
            if (!next)
            {
               LOGERR << "Could not find another block in the file";
               breakbreak=true;
               break;
            }
            else
            {
               locInBlkFile += bytesSkipped;
               LOGERR << "Found another block header at " << locInBlkFile;
            }

            continue;
         }
         dbUpdateSize += nextBlkSize;

         if(dbUpdateSize>BlockWriteBatcher::UPDATE_BYTES_THRESH)
         {
            dbUpdateSize = 0;
            batch.restart();
         }

         blocksReadSoFar_++;
         bytesReadSoFar_ += nextBlkSize;
         locInBlkFile += nextBlkSize;
         bsb.reader().advance(nextBlkSize);

         // This is a hack of hacks, but I can't seem to pass this data 
         // out through getLoadProgress* methods, because they don't 
         // update properly (from the main python thread) when the BDM 
         // is actively loading/scanning in a separate thread.
         // We'll watch for this file from the python code.
         writeProgressFile(DB_BUILD_ADD_RAW, blkProgressFile_, "dumpRawBlocksToDB");

         // Don't read past the last header we processed (in case new 
         // blocks were added since we processed the headers
         if(fnum == numBlkFiles_-1 && locInBlkFile >= endOfLastBlockByte_)
         {
            breakbreak = true;
            break;
         }
      }


      if(isEOF || breakbreak)
         break;
   }
}


////////////////////////////////////////////////////////////////////////////////
StoredHeader BlockDataManager_LevelDB::getBlockFromDB(uint32_t hgt, uint8_t dup)
{
   StoredHeader nullSBH;
   StoredHeader returnSBH;

   LDBIter ldbIter = iface_->getIterator(BLKDATA);
   BinaryData firstKey = DBUtils.getBlkDataKey(hgt, dup);

   if(!ldbIter.seekToExact(firstKey))
      return nullSBH;

   // Get the full block from the DB
   iface_->readStoredBlockAtIter(ldbIter, returnSBH);

   if(returnSBH.blockHeight_ != hgt || returnSBH.duplicateID_ != dup)
      return nullSBH;

   return returnSBH;

}

////////////////////////////////////////////////////////////////////////////////
uint8_t BlockDataManager_LevelDB::getMainDupFromDB(uint32_t hgt)
{
   return iface_->getValidDupIDForHeight(hgt);
}

////////////////////////////////////////////////////////////////////////////////
StoredHeader BlockDataManager_LevelDB::getMainBlockFromDB(uint32_t hgt)
{
   uint8_t dupMain = iface_->getValidDupIDForHeight(hgt);
   return getBlockFromDB(hgt, dupMain);
}


////////////////////////////////////////////////////////////////////////////////
void BlockDataManager_LevelDB::scanDBForRegisteredTx(uint32_t blk0,
                                                     uint32_t blk1)
{
   SCOPED_TIMER("scanDBForRegisteredTx");
   bytesReadSoFar_ = 0;

   bool doScanProgressThing = (blk1-blk0 > NUM_BLKS_IS_DIRTY);
   if(doScanProgressThing)
   {
      //if(BtcUtils::GetFileSize(bfile) != FILE_DOES_NOT_EXIST)
         //remove(bfile.c_str());
   }

   LDBIter ldbIter = iface_->getIterator(BLKDATA, BULK_SCAN);
   BinaryData firstKey = DBUtils.getBlkDataKey(blk0, 0);
   ldbIter.seekTo(firstKey);

   TIMER_START("ScanBlockchain");
   while(ldbIter.isValid(DB_PREFIX_TXDATA))
   {
      // Get the full block from the DB
      StoredHeader sbh;
      iface_->readStoredBlockAtIter(ldbIter, sbh);
      bytesReadSoFar_ += sbh.numBytes_;

      uint32_t hgt     = sbh.blockHeight_;
      uint8_t  dup     = sbh.duplicateID_;
      uint8_t  dupMain = iface_->getValidDupIDForHeight(hgt);
      if(!sbh.isMainBranch_ || dup != dupMain)
         continue;

      if(hgt >= blk1)
         break;
   
      // If we're here, we need to check the tx for relevance to the 
      // global scrAddr list.  Add to registered Tx map if so
      map<uint16_t, StoredTx>::iterator iter;
      for(iter  = sbh.stxMap_.begin();
          iter != sbh.stxMap_.end();
          iter++)
      {
         StoredTx & stx = iter->second;
         Tx tx = stx.getTxCopy();
         registeredScrAddrScan(tx.getPtr(), tx.getSize());
      }

      // This will write out about once every 5 sec
      writeProgressFile(DB_BUILD_SCAN, blkProgressFile_, "ScanBlockchain");
   }
   TIMER_STOP("ScanBlockchain");
}

////////////////////////////////////////////////////////////////////////////////
// Deletes all SSH entries in the database
void BlockDataManager_LevelDB::deleteHistories(void)
{
   SCOPED_TIMER("deleteHistories");

   LDBIter ldbIter = iface_->getIterator(BLKDATA);

   if(!ldbIter.seekToStartsWith(DB_PREFIX_SCRIPT, BinaryData(0)))
      return;

   //////////
   InterfaceToLDB::Batch batch(iface_, BLKDATA);

   do 
   {
      BinaryData key = ldbIter.getKey();

      if(key.getSize() == 0)
         break;

      if(key[0] != (uint8_t)DB_PREFIX_SCRIPT)
         break;

      iface_->deleteValue(BLKDATA, key);
      
   } while(ldbIter.advanceAndRead(DB_PREFIX_SCRIPT));
}


////////////////////////////////////////////////////////////////////////////////
void BlockDataManager_LevelDB::saveScrAddrHistories(void)
{
   LOGINFO << "Saving wallet history to DB";

   if(DBUtils.getArmoryDbType() != ARMORY_DB_BARE)
   {
      LOGERR << "Should only use saveScrAddrHistories in ARMORY_DB_BARE mode";
      LOGERR << "Aborting save operation.";
      return;
   }

   InterfaceToLDB::Batch batch(iface_, BLKDATA);

   uint32_t i=0;
   set<BtcWallet*>::iterator wltIter;
   for(wltIter  = registeredWallets_.begin();
       wltIter != registeredWallets_.end();
       wltIter++)
   {
      for(uint32_t a=0; a<(*wltIter)->getNumScrAddr(); a++)
      { 
         ScrAddrObj & scrAddr = (*wltIter)->getScrAddrObjByIndex(a);
         BinaryData uniqKey = scrAddr.getScrAddr();

         if(KEY_NOT_IN_MAP(uniqKey, registeredScrAddrMap_))
         {
            LOGERR << "How does the wallet have a non-registered ScrAddr?";
            LOGERR << uniqKey.toHexStr().c_str();
            continue;
         }

         RegisteredScrAddr & rsa = registeredScrAddrMap_[uniqKey];
         vector<TxIOPair*> & txioList = scrAddr.getTxIOList();

         StoredScriptHistory ssh;
         ssh.uniqueKey_ = scrAddr.getScrAddr();
         ssh.version_ = ARMORY_DB_VERSION;
         ssh.alreadyScannedUpToBlk_ = rsa.alreadyScannedUpToBlk_;
         for(uint32_t t=0; t<txioList.size(); t++)
            ssh.insertTxio(*(txioList[t]));

         iface_->putStoredScriptHistory(ssh); 
         
      }
   }
}


////////////////////////////////////////////////////////////////////////////////
// This method checks whether your blk0001.dat file is bigger than it was when
// we first read in the blockchain.  If so, we read the new data and add it to
// the memory pool.  Return value is how many blocks were added.
//
// NOTE:  You might want to check lastBlockWasReorg_ variable to know whether 
//        to expect some previously valid headers/txs to still be valid
//
uint32_t BlockDataManager_LevelDB::readBlkFileUpdate(void)
{
   SCOPED_TIMER("readBlkFileUpdate");

   // Make sure the file exists and is readable
   string filename = blkFileList_[blkFileList_.size()-1];

   uint64_t filesize = FILE_DOES_NOT_EXIST;
   ifstream is(filename.c_str(), ios::in|ios::binary);
   if(is.is_open())
   {
      is.seekg(0, ios::end);
      filesize = (size_t)is.tellg();
   }
      
   uint32_t prevTopBlk = blockchain_.top().getBlockHeight()+1;
   uint64_t currBlkBytesToRead;

   if( filesize == FILE_DOES_NOT_EXIST )
   {
      LOGERR << "***ERROR:  Cannot open " << filename.c_str();
      return 0;
   }
   else if((int64_t)filesize-(int64_t)endOfLastBlockByte_ < 8)
   {
      // This condition triggers if we hit the end of the file -- will
      // usually only be triggered by Bitcoin-Qt/bitcoind pre-0.8
      currBlkBytesToRead = 0;
   }
   else
   {
      // For post-0.8, the filesize will almost always be larger (padded).
      // Keep checking where we expect to see magic bytes, we know we're 
      // at the end if we see zero-bytes instead.
      uint64_t endOfNewLastBlock = endOfLastBlockByte_;
      BinaryData fourBytes(4);
      while((int64_t)filesize - (int64_t)endOfNewLastBlock >= 8)
      {
         is.seekg(endOfNewLastBlock, ios::beg);
         is.read((char*)fourBytes.getPtr(), 4);

         if(fourBytes != MagicBytes_)
            break;
         else
         {
            is.read((char*)fourBytes.getPtr(), 4);
            endOfNewLastBlock += READ_UINT32_LE((fourBytes.getPtr())) + 8;
         }
      }

      currBlkBytesToRead = endOfNewLastBlock - endOfLastBlockByte_;
   }
      

   // Check to see if there was a blkfile split, and we have to switch
   // to tracking the new file..  this condition triggers about once a week
   string nextFilename = BtcUtils::getBlkFilename(blkFileDir_, numBlkFiles_);
   uint64_t nextBlkBytesToRead = BtcUtils::GetFileSize(nextFilename);
   if(nextBlkBytesToRead == FILE_DOES_NOT_EXIST)
      nextBlkBytesToRead = 0;
   else
      LOGINFO << "New block file split! " << nextFilename.c_str();


   // If there is no new data, no need to continue
   if(currBlkBytesToRead==0 && nextBlkBytesToRead==0)
      return 0;
   
   // Observe if everything was up to date when we started, because we're 
   // going to add new blockchain data and don't want to trigger a rescan 
   // if this is just a normal update.
   const uint32_t nextBlk = blockchain_.top().getBlockHeight() + 1;
   const bool prevRegisteredUpToDate = (allScannedUpToBlk_==nextBlk);
   
   // Pull in the remaining data in old/curr blkfile, and beginning of new
   BinaryData newBlockDataRaw((size_t)(currBlkBytesToRead+nextBlkBytesToRead));

   // Seek to the beginning of the new data and read it
   if(currBlkBytesToRead>0)
   {
      ifstream is(filename.c_str(), ios::in | ios::binary);
      is.seekg(endOfLastBlockByte_, ios::beg);
      is.read((char*)newBlockDataRaw.getPtr(), currBlkBytesToRead);
      is.close();
   }

   // If a new block file exists, read that one too
   // nextBlkBytesToRead will include up to 16 MB of padding if our gateway
   // is a bitcoind/qt 0.8+ node.  Either way, it will be easy to detect when
   // we've reached the end of the real data, as long as there is no gap 
   // between the end of currBlk data and the start of newBlk data (there isn't)
   if(nextBlkBytesToRead>0)
   {
      uint8_t* ptrNextData = newBlockDataRaw.getPtr() + currBlkBytesToRead;
      ifstream is(nextFilename.c_str(), ios::in | ios::binary);
      is.read((char*)ptrNextData, nextBlkBytesToRead);
      is.close();
   }


   // Walk through each of the new blocks, adding each one to RAM and DB
   // Do a full update of everything after each block, for simplicity
   // (which means we may be adding a couple blocks, the first of which
   // may appear valid but orphaned by later blocks -- that's okay as 
   // we'll just reverse it when we add the later block -- this is simpler)
   BinaryRefReader brr(newBlockDataRaw);
   BinaryData fourBytes(4);
   uint32_t nBlkRead = 0;
   bool keepGoing = true;
   while(keepGoing)
   {
      // We concatenated all data together, even if across two files
      // Check which file data belongs to and set FileDataPtr appropriately
      uint32_t useFileIndex0Idx = numBlkFiles_-1;
      uint32_t bhOffset = (uint32_t)(endOfLastBlockByte_ + 8);
      if(brr.getPosition() >= currBlkBytesToRead)
      {
         useFileIndex0Idx = numBlkFiles_;
         bhOffset = (uint32_t)(brr.getPosition() - currBlkBytesToRead + 8);
      }
      

      ////////////
      // The reader should be at the start of magic bytes of the new block
      brr.get_BinaryData(fourBytes, 4);
      if(fourBytes != MagicBytes_)
         break;
         
      uint32_t nextBlockSize = brr.get_uint32_t();

      try
      {
         const Blockchain::ReorganizationState state =
               addNewBlockData(
                     brr, 
                     useFileIndex0Idx,
                     bhOffset,
                     nextBlockSize
                  );

         nBlkRead++;

         if(!state.prevTopBlockStillValid)
         {
            LOGWARN << "Blockchain Reorganization detected!";
            reassessAfterReorg(
                  state.prevTopBlock, &blockchain_.top(), state.reorgBranchPoint
               );
            purgeZeroConfPool();

            // Update all the registered wallets...
            updateWalletsAfterReorg(registeredWallets_);
         }
         else if(state.hasNewTop)
         {
            const BlockHeader & bh = blockchain_.top();
            uint32_t hgt = bh.getBlockHeight();
            uint8_t  dup = bh.getDuplicateID();
      
            if(DBUtils.getArmoryDbType() != ARMORY_DB_BARE) 
            {
               LOGINFO << "Applying block to DB!";
               BlockWriteBatcher batcher(iface_);
               batcher.applyBlockToDB(hgt, dup);
            }

            // Replaced this with the scanDBForRegisteredTx call outside the loop
            //StoredHeader sbh;
            //iface_->getStoredHeader(sbh, hgt, dup);
            //map<uint16_t, StoredTx>::iterator iter;
            //for(iter = sbh.stxMap_.begin(); iter != sbh.stxMap_.end(); iter++)
            //{
               //Tx regTx = iter->second.getTxCopy();
               //registeredScrAddrScan(regTx.getPtr(), regTx.getSize());
            //}
         }
         else
         {
            LOGWARN << "Block data did not extend the main chain!";
            // New block was added -- didn't cause a reorg but it's not the
            // new top block either (it's a fork block).  We don't do anything
            // at all until the reorg actually happens
         }
      }
      catch (std::exception &e)
      {
         LOGERR << "Error adding block data: " << e.what();
      }
      if(brr.isEndOfStream() || brr.getSizeRemaining() < 8)
         keepGoing = false;
   }

   lastTopBlock_ = blockchain_.top().getBlockHeight()+1;

   purgeZeroConfPool();
   scanDBForRegisteredTx(prevTopBlk, lastTopBlock_);

   if(prevRegisteredUpToDate)
   {
      allScannedUpToBlk_ = blockchain_.top().getBlockHeight()+1;
      updateRegisteredScrAddrs(allScannedUpToBlk_);
   }

   // If the blk file split, switch to tracking it
   LOGINFO << "Added new blocks to memory pool: " << nBlkRead;

   // If we pull non-zero amount of data from next block file...there 
   // was a blkfile split!
   if(nextBlkBytesToRead>0)
   {
      numBlkFiles_ += 1;
      blkFileList_.push_back(nextFilename);
   }

   #ifdef _DEBUG
	   UniversalTimer::instance().printCSV(string("timings.csv"));
	   #ifdef _DEBUG_FULL_VERBOSE 
         UniversalTimer::instance().printCSV(cout,true);
	   #endif
   #endif

   return nBlkRead;

}


////////////////////////////////////////////////////////////////////////////////
// BDM detects the reorg, but is wallet-agnostic so it can't update any wallets
// You have to call this yourself after you check whether the last organizeChain
// call indicated that a reorg happened
void BlockDataManager_LevelDB::updateWalletAfterReorg(BtcWallet & wlt)
{
   SCOPED_TIMER("updateWalletAfterReorg");

   // Fix the wallet's ledger
   vector<LedgerEntry> & ledg = wlt.getTxLedger();
   for(uint32_t i=0; i<ledg.size(); i++)
   {
      HashString const & txHash = ledg[i].getTxHash();
      if(txJustInvalidated_.count(txHash) > 0)
         ledg[i].setValid(false);

      if(txJustAffected_.count(txHash) > 0)
         ledg[i].changeBlkNum(getTxRefByHash(txHash).getBlockHeight());
   }

   // Now fix the individual address ledgers
   for(uint32_t a=0; a<wlt.getNumScrAddr(); a++)
   {
      ScrAddrObj & addr = wlt.getScrAddrObjByIndex(a);
      vector<LedgerEntry> & addrLedg = addr.getTxLedger();
      for(uint32_t i=0; i<addrLedg.size(); i++)
      {
         HashString const & txHash = addrLedg[i].getTxHash();
         if(txJustInvalidated_.count(txHash) > 0)
            addrLedg[i].setValid(false);
   
         if(txJustAffected_.count(txHash) > 0) 
            addrLedg[i].changeBlkNum(getTxRefByHash(txHash).getBlockHeight());
      }
   }
}


/////////////////////////////////////////////////////////////////////////////
void BlockDataManager_LevelDB::updateWalletsAfterReorg(vector<BtcWallet*> wltvect)
{
   for(uint32_t i=0; i<wltvect.size(); i++)
      updateWalletAfterReorg(*wltvect[i]);
}

/////////////////////////////////////////////////////////////////////////////
void BlockDataManager_LevelDB::updateWalletsAfterReorg(set<BtcWallet*> wltset)
{
   set<BtcWallet*>::iterator iter;
   for(iter = wltset.begin(); iter != wltset.end(); iter++)
      updateWalletAfterReorg(**iter);
}

/////////////////////////////////////////////////////////////////////////////
/* This was never actually used
bool BlockDataManager_LevelDB::verifyBlkFileIntegrity(void)
{
   SCOPED_TIMER("verifyBlkFileIntegrity");
   PDEBUG("Verifying blk0001.dat integrity");

   bool isGood = true;
   map<HashString, BlockHeader>::iterator headIter;
   for(headIter  = headerMap_.begin();
       headIter != headerMap_.end();
       headIter++)
   {
      BlockHeader & bhr = headIter->second;
      bool thisHeaderIsGood = bhr.verifyIntegrity();
      if( !thisHeaderIsGood )
      {
         cout << "Blockfile contains incorrect header or tx data:" << endl;
         cout << "  Block number:    " << bhr.getBlockHeight() << endl;
         cout << "  Block hash (BE):   " << endl;
         cout << "    " << bhr.getThisHash().copySwapEndian().toHexStr() << endl;
         cout << "  Num Tx :         " << bhr.getNumTx() << endl;
         //cout << "  Tx Hash List: (compare to raw tx data on blockexplorer)" << endl;
         //for(uint32_t t=0; t<bhr.getNumTx(); t++)
            //cout << "    " << bhr.getTxRefPtrList()[t]->getThisHash().copySwapEndian().toHexStr() << endl;
      }
      isGood = isGood && thisHeaderIsGood;
   }
   return isGood;
   PDEBUG("Done verifying blockfile integrity");
}
*/



/////////////////////////////////////////////////////////////////////////////
// Pass in a BRR that starts at the beginning of the serialized block,
// i.e. the first 80 bytes of this BRR is the blockheader
/*
bool BlockDataManager_LevelDB::parseNewBlock(BinaryRefReader & brr,
                                             uint32_t fileIndex0Idx,
                                             uint32_t thisHeaderOffset,
                                             uint32_t blockSize)
{
   if(brr.getSizeRemaining() < blockSize || brr.isEndOfStream())
   {
      LOGERR << "***ERROR:  parseNewBlock did not get enough data...";
      return false;
   }

   // Create the objects once that will be used for insertion
   // (txInsResult always succeeds--because multimap--so only iterator returns)
   static pair<HashString, BlockHeader>                      bhInputPair;
   static pair<map<HashString, BlockHeader>::iterator, bool> bhInsResult;
   
   // Read the header and insert it into the map.
   bhInputPair.second.unserialize(brr);
   bhInputPair.first = bhInputPair.second.getThisHash();
   bhInsResult = headerMap_.insert(bhInputPair);
   BlockHeader * bhptr = &(bhInsResult.first->second);
   if(!bhInsResult.second)
      *bhptr = bhInsResult.first->second; // overwrite it even if insert fails

   // Then put the bare header into the DB and get its duplicate ID.
   StoredHeader sbh;
   sbh.createFromBlockHeader(*bhptr);
   uint8_t dup = iface_->putBareHeader(sbh);
   bhptr->setDuplicateID(dup);

   // Regardless of whether this was a reorg, we have to add the raw block
   // to the DB, but we don't apply it yet.
   brr.rewind(HEADER_SIZE);
   addRawBlockToDB(brr);

   // Note where we will start looking for the next block, later
   endOfLastBlockByte_ = thisHeaderOffset + blockSize;

   // Read the #tx and fill in some header properties
   uint8_t viSize;
   uint32_t nTx = (uint32_t)brr.get_var_int(&viSize);

   // The file offset of the first tx in this block is after the var_int
   uint32_t txOffset = thisHeaderOffset + HEADER_SIZE + viSize; 

   // Read each of the Tx
   //bhptr->txPtrList_.resize(nTx);
   uint32_t txSize;
   static vector<uint32_t> offsetsIn;
   static vector<uint32_t> offsetsOut;
   static BinaryData hashResult(32);

   for(uint32_t i=0; i<nTx; i++)
   {
      // We get a little funky here because I need to avoid ALL unnecessary
      // copying -- therefore everything is pointers...and confusing...
      uint8_t const * ptrToRawTx = brr.getCurrPtr();
      
      txSize = BtcUtils::TxCalcLength(ptrToRawTx, &offsetsIn, &offsetsOut);
      BtcUtils::getHash256_NoSafetyCheck(ptrToRawTx, txSize, hashResult);

      // Figure out, as quickly as possible, whether this tx has any relevance
      // to any of the registered addresses.  Again, using pointers...
      registeredScrAddrScan(ptrToRawTx, txSize, &offsetsIn, &offsetsOut);

      // Prepare for the next tx.  Manually advance brr since used ptr directly
      txOffset += txSize;
      brr.advance(txSize);
   }
   return true;
}
*/
   


////////////////////////////////////////////////////////////////////////////////
// This method returns the result of our inserting the block
Blockchain::ReorganizationState BlockDataManager_LevelDB::addNewBlockData(
                                                BinaryRefReader & brrRawBlock,
                                                uint32_t fileIndex0Idx,
                                                uint32_t thisHeaderOffset,
                                                uint32_t blockSize)
{
   SCOPED_TIMER("addNewBlockData");
   uint8_t const * startPtr = brrRawBlock.getCurrPtr();
   HashString newHeadHash = BtcUtils::getHash256(startPtr, HEADER_SIZE);

   /////////////////////////////////////////////////////////////////////////////
   // This used to be in parseNewBlock(...) but relocated here because it's
   // not duplicated anywhere, and during the upgrade to LevelDB I needed
   // the code flow to be more linear in order to figure out how to put 
   // all the pieces together properly.  I may refactor this code out into
   // its own method again, later
   if(brrRawBlock.getSizeRemaining() < blockSize || brrRawBlock.isEndOfStream())
   {
      throw std::runtime_error("addNewBlockData: Failed to read block data");
   }

   // Insert the block

   BlockHeader bl;
   bl.unserialize(brrRawBlock);
   HashString hash = bl.getThisHash();
   
   BlockHeader &addedBlock = blockchain_.addBlock(hash, bl);
   const Blockchain::ReorganizationState state = blockchain_.organize();
   
   // Then put the bare header into the DB and get its duplicate ID.
   StoredHeader sbh;
   sbh.createFromBlockHeader(addedBlock);
   uint8_t dup = iface_->putBareHeader(sbh);
   addedBlock.setDuplicateID(dup);

   // Regardless of whether this was a reorg, we have to add the raw block
   // to the DB, but we don't apply it yet.
   brrRawBlock.rewind(HEADER_SIZE);
   addRawBlockToDB(brrRawBlock);

   // Note where we will start looking for the next block, later
   endOfLastBlockByte_ = thisHeaderOffset + blockSize;

   /* From parseNewBlock but not needed here in the new code
   // Read the #tx and fill in some header properties
   uint8_t viSize;
   uint32_t nTx = (uint32_t)brrRawBlock.get_var_int(&viSize);

   // The file offset of the first tx in this block is after the var_int
   uint32_t txOffset = thisHeaderOffset + HEADER_SIZE + viSize; 

   // Read each of the Tx
   //bhptr->txPtrList_.resize(nTx);
   uint32_t txSize;
   static vector<uint32_t> offsetsIn;
   static vector<uint32_t> offsetsOut;
   static BinaryData hashResult(32);

   for(uint32_t i=0; i<nTx; i++)
   {
      // We get a little funky here because I need to avoid ALL unnecessary
      // copying -- therefore everything is pointers...and confusing...
      uint8_t const * ptrToRawTx = brrRawBlock.getCurrPtr();
      
      txSize = BtcUtils::TxCalcLength(ptrToRawTx, &offsetsIn, &offsetsOut);
      BtcUtils::getHash256_NoSafetyCheck(ptrToRawTx, txSize, hashResult);

      // Figure out, as quickly as possible, whether this tx has any relevance
      registeredScrAddrScan(ptrToRawTx, txSize, &offsetsIn, &offsetsOut);

      // Prepare for the next tx.  Manually advance brr since used ptr directly
      txOffset += txSize;
      brrRawBlock.advance(txSize);
   }
   return true;
   */


   // We actually accessed the pointer directly in this method, without 
   // advancing the BRR position.  But the outer function expects to see
   // the new location we would've been at if the BRR was used directly.
   brrRawBlock.advance(blockSize);
   return state;
}



// This piece may be useful for adding new data, but I don't want to enforce it,
// yet
/*
#ifndef _DEBUG
   // In the real client, we want to execute these checks.  But we may want
   // to pass in hand-made data when debugging, and don't want to require
   // the hand-made blocks to have leading zeros.
   if(! (headHash.getSliceCopy(28,4) == BtcUtils::EmptyHash_.getSliceCopy(28,4)))
   {
      cout << "***ERROR: header hash does not have leading zeros" << endl;   
      cerr << "***ERROR: header hash does not have leading zeros" << endl;   
      return true;  // no data added, so no reorg
   }

   // Same story with merkle roots in debug mode
   HashString merkleRoot = BtcUtils::calculateMerkleRoot(txHashes);
   if(! (merkleRoot == BinaryDataRef(rawHeader.getPtr() + 36, 32)))
   {
      cout << "***ERROR: merkle root does not match header data" << endl;
      cerr << "***ERROR: merkle root does not match header data" << endl;
      return true;  // no data added, so no reorg
   }
#endif
*/
   



////////////////////////////////////////////////////////////////////////////////
void BlockDataManager_LevelDB::reassessAfterReorg( BlockHeader* oldTopPtr,
                                                   BlockHeader* newTopPtr,
                                                   BlockHeader* branchPtr)
{
   SCOPED_TIMER("reassessAfterReorg");
   LOGINFO << "Reassessing Tx validity after reorg";

   // Walk down invalidated chain first, until we get to the branch point
   // Mark transactions as invalid
   txJustInvalidated_.clear();
   txJustAffected_.clear();
   
   BlockWriteBatcher blockWrites(iface_);
   
   BlockHeader* thisHeaderPtr = oldTopPtr;
   LOGINFO << "Invalidating old-chain transactions...";
   
   while(thisHeaderPtr != branchPtr)
   {
      uint32_t hgt = thisHeaderPtr->getBlockHeight();
      uint8_t  dup = thisHeaderPtr->getDuplicateID();

      if(DBUtils.getArmoryDbType() != ARMORY_DB_BARE)
      {
         // Added with leveldb... in addition to reversing blocks in RAM, 
         // we also need to undo the blocks in the DB
         StoredUndoData sud;
         createUndoDataFromBlock(iface_, hgt, dup, sud);
         blockWrites.undoBlockFromDB(sud);
      }
      
      StoredHeader sbh;
      iface_->getStoredHeader(sbh, hgt, dup, true);

      // This is the original, tested, reorg code
      previouslyValidBlockHeaderPtrs_.push_back(thisHeaderPtr);
      for(uint32_t i=0; i<sbh.numTx_; i++)
      {
         StoredTx & stx = sbh.stxMap_[i];
         LOGWARN << "   Tx: " << stx.thisHash_.getSliceCopy(0,8).toHexStr();
         txJustInvalidated_.insert(stx.thisHash_);
         txJustAffected_.insert(stx.thisHash_);
         registeredTxSet_.erase(stx.thisHash_);
         removeRegisteredTx(stx.thisHash_);
      }
      thisHeaderPtr = &blockchain_.getHeaderByHash(thisHeaderPtr->getPrevHash());
   }

   // Walk down the newly-valid chain and mark transactions as valid.  If 
   // a tx is in both chains, it will still be valid after this process
   // UPDATE for LevelDB upgrade:
   //       This used to start from the new top block and walk down, but 
   //       I need to apply the blocks in order, so I switched it to start
   //       from the branch point and walk up
   thisHeaderPtr = branchPtr; // note branch block was not undone, skip it
   LOGINFO << "Marking new-chain transactions valid...";
   while( thisHeaderPtr->getNextHash() != BtcUtils::EmptyHash_ &&
          thisHeaderPtr->getNextHash().getSize() > 0 ) 
   {
      thisHeaderPtr = &blockchain_.getHeaderByHash(thisHeaderPtr->getNextHash());
      uint32_t hgt = thisHeaderPtr->getBlockHeight();
      uint8_t  dup = thisHeaderPtr->getDuplicateID();
      iface_->markBlockHeaderValid(hgt, dup);
      StoredHeader sbh;
      iface_->getStoredHeader(sbh, hgt, dup, true);

      if(DBUtils.getArmoryDbType() != ARMORY_DB_BARE)
         blockWrites.applyBlockToDB(sbh);

      for(uint32_t i=0; i<sbh.numTx_; i++)
      {
         StoredTx & stx = sbh.stxMap_[i];
         LOGWARN << "   Tx: " << stx.thisHash_.getSliceCopy(0,8).toHexStr();
         txJustInvalidated_.erase(stx.thisHash_);
         txJustAffected_.insert(stx.thisHash_);
         Tx tx = stx.getTxCopy();
         registeredScrAddrScan(tx.getPtr(), tx.getSize());
      }
   }

   LOGWARN << "Done reassessing tx validity";
}

////////////////////////////////////////////////////////////////////////////////
// We're going to need the BDM's help to get the sender for a TxIn since it
// sometimes requires going and finding the TxOut from the distant past
////////////////////////////////////////////////////////////////////////////////
TxOut BlockDataManager_LevelDB::getPrevTxOut(TxIn & txin)
{
   if(txin.isCoinbase())
      return TxOut();

   OutPoint op = txin.getOutPoint();
   Tx theTx = getTxByHash(op.getTxHash());
   uint32_t idx = op.getTxOutIndex();
   return theTx.getTxOutCopy(idx);
}

////////////////////////////////////////////////////////////////////////////////
// We're going to need the BDM's help to get the sender for a TxIn since it
// sometimes requires going and finding the TxOut from the distant past
////////////////////////////////////////////////////////////////////////////////
Tx BlockDataManager_LevelDB::getPrevTx(TxIn & txin)
{
   if(txin.isCoinbase())
      return Tx();

   OutPoint op = txin.getOutPoint();
   return getTxByHash(op.getTxHash());
}

////////////////////////////////////////////////////////////////////////////////
HashString BlockDataManager_LevelDB::getSenderScrAddr(TxIn & txin)
{
   if(txin.isCoinbase())
      return HashString(0);

   return getPrevTxOut(txin).getScrAddressStr();
}


////////////////////////////////////////////////////////////////////////////////
int64_t BlockDataManager_LevelDB::getSentValue(TxIn & txin)
{
   if(txin.isCoinbase())
      return -1;

   return getPrevTxOut(txin).getValue();

}


////////////////////////////////////////////////////////////////////////////////
// Methods for handling zero-confirmation transactions
////////////////////////////////////////////////////////////////////////////////
void BlockDataManager_LevelDB::enableZeroConf(string zcFilename, bool zcLite)
{
   SCOPED_TIMER("enableZeroConf");
   LOGINFO << "Enabling zero-conf tracking " << (zcLite ? "(lite)" : "");
   zcFilename_ = zcFilename;
   zcEnabled_  = true; 
   zcLiteMode_ = zcLite;

   readZeroConfFile(zcFilename_); // does nothing if DNE
}


////////////////////////////////////////////////////////////////////////////////
void BlockDataManager_LevelDB::readZeroConfFile(string zcFilename)
{
   SCOPED_TIMER("readZeroConfFile");
   uint64_t filesize = BtcUtils::GetFileSize(zcFilename);
   if(filesize<8 || filesize==FILE_DOES_NOT_EXIST)
      return;

   ifstream zcFile(zcFilename_.c_str(),  ios::in | ios::binary);
   BinaryData zcData((size_t)filesize);
   zcFile.read((char*)zcData.getPtr(), filesize);
   zcFile.close();

   // We succeeded opening the file...
   BinaryRefReader brr(zcData);
   while(brr.getSizeRemaining() > 8)
   {
      uint64_t txTime = brr.get_uint64_t();
      uint32_t txSize = BtcUtils::TxCalcLength(brr.getCurrPtr(), brr.getSizeRemaining());
      BinaryData rawtx(txSize);
      brr.get_BinaryData(rawtx.getPtr(), txSize);
      addNewZeroConfTx(rawtx, (uint32_t)txTime, false);
   }
   purgeZeroConfPool();
}

////////////////////////////////////////////////////////////////////////////////
void BlockDataManager_LevelDB::disableZeroConf(void)
{
   SCOPED_TIMER("disableZeroConf");
   zcEnabled_  = false; 
}


////////////////////////////////////////////////////////////////////////////////
bool BlockDataManager_LevelDB::addNewZeroConfTx(BinaryData const & rawTx, 
                                                uint32_t txtime,
                                                bool writeToFile)
{
   SCOPED_TIMER("addNewZeroConfTx");

   if(txtime==0)
      txtime = (uint32_t)time(NULL);

   HashString txHash = BtcUtils::getHash256(rawTx);

   // If this is already in the zero-conf map or in the blockchain, ignore it
   if(hasTxWithHash(txHash))
      return false;


   // In zero-conf-lite-mode, we only actually add the ZC if it's related
   // to one of our registered wallets.  
   if(zcLiteMode_)
   {
      // The bulk filter
      Tx txObj(rawTx);

      bool isOurs = false;
      set<BtcWallet*>::iterator wltIter;
      for(wltIter  = registeredWallets_.begin();
          wltIter != registeredWallets_.end();
          wltIter++)
      {
         // The bulk filter returns pair<isRelatedToUs, inputIsOurs>
         isOurs = isOurs || (*wltIter)->isMineBulkFilter(txObj).first;
      }

      if(!isOurs)
         return false;
   }
    
   
   zeroConfMap_[txHash] = ZeroConfData();
   ZeroConfData & zc = zeroConfMap_[txHash];
   zc.iter_ = zeroConfRawTxList_.insert(zeroConfRawTxList_.end(), rawTx);
   zc.txobj_.unserialize(*(zc.iter_));
   zc.txtime_ = txtime;

   // Record time.  Write to file
   if(writeToFile)
   {
      ofstream zcFile(zcFilename_.c_str(), ios::app | ios::binary);
      zcFile.write( (char*)(&zc.txtime_), sizeof(uint64_t) );
      zcFile.write( (char*)zc.txobj_.getPtr(),  zc.txobj_.getSize());
      zcFile.close();
   }
   return true;
}



////////////////////////////////////////////////////////////////////////////////
void BlockDataManager_LevelDB::purgeZeroConfPool(void)
{
   SCOPED_TIMER("purgeZeroConfPool");
   list< map<HashString, ZeroConfData>::iterator > mapRmList;

   // Find all zero-conf transactions that made it into the blockchain
   map<HashString, ZeroConfData>::iterator iter;
   for(iter  = zeroConfMap_.begin();
       iter != zeroConfMap_.end();
       iter++)
   {
      if(!getTxRefByHash(iter->first).isNull())
         mapRmList.push_back(iter);
   }

   // We've made a list of the zc tx to remove, now let's remove them
   // I decided this was safer than erasing the data as we were iterating
   // over it in the previous loop
   list< map<HashString, ZeroConfData>::iterator >::iterator rmIter;
   for(rmIter  = mapRmList.begin();
       rmIter != mapRmList.end();
       rmIter++)
   {
      zeroConfRawTxList_.erase( (*rmIter)->second.iter_ );
      zeroConfMap_.erase( *rmIter );
   }

   // Rewrite the zero-conf pool file
   if(mapRmList.size() > 0)
      rewriteZeroConfFile();

}


////////////////////////////////////////////////////////////////////////////////
void BlockDataManager_LevelDB::rewriteZeroConfFile(void)
{
   SCOPED_TIMER("rewriteZeroConfFile");
   ofstream zcFile(zcFilename_.c_str(), ios::out | ios::binary);

   static HashString txHash(32);
   list<HashString>::iterator iter;
   for(iter  = zeroConfRawTxList_.begin();
       iter != zeroConfRawTxList_.end();
       iter++)
   {
      BtcUtils::getHash256(*iter, txHash);
      ZeroConfData & zcd = zeroConfMap_[txHash];
      zcFile.write( (char*)(&zcd.txtime_), sizeof(uint64_t) );
      zcFile.write( (char*)(zcd.txobj_.getPtr()),  zcd.txobj_.getSize());
   }

   zcFile.close();

}


////////////////////////////////////////////////////////////////////////////////
void BlockDataManager_LevelDB::rescanWalletZeroConf(BtcWallet & wlt)
{
   SCOPED_TIMER("rescanWalletZeroConf");
   // Clear the whole list, rebuild
   wlt.clearZeroConfPool();

   static HashString txHash(32);
   list<HashString>::iterator iter;
   for(iter  = zeroConfRawTxList_.begin();
       iter != zeroConfRawTxList_.end();
       iter++)
   {

      if(iter->getSize() == 0)
         continue;

      BtcUtils::getHash256(*iter, txHash);
      ZeroConfData & zcd = zeroConfMap_[txHash];

      if( !isTxFinal(zcd.txobj_) )
         continue;

      wlt.scanTx(zcd.txobj_, 0, (uint32_t)zcd.txtime_, UINT32_MAX);
   }
}

////////////////////////////////////////////////////////////////////////////////
void BlockDataManager_LevelDB::pprintSSHInfoAboutHash160(BinaryData const & a160)
{
   StoredScriptHistory ssh;
   iface_->getStoredScriptHistory(ssh, HASH160PREFIX + a160);
   if(!ssh.isInitialized())
   {
      LOGERR << "Address is not in DB: " << a160.toHexStr().c_str();
      return;
   }

   vector<UnspentTxOut> utxos = getUTXOVectForHash160(a160);
   vector<TxIOPair> txios = getHistoryForScrAddr(a160);

   uint64_t bal = getDBBalanceForHash160(a160);
   uint64_t rcv = getDBReceivedForHash160(a160);

   cout << "Information for hash160: " << a160.toHexStr().c_str() << endl;
   cout << "Received:  " << rcv << endl;
   cout << "Balance:   " << bal << endl;
   cout << "NumUtxos:  " << utxos.size() << endl;
   cout << "NumTxios:  " << txios.size() << endl;
   for(uint32_t i=0; i<utxos.size(); i++)
      utxos[i].pprintOneLine(UINT32_MAX);

   cout << "Full SSH info:" << endl; 
   ssh.pprintFullSSH();
}

////////////////////////////////////////////////////////////////////////////////
void BlockDataManager_LevelDB::pprintZeroConfPool(void)
{
   static HashString txHash(32);
   list<HashString>::iterator iter;
   for(iter  = zeroConfRawTxList_.begin();
       iter != zeroConfRawTxList_.end();
       iter++)
   {
      BtcUtils::getHash256(*iter, txHash);
      ZeroConfData & zcd = zeroConfMap_[txHash];
      Tx & tx = zcd.txobj_;
      cout << tx.getThisHash().getSliceCopy(0,8).toHexStr().c_str() << " ";
      for(uint32_t i=0; i<tx.getNumTxOut(); i++)
         cout << tx.getTxOutCopy(i).getValue() << " ";
      cout << endl;
   }
}



/////////////////////////////////////////////////////////////////////////////
bool BlockDataManager_LevelDB::isTxFinal(const Tx & tx) const
{
   // Anything that is replaceable (regular or through blockchain injection)
   // will be considered isFinal==false.  Users shouldn't even see the tx,
   // because the concept may be confusing, and the CURRENT use of non-final
   // tx is most likely for malicious purposes (as of this writing)
   //
   // This will change as multi-sig becomes integrated, and replacement will
   // eventually be enabled (properly), in which case I will expand this
   // to be more rigorous.
   //
   // For now I consider anything time-based locktimes (instead of block-
   // based locktimes) to be final if this is more than one day after the 
   // locktime expires.  This accommodates the most extreme case of silliness
   // due to time-zones (this shouldn't be an issue, but I haven't spent the
   // time to figure out how UTC and local time interact with time.h and 
   // block timestamps).  In cases where locktime is legitimately used, it 
   // is likely to be many days in the future, and one day may not even
   // matter.  I'm erring on the side of safety, not convenience.
   
   if(tx.getLockTime() == 0)
      return true;

   bool allSeqMax = true;
   for(uint32_t i=0; i<tx.getNumTxIn(); i++)
      if(tx.getTxInCopy(i).getSequence() < UINT32_MAX)
         allSeqMax = false;

   if(allSeqMax)
      return true;

   if(tx.getLockTime() < 500000000)
      return (blockchain_.top().getBlockHeight()>tx.getLockTime());
   else
      return (time(NULL)>tx.getLockTime()+86400);
}









////////////////////////////////////////////////////////////////////////////////
// We must have already added this to the header map and DB and have a dupID
void BlockDataManager_LevelDB::addRawBlockToDB(BinaryRefReader & brr)
{
   SCOPED_TIMER("addRawBlockToDB");
   
   //if(sbh.stxMap_.size() == 0)
   //{
      //LOGERR << "Cannot add raw block to DB without any transactions";
      //return false;
   //}

   BinaryDataRef first4 = brr.get_BinaryDataRef(4);
   
   // Skip magic bytes and block sz if exist, put ptr at beginning of header
   if(first4 == MagicBytes_)
      brr.advance(4);
   else
      brr.rewind(4);

   // Again, we rely on the assumption that the header has already been
   // added to the headerMap and the DB, and we have its correct height 
   // and dupID
   StoredHeader sbh;
   try
   {
      sbh.unserializeFullBlock(brr, true, false);
   }
   catch (BlockDeserializingException &)
   {
      if (sbh.hasBlockHeader_)
      {
         // we still add this block to the chain in this case,
         // if we miss a few transactions it's better than
         // missing the entire block
         const BlockHeader & bh = blockchain_.getHeaderByHash(sbh.thisHash_);
         sbh.blockHeight_  = bh.getBlockHeight();
         sbh.duplicateID_  = bh.getDuplicateID();
         sbh.isMainBranch_ = bh.isMainBranch();
         sbh.blockAppliedToDB_ = false;

         // Don't put it into the DB if it's not proper!
         if(sbh.blockHeight_==UINT32_MAX || sbh.duplicateID_==UINT8_MAX)
            throw BlockDeserializingException("Error parsing block (corrupt?) - Cannot add raw block to DB without hgt & dup");

         iface_->putStoredHeader(sbh, true);
         missingBlockHashes_.push_back( sbh.thisHash_ );
         throw BlockDeserializingException("Error parsing block (corrupt?) - block header valid");
      }
      else
      {
         throw BlockDeserializingException("Error parsing block (corrupt?) and block header invalid");
      }
   }
   BlockHeader & bh = blockchain_.getHeaderByHash(sbh.thisHash_);
   sbh.blockHeight_  = bh.getBlockHeight();
   sbh.duplicateID_  = bh.getDuplicateID();
   sbh.isMainBranch_ = bh.isMainBranch();
   sbh.blockAppliedToDB_ = false;

   // Don't put it into the DB if it's not proper!
   if(sbh.blockHeight_==UINT32_MAX || sbh.duplicateID_==UINT8_MAX)
      throw BlockDeserializingException("Cannot add raw block to DB without hgt & dup");
   iface_->putStoredHeader(sbh, true);
}







////////////////////////////////////////////////////////////////////////////////
// We may use this to trigger flushing the queued DB updates
//bool BlockDataManager_LevelDB::estimateDBUpdateSize(
                        //map<BinaryData, StoredTx> &            stxToModify,
                        //map<BinaryData, StoredScriptHistory> & sshToModify)
//{
 
//}

BlockDataManager_LevelDB* BlockDataManager::bdm_=0;

// kate: indent-width 3; replace-tabs on;<|MERGE_RESOLUTION|>--- conflicted
+++ resolved
@@ -214,8 +214,6 @@
    uint32_t nTxIn  = txInOffsets->size()-1;
    uint32_t nTxOut = txOutOffsets->size()-1;
    
-<<<<<<< HEAD
-=======
 
    if(registeredScrAddrMap_.size() == 0)
       return;
@@ -284,1244 +282,6 @@
    }
 }
 
-////////////////////////////////////////////////////////////////////////////////
-//
-// Ugh: back to that design inefficiency.  Sincee we are 
-// relying on a contiguous iteration over the entire database,
-// we need the iface_->iters_[BLKDATA] to be untouched inside
-// this function.  Unfortunately, most TxRef() operations move 
-// the pointer.  Even if we move it back, it's likely to break
-// the efficiency of DB-order iteration.  We may consider 
-// creating multiple iterators on the iface_ side.  Until then, 
-// we can't use registeredScrAddrScan.
-//
-void BlockDataManager_LevelDB::registeredScrAddrScan_IterSafe( 
-                                            StoredTx & stx,
-                                            vector<uint32_t> * txInOffsets,
-                                            vector<uint32_t> * txOutOffsets)
-{
-   if(registeredScrAddrMap_.size() == 0)
-      return;
-
-   if(!stx.isInitialized())
-   {
-      LOGERR << "Passed uninitialized STX to regAddrScan";
-      return;
-   }
-
-   // Probably doesn't matter, but I'll keep these on the heap between calls
-   static vector<uint32_t> localOffsIn;
-   static vector<uint32_t> localOffsOut;
-
-   Tx tx = stx.getTxCopy();
-   uint8_t const * txStartPtr = tx.getPtr();
-
-   if(txInOffsets==NULL || txOutOffsets==NULL)
-   {
-      txInOffsets  = &localOffsIn;
-      txOutOffsets = &localOffsOut;
-      BtcUtils::TxCalcLength(txStartPtr, tx.getSize(), txInOffsets, txOutOffsets);
-   }
-   
-   uint32_t nTxIn  = txInOffsets->size()-1;
-   uint32_t nTxOut = txOutOffsets->size()-1;
-   
-   for(uint32_t iin=0; iin<nTxIn; iin++)
-   {
-      // We have the txin, now check if it spends one of our TxOuts
-      static OutPoint op;
-      op.unserialize(txStartPtr + (*txInOffsets)[iin], tx.getSize()-(*txInOffsets)[iin]);
-      if(registeredOutPoints_.count(op) > 0)
-      {
-         insertRegisteredTxIfNew(tx.getTxRef(),
-                                 stx.thisHash_,
-                                 stx.blockHeight_,
-                                 stx.txIndex_);
-         break; // we only care if ANY txIns are ours, not which ones
-      }
-   }
-
-   // We have to scan all TxOuts regardless, to make sure our list of 
-   // registeredOutPoints_ is up-to-date so that we can identify TxIns that are
-   // ours on future to-be-scanned transactions
-   for(uint32_t iout=0; iout<nTxOut; iout++)
-   {
-      static uint8_t scriptLenFirstByte;
-      static HashString addr160(20);
-      static HashString scrAddr;
-
-      uint8_t const * ptr = (txStartPtr + (*txOutOffsets)[iout] + 8);
-      scriptLenFirstByte = *(uint8_t*)ptr;
-      if(scriptLenFirstByte == 25)
-      {
-         // Std TxOut with 25-byte script
-         addr160.copyFrom(ptr+4, 20);
-         scrAddr = HASH160PREFIX + addr160;
-      }
-      else if(scriptLenFirstByte==67)
-      {
-         // Std spend-coinbase TxOut script
-         BtcUtils::getHash160_NoSafetyCheck(ptr+2, 65, addr160);
-         scrAddr = HASH160PREFIX + addr160;
-      }
-      else if(scriptLenFirstByte==35)
-      {
-         // Compressed public key
-         BtcUtils::getHash160_NoSafetyCheck(ptr+2, 33, addr160);
-         scrAddr = HASH160PREFIX + addr160;
-      }
-      else
-      {
-         /* TODO:  Right now we will just ignoring non-std tx
-                   I don't do anything with them right now, anyway
-         scrAddr = getTxOutScrAddr(stx.stxoMap_[iout].getScript());
-
-         // Old code for scanning non-std txout... 
-         TxOut txout = tx.getTxOutCopy(iout);
-         for(uint32_t i=0; i<scrAddrPtrs_.size(); i++)
-         {
-            ScrAddrObj & thisAddr = *(scrAddrPtrs_[i]);
-            HashString const & scraddr = thisAddr.getScrAddr();
-            if(txout.getScriptRef().find(thisAddr.getScrAddr()) > -1)
-               scanNonStdTx(0, 0, tx, iout, thisAddr);
-            continue;
-         }
-         //break;
-         */
-      }
-
-      if(scrAddrIsRegistered(scrAddr))
-      {
-         insertRegisteredTxIfNew(tx.getTxRef(),
-                                 stx.thisHash_,
-                                 stx.blockHeight_,
-                                 stx.txIndex_);
-         registeredOutPoints_.insert(OutPoint(stx.thisHash_, iout));
-      }
-   }
-}
-
-/////////////////////////////////////////////////////////////////////////////
-void BlockDataManager_LevelDB::registeredScrAddrScan( Tx & theTx )
-{
-   registeredScrAddrScan(theTx.getPtr(),
-                         theTx.getSize(),
-                         &theTx.offsetsTxIn_, 
-                         &theTx.offsetsTxOut_);
-}
-
-
-/////////////////////////////////////////////////////////////////////////////
-// Pass this wallet a TxRef and current time/blknumber.  I used to just pass
-// in the BlockHeader with it, but this may be a Tx not in a block yet, 
-// but I still need the time/num 
-//
-// You must clear the zero-conf pool for this address, before you do a 
-// rescan of the wallet (it's done in rescanWalletZeroConf)
-void BtcWallet::scanTx(Tx & tx, 
-                       uint32_t txIndex,
-                       uint32_t txtime,
-                       uint32_t blknum,
-                       bool mainwallet)
-{
-   
-   int64_t totalLedgerAmt = 0;
-   bool isZeroConf = blknum==UINT32_MAX;
-
-   vector<bool> thisTxOutIsOurs(tx.getNumTxOut(), false);
-
-   pair<bool,bool> boolPair = isMineBulkFilter(tx);
-   bool txIsRelevant  = boolPair.first;
-   bool anyTxInIsOurs = boolPair.second;
-
-   if( !txIsRelevant )
-      return;
-
-   // We distinguish "any" from "anyNew" because we want to avoid re-adding
-   // transactions/TxIOPairs that are already part of the our tx list/ledger
-   // but we do need to determine if this was sent-to-self, regardless of 
-   // whether it was new.
-   bool anyNewTxInIsOurs   = false;
-   bool anyNewTxOutIsOurs  = false;
-   bool isCoinbaseTx       = false;
-
-   map<HashString, ScrAddrObj>::iterator addrIter;
-   ScrAddrObj* thisAddrPtr;
-   HashString  scraddr;
-
-   ///// LOOP OVER ALL TXIN IN TX /////
-   for(uint32_t iin=0; iin<tx.getNumTxIn(); iin++)
-   {
-      TxIn txin = tx.getTxInCopy(iin);
-      OutPoint outpt = txin.getOutPoint();
-      // Empty hash in Outpoint means it's a COINBASE tx --> no addr inputs
-      if(outpt.getTxHashRef() == BtcUtils::EmptyHash_)
-      {
-         isCoinbaseTx = true;
-         continue;
-      }
-
-      // We have the txin, now check if it contains one of our TxOuts
-      map<OutPoint, TxIOPair>::iterator txioIter = txioMap_.find(outpt);
-      //bool txioWasInMapAlready = (txioIter != txioMap_.end());
-      bool txioWasInMapAlready = ITER_IN_MAP(txioIter, txioMap_);
-      if(txioWasInMapAlready)
-      {
-         // If we are here, we know that this input is spending an 
-         // output owned by this wallet.
-         // We will get here for every address in the search, even 
-         // though it is only relevant to one of the addresses.
-         TxIOPair & txio  = txioIter->second;
-         TxOut txout = txio.getTxOutCopy();
-
-         // It's our TxIn, so address should be in this wallet
-         scraddr  = txout.getScrAddressStr();
-         addrIter = scrAddrMap_.find(scraddr);
-         //if( addrIter == scrAddrMap_.end())
-         if(ITER_NOT_IN_MAP(addrIter, scrAddrMap_))
-         {
-            // Have TxIO but address is not in the map...?
-            LOGERR << "ERROR: TxIn in TxIO map, but addr not in wallet...?";
-            continue;
-         }
-         thisAddrPtr = &addrIter->second;
-
-         // We need to make sure the ledger entry makes sense, and make
-         // sure we update TxIO objects appropriately
-         int64_t thisVal = (int64_t)txout.getValue();
-         totalLedgerAmt -= thisVal;
-
-         // Skip, if zero-conf-spend, but it's already got a zero-conf
-         if( isZeroConf && txio.hasTxInZC() )
-            return; // this tx can't be valid, might as well bail now
-
-         if( !txio.hasTxInInMain() && !(isZeroConf && txio.hasTxInZC())  )
-         {
-            // isValidNew only identifies whether this set-call succeeded
-            // If it didn't, it's because this is from a zero-conf tx but this 
-            // TxIn already exists in the blockchain spending the same output.
-            // (i.e. we have a ref to the prev output, but it's been spent!)
-            bool isValidNew;
-            if(isZeroConf)
-               isValidNew = txio.setTxInZC(&tx, iin);
-            else
-               isValidNew = txio.setTxIn(tx.getTxRef(), iin);
-
-            if(!isValidNew)
-               continue;
-
-            anyNewTxInIsOurs = true;
-
-            LedgerEntry newEntry(scraddr, 
-                                -(int64_t)thisVal,
-                                 blknum, 
-                                 tx.getThisHash(), 
-                                 iin,
-                                 txtime,
-                                 isCoinbaseTx,
-                                 false,  // SentToSelf is meaningless for addr ledger
-                                 false); // "isChangeBack" is meaningless for TxIn
-            thisAddrPtr->addLedgerEntry(newEntry, isZeroConf);
-
-            // Update last seen on the network
-            thisAddrPtr->setLastTimestamp(txtime);
-            thisAddrPtr->setLastBlockNum(blknum);
-         }
-      }
-      else
-      {
-         // Lots of txins that we won't have, this is a normal conditional
-         // But we should check the non-std txio list since it may actually
-         // be there
-         //if(nonStdTxioMap_.find(outpt) != nonStdTxioMap_.end())
-         if(KEY_IN_MAP(outpt, nonStdTxioMap_))
-         {
-            if(isZeroConf)
-               nonStdTxioMap_[outpt].setTxInZC(&tx, iin);
-            else
-               nonStdTxioMap_[outpt].setTxIn(tx.getTxRef(), iin);
-            nonStdUnspentOutPoints_.erase(outpt);
-         }
-      }
-   } // loop over TxIns
-
-
-   //ScrAddrObj & thisAddr = *(scrAddrPtrs_[i]);
-   //HashString const & scraddr = thisAddr.getScrAddr();
-
-   ///// LOOP OVER ALL TXOUT IN TX /////
-   for(uint32_t iout=0; iout<tx.getNumTxOut(); iout++)
-   {
-      TxOut txout = tx.getTxOutCopy(iout);
-      if( txout.getScriptType() == TXOUT_SCRIPT_NONSTANDARD )
-      {
-         //if(txout.getScriptRef().find(scraddr) > -1)
-            //scanNonStdTx(blknum, txIndex, tx, iout, *thisAddrPtr);
-         continue;
-      }
-
-      scraddr   = txout.getScrAddressStr();
-      addrIter = scrAddrMap_.find(scraddr);
-      //if( addrIter != scrAddrMap_.end())
-      if(ITER_IN_MAP(addrIter, scrAddrMap_))
-      {
-         thisAddrPtr = &addrIter->second;
-         // If we got here, at least this TxOut is for this address.
-         // But we still need to find out if it's new and update
-         // ledgers/TXIOs appropriately
-         int64_t thisVal = (int64_t)(txout.getValue());
-         totalLedgerAmt += thisVal;
-
-         OutPoint outpt(tx.getThisHash(), iout);      
-         map<OutPoint, TxIOPair>::iterator txioIter = txioMap_.find(outpt);
-         //bool txioWasInMapAlready = (txioIter != txioMap_.end());
-         bool txioWasInMapAlready = ITER_IN_MAP(txioIter, txioMap_);
-         bool doAddLedgerEntry = false;
-         if(txioWasInMapAlready)
-         {
-            if(isZeroConf) 
-            {
-               // This is a real txOut, in the blockchain
-               if(txioIter->second.hasTxOutZC() || txioIter->second.hasTxOutInMain())
-                  continue; 
-
-               // If we got here, somehow the Txio existed already, but 
-               // there was no existing TxOut referenced by it.  Probably,
-               // there was, but that TxOut was invalidated due to reorg
-               // and now being re-added
-               txioIter->second.setTxOutZC(&tx, iout);
-               txioIter->second.setValue((uint64_t)thisVal);
-               thisAddrPtr->addTxIO( txioIter->second, isZeroConf);
-               doAddLedgerEntry = true;
-            }
-            else
-            {
-               if(txioIter->second.hasTxOutInMain()) // ...but we already have one
-                  continue;
-
-               // If we got here, we have an in-blockchain TxOut that is 
-               // replacing a zero-conf txOut.  Reset the txio to have 
-               // only this real TxOut, blank out the ZC TxOut.  And the addr 
-               // relevantTxIOPtrs_ does not have this yet so it needs 
-               // to be added (it's already part of the relevantTxIOPtrsZC_
-               // but that will be removed)
-               txioIter->second.setTxOut(tx.getTxRef(), iout);
-               txioIter->second.setValue((uint64_t)thisVal);
-               thisAddrPtr->addTxIO( txioIter->second, isZeroConf);
-               doAddLedgerEntry = true;
-            }
-         }
-         else
-         {
-            // TxIO is not in the map yet -- create and add it
-            TxIOPair newTxio(thisVal);
-            if(isZeroConf)
-               newTxio.setTxOutZC(&tx, iout);
-            else
-               newTxio.setTxOut(tx.getTxRef(), iout);
-
-            pair<OutPoint, TxIOPair> toBeInserted(outpt, newTxio);
-            txioIter = txioMap_.insert(toBeInserted).first;
-            thisAddrPtr->addTxIO( txioIter->second, isZeroConf);
-            doAddLedgerEntry = true;
-         }
-
-         if(anyTxInIsOurs)
-            txioIter->second.setTxOutFromSelf(true);
-        
-         if(isCoinbaseTx)
-            txioIter->second.setFromCoinbase(true);
-
-         anyNewTxOutIsOurs = true;
-         thisTxOutIsOurs[iout] = true;
-
-         if(doAddLedgerEntry)
-         {
-            LedgerEntry newLedger(scraddr, 
-                                  thisVal, 
-                                  blknum, 
-                                  tx.getThisHash(), 
-                                  iout,
-                                  txtime,
-                                  isCoinbaseTx, // input was coinbase/generation
-                                  false,   // sentToSelf meaningless for addr ledger
-                                  false);  // we don't actually know
-            thisAddrPtr->addLedgerEntry(newLedger, isZeroConf);
-         }
-         // Check if this is the first time we've seen this
-         if(thisAddrPtr->getFirstTimestamp() == 0)
-         {
-            thisAddrPtr->setFirstBlockNum( blknum );
-            thisAddrPtr->setFirstTimestamp( txtime );
-         }
-         // Update last seen on the network
-         thisAddrPtr->setLastTimestamp(txtime);
-         thisAddrPtr->setLastBlockNum(blknum);
-      }
-   } // loop over TxOuts
-
-
-   bool allTxOutIsOurs = true;
-   bool anyTxOutIsOurs = false;
-   vector<BinaryData> scrAddrV;
-   for(uint32_t i=0; i<tx.getNumTxOut(); i++)
-   {
-      if( thisTxOutIsOurs[i] )
-      {
-         anyTxOutIsOurs = true;
-         if(!mainwallet)
-         {      
-            TxOut txout = tx.getTxOutCopy(i);
-            if( txout.getScriptType() != TXOUT_SCRIPT_NONSTANDARD )
-               scrAddrV.push_back(txout.getScrAddressStr());
-         }
-      }
-      else
-         allTxOutIsOurs = false;
-   }
-
-   bool isSentToSelf = (anyTxInIsOurs && allTxOutIsOurs);
-   bool isChangeBack = (anyTxInIsOurs && anyTxOutIsOurs && !isSentToSelf);
-
-   if((anyNewTxInIsOurs || anyNewTxOutIsOurs))
-   {
-      if(mainwallet)
-      {
-         LedgerEntry le( BinaryData(0),
-                         totalLedgerAmt, 
-                         blknum, 
-                         tx.getThisHash(), 
-                         txIndex,
-                         txtime,
-                         isCoinbaseTx,
-                         isSentToSelf,
-                         isChangeBack);
-
-         if(isZeroConf)
-            ledgerAllAddrZC_.push_back(le);
-         else
-            ledgerAllAddr_.push_back(le);
-      }
-      else
-      {
-         vector<BinaryData>::iterator saIt;
-         for(saIt = scrAddrV.begin(); saIt != scrAddrV.end(); saIt++)
-         {
-            LedgerEntry le( (*saIt),
-                            totalLedgerAmt, 
-                            blknum, 
-                            tx.getThisHash(), 
-                            txIndex,
-                            txtime,
-                            isCoinbaseTx,
-                            isSentToSelf,
-                            isChangeBack);
-
-            if(isZeroConf)
-               ledgerAllAddrZC_.push_back(le);
-            else
-               ledgerAllAddr_.push_back(le);
-         }
-      }
-   }
-}
-
-
-////////////////////////////////////////////////////////////////////////////////
-// Soft calculation:  does not affect the wallet at all
-//
-// I really need a method to scan an arbitrary tx, regardless of whether it
-// is new, and return the LedgerEntry it would've created as if it were new.  
-// This is mostly a rewrite of the isMineBulkFilter, and kind of replicates
-// the behavior of ScanTx.  But scanTx has been exhaustively tested with all
-// the crazy input variations and conditional paths, I don't want to touch 
-// it to try to accommodate this use case.
-LedgerEntry BtcWallet::calcLedgerEntryForTx(Tx & tx)
-{
-   int64_t totalValue = 0;
-   uint8_t const * txStartPtr = tx.getPtr();
-   bool anyTxInIsOurs = false;
-   bool allTxOutIsOurs = true;
-   bool isCoinbaseTx = false;
-   for(uint32_t iin=0; iin<tx.getNumTxIn(); iin++)
-   {
-      // We have the txin, now check if it contains one of our TxOuts
-      static OutPoint op;
-      op.unserialize(txStartPtr + tx.getTxInOffset(iin), tx.getSize()-tx.getTxInOffset(iin));
-
-      if(op.getTxHashRef() == BtcUtils::EmptyHash_)
-         isCoinbaseTx = true;
-
-      //if(txioMap_.find(op) != txioMap_.end())
-      if(KEY_IN_MAP(op, txioMap_))
-      {
-         anyTxInIsOurs = true;
-         totalValue -= txioMap_[op].getValue();
-      }
-   }
-
-
-   // TxOuts are a little more complicated, because we have to process each
-   // different type separately.  Nonetheless, 99% of transactions use the
-   // 25-byte repr which is ridiculously fast
-   //    TODO:  update this for multisig and P2SH 
-   HashString scraddr(21);
-   for(uint32_t iout=0; iout<tx.getNumTxOut(); iout++)
-   {
-      static uint8_t scriptLenFirstByte;
-
-      uint8_t const * ptr = txStartPtr + tx.getTxOutOffset(iout);
-      scriptLenFirstByte = *(uint8_t*)(ptr+8);
-      if(scriptLenFirstByte == 25)
-      {
-         // Std TxOut with 25-byte script
-         scraddr.copyFrom(ptr+12, 20);
-         if( hasScrAddress(HASH160PREFIX + scraddr) )
-            totalValue += READ_UINT64_LE(ptr);
-         else
-            allTxOutIsOurs = false;
-      }
-      else if(scriptLenFirstByte==67)
-      {
-         // Std spend-coinbase TxOut script
-         BtcUtils::getHash160_NoSafetyCheck(ptr+10, 65, scraddr);
-         if( hasScrAddress(HASH160PREFIX + scraddr) )
-            totalValue += READ_UINT64_LE(ptr);
-         else
-            allTxOutIsOurs = false;
-      }
-      else
-         allTxOutIsOurs = false;
-   }
-
-
-   bool isSentToSelf = (anyTxInIsOurs && allTxOutIsOurs);
-
-   if( !anyTxInIsOurs && totalValue==0 )
-      return LedgerEntry();
-
-   return LedgerEntry(BinaryData(0),
-                      totalValue, 
-                      0, 
-                      tx.getThisHash(), 
-                      0,
-                      0,
-                      isCoinbaseTx,
-                      isSentToSelf,
-                      false);
-}
-
-////////////////////////////////////////////////////////////////////////////////
-LedgerEntry BtcWallet::calcLedgerEntryForTx(TxRef & txref)
-{
-   Tx theTx = txref.getTxCopy();
-   return calcLedgerEntryForTx(theTx);
-}
-
-////////////////////////////////////////////////////////////////////////////////
-LedgerEntry BtcWallet::calcLedgerEntryForTxStr(BinaryData txStr)
-{
-   Tx tx(txStr);
-   return calcLedgerEntryForTx(tx);
-}
-
-
-////////////////////////////////////////////////////////////////////////////////
-void ScrAddrObj::clearBlkData(void)
-{
-   relevantTxIOPtrs_.clear();
-   relevantTxIOPtrsZC_.clear();
-   ledger_.clear();
-   ledgerZC_.clear();
-}
-
-////////////////////////////////////////////////////////////////////////////////
-void BtcWallet::clearBlkData(void)
-{
-   txioMap_.clear();
-   ledgerAllAddr_.clear();
-   ledgerAllAddrZC_.clear();
-   nonStdTxioMap_.clear();
-   nonStdUnspentOutPoints_.clear();
-
-   for(uint32_t a=0; a<scrAddrPtrs_.size(); a++)
-      scrAddrPtrs_[a]->clearBlkData();
-}
-
-
-////////////////////////////////////////////////////////////////////////////////
-// Make a separate method here so we can get creative with how to handle these
-// scripts and not clutter the regular scanning code
-void BtcWallet::scanNonStdTx(uint32_t blknum, 
-                             uint32_t txidx, 
-                             Tx &     tx,
-                             uint32_t txoutidx,
-                             ScrAddrObj& thisAddr)
-{
-   TxOut txout = tx.getTxOutCopy(txoutidx);
-   int findIdx = txout.getScriptRef().find(thisAddr.getScrAddr());
-   if(findIdx > -1)
-   {
-      LOGERR << "ALERT:  Found non-standard transaction referencing";
-      LOGERR << "        an address in your wallet.  There is no way";
-      LOGERR << "        for this program to determine if you can";
-      LOGERR << "        spend these BTC or not.  Please email the";
-      LOGERR << "        following information to support@bitcoinarmory.com";
-      LOGERR << "        for help identifying the transaction and how";
-      LOGERR << "        to spend it:";
-      LOGERR << "   Block Number: " << blknum;
-      LOGERR << "   Tx Hash:      " << tx.getThisHash().copySwapEndian().toHexStr() 
-                               << " (BE)";
-      LOGERR << "   TxOut Index:  " << txoutidx;
-      LOGERR << "   PubKey Hash:  " << thisAddr.getScrAddr().toHexStr() << " (LE)";
-      LOGERR << "   RawScript:    ";
-      BinaryDataRef scr = txout.getScriptRef();
-      uint32_t sz = scr.getSize(); 
-      for(uint32_t i=0; i<sz; i+=32)
-      {
-         if( i < sz-32 )
-            LOGERR << "      " << scr.getSliceCopy(i,sz-i).toHexStr();
-         else
-            LOGERR << "      " << scr.getSliceCopy(i,32).toHexStr();
-      }
-      LOGERR << "   Attempting to interpret script:";
-      BtcUtils::pprintScript(scr);
-
-
-      OutPoint outpt(tx.getThisHash(), txoutidx);      
-      nonStdUnspentOutPoints_.insert(outpt);
-      pair< map<OutPoint, TxIOPair>::iterator, bool> insResult;
-      pair<OutPoint, TxIOPair> toBeInserted(outpt, TxIOPair(tx.getTxRef(),txoutidx));
-      insResult = nonStdTxioMap_.insert(toBeInserted);
-      //insResult = txioMap_.insert(toBeInserted);
-   }
-
-}
-
-////////////////////////////////////////////////////////////////////////////////
-//uint64_t BtcWallet::getBalance(bool blockchainOnly)
-
-////////////////////////////////////////////////////////////////////////////////
-uint64_t BtcWallet::getSpendableBalance(uint32_t currBlk, bool ignoreAllZC)
-{
-   uint64_t balance = 0;
-   map<OutPoint, TxIOPair>::iterator iter;
-   for(iter  = txioMap_.begin();
-       iter != txioMap_.end();
-       iter++)
-   {
-      if(iter->second.isSpendable(currBlk, ignoreAllZC))
-         balance += iter->second.getValue();      
-   }
-   return balance;
-}
-
-////////////////////////////////////////////////////////////////////////////////
-uint64_t BtcWallet::getUnconfirmedBalance(uint32_t currBlk, bool inclAllZC)
-{
-   uint64_t balance = 0;
-   map<OutPoint, TxIOPair>::iterator iter;
-   for(iter  = txioMap_.begin();
-       iter != txioMap_.end();
-       iter++)
-   {
-      if(iter->second.isMineButUnconfirmed(currBlk, inclAllZC))
-         balance += iter->second.getValue();      
-   }
-   return balance;
-}
-
-////////////////////////////////////////////////////////////////////////////////
-uint64_t BtcWallet::getFullBalance(void)
-{
-   uint64_t balance = 0;
-   map<OutPoint, TxIOPair>::iterator iter;
-   for(iter  = txioMap_.begin();
-       iter != txioMap_.end();
-       iter++)
-   {
-      if(iter->second.isUnspent())
-         balance += iter->second.getValue();      
-   }
-   return balance;
-}
-
-////////////////////////////////////////////////////////////////////////////////
-vector<UnspentTxOut> BtcWallet::getSpendableTxOutList(uint32_t blkNum, 
-                                                      bool ignoreAllZC)
-{
-   vector<UnspentTxOut> utxoList(0);
-   map<OutPoint, TxIOPair>::iterator iter;
-   for(iter  = txioMap_.begin();
-       iter != txioMap_.end();
-       iter++)
-   {
-      TxIOPair & txio = iter->second;
-      if(txio.isSpendable(blkNum, ignoreAllZC))
-      {
-         TxOut txout = txio.getTxOutCopy();
-         utxoList.push_back(UnspentTxOut(txout, blkNum) );
-      }
-   }
-   return utxoList;
-}
-
-
-////////////////////////////////////////////////////////////////////////////////
-vector<UnspentTxOut> BtcWallet::getFullTxOutList(uint32_t blkNum)
-{
-   vector<UnspentTxOut> utxoList(0);
-   map<OutPoint, TxIOPair>::iterator iter;
-   for(iter  = txioMap_.begin();
-       iter != txioMap_.end();
-       iter++)
-   {
-      TxIOPair & txio = iter->second;
-      if(txio.isUnspent())
-      {
-         TxOut txout = txio.getTxOutCopy();
-         utxoList.push_back(UnspentTxOut(txout, blkNum) );
-      }
-   }
-   return utxoList;
-}
-
-
-
-////////////////////////////////////////////////////////////////////////////////
-uint32_t BtcWallet::removeInvalidEntries(void)   
-{
-   vector<LedgerEntry> newLedger(0);
-   uint32_t leRemoved = 0;
-   for(uint32_t i=0; i<ledgerAllAddr_.size(); i++)
-   {
-      if(!ledgerAllAddr_[i].isValid())
-         leRemoved++;
-      else
-         newLedger.push_back(ledgerAllAddr_[i]);
-   }
-   ledgerAllAddr_.clear();
-   ledgerAllAddr_ = newLedger;
-   return leRemoved;
-
-}
-
-////////////////////////////////////////////////////////////////////////////////
-void BtcWallet::sortLedger(void)
-{
-   sort(ledgerAllAddr_.begin(), ledgerAllAddr_.end());
-}
-
-
-
-////////////////////////////////////////////////////////////////////////////////
-bool BtcWallet::isOutPointMine(HashString const & hsh, uint32_t idx)
-{
-   OutPoint op(hsh, idx);
-   //return (txioMap_.find(op)!=txioMap_.end());
-   return KEY_IN_MAP(op, txioMap_);
-}
-
-////////////////////////////////////////////////////////////////////////////////
-void BtcWallet::pprintLedger(void)
-{ 
-   cout << "Wallet Ledger:  " << getFullBalance()/1e8 << endl;
-   for(uint32_t i=0; i<ledgerAllAddr_.size(); i++)
-      ledgerAllAddr_[i].pprintOneLine();
-   for(uint32_t i=0; i<ledgerAllAddrZC_.size(); i++)
-      ledgerAllAddrZC_[i].pprintOneLine();
-}
-
-
-
-
-////////////////////////////////////////////////////////////////////////////////
-// Return a list of addresses this wallet has ever sent to (w/o change addr)
-// Does not include zero-conf tx
-//
-// TODO:  should spend the time to pass out a tx list with it the addrs so
-//        that I don't have to re-search for them later...
-vector<AddressBookEntry> BtcWallet::createAddressBook(void)
-{
-   SCOPED_TIMER("createAddressBook");
-   // Collect all data into a map -- later converted to vector and sort it
-   map<HashString, AddressBookEntry> sentToMap;
-   set<HashString> allTxList;
-   set<HashString> perTxAddrSet;
-
-   // Go through all TxIO for this wallet, collect outgoing transactions
-   map<OutPoint, TxIOPair>::iterator txioIter;
-   for(txioIter  = txioMap_.begin();  
-       txioIter != txioMap_.end();  
-       txioIter++)
-   {
-      TxIOPair & txio = txioIter->second;
-
-      // It's only outgoing if it has a TxIn
-      if( !txio.hasTxIn() )
-         continue;
-
-      Tx thisTx = txio.getTxRefOfInput().getTxCopy();
-      HashString txHash = thisTx.getThisHash();
-
-      if(allTxList.count(txHash) > 0)
-         continue;
-      else
-         allTxList.insert(txHash);
-
-
-      // Iterate over all TxOut in this Tx for recipients
-      perTxAddrSet.clear();
-      for(uint32_t iout=0; iout<thisTx.getNumTxOut(); iout++)
-      {
-         HashString scraddr = thisTx.getTxOutCopy(iout).getScrAddressStr();
-
-         // Skip this address if it's in our wallet (usually change addr)
-         if( hasScrAddress(scraddr) || perTxAddrSet.count(scraddr)>0)
-            continue; 
-
-         // It's someone else's address for sure, add it to the map if necessary
-         if(sentToMap.count(scraddr)==0)
-            sentToMap[scraddr] = AddressBookEntry(scraddr);
-
-         sentToMap[scraddr].addTx(thisTx);
-         perTxAddrSet.insert(scraddr);
-      }
-      
-   }
-
-
-
-   vector<AddressBookEntry> outputVect;
-   map<HashString, AddressBookEntry>::iterator mapIter;
-   for(mapIter  = sentToMap.begin();
-       mapIter != sentToMap.end();
-       mapIter++)
-   {
-      outputVect.push_back(mapIter->second);
-   }
-
-   sort(outputVect.begin(), outputVect.end());
-   return outputVect;
-}
-
-
-////////////////////////////////////////////////////////////////////////////////
-// AddRawBlockTODB
-//
-// Assumptions:
-//  -- We have already determined the correct height and dup for the header 
-//     and we assume it's part of the sbh object
-//  -- It has definitely been added to the headers DB (bail if not)
-//  -- We don't know if it's been added to the blkdata DB yet
-//
-// Things to do when adding a block:
-//
-//  -- PREPARATION:
-//    -- Create list of all OutPoints affected, and scripts touched
-//    -- If not supernode, then check above data against registeredSSHs_
-//    -- Fetch all StoredTxOuts from DB about to be removed
-//    -- Get/create TXHINT entries for all tx in block
-//    -- Compute all script keys and get/create all StoredScriptHistory objs
-//    -- Check if any multisig scripts are affected, if so get those objs
-//    -- If pruning, create StoredUndoData from TxOuts about to be removed
-//    -- Modify any Tx/TxOuts in the SBH tree to accommodate any tx in this 
-//       block that affect any other tx in this block
-//
-//
-//  -- Check if the block {hgt,dup} has already been written to BLKDATA DB
-//  -- Check if the header has already been added to HEADERS DB
-//  
-//  -- BATCH (HEADERS)
-//    -- Add header to HEADHASH list
-//    -- Add header to HEADHGT list
-//    -- Update validDupByHeight_
-//    -- Update DBINFO top block data
-//
-//  -- BATCH (BLKDATA)
-//    -- Modify StoredTxOut with spentness info (or prep a delete operation
-//       if pruning).
-//    -- Modify StoredScriptHistory objs same as above.  
-//    -- Modify StoredScriptHistory multisig objects as well.
-//    -- Update SSH objects alreadyScannedUpToBlk_, if necessary
-//    -- Write all new TXDATA entries for {hgt,dup}
-//    -- If pruning, write StoredUndoData objs to DB
-//    -- Update DBINFO top block data
-//
-// IMPORTANT: we also need to make sure this method does nothing if the
-//            block has already been added properly (though, it okay for 
-//            it to take time to verify nothing needs to be done).  We may
-//            end up replaying some blocks to force consistency of the DB, 
-//            and this method needs to be robust to replaying already-added
-//            blocks, as well as fixing data if the replayed block appears
-//            to have been added already but is different.
-//
-////////////////////////////////////////////////////////////////////////////////
-BlockWriteBatcher::BlockWriteBatcher(InterfaceToLDB* iface)
-   : iface_(iface), dbUpdateSize_(0)
-{
-
-}
-
-BlockWriteBatcher::~BlockWriteBatcher()
-{
-   commit();
-}
-
-void BlockWriteBatcher::applyBlockToDB(StoredHeader &sbh)
-{
-   if(iface_->getValidDupIDForHeight(sbh.blockHeight_) != sbh.duplicateID_)
-   {
-      LOGERR << "Dup requested is not the main branch for the given height!";
-      return;
-   }
-   else
-      sbh.isMainBranch_ = true;
-   
-   mostRecentBlockApplied_= sbh.blockHeight_;
-
-   // We will accumulate undoData as we apply the tx
-   StoredUndoData sud;
-   sud.blockHash_   = sbh.thisHash_; 
-   sud.blockHeight_ = sbh.blockHeight_;
-   sud.duplicateID_ = sbh.duplicateID_;
-   
-   // Apply all the tx to the update data
-   for(map<uint16_t, StoredTx>::iterator iter = sbh.stxMap_.begin();
-      iter != sbh.stxMap_.end(); iter++)
-   {
-      // This will fetch all the affected [Stored]Tx and modify the maps in 
-      // RAM.  It will check the maps first to see if it's already been pulled,
-      // and then it will modify either the pulled StoredTx or pre-existing
-      // one.  This means that if a single Tx is affected by multiple TxIns
-      // or TxOuts, earlier changes will not be overwritten by newer changes.
-      applyTxToBatchWriteData(iter->second, &sud);
-   }
-
-   // At this point we should have a list of STX and SSH with all the correct
-   // modifications (or creations) to represent this block.  Let's apply it.
-   sbh.blockAppliedToDB_ = true;
-   updateBlkDataHeader(iface_, sbh);
-   //iface_->putStoredHeader(sbh, false);
-
-   // we want to commit the undo data at the same time as actual changes
-   iface_->startBatch(BLKDATA);
-   
-   // Now actually write all the changes to the DB all at once
-   // if we've gotten to that threshold
-   if (dbUpdateSize_ > UPDATE_BYTES_THRESH)
-      commit();
-
-   // Only if pruning, we need to store 
-   // TODO: this is going to get run every block, probably should batch it 
-   //       like we do with the other data...when we actually implement pruning
-   if(DBUtils.getDbPruneType() == DB_PRUNE_ALL)
-      iface_->putStoredUndoData(sud);
-   
-      
-   iface_->commitBatch(BLKDATA);
-}
-
-
-////////////////////////////////////////////////////////////////////////////////
-void BlockWriteBatcher::undoBlockFromDB(StoredUndoData & sud)
-{
-   SCOPED_TIMER("undoBlockFromDB");
-
-   StoredHeader sbh;
-   iface_->getStoredHeader(sbh, sud.blockHeight_, sud.duplicateID_);
-   if(!sbh.blockAppliedToDB_)
-   {
-      LOGERR << "This block was never applied to the DB...can't undo!";
-      return /*false*/;
-   }
-   
-   mostRecentBlockApplied_ = sud.blockHeight_;
-
-   // In the future we will accommodate more user modes
-   if(DBUtils.getArmoryDbType() != ARMORY_DB_SUPER)
-   {
-      LOGERR << "Don't know what to do this in non-supernode mode!";
-   }
-   
-   ///// Put the STXOs back into the DB which were removed by this block
-   // Process the stxOutsRemovedByBlock_ in reverse order
-   // Use int32_t index so that -1 != UINT32_MAX and we go into inf loop
-   for(int32_t i=sud.stxOutsRemovedByBlock_.size()-1; i>=0; i--)
-   {
-      StoredTxOut & sudStxo = sud.stxOutsRemovedByBlock_[i];
-      StoredTx * stxptr = makeSureSTXInMap( 
-               iface_,
-               sudStxo.blockHeight_,
-               sudStxo.duplicateID_,
-               sudStxo.txIndex_,
-               sudStxo.parentHash_,
-               stxToModify_,
-               &dbUpdateSize_);
-
-      
-      const uint16_t stxoIdx = sudStxo.txOutIndex_;
-
-      if(DBUtils.getDbPruneType() == DB_PRUNE_NONE)
-      {
-         // If full/super, we have the TxOut in DB, just need mark it unspent
-         map<uint16_t,StoredTxOut>::iterator iter = stxptr->stxoMap_.find(stxoIdx);
-         //if(iter == stxptr->stxoMap_.end())
-         if(ITER_NOT_IN_MAP(iter, stxptr->stxoMap_))
-         {
-            LOGERR << "Expecting to find existing STXO, but DNE";
-            continue;
-         }
-
-         StoredTxOut & stxoReAdd = iter->second;
-         if(stxoReAdd.spentness_ == TXOUT_UNSPENT || 
-            stxoReAdd.spentByTxInKey_.getSize() == 0 )
-         {
-            LOGERR << "STXO needs to be re-added/marked-unspent but it";
-            LOGERR << "was already declared unspent in the DB";
-         }
-         
-         stxoReAdd.spentness_ = TXOUT_UNSPENT;
-         stxoReAdd.spentByTxInKey_ = BinaryData(0);
-      }
-      else
-      {
-         // If we're pruning, we should have the Tx in the DB, but without the
-         // TxOut because it had been pruned by this block on the forward op
-         map<uint16_t,StoredTxOut>::iterator iter = stxptr->stxoMap_.find(stxoIdx);
-         //if(iter != stxptr->stxoMap_.end())
-         if(ITER_IN_MAP(iter, stxptr->stxoMap_))
-            LOGERR << "Somehow this TxOut had not been pruned!";
-         else
-            iter->second = sudStxo;
-
-         iter->second.spentness_      = TXOUT_UNSPENT;
-         iter->second.spentByTxInKey_ = BinaryData(0);
-      }
-
-
-      {
-         ////// Finished updating STX, now update the SSH in the DB
-         // Updating the SSH objects works the same regardless of pruning
-         map<uint16_t,StoredTxOut>::iterator iter = stxptr->stxoMap_.find(stxoIdx);
-         //if(iter == stxptr->stxoMap_.end())
-         if(ITER_NOT_IN_MAP(iter, stxptr->stxoMap_))
-         {
-            LOGERR << "Somehow STXO DNE even though we should've just added it!";
-            continue;
-         }
-
-         StoredTxOut & stxoReAdd = iter->second;
-         BinaryData uniqKey = stxoReAdd.getScrAddress();
-         BinaryData hgtX    = stxoReAdd.getHgtX();
-         StoredScriptHistory* sshptr = makeSureSSHInMap(
-               iface_, uniqKey, hgtX, sshToModify_, &dbUpdateSize_
-            );
-         if(sshptr==NULL)
-         {
-            LOGERR << "No SSH found for marking TxOut unspent on undo";
-            continue;
-         }
-
-         // Now get the TxIOPair in the StoredScriptHistory and mark unspent
-         sshptr->markTxOutUnspent(stxoReAdd.getDBKey(false),
-                                 stxoReAdd.getValue(),
-                                 stxoReAdd.isCoinbase_,
-                                 false);
-
-         
-         // If multisig, we need to update the SSHs for individual addresses
-         if(uniqKey[0] == SCRIPT_PREFIX_MULTISIG)
-         {
-            vector<BinaryData> addr160List;
-            BtcUtils::getMultisigAddrList(stxoReAdd.getScriptRef(), addr160List);
-            for(uint32_t a=0; a<addr160List.size(); i++)
-            {
-               // Get the existing SSH or make a new one
-               BinaryData uniqKey = HASH160PREFIX + addr160List[a];
-               StoredScriptHistory* sshms = makeSureSSHInMap(iface_, uniqKey, 
-                                                            stxoReAdd.getHgtX(),
-                                                            sshToModify_, &dbUpdateSize_);
-               sshms->markTxOutUnspent(stxoReAdd.getDBKey(false),
-                                       stxoReAdd.getValue(),
-                                       stxoReAdd.isCoinbase_,
-                                       true);
-            }
-         }
-      }
-   }
-
-
-   // The OutPoint list is every new, unspent TxOut created by this block.
-   // When they were added, we updated all the StoredScriptHistory objects
-   // to include references to them.  We need to remove them now.
-   // Use int32_t index so that -1 != UINT32_MAX and we go into inf loop
-   for(int16_t itx=sbh.numTx_-1; itx>=0; itx--)
-   {
-      // Ironically, even though I'm using hgt & dup, I still need the hash
-      // in order to key the stxToModify map
-      BinaryData txHash = iface_->getHashForDBKey(sbh.blockHeight_,
-                                                  sbh.duplicateID_,
-                                                  itx);
-
-      StoredTx * stxptr  = makeSureSTXInMap(
-            iface_,
-            sbh.blockHeight_,
-            sbh.duplicateID_,
-            itx, 
-            txHash,
-            stxToModify_,
-            &dbUpdateSize_);
-
-      for(int16_t txoIdx = stxptr->stxoMap_.size()-1; txoIdx >= 0; txoIdx--)
-      {
-
-         StoredTxOut & stxo    = stxptr->stxoMap_[txoIdx];
-         BinaryData    stxoKey = stxo.getDBKey(false);
-
-   
-         // Then fetch the StoredScriptHistory of the StoredTxOut scraddress
-         BinaryData uniqKey = stxo.getScrAddress();
-         BinaryData hgtX    = stxo.getHgtX();
-         StoredScriptHistory * sshptr = makeSureSSHInMap(
-               iface_, uniqKey, 
-               hgtX,
-               sshToModify_, 
-               &dbUpdateSize_,
-               false);
-   
-   
-         // If we are tracking that SSH, remove the reference to this OutPoint
-         if(sshptr != NULL)
-            sshptr->eraseTxio(stxoKey);
-   
-         // Now remove any multisig entries that were added due to this TxOut
-         if(uniqKey[0] == SCRIPT_PREFIX_MULTISIG)
-         {
-            vector<BinaryData> addr160List;
-            BtcUtils::getMultisigAddrList(stxo.getScriptRef(), addr160List);
-            for(uint32_t a=0; a<addr160List.size(); a++)
-            {
-               // Get the individual address obj for this multisig piece
-               BinaryData uniqKey = HASH160PREFIX + addr160List[a];
-               StoredScriptHistory* sshms = makeSureSSHInMap(
-                     iface_,
-                     uniqKey,
-                     hgtX,
-                     sshToModify_, 
-                     &dbUpdateSize_,
-                     false
-                  );
-               sshms->eraseTxio(stxoKey);
-            }
-         }
-      }
-   }
-
-   // Finally, mark this block as UNapplied.
-   sbh.blockAppliedToDB_ = false;
-   updateBlkDataHeader(iface_, sbh);
-   
-   if (dbUpdateSize_ > UPDATE_BYTES_THRESH)
-      commit();
-}
-
-
-////////////////////////////////////////////////////////////////////////////////
-// Assume that stx.blockHeight_ and .duplicateID_ are set correctly.
-// We created the maps and sets outside this function, because we need to keep
-// a master list of updates induced by all tx in this block.  
-// TODO:  Make sure that if Tx5 spends an input from Tx2 in the same 
-//        block that it is handled correctly, etc.
-bool BlockWriteBatcher::applyTxToBatchWriteData(
-                        StoredTx &       thisSTX,
-                        StoredUndoData * sud)
-{
-   SCOPED_TIMER("applyTxToBatchWriteData");
-
-   Tx tx = thisSTX.getTxCopy();
-
-   // We never expect thisSTX to already be in the map (other tx in the map
-   // may be affected/retrieved multiple times).  
-   if(KEY_IN_MAP(tx.getThisHash(), stxToModify_))
-      LOGERR << "How did we already add this tx?";
-
-   // I just noticed we never set TxOuts to TXOUT_UNSPENT.  Might as well do 
-   // it here -- by definition if we just added this Tx to the DB, it couldn't
-   // have been spent yet.
-   
-   for(map<uint16_t, StoredTxOut>::iterator iter = thisSTX.stxoMap_.begin(); 
-       iter != thisSTX.stxoMap_.end();
-       iter++)
-      iter->second.spentness_ = TXOUT_UNSPENT;
->>>>>>> 44a9d5cd
-
-   if(registeredScrAddrMap_.size() == 0)
-      return;
-
-   uint8_t const * txStartPtr = txptr;
-   for(uint32_t iin=0; iin<nTxIn; iin++)
-   {
-      // We have the txin, now check if it contains one of our TxOuts
-      static OutPoint op;
-      op.unserialize(txStartPtr + (*txInOffsets)[iin], txSize - (*txInOffsets)[iin]);
-      if(registeredOutPoints_.count(op) > 0)
-      {
-         insertRegisteredTxIfNew(BtcUtils::getHash256(txptr, txSize));
-         break; // we only care if ANY txIns are ours, not which ones
-      }
-   }
-
-   // We have to scan all TxOuts regardless, to make sure our list of 
-   // registeredOutPoints_ is up-to-date so that we can identify TxIns that are
-   // ours on future to-be-scanned transactions
-   for(uint32_t iout=0; iout<nTxOut; iout++)
-   {
-      static uint8_t scriptLenFirstByte;
-      static HashString addr160(20);
-
-      uint8_t const * ptr = (txStartPtr + (*txOutOffsets)[iout] + 8);
-      scriptLenFirstByte = *(uint8_t*)ptr;
-      if(scriptLenFirstByte == 25)
-      {
-         // Std TxOut with 25-byte script
-         addr160.copyFrom(ptr+4, 20);
-         if( scrAddrIsRegistered(HASH160PREFIX + addr160) )
-         {
-            HashString txHash = BtcUtils::getHash256(txptr, txSize);
-            insertRegisteredTxIfNew(txHash);
-            registeredOutPoints_.insert(OutPoint(txHash, iout));
-         }
-      }
-      else if(scriptLenFirstByte==67)
-      {
-         // Std spend-coinbase TxOut script
-         BtcUtils::getHash160_NoSafetyCheck(ptr+2, 65, addr160);
-         if( scrAddrIsRegistered(HASH160PREFIX + addr160) )
-         {
-            HashString txHash = BtcUtils::getHash256(txptr, txSize);
-            insertRegisteredTxIfNew(txHash);
-            registeredOutPoints_.insert(OutPoint(txHash, iout));
-         }
-      }
-      else
-      {
-         /* TODO:  Right now we will just ignoring non-std tx
-                   I don't do anything with them right now, anyway
-         TxOut txout = tx.getTxOutCopy(iout);
-         for(uint32_t i=0; i<scrAddrPtrs_.size(); i++)
-         {
-            ScrAddrObj & thisAddr = *(scrAddrPtrs_[i]);
-            HashString const & scraddr = thisAddr.getScrAddr();
-            if(txout.getScriptRef().find(thisAddr.getScrAddr()) > -1)
-               scanNonStdTx(0, 0, tx, iout, thisAddr);
-            continue;
-         }
-         //break;
-         */
-      }
-   }
-}
 
 /////////////////////////////////////////////////////////////////////////////
 void BlockDataManager_LevelDB::registeredScrAddrScan( Tx & theTx )
@@ -2847,14 +1607,10 @@
 {
    SCOPED_TIMER("scanRegisteredTxForWallet");
 
-<<<<<<< HEAD
    if(wlt.lastScanned_ > blkStart)
       blkStart = wlt.lastScanned_;
-=======
-	if(wlt.lastScanned_ > blkStart) blkStart = wlt.lastScanned_;
    bool isMainWallet = true;
    if(&wlt != (*registeredWallets_.begin())) isMainWallet = false;
->>>>>>> 44a9d5cd
 
    // Make sure RegisteredTx objects have correct data, then sort.
    // TODO:  Why did I not need this with the MMAP blockchain?  Somehow
@@ -3696,10 +2452,10 @@
    for(wltIter  = registeredWallets_.begin();
        wltIter != registeredWallets_.end();
        wltIter++)
-	{
-		BtcWallet* wlt = *wltIter;
-		scanRegisteredTxForWallet(*wlt, 0, lastTopBlock_);
-	}
+   {
+      BtcWallet* wlt = *wltIter;
+      scanRegisteredTxForWallet(*wlt, 0, lastTopBlock_);
+   }
 
    isInitialized_ = true;
    purgeZeroConfPool();
