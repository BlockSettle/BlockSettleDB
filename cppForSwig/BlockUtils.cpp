////////////////////////////////////////////////////////////////////////////////
//                                                                            //
//  Copyright (C) 2011-2014, Armory Technologies, Inc.                        //
//  Distributed under the GNU Affero General Public License (AGPL v3)         //
//  See LICENSE or http://www.gnu.org/licenses/agpl.html                      //
//                                                                            //
////////////////////////////////////////////////////////////////////////////////

#include <algorithm>
#include <time.h>
#include <stdio.h>
#include "BlockUtils.h"
#include "BtcWallet.h"
#include "BlockWriteBatcher.h"
#include "lmdbpp.h"


////////////////////////////////////////////////////////////////////////////////
// For now, we will call createUndoDataFromBlock(), and then pass that data to 
// undoBlockFromDB(), even though it will result in accessing the DB data 
// twice --
//    (1) LevelDB does an excellent job caching results, so the second lookup
//        should be instantaneous
//    (2) We prefer to integrate StoredUndoData objects now, which will be 
//        needed for pruning even though we don't strictly need it for no-prune
//        now (and could save a lookup by skipping it).  But I want unified
//        code flow for both pruning and non-pruning. 
static void createUndoDataFromBlock(
      LMDBBlockDatabase* iface,
      uint32_t hgt,
      uint8_t  dup,
      StoredUndoData & sud
   )
{
   SCOPED_TIMER("createUndoDataFromBlock");

   StoredHeader sbh;

   // Fetch the full, stored block
   iface->getStoredHeader(sbh, hgt, dup, true);
   if(!sbh.haveFullBlock())
      throw runtime_error("Cannot get undo data for block because not full!");

   sud.blockHash_   = sbh.thisHash_;
   sud.blockHeight_ = sbh.blockHeight_;
   sud.duplicateID_ = sbh.duplicateID_;

   // Go through tx list, fetch TxOuts that are spent, record OutPoints added
   for(uint32_t itx=0; itx<sbh.numTx_; itx++)
   {
      StoredTx & stx = sbh.stxMap_[itx];
      
      // Convert to a regular tx to make accessing TxIns easier
      Tx regTx = stx.getTxCopy();
      for(uint32_t iin=0; iin<regTx.getNumTxIn(); iin++)
      {
         TxIn txin = regTx.getTxInCopy(iin);
         BinaryData prevHash  = txin.getOutPoint().getTxHash();
         uint16_t   prevIndex = txin.getOutPoint().getTxOutIndex();

         // Skip if coinbase input
         if(prevHash == BtcUtils::EmptyHash())
            continue;
         
         // Above we checked the block to be undone is full, but we
         // still need to make sure the prevTx we just fetched has our data.
         StoredTx prevStx;
         iface->getStoredTx(prevStx, prevHash);
         //if(prevStx.stxoMap_.find(prevIndex) == prevStx.stxoMap_.end())
         if(KEY_NOT_IN_MAP(prevIndex, prevStx.stxoMap_))
         {
            throw runtime_error("Cannot get undo data for block because not full!");
         }
         
         // 
         sud.stxOutsRemovedByBlock_.push_back(prevStx.stxoMap_[prevIndex]);
      }
      
      // Use the stxoMap_ to iterate through TxOuts
      for(uint32_t iout=0; iout<stx.numTxOut_; iout++)
      {
         OutPoint op(stx.thisHash_, iout);
         sud.outPointsAddedByBlock_.push_back(op);
      }
   }
}

// do something when a reorg happens
class ReorgUpdater
{
   Blockchain *const blockchain_;
   LMDBBlockDatabase* const iface_;
   
   set<HashString> txJustInvalidated_;
   set<HashString> txJustAffected_;
   vector<BlockHeader*> previouslyValidBlockHeaderPtrs_;
   
   list<StoredTx> removedTxes_, addedTxes_;
   
   const BlockDataManagerConfig &config_;

public:
   ReorgUpdater(
      const Blockchain::ReorganizationState& state,
      Blockchain *blockchain,
<<<<<<< HEAD
      InterfaceToLDB* iface,
      const BlockDataManagerConfig &config,
      ScrAddrScanData *scrAddrData=NULL
=======
      LMDBBlockDatabase* iface,
      const BlockDataManagerConfig &config
>>>>>>> 66dea608
   )
      : blockchain_(blockchain)
      , iface_(iface)
      , config_(config)
   {
      reassessAfterReorg(
         state.prevTopBlock,
         &blockchain_->top(),
         state.reorgBranchPoint,
         scrAddrData
      );
   }
   
   const list<StoredTx>& removedTxes() const { return removedTxes_; }
   const list<StoredTx>& addedTxes() const { return addedTxes_; }
      
private:
   void reassessAfterReorg(
      BlockHeader* oldTopPtr,
      BlockHeader* newTopPtr,
      BlockHeader* branchPtr,
      ScrAddrScanData *scrAddrData=NULL
   )
   {
      SCOPED_TIMER("reassessAfterReorg");
      LOGINFO << "Reassessing Tx validity after reorg";

      // Walk down invalidated chain first, until we get to the branch point
      // Mark transactions as invalid
     
      BlockWriteBatcher blockWrites(config_, iface_);
      
      BlockHeader* thisHeaderPtr = oldTopPtr;
      LOGINFO << "Invalidating old-chain transactions...";
      
      while(thisHeaderPtr != branchPtr)
      {
         uint32_t hgt = thisHeaderPtr->getBlockHeight();
         uint8_t  dup = thisHeaderPtr->getDuplicateID();

         //if(config_.armoryDbType != ARMORY_DB_BARE)
         {
            // Added with leveldb... in addition to reversing blocks in RAM, 
            // we also need to undo the blocks in the DB
            StoredUndoData sud;
            createUndoDataFromBlock(iface_, hgt, dup, sud);
            blockWrites.undoBlockFromDB(sud, scrAddrData);
         }
         
         /*StoredHeader sbh;
         iface_->getStoredHeader(sbh, hgt, dup, true);

         // This is the original, tested, reorg code
         previouslyValidBlockHeaderPtrs_.push_back(thisHeaderPtr);
         for(uint32_t i=0; i<sbh.numTx_; i++)
         {
            StoredTx & stx = sbh.stxMap_[i];
            LOGWARN << "   Tx: " << stx.thisHash_.getSliceCopy(0,8).toHexStr();
            txJustInvalidated_.insert(stx.thisHash_);
            txJustAffected_.insert(stx.thisHash_);
            
            removedTxes_.push_back(stx);
         }*/
         thisHeaderPtr = &blockchain_->getHeaderByHash(thisHeaderPtr->getPrevHash());
      }

      // Walk down the newly-valid chain and mark transactions as valid.  If 
      // a tx is in both chains, it will still be valid after this process
      // UPDATE for LevelDB upgrade:
      //       This used to start from the new top block and walk down, but 
      //       I need to apply the blocks in order, so I switched it to start
      //       from the branch point and walk up
      thisHeaderPtr = branchPtr; // note branch block was not undone, skip it
      LOGINFO << "Marking new-chain transactions valid...";
      while( thisHeaderPtr->getNextHash() != BtcUtils::EmptyHash() &&
            thisHeaderPtr->getNextHash().getSize() > 0 ) 
      {
         thisHeaderPtr = &blockchain_->getHeaderByHash(thisHeaderPtr->getNextHash());
         uint32_t hgt = thisHeaderPtr->getBlockHeight();
         uint8_t  dup = thisHeaderPtr->getDuplicateID();
         iface_->markBlockHeaderValid(hgt, dup);
         StoredHeader sbh;
         iface_->getStoredHeader(sbh, hgt, dup, true);

         //if(config_.armoryDbType != ARMORY_DB_BARE)
         blockWrites.applyBlockToDB(sbh, scrAddrData);

         /*for(uint32_t i=0; i<sbh.numTx_; i++)
         {
            StoredTx & stx = sbh.stxMap_[i];
            LOGWARN << "   Tx: " << stx.thisHash_.getSliceCopy(0,8).toHexStr();
            txJustInvalidated_.erase(stx.thisHash_);
            txJustAffected_.insert(stx.thisHash_);
            addedTxes_.push_back(stx);
         }*/
      }

      LOGWARN << "Done reassessing tx validity";
   }
};


// search for the next byte in bsb that looks like it could be a block
static bool scanForMagicBytes(BinaryStreamBuffer& bsb, const BinaryData &bytes, uint32_t *bytesSkipped)
{
   BinaryData firstFour(4);
   if (bytesSkipped) *bytesSkipped=0;
   
   do
   {
      while (bsb.reader().getSizeRemaining() >= 4)
      {
         bsb.reader().get_BinaryData(firstFour, 4);
         if(firstFour==bytes)
         {
            bsb.reader().rewind(4);
            return true;
         }
         // try again at the very next byte
         if (bytesSkipped) (*bytesSkipped)++;
         bsb.reader().rewind(3);
      }
      
   } while (bsb.streamPull());
   
   return false;
}


/////////////////////////////////////////////////////////////////////////////
//  This basically does the same thing as the bulk filter, but it's for the
//  BDM to collect data on registered wallets/addresses during bulk
//  blockchain scaning.  It needs to track relevant OutPoints and produce 
//  a list of transactions that are relevant to the registered wallets.
//
//  Also, this takes a raw pointer to memory, because it is assumed that 
//  the data is being buffered and not converted/parsed for Tx objects, yet.
//
//  If the txSize and offsets have been pre-calculated, you can pass them 
//  in, or pass {0, NULL, NULL} to have it calculated for you.
//  


BlockDataManagerConfig::BlockDataManagerConfig()
{
   armoryDbType = ARMORY_DB_BARE;
   pruneType = DB_PRUNE_NONE;
   
   levelDBBlockSize = 0;
   levelDBMaxOpenFiles = 0;
}

void BlockDataManagerConfig::selectNetwork(const string &netname)
{
   if(netname == "Main")
   {
      genesisBlockHash = READHEX(MAINNET_GENESIS_HASH_HEX);
      genesisTxHash = READHEX(MAINNET_GENESIS_TX_HASH_HEX);
      magicBytes = READHEX(MAINNET_MAGIC_BYTES);
   }
   else if(netname == "Test")
   {
      genesisBlockHash = READHEX(TESTNET_GENESIS_HASH_HEX);
      genesisTxHash = READHEX(TESTNET_GENESIS_TX_HASH_HEX);
      magicBytes = READHEX(TESTNET_MAGIC_BYTES);
   }
}


class ProgressMeasurer
{
   const uint64_t total_;
   
   time_t then_;
   uint64_t lastSample_=0;
   
   double avgSpeed_=0.0;
   
   
public:
   ProgressMeasurer(uint64_t total)
      : total_(total)
   {
      then_ = time(0);
   }
   
   void advance(uint64_t to)
   {
      static const double smoothingFactor=.75;
      
      if (to == lastSample_) return;
      const time_t now = time(0);
      if (now == then_) return;
      
      if (now < then_+10) return;
      
      double speed = (to-lastSample_)/double(now-then_);
      
      if (lastSample_ == 0)
         avgSpeed_ = speed;
      lastSample_ = to;

      avgSpeed_ = smoothingFactor*speed + (1-smoothingFactor)*avgSpeed_;
      
      then_ = now;
   }

   double fractionCompleted() const { return lastSample_/double(total_); }
   
   double unitsPerSecond() const { return avgSpeed_; }
   
   time_t remainingSeconds() const
   {
      return total_/unitsPerSecond();
   }
};


////////////////////////////////////////////////////////////////////////////////
////////////////////////////////////////////////////////////////////////////////
//
// Start BlockDataManager_LevelDB methods
//
////////////////////////////////////////////////////////////////////////////////
////////////////////////////////////////////////////////////////////////////////
BlockDataManager_LevelDB::BlockDataManager_LevelDB(const BlockDataManagerConfig &bdmConfig) 
   : config_(bdmConfig)
   , iface_(new LMDBBlockDatabase)
   , blockchain_(config_.genesisBlockHash)
   , scrAddrData_(this)
   , ZeroConfCont_(&scrAddrData_)
{
   LOGINFO << "Set home directory: " << config_.homeDirLocation;
   LOGINFO << "Set blkfile dir: " << config_.blkFileLocation;
   LOGINFO << "Set leveldb dir: " << config_.levelDBLocation;
   if(config_.genesisBlockHash.getSize() == 0)
   {
      throw runtime_error("ERROR: Genesis Block Hash not set!");
   }

   zcEnabled_  = false;
   zcLiteMode_ = false;
   zcFilename_ = "";

   numBlkFiles_ = UINT32_MAX;

   endOfLastBlockByte_ = 0;

   startHeaderHgt_ = 0;
   startRawBlkHgt_ = 0;
   startApplyHgt_ = 0;
   startHeaderBlkFile_ = 0;
   startHeaderOffset_ = 0;
   startRawBlkFile_ = 0;
   startRawOffset_ = 0;
   startApplyBlkFile_ = 0;
   startApplyOffset_ = 0;
   lastTopBlock_ = 0;

   totalBlockchainBytes_ = 0;
   bytesReadSoFar_ = 0;
   blocksReadSoFar_ = 0;
   filesReadSoFar_ = 0;

   corruptHeadersDB_ = false;

   allScannedUpToBlk_ = 0;

   //for 1:1 wallets and BDM push model
   rescanZC_ = false;

   detectAllBlkFiles();
   
   if(numBlkFiles_==0)
   {
      throw runtime_error("No blockfiles could be found!");
   }
   
   iface_->openDatabases(
      LMDB::ReadWrite,
      config_.levelDBLocation, 
      config_.genesisBlockHash, 
      config_.genesisTxHash, 
      config_.magicBytes,
      config_.armoryDbType, 
      config_.pruneType);
}

/////////////////////////////////////////////////////////////////////////////
BlockDataManager_LevelDB::~BlockDataManager_LevelDB()
{
   registeredWallets_.clear();
   iface_->closeDatabases();
   delete iface_;
}

////////////////////////////////////////////////////////////////////////////////
bool BlockDataManager_LevelDB::detectCurrentSyncState(
                                          bool forceRebuild,
                                          bool initialLoad)
{
   // Make sure we detected all the available blk files
   detectAllBlkFiles();
   vector<BinaryData> firstHashes = getFirstHashOfEachBlkFile();
   LOGINFO << "Total blk*.dat files:                 " << numBlkFiles_;

   // We add 1 to each of these, since we always use exclusive upperbound
   startHeaderHgt_ = getTopBlockHeightInDB(HEADERS) + 1;
   startRawBlkHgt_ = getTopBlockHeightInDB(BLKDATA) + 1;
   startApplyHgt_  = getAppliedToHeightInDB() + 1;

   // If the values were supposed to be zero, they'll get set to 1.  Fix it
   startHeaderHgt_ -= (startHeaderHgt_==1 ? 1 : 0);
   startRawBlkHgt_ -= (startRawBlkHgt_==1 ? 1 : 0);
   startApplyHgt_  -= (startApplyHgt_ ==1 ? 1 : 0);

   LOGINFO << "Current Top block in HEADERS DB:  " << startHeaderHgt_;
   LOGINFO << "Current Top block in BLKDATA DB:  " << startRawBlkHgt_;
   LOGINFO << "Current Applied blocks up to hgt: " << startApplyHgt_;

   if(startHeaderHgt_ == 0 || forceRebuild)
   {
      if(forceRebuild)
         LOGINFO << "Ignore existing sync state, rebuilding databases";

      startHeaderHgt_     = 0;
      startHeaderBlkFile_ = 0;
      startHeaderOffset_  = 0;
      startRawBlkHgt_     = 0;
      startRawBlkFile_    = 0;
      startRawOffset_     = 0;
      startApplyHgt_      = 0;
      startApplyBlkFile_  = 0;
      startApplyOffset_   = 0;
      lastTopBlock_ = UINT32_MAX;
      blockchain_.clear();
      return true;
   }

   // This fetches the header data from the DB
   if(!initialLoad)
   {
      // If this isn't the initial load, we assume everything is sync'd
      startHeaderBlkFile_= numBlkFiles_ - 1;
      startHeaderOffset_ = endOfLastBlockByte_;
      startRawBlkHgt_    = startHeaderHgt_;  
      startRawBlkFile_   = numBlkFiles_ - 1;
      startRawOffset_    = endOfLastBlockByte_;
      startApplyHgt_     = startHeaderHgt_;
      startApplyBlkFile_ = numBlkFiles_ - 1;
      startApplyOffset_  = endOfLastBlockByte_;
      return true;
   }

   map<HashString, StoredHeader> sbhMap;
   blockchain_.clear();
   {
      map<HashString, BlockHeader> headers;
      iface_->readAllHeaders(headers, sbhMap);
      for (map<HashString, BlockHeader>::iterator i = headers.begin();
            i != headers.end(); ++i
         )
      {
         blockchain_.addBlock(i->first, i->second);
      }
   }

   try
   {
      // Organize them into the longest chain
      blockchain_.forceOrganize();
   }
   catch (Blockchain::BlockCorruptionError &)
   {
      // If the headers DB ended up corrupted (triggered by forceOrganize), 
      // then nuke and rebuild the headers
      LOGERR << "Corrupted headers DB!";
      startHeaderHgt_     = 0;
      startHeaderBlkFile_ = 0;
      startHeaderOffset_  = 0;
      startRawBlkHgt_     = 0;
      startRawBlkFile_    = 0;
      startRawOffset_     = 0;
      startApplyHgt_      = 0;
      startApplyBlkFile_  = 0;
      startApplyOffset_   = 0;
      lastTopBlock_       = UINT32_MAX;
      blockchain_.clear();
      return true;
   }
   
   {
      // Now go through the linear list of main-chain headers, mark valid
      for(unsigned i=0; i<=blockchain_.top().getBlockHeight(); i++)
      {
         BinaryDataRef headHash = blockchain_.getHeaderByHeight(i).getThisHashRef();
         StoredHeader & sbh = sbhMap[headHash];
         sbh.isMainBranch_ = true;
         iface_->setValidDupIDForHeight(sbh.blockHeight_, sbh.duplicateID_);
      }

      // startHeaderBlkFile_/Offset_ is where we were before the last shutdown
      for(startHeaderBlkFile_ = 0; 
         startHeaderBlkFile_ < firstHashes.size(); 
         startHeaderBlkFile_++)
      {
         // hasHeaderWithHash is probing the RAM block headers we just organized
         if(!blockchain_.hasHeaderWithHash(firstHashes[startHeaderBlkFile_]))
            break;
      }

      // If no new blkfiles since last load, the above loop ends w/o "break"
      // If it's zero, then we don't have anything, start at zero
      // If new blk file, then startHeaderBlkFile_ is at the first blk file
      // with an unrecognized hash... we must've left off in the prev blkfile
      if(startHeaderBlkFile_ > 0)
         startHeaderBlkFile_--;

      startHeaderOffset_ = findOffsetFirstUnrecognized(startHeaderBlkFile_);
   }

   LOGINFO << "First unrecognized hash file:       " << startHeaderBlkFile_;
   LOGINFO << "Offset of first unrecog block:      " << startHeaderOffset_;


   // Note that startRawBlkHgt_ is topBlk+1, so this return where we should
   // actually start processing raw blocks, not the last one we processed
   pair<uint32_t, uint32_t> rawBlockLoc;
   rawBlockLoc = findFileAndOffsetForHgt(startRawBlkHgt_, &firstHashes);
   startRawBlkFile_ = rawBlockLoc.first;
   startRawOffset_ = rawBlockLoc.second;
   LOGINFO << "First blkfile not in DB:            " << startRawBlkFile_;
   LOGINFO << "Location of first block not in DB:  " << startRawOffset_;

   if(config_.armoryDbType != ARMORY_DB_BARE)
   {
      // TODO:  finish this
      findFirstUnappliedBlock();
      LOGINFO << "Blkfile of first unapplied block:   " << startApplyBlkFile_;
      LOGINFO << "Location of first unapplied block:  " << startApplyOffset_;
   }


   // If we're content here, just return
   return true;
}


////////////////////////////////////////////////////////////////////////////////
vector<BinaryData> BlockDataManager_LevelDB::getFirstHashOfEachBlkFile(void) const
{
   uint32_t nFile = (uint32_t)blkFileList_.size();
   BinaryData magic(4), szstr(4), rawHead(HEADER_SIZE);
   vector<BinaryData> headHashes(nFile);
   for(uint32_t f=0; f<nFile; f++)
   {
      ifstream is(blkFileList_[f].c_str(), ios::in|ios::binary);
      is.seekg(0, ios::end);
      size_t filesize = (size_t)is.tellg();
      is.seekg(0, ios::beg);
      if(filesize < 88)
      {
         is.close(); 
         LOGERR << "File: " << blkFileList_[f] << " is less than 88 bytes!";
         continue;
      }

      is.read((char*)magic.getPtr(), 4);
      is.read((char*)szstr.getPtr(), 4);
      if(magic != config_.magicBytes)
      {
         is.close(); 
         LOGERR << "Magic bytes mismatch.  Block file is for another network!";
         return vector<BinaryData>(0);
      }
      
      is.read((char*)rawHead.getPtr(), HEADER_SIZE);
      headHashes[f] = BinaryData(32);
      BtcUtils::getHash256(rawHead, headHashes[f]);
      is.close();
   }
   return headHashes;
}

////////////////////////////////////////////////////////////////////////////////
uint32_t BlockDataManager_LevelDB::findOffsetFirstUnrecognized(uint32_t fnum) 
{
   uint32_t loc = 0;
   BinaryData magic(4), szstr(4), rawHead(80), hashResult(32);

   ifstream is(blkFileList_[fnum].c_str(), ios::in|ios::binary);
   while(!is.eof())
   {
      is.read((char*)magic.getPtr(), 4);
      if(is.eof()) break;

   
      // This is not an error, it just simply hit the padding
      if(magic != config_.magicBytes)  
         break;

      is.read((char*)szstr.getPtr(), 4);
      uint32_t blksize = READ_UINT32_LE(szstr.getPtr());
      if(is.eof()) break;

      is.read((char*)rawHead.getPtr(), HEADER_SIZE); 

      BtcUtils::getHash256_NoSafetyCheck(rawHead.getPtr(), HEADER_SIZE, hashResult);
      if(!blockchain_.hasHeaderWithHash(hashResult))
         break; // first hash in the file that isn't in our header map

      loc += blksize + 8;
      is.seekg(blksize - HEADER_SIZE, ios::cur);

   }
   
   return loc;
}

////////////////////////////////////////////////////////////////////////////////
uint32_t BlockDataManager_LevelDB::findFirstBlkApproxOffset(uint32_t fnum,
                                                            uint32_t offset) const
{
   if(fnum >= numBlkFiles_)
   {
      LOGERR << "Blkfile number out of range! (" << fnum << ")";
      return UINT32_MAX;
   }

   uint32_t loc = 0;
   BinaryData magic(4), szstr(4), rawHead(80), hashResult(32);
   ifstream is(blkFileList_[fnum].c_str(), ios::in|ios::binary);
   while(!is.eof() && loc <= offset)
   {
      is.read((char*)magic.getPtr(), 4);
      if(is.eof()) break;
      if(magic!= config_.magicBytes)
         return UINT32_MAX;

      is.read((char*)szstr.getPtr(), 4);
      uint32_t blksize = READ_UINT32_LE(szstr.getPtr());
      if(is.eof()) break;

      loc += blksize + 8;
      is.seekg(blksize, ios::cur);
   }

   return loc;
}

////////////////////////////////////////////////////////////////////////////////
pair<uint32_t, uint32_t> BlockDataManager_LevelDB::findFileAndOffsetForHgt(
                                           uint32_t hgt, 
                                           const vector<BinaryData> * firstHashes)
{
   vector<BinaryData> recomputedHashes;
   if(firstHashes==NULL)
   {
      recomputedHashes = getFirstHashOfEachBlkFile();
      firstHashes = &recomputedHashes;
   }

   pair<uint32_t, uint32_t> outPair;
   int32_t blkfile;
   for(blkfile = 0; blkfile < (int32_t)firstHashes->size(); blkfile++)
   {
      try
      {
         BlockHeader &bh = blockchain_.getHeaderByHash((*firstHashes)[blkfile]);

         if(bh.getBlockHeight() > hgt)
            break;
      }
      catch (...)
      {
         break;
      }
   }

   blkfile = max(blkfile-1, 0);
   if(blkfile >= (int32_t)numBlkFiles_)
   {
      LOGERR << "Blkfile number out of range! (" << blkfile << ")";
      return outPair;
   }

   uint32_t loc = 0;
   BinaryData magic(4), szstr(4), rawHead(HEADER_SIZE), hashResult(32);
   ifstream is(blkFileList_[blkfile].c_str(), ios::in|ios::binary);
   while(!is.eof())
   {
      is.read((char*)magic.getPtr(), 4);
      if(is.eof()) break;
      if(magic!= config_.magicBytes)
         break;

      is.read((char*)szstr.getPtr(), 4);
      uint32_t blksize = READ_UINT32_LE(szstr.getPtr());
      if(is.eof()) break;

      is.read((char*)rawHead.getPtr(), HEADER_SIZE); 
      BtcUtils::getHash256_NoSafetyCheck(rawHead.getPtr(), 
                                         HEADER_SIZE, 
                                         hashResult);

      try
      {
         BlockHeader &bh = blockchain_.getHeaderByHash(hashResult);
         
         if(bh.getBlockHeight() >= hgt)
            break;
      }
      catch (...)
      {
         break;
      }
      loc += blksize + 8;
      is.seekg(blksize - HEADER_SIZE, ios::cur);
   }

   is.close();

   outPair.first  = blkfile;
   outPair.second = loc;
   
   return outPair;
   

}


////////////////////////////////////////////////////////////////////////////////
// This behaves very much like the algorithm for finding the branch point 
// in the header tree with a peer.
uint32_t BlockDataManager_LevelDB::findFirstUnappliedBlock(void)
{
   SCOPED_TIMER("findFirstUnappliedBlock");

   if(!iface_->databasesAreOpen())
   {
      LOGERR << "Database is not open!";
      return UINT32_MAX;
   }
   
   int32_t blkCheck = (int32_t)getTopBlockHeightInDB(BLKDATA);

   StoredHeader sbh;
   uint32_t toSub = 0;
   uint32_t nIter = 0;
   do
   {
      blkCheck -= toSub;
      if(blkCheck < 0)
      {
         blkCheck = 0;
         break;
      }

      iface_->getStoredHeader(sbh, (uint32_t)blkCheck);

      if(nIter++ < 10) 
         toSub += 1;  // we get some N^2 action here (for the first 10 iter)
      else
         toSub = (uint32_t)(1.5*toSub); // after that, increase exponentially

   } while(!sbh.blockAppliedToDB_);

   // We likely overshot in the last loop, so walk forward until we get to it.
   do
   {
      iface_->getStoredHeader(sbh, (uint32_t)blkCheck);
      blkCheck += 1;   
   } while(sbh.blockAppliedToDB_);

   return (uint32_t)blkCheck;
}

////////////////////////////////////////////////////////////////////////////////
uint32_t BlockDataManager_LevelDB::getTopBlockHeightInDB(DB_SELECT db)
{
   StoredDBInfo sdbi;
   iface_->getStoredDBInfo(db, sdbi, false); 
   return sdbi.topBlkHgt_;
}

////////////////////////////////////////////////////////////////////////////////
uint32_t BlockDataManager_LevelDB::getAppliedToHeightInDB(void)
{
   StoredDBInfo sdbi;
   iface_->getStoredDBInfo(BLKDATA, sdbi, false); 
   return sdbi.appliedToHgt_;
}


/////////////////////////////////////////////////////////////////////////////
int32_t BlockDataManager_LevelDB::getNumConfirmations(HashString txHash)
{
   try
   {
      const TxRef txrefobj = getTxRefByHash(txHash);
      try
      {
         BlockHeader & txbh = blockchain_.getHeaderByHeight(txrefobj.getBlockHeight());
         if(!txbh.isMainBranch())
            return TX_OFF_MAIN_BRANCH;

         int32_t txBlockHeight  = txbh.getBlockHeight();
         int32_t topBlockHeight = blockchain_.top().getBlockHeight();
         return  topBlockHeight - txBlockHeight + 1;
      }
      catch (std::exception &e)
      {
         LOGERR << "Failed to get num confirmations: " << e.what();
         return TX_0_UNCONFIRMED;
      }
   }
   catch (NoValue&)
   {
      return TX_NOT_EXIST;
   }
}

/////////////////////////////////////////////////////////////////////////////
TxRef BlockDataManager_LevelDB::getTxRefByHash(HashString const & txhash) 
{
   return iface_->getTxRef(txhash);
}


/////////////////////////////////////////////////////////////////////////////
Tx BlockDataManager_LevelDB::getTxByHash(HashString const & txhash)
{
   LMDB::Transaction batch(&iface_->dbs_[BLKDATA]);

   TxRef txrefobj = getTxRefByHash(txhash);

   if(!txrefobj.isNull())
      return txrefobj.attached(iface_).getTxCopy();
   else
   {
      // It's not in the blockchain, but maybe in the zero-conf tx list
      Tx tx;
      ZeroConfCont_.getTxByHash(txhash, tx);

      return tx;
   }
}


/////////////////////////////////////////////////////////////////////////////
TX_AVAILABILITY BlockDataManager_LevelDB::getTxHashAvail(BinaryDataRef txHash)
{
   if(getTxRefByHash(txHash).isNull())
   {
      if (!ZeroConfCont_.hasTxByHash(txHash))
         return TX_DNE;  // No tx at all
      else
         return TX_ZEROCONF;  // Zero-conf tx
   }
   else
      return TX_IN_BLOCKCHAIN; // In the blockchain already
}

/////////////////////////////////////////////////////////////////////////////
bool BlockDataManager_LevelDB::hasTxWithHashInDB(BinaryData const & txHash)
{
   return iface_->getTxRef(txHash).isInitialized();
}

/////////////////////////////////////////////////////////////////////////////
bool BlockDataManager_LevelDB::hasTxWithHash(BinaryData const & txHash)
{
   try
   {
      iface_->getTxRef(txHash);
      return true;
<<<<<<< HEAD
   else
      return ZeroConfCont_.hasTxByHash(txHash);
=======
   }
   catch (...)
   {
      ts_ZCMap::const_snapshot zcSS(zeroConfMap_);
      return ( zcSS.find(txHash) != zcSS.end() );
   }
>>>>>>> 66dea608
}

/////////////////////////////////////////////////////////////////////////////
/*
vector<BlockHeader*> BlockDataManager_LevelDB::prefixSearchHeaders(BinaryData const & searchStr)
{
   vector<BlockHeader*> outList(0);
   uint32_t lenSearch = searchStr.getSize();
   if(lenSearch < 2)
      return outList;  // don't search unless we have at least two bytes

   BinaryData searchLow(32);
   BinaryData searchHigh(32);
   for(uint32_t i=0; i<lenSearch; i++)
   {
      searchLow[i]  = searchStr[i];
      searchHigh[i] = searchStr[i];
   }
   for(uint32_t i=lenSearch; i<32; i++)
   {
      searchLow[i]  = 0;
      searchHigh[i] = 255;
   }

   map<HashString, BlockHeader>::iterator iter;
   for(iter  = headerMap_.lower_bound(searchLow);
       iter != headerMap_.upper_bound(searchHigh);
       iter++)
   {
      outList.push_back(&(iter->second));
   }
   return outList;
}
*/

/////////////////////////////////////////////////////////////////////////////
/*
vector<TxRef*> BlockDataManager_LevelDB::prefixSearchTx(BinaryData const & searchStr)
{
   vector<TxRef*> outList(0);
   uint32_t lenSearch = searchStr.getSize();
   if(lenSearch < 2)
      return outList;  // don't search unless we have at least two bytes

   BinaryData searchLow(32);
   BinaryData searchHigh(32);
   for(uint32_t i=0; i<lenSearch; i++)
   {
      searchLow[i]  = searchStr[i];
      searchHigh[i] = searchStr[i];
   }
   for(uint32_t i=lenSearch; i<32; i++)
   {
      searchLow[i]  = 0;
      searchHigh[i] = 255;
   }

   BinaryData searchLow4  = searchLow.getSliceCopy(0,4);
   BinaryData searchHigh4 = searchHigh.getSliceCopy(0,4);
   multimap<HashString, TxRef>::iterator iter;
   for(iter  = txHintMap_.lower_bound(searchLow4);
       iter != txHintMap_.upper_bound(searchHigh4);
       iter++)
   {
      if(iter->second.getThisHash().startsWith(searchStr))
         outList.push_back(&(iter->second));
   }
   return outList;
}

/////////////////////////////////////////////////////////////////////////////
// Since the cpp code doesn't have full addresses (only 20-byte hashes),
// that's all we can search for.  
vector<BinaryData> BlockDataManager_LevelDB::prefixSearchAddress(BinaryData const & searchStr)
{
   // Actually, we can't even search for this, because we don't have a list
   // of addresses in the blockchain.  We could construct one, but it would
   // take up a lot of RAM (and time)... I will need to create a separate 
   // call to allow the caller to create a set<BinaryData> of addresses 
   // before calling this method
   return vector<BinaryData>(0);
}
*/

/////////////////////////////////////////////////////////////////////////////
bool BlockDataManager_LevelDB::registerWallet(BtcWallet* wltPtr, bool wltIsNew)
{
   SCOPED_TIMER("registerWallet");
   // Check if the wallet is already registered
   if (registeredWallets_.find(wltPtr) != registeredWallets_.end()) 
      return false;

   // Add it to the list of wallets to watch
   registeredWallets_.insert(wltPtr);
   wltPtr->setRegistered();

   return true;
}

void BlockDataManager_LevelDB::unregisterWallet(BtcWallet* wltPtr)
{
   registeredWallets_.erase(wltPtr);
}

/////////////////////////////////////////////////////////////////////////////
// This method needs to be callable from another thread.  Therefore, I don't
// seek an exact answer, instead just estimate it based on the last block, 
// and the set of currently-registered addresses.  The method called
// "evalRescanIsRequired()" answers a different question, and iterates 
// through the list of registered addresses, which may be changing in 
// another thread.  
bool BlockDataManager_LevelDB::isDirty(
   uint32_t numBlocksToBeConsideredDirty
) const
{
   uint32_t numBlocksBehind = lastTopBlock_-allScannedUpToBlk_;
   return (numBlocksBehind > numBlocksToBeConsideredDirty);
}

////////////////////////////////////////////////////////////////////////////////
void BlockDataManager_LevelDB::resetRegisteredWallets(void)
{
   SCOPED_TIMER("resetRegisteredWallets");

   for (auto wltPtr : registeredWallets_)
   {
      // I'm not sure if there's anything else to do
      // I think it's all encapsulated in this call!
      wltPtr->reset();
   }
}

/////////////////////////////////////////////////////////////////////////////
bool BlockDataManager_LevelDB::walletIsRegistered(BtcWallet & wlt) const
{
   return (registeredWallets_.find(&wlt) != registeredWallets_.end());
}

/////////////////////////////////////////////////////////////////////////////
bool BlockDataManager_LevelDB::scrAddrIsRegistered(BinaryData scraddr)
{
   for (const auto wltPtr : registeredWallets_)
   {
      
      const auto wltScrAddrMap = wltPtr->getScrAddrMap();
      if(wltScrAddrMap.find(scraddr) != wltScrAddrMap.end()) return true;
   }

   return false;
}


/////////////////////////////////////////////////////////////////////////////
// This used to be "rescanBlocks", but now "scanning" has been replaced by
// "reapplying" the blockdata to the databases.  Basically assumes that only
// raw blockdata is stored in the DB with no SSH objects.  This goes through
// and processes every Tx, creating new SSHs if not there, and creating and
// marking-spent new TxOuts.  
void BlockDataManager_LevelDB::applyBlockRangeToDB(uint32_t blk0, 
   uint32_t blk1, ScrAddrScanData* scrAddrData)
{
   SCOPED_TIMER("applyBlockRangeToDB");
<<<<<<< HEAD
   LOGERR << "blk0: " << blk0 << ", blk1: " << blk1;
=======
   LMDB::Transaction batch(&iface_->dbs_[HEADERS]);
   LMDB::Transaction batch1(&iface_->dbs_[BLKDATA]);
>>>>>>> 66dea608

   blk1 = min(blk1, blockchain_.top().getBlockHeight()+1);

   BinaryData startKey = DBUtils::getBlkDataKey(blk0, 0);
   BinaryData endKey   = DBUtils::getBlkDataKey(blk1, 0);

   LDBIter ldbIter = iface_->getIterator(BLKDATA);
   ldbIter.seekTo(startKey);

   // Start scanning and timer
   //bool doBatches = (blk1-blk0 > NUM_BLKS_BATCH_THRESH);
   BlockWriteBatcher blockWrites(config_, iface_);
   uint32_t hgt;

   TIMER_START("applyBlockRangeToDBIter");
   do
   {
      StoredHeader sbh;
      iface_->readStoredBlockAtIter(ldbIter, sbh);
      hgt = sbh.blockHeight_;
      const uint8_t dup = sbh.duplicateID_;
      if(blk0 > hgt || hgt >= blk1)
         break;

      if(hgt%2500 == 2499)
         LOGWARN << "Finished applying blocks up to " << (hgt+1);

      if(dup != iface_->getValidDupIDForHeight(hgt))
         continue;

      // IS THIS COMMENT STILL RELEVANT? ~CS
      // Ugh!  Design inefficiency: this loop and applyToBlockDB both use
      // the same iterator, which means that applyBlockToDB will usually 
      // leave us with the iterator in a different place than we started.
      // I'm not clear how inefficient it is to keep re-seeking (given that
      // there's a lot of caching going on under-the-hood).  It may be better
      // to have each method create its own iterator... TODO:  profile/test
      // this idea.  For now we will just save the current DB key, and 
      // re-seek to it afterwards.

      //hack to update SSH top block

      TIMER_STOP("applyBlockRangeToDBIter");

      blockWrites.applyBlockToDB(hgt, dup, scrAddrData); 

      TIMER_START("applyBlockRangeToDBIter");
      bytesReadSoFar_ += sbh.numBytes_;

   } while(iface_->advanceToNextBlock(ldbIter, false));

   double applyBlockRangeToDBIter = TIMER_READ_SEC("applyBlockRangeToDBIter");
   LOGWARN << "applyBlockRangeToDBIter: " << applyBlockRangeToDBIter << " sec";

   double applyBlockToDBinternal = TIMER_READ_SEC("applyBlockToDBinternal");
   LOGWARN << "applyBlockToDBinternal: " << applyBlockToDBinternal << " sec";

   double applyTxToBatchWriteData = TIMER_READ_SEC("applyTxToBatchWriteData");
   LOGWARN << "applyTxToBatchWriteData: " << applyTxToBatchWriteData << " sec";

   double TxInParsing = TIMER_READ_SEC("TxInParsing");
   LOGWARN << "TxInParsing: " << TxInParsing << " sec";

   double TxOutParsing = TIMER_READ_SEC("TxOutParsing");
   LOGWARN << "TxOutParsing: " << TxOutParsing << " sec";

   double leverageStxInRAM = TIMER_READ_SEC("leverageStxInRAM");
   LOGWARN << "leverageStxInRAM: " << leverageStxInRAM << " sec";

   double fecthOutPointFromDB = TIMER_READ_SEC("fecthOutPointFromDB");
   LOGWARN << "fecthOutPointFromDB: " << fecthOutPointFromDB << " sec";

   double fullFecthOutPointFromDB = TIMER_READ_SEC("fullFecthOutPointFromDB");
   LOGWARN << "fullFecthOutPointFromDB: " << fullFecthOutPointFromDB << " sec";

   double grabTxIn = TIMER_READ_SEC("grabTxIn");
   LOGWARN << "grabTxIn: " << grabTxIn << " sec";

   double CommitTxIn = TIMER_READ_SEC("CommitTxIn");
   LOGWARN << "CommitTxIn: " << CommitTxIn << " sec";

   double getTxInCopy = TIMER_READ_SEC("getTxInCopy");
   LOGWARN << "getTxInCopy: " << getTxInCopy << " sec";

   double getOutPoint = TIMER_READ_SEC("getOutPoint");
   LOGWARN << "getOutPoint: " << getOutPoint << " sec";
}

/////////////////////////////////////////////////////////////////////////////
void BlockDataManager_LevelDB::pprintRegisteredWallets(void)
{
   for (const BtcWallet *wlt : registeredWallets_)
   {
      cout << "Wallet:";
      wlt->pprintAlittle(cout);
   }
}

/////////////////////////////////////////////////////////////////////////////
uint64_t BlockDataManager_LevelDB::getDBBalanceForHash160(   
                                                      BinaryDataRef addr160)
{
   StoredScriptHistory ssh;

   iface_->getStoredScriptHistory(ssh, HASH160PREFIX + addr160);
   if(!ssh.isInitialized())
      return 0;

   return ssh.getScriptBalance();
}

/////////////////////////////////////////////////////////////////////////////
uint64_t BlockDataManager_LevelDB::getDBReceivedForHash160(   
                                                      BinaryDataRef addr160)
{
   StoredScriptHistory ssh;

   iface_->getStoredScriptHistory(ssh, HASH160PREFIX + addr160);
   if(!ssh.isInitialized())
      return 0;

   return ssh.getScriptReceived();
}

/////////////////////////////////////////////////////////////////////////////
vector<UnspentTxOut> BlockDataManager_LevelDB::getUTXOVectForHash160(
                                                      BinaryDataRef addr160)
{
   StoredScriptHistory ssh;
   vector<UnspentTxOut> outVect(0);

   iface_->getStoredScriptHistory(ssh, HASH160PREFIX + addr160);
   if(!ssh.isInitialized())
      return outVect;


   size_t numTxo = (size_t)ssh.totalTxioCount_;
   outVect.reserve(numTxo);
   map<BinaryData, StoredSubHistory>::iterator iterSubSSH;
   map<BinaryData, TxIOPair>::iterator iterTxio;
   for(iterSubSSH  = ssh.subHistMap_.begin(); 
       iterSubSSH != ssh.subHistMap_.end(); 
       iterSubSSH++)
   {
      StoredSubHistory & subSSH = iterSubSSH->second;
      for(iterTxio  = subSSH.txioMap_.begin(); 
          iterTxio != subSSH.txioMap_.end(); 
          iterTxio++)
      {
         TxIOPair & txio = iterTxio->second;
         StoredTx stx;
         BinaryData txKey = txio.getTxRefOfOutput().getDBKey();
         uint16_t txoIdx = txio.getIndexOfOutput();
         iface_->getStoredTx(stx, txKey);

         StoredTxOut & stxo = stx.stxoMap_[txoIdx];
         if(stxo.isSpent())
            continue;
   
         UnspentTxOut utxo(stx.thisHash_, 
                           txoIdx,
                           stx.blockHeight_,
                           txio.getValue(),
                           stx.stxoMap_[txoIdx].getScriptRef());
         
         outVect.push_back(utxo);
      }
   }

   return outVect;

}

/////////////////////////////////////////////////////////////////////////////
/*  This is not currently being used, and is actually likely to change 
 *  a bit before it is needed, so I have just disabled it.
vector<TxRef*> BlockDataManager_LevelDB::findAllNonStdTx(void)
{
   PDEBUG("Finding all non-std tx");
   vector<TxRef*> txVectOut(0);
   uint32_t nHeaders = headersByHeight_.size();

   ///// LOOP OVER ALL HEADERS ////
   for(uint32_t h=0; h<nHeaders; h++)
   {
      BlockHeader & bhr = *(headersByHeight_[h]);
      vector<TxRef*> const & txlist = bhr.getTxRefPtrList();

      ///// LOOP OVER ALL TX /////
      for(uint32_t itx=0; itx<txlist.size(); itx++)
      {
         TxRef & tx = *(txlist[itx]);

         ///// LOOP OVER ALL TXIN IN BLOCK /////
         for(uint32_t iin=0; iin<tx.getNumTxIn(); iin++)
         {
            TxIn txin = tx.getTxInCopy(iin);
            if(txin.getScriptType() == TXIN_SCRIPT_UNKNOWN)
            {
               txVectOut.push_back(&tx);
               cout << "Attempting to interpret TXIN script:" << endl;
               cout << "Block: " << h << " Tx: " << itx << endl;
               cout << "PrevOut: " << txin.getOutPoint().getTxHash().toHexStr()
                    << ", "        << txin.getOutPoint().getTxOutIndex() << endl;
               cout << "Raw Script: " << txin.getScript().toHexStr() << endl;
               cout << "Raw Tx: " << txin.getParentTxPtr()->serialize().toHexStr() << endl;
               cout << "pprint: " << endl;
               BtcUtils::pprintScript(txin.getScript());
               cout << endl;
            }
         }

         ///// LOOP OVER ALL TXOUT IN BLOCK /////
         for(uint32_t iout=0; iout<tx.getNumTxOut(); iout++)
         {
            
            TxOut txout = tx.getTxOutCopy(iout);
            if(txout.getScriptType() == TXOUT_SCRIPT_UNKNOWN)
            {
               txVectOut.push_back(&tx);               
               cout << "Attempting to interpret TXOUT script:" << endl;
               cout << "Block: " << h << " Tx: " << itx << endl;
               cout << "ThisOut: " << txout.getParentTxPtr()->getThisHash().toHexStr() 
                    << ", "        << txout.getIndex() << endl;
               cout << "Raw Script: " << txout.getScript().toHexStr() << endl;
               cout << "Raw Tx: " << txout.getParentTxPtr()->serialize().toHexStr() << endl;
               cout << "pprint: " << endl;
               BtcUtils::pprintScript(txout.getScript());
               cout << endl;
            }

         }
      }
   }

   PDEBUG("Done finding all non-std tx");
   return txVectOut;
}
*/

static bool scanFor(std::istream &in, const uint8_t * bytes, const unsigned len)
{
   std::vector<uint8_t> ahead(len); // the bytes matched
   
   in.read((char*)&ahead.front(), len);
   unsigned count = in.gcount();
   if (count < len) return false;
   
   unsigned offset=0; // the index mod len which we're in ahead
   
   do
   {
      bool found=true;
      for (unsigned i=0; i < len; i++)
      {
         if (ahead[(i+offset)%len] != bytes[i])
         {
            found=false;
            break;
         }
      }
      if (found)
         return true;
      
      ahead[offset++%len] = in.get();
      
   } while (!in.eof());
   return false;
}

/////////////////////////////////////////////////////////////////////////////
// With the LevelDB database integration, we now index all blockchain data
// by block height and index (tx index in block, txout index in tx).  The
// only way to actually do that is to process the headers first, so that 
// when we do read the block data the first time, we know how to put it
// into the DB.  
//
// For now, we have no problem holding all the headers in RAM and organizing
// them all in one shot.  But RAM-limited devices (say, if this was going 
// to be ported to Android), may not be able to do even that, and may have
// to read and process the headers in batches.  
bool BlockDataManager_LevelDB::extractHeadersInBlkFile(uint32_t fnum, 
                                                       uint64_t startOffset)
{
   SCOPED_TIMER("extractHeadersInBlkFile");
   
   missingBlockHeaderHashes_.clear();
   
   string filename = blkFileList_[fnum];
   uint64_t filesize = BtcUtils::GetFileSize(filename);
   if(filesize == FILE_DOES_NOT_EXIST)
   {
      LOGERR << "File does not exist: " << filename.c_str();
      return false;
   }

   // This will trigger if this is the last blk file and no new blocks
   if(filesize < startOffset)
      return true;
   

   ifstream is(filename.c_str(), ios::in | ios::binary);
   BinaryData fileMagic(4);
   is.read(reinterpret_cast<char*>(fileMagic.getPtr()), 4);
   is.seekg(startOffset, ios::beg);

   if( fileMagic != config_.magicBytes )
   {
      LOGERR << "Block file is the wrong network!  MagicBytes: "
             << fileMagic.toHexStr().c_str();
      return false;
   }


   endOfLastBlockByte_ = startOffset;

   uint32_t const HEAD_AND_NTX_SZ = HEADER_SIZE + 10; // enough
   BinaryData magic(4), szstr(4), rawHead(HEAD_AND_NTX_SZ);
   while(!is.eof())
   {
      is.read((char*)magic.getPtr(), 4);
      if (is.eof())
         break;
         
      if(magic!=config_.magicBytes)
      {
         // I have to start scanning for MagicBytes
         
         BinaryData nulls( (const uint8_t*)"\0\0\0\0", 4);
         
         if (magic == nulls)
            break;
         
         LOGERR << "Did not find block header in expected location, "
            "possible corrupt data, searching for next block header.";
         
         if (!scanFor(is, config_.magicBytes.getPtr(), config_.magicBytes.getSize()))
         {
            LOGERR << "No more blocks found in file " << filename;
            break;
         }
         
         LOGERR << "Next block header found at offset " << uint64_t(is.tellg())-4;
      }
      
      is.read(reinterpret_cast<char*>(szstr.getPtr()), 4);
      uint32_t nextBlkSize = READ_UINT32_LE(szstr.getPtr());
      if(is.eof()) break;

      is.read(reinterpret_cast<char*>(rawHead.getPtr()), HEAD_AND_NTX_SZ); // plus #tx var_int
      if(is.eof()) break;

      // Create a reader for the entire block, grab header, skip rest
      pair<HashString, BlockHeader>                      bhInputPair;
      BlockHeader block;
      BinaryRefReader brr(rawHead);
      block.unserialize(brr);
      HashString blockhash = block.getThisHash();
      
      const uint32_t nTx = brr.get_var_int();
      BlockHeader& addedBlock = blockchain_.addBlock(blockhash, block);

      // is there any reason I can't just do this to "block"?
      addedBlock.setBlockFile(filename);
      addedBlock.setBlockFileNum(fnum);
      addedBlock.setBlockFileOffset(endOfLastBlockByte_);
      addedBlock.setNumTx(nTx);
      addedBlock.setBlockSize(nextBlkSize);
      
      endOfLastBlockByte_ += nextBlkSize+8;
      is.seekg(nextBlkSize - HEAD_AND_NTX_SZ, ios::cur);
      
      // now check if the previous hash is in there
      // (unless the previous hash is 0)
      // most should be there, so search the map before checking for 0
      if (!blockchain_.hasHeaderWithHash(addedBlock.getPrevHash())
         && BtcUtils::EmptyHash() != addedBlock.getPrevHash()
         )
      {
         LOGWARN << "Block header " << addedBlock.getThisHash().toHexStr()
            << " refers to missing previous hash "
            << addedBlock.getPrevHash().toHexStr();
            
         missingBlockHeaderHashes_.push_back(addedBlock.getPrevHash());
      }
      
   }

   return true;
}


/////////////////////////////////////////////////////////////////////////////
uint32_t BlockDataManager_LevelDB::detectAllBlkFiles()
{
   SCOPED_TIMER("detectAllBlkFiles");

   // Next thing we need to do is find all the blk000X.dat files.
   // BtcUtils::GetFileSize uses only ifstreams, and thus should be
   // able to determine if a file exists in an OS-independent way.
   numBlkFiles_=0;
   totalBlockchainBytes_ = 0;
   blkFileList_.clear();
   blkFileSizes_.clear();
   blkFileCumul_.clear();
   while(numBlkFiles_ < UINT16_MAX)
   {
      string path = BtcUtils::getBlkFilename(config_.blkFileLocation, numBlkFiles_);
      uint64_t filesize = BtcUtils::GetFileSize(path);
      if(filesize == FILE_DOES_NOT_EXIST)
         break;

      numBlkFiles_++;
      blkFileList_.push_back(string(path));
      blkFileSizes_.push_back(filesize);
      blkFileCumul_.push_back(totalBlockchainBytes_);
      totalBlockchainBytes_ += filesize;
   }

   if(numBlkFiles_==UINT16_MAX)
   {
      LOGERR << "Error finding blockchain files (blkXXXX.dat)";
      return 0;
   }
   return numBlkFiles_;
}


/////////////////////////////////////////////////////////////////////////////
bool BlockDataManager_LevelDB::processNewHeadersInBlkFiles(uint32_t fnumStart,
                                                           uint64_t startOffset)
{
   SCOPED_TIMER("processNewHeadersInBlkFiles");

   detectAllBlkFiles();
   
   // In first file, start at supplied offset;  start at beginning for others
   for(uint32_t fnum=fnumStart; fnum<numBlkFiles_; fnum++)
   {
      uint64_t useOffset = (fnum==fnumStart ? startOffset : 0);
      extractHeadersInBlkFile(fnum, useOffset);
   }

   bool prevTopBlkStillValid=false;
   
   try
   {
      // This will return true unless genesis block was reorg'd...
      prevTopBlkStillValid = blockchain_.forceOrganize().prevTopBlockStillValid;
      if(!prevTopBlkStillValid)
      {
         LOGERR << "Organize chain indicated reorg in process all headers!";
         LOGERR << "Did we shut down last time on an orphan block?";
      }
   }
   catch (std::exception &e)
   {
      LOGERR << e.what();
   }

   {
<<<<<<< HEAD

      //InterfaceToLDB::Batch batch(iface_, HEADERS);
      map<HashString, BlockHeader>& allHeaders = blockchain_.allHeaders();
      map<HashString, BlockHeader>::iterator iter;
         
      for(iter = allHeaders.begin(); iter != allHeaders.end(); iter++)
=======
      LMDB::Transaction batch(&iface_->dbs_[HEADERS]);
         
      for(unsigned i = 0; i <= blockchain_.top().getBlockHeight(); ++i)
>>>>>>> 66dea608
      {
         BlockHeader &block = iter->second;
         StoredHeader sbh;
         sbh.createFromBlockHeader(block);
         uint8_t dup = iface_->putBareHeader(sbh);
         block.setDuplicateID(dup);  // make sure headerMap_ and DB agree
      }
   }

   return prevTopBlkStillValid;


}

////////////////////////////////////////////////////////////////////////////////
// We assume that all the addresses we care about have been registered with
// the BDM.  Before, the BDM we would rescan the blockchain and use the method
// isMineBulkFilter() to extract all "RegisteredTx" which are all tx relevant
// to the list of "RegisteredScrAddr" objects.  Now, the DB defaults to super-
// node mode and tracks all that for us on disk.  So when we start up, rather
// than having to search the blockchain, we just look the StoredScriptHistory
// list for each of our "RegisteredScrAddr" objects, and then pull all the 
// relevant tx from the database.  After that, the BDM operates 99% identically
// to before.  We just didn't have to do a full scan to fill the RegTx list
//
// In the future, we will use the StoredScriptHistory objects to directly fill
// the TxIOPair map -- all the data is tracked by the DB and we could pull it
// directly.  But that would require reorganizing a ton of BDM code, and may
// be difficult to guarantee that all the previous functionality was there and
// working.  This way, all of our previously-tested code remains mostly 
// untouched


/////////////////////////////////////////////////////////////////////////////
void BlockDataManager_LevelDB::destroyAndResetDatabases(void)
{
   if(iface_ != NULL)
   {
      LOGWARN << "Destroying databases;  will need to be rebuilt";
      iface_->destroyAndResetDatabases();
      return;
   }
   LOGERR << "Attempted to destroy databases, but no DB interface set";
}


/////////////////////////////////////////////////////////////////////////////
void BlockDataManager_LevelDB::doRebuildDatabases(function<void(double,unsigned)> fn)
{
   LOGINFO << "Executing: doRebuildDatabases";
   buildAndScanDatabases(fn, true,   true,   true,   false);
   //                    Rescan  Rebuild !Fetch  Initial                    
}

/////////////////////////////////////////////////////////////////////////////
void BlockDataManager_LevelDB::doFullRescanRegardlessOfSync(function<void(double,unsigned)> fn)
{
   LOGINFO << "Executing: doFullRescanRegardlessOfSync";
   buildAndScanDatabases(fn, true,   false,  true,   false);
   //                    Rescan  Rebuild !Fetch  Initial                    
}

/////////////////////////////////////////////////////////////////////////////
void BlockDataManager_LevelDB::doSyncIfNeeded(function<void(double,unsigned)> fn)
{
   LOGINFO << "Executing: doSyncIfNeeded";
   buildAndScanDatabases(fn, false,  false,  true,   false);
   //                    Rescan  Rebuild !Fetch  Initial                    
}

/////////////////////////////////////////////////////////////////////////////
void BlockDataManager_LevelDB::doInitialSyncOnLoad(function<void(double,unsigned)> fn)
{
   LOGINFO << "Executing: doInitialSyncOnLoad";
   buildAndScanDatabases(fn, false,  false,  false,  true);
   //                    Rescan  Rebuild !Fetch  Initial                    
}

/////////////////////////////////////////////////////////////////////////////
void BlockDataManager_LevelDB::doInitialSyncOnLoad_Rescan(function<void(double,unsigned)> fn)
{
   LOGINFO << "Executing: doInitialSyncOnLoad_Rescan";
   buildAndScanDatabases(fn, true,   false,  false,  true);
   //                    Rescan  Rebuild !Fetch  Initial                    
}

/////////////////////////////////////////////////////////////////////////////
void BlockDataManager_LevelDB::doInitialSyncOnLoad_Rebuild(function<void(double,unsigned)> fn)
{
   LOGINFO << "Executing: doInitialSyncOnLoad_Rebuild";
   buildAndScanDatabases(fn, false,  true,   true,   true);
   //                    Rescan  Rebuild !Fetch  Initial                    
}

/////////////////////////////////////////////////////////////////////////////
// This used to be "parseEntireBlockchain()", but changed because it will 
// only be used when rebuilding the DB from scratch (hopefully).
//
// The default behavior of this method is to do the minimal amount of work
// neceesary to get sync'd.  It does this by assuming all database data is 
// correct.  We can choose to rebuild/recalculate.  "forceRescan" and
// "skipFetch" are slightly different:  forceRescan will guarantee that
// we always start scanning from block 0.  skipFetch means we won't pull
// any data out of the database when this is called, but if all our 
// wallets are already synchronized, we won't bother rescanning
void BlockDataManager_LevelDB::buildAndScanDatabases(
   function<void(double,unsigned)> progress,
   bool forceRescan, 
   bool forceRebuild,
   bool skipFetch,
   bool initialLoad
)
{
   missingBlockHashes_.clear();
   
   SCOPED_TIMER("buildAndScanDatabases");

   
   LOGDEBUG << "Called build&scan with ("
            << (forceRescan ? 1 : 0) << ","
            << (forceRebuild ? 1 : 0) << ","
            << (skipFetch ? 1 : 0) << ","
            << (initialLoad ? 1 : 0) << ")";

   // This will figure out where we should start reading headers, blocks,
   // and where we should start applying or scanning
   detectCurrentSyncState(forceRebuild, initialLoad);

   // If we're going to rebuild, might as well destroy the DB for good measure
   if(forceRebuild || (startHeaderHgt_==0 && startRawBlkHgt_==0))
   {
      LOGINFO << "Clearing databases for clean build";
      forceRebuild = true;
      forceRescan = true;
      skipFetch = true;
      destroyAndResetDatabases();
      scrAddrData_.reset();
   }

   // If we're going to be rescanning, reset the wallets
   if(forceRescan)
   {
      LOGINFO << "Resetting wallets for rescan";
      skipFetch = true;
      deleteHistories();
      resetRegisteredWallets();
      scrAddrData_.reset();
   }

   if (config_.armoryDbType != ARMORY_DB_SUPER && !forceRescan && !skipFetch)
   {
      LOGWARN << "--- Fetching SSH summaries for " << scrAddrData_.numScrAddr() << " registered addresses";
      scrAddrData_.getScrAddrCurrentSyncState();
   }

   /////////////////////////////////////////////////////////////////////////////
   // New with LevelDB:  must read and organize headers before handling the
   // full blockchain data.  We need to figure out the longest chain and write
   // the headers to the DB before actually processing any block data.  
   if(initialLoad || forceRebuild)
   {
      LOGINFO << "Reading all headers and building chain...";
      processNewHeadersInBlkFiles(startHeaderBlkFile_, startHeaderOffset_);
   }

   LOGINFO << "Total number of blk*.dat files: " << numBlkFiles_;
   LOGINFO << "Total number of blocks found:   " << blockchain_.top().getBlockHeight() + 1;

   /////////////////////////////////////////////////////////////////////////////
   // Now we start the meat of this process...

   /////////////////////////////////////////////////////////////////////////////
   // Add the raw blocks from the blk*.dat files into the DB
   blocksReadSoFar_ = 0;
   bytesReadSoFar_ = 0;
   

   if(initialLoad || forceRebuild)
   {
      LOGINFO << "Getting latest blocks from blk*.dat files";
      LOGINFO << "Total blockchain bytes: " 
              << BtcUtils::numToStrWCommas(totalBlockchainBytes_);
      TIMER_START("dumpRawBlocksToDB");
      
      uint64_t totalBytesDoneSoFar=0;
      ProgressMeasurer progressMeasurer(totalBlockchainBytes_);
      
      for(uint32_t fnum=startRawBlkFile_; fnum<numBlkFiles_; fnum++)
      {
         string blkfile = blkFileList_[fnum];
         LOGINFO << "Parsing blockchain file: " << blkfile.c_str();
         
         const uint64_t thisfileSize = BtcUtils::GetFileSize(blkFileList_[fnum]);
         
         auto singleFileProgress =
            [&progressMeasurer, totalBytesDoneSoFar, &progress] (uint64_t bytes)
            {
               progressMeasurer.advance(totalBytesDoneSoFar+bytes);
               progress(
                  progressMeasurer.fractionCompleted(),
                  progressMeasurer.remainingSeconds()
               );
            };
         
         // The supplied offset only applies to the first blockfile we're reading.
         // After that, the offset is always zero
         uint32_t startOffset = 0;
         if(fnum==startRawBlkFile_)
            startOffset = (uint32_t)startRawOffset_;
      
         readRawBlocksInFile(singleFileProgress, fnum, startOffset);
         
         totalBytesDoneSoFar += thisfileSize;
      }
      TIMER_STOP("dumpRawBlocksToDB");
   }

   double timeElapsed = TIMER_READ_SEC("dumpRawBlocksToDB");
   LOGINFO << "Processed " << blocksReadSoFar_ << " raw blocks DB (" 
           <<  (int)timeElapsed << " seconds)";

   // scan addresses from BDM
   if (config_.armoryDbType == ARMORY_DB_SUPER)
      applyBlockRangeToDB(startApplyHgt_,
                          blockchain_.top().getBlockHeight() + 1);
   else
   {
      TIMER_START("applyBlockRangeToDB");

      if (scrAddrData_.numScrAddr() > 0)
         applyBlockRangeToDB(scrAddrData_.scanFrom(),
                             blockchain_.top().getBlockHeight() + 1,
                             &scrAddrData_);
      scrAddrData_.setSSHLastScanned(iface_, blockchain_.top().getBlockHeight());

      TIMER_STOP("applyBlockRangeToDB");
      double timeElapsed = TIMER_READ_SEC("applyBlockRangeToDB");

      LOGINFO << "Applied Block range to DB in " << timeElapsed << "s";
   }

   // We need to maintain the physical size of all blkXXXX.dat files together
   totalBlockchainBytes_ = bytesReadSoFar_;

   // Update registered address list so we know what's already been scanned
   lastTopBlock_ = blockchain_.top().getBlockHeight() + 1;

   // Now start scanning the raw blocks
   if(config_.armoryDbType != ARMORY_DB_SUPER)
   {
      // We don't do this in SUPER mode because there is no rescanning 
      // For progress bar purposes, let's find the blkfile location of scanStart


      scanWallets(0, lastTopBlock_, forceRescan || forceRebuild);
      LOGINFO << "Finished blockchain scan in " 
              << TIMER_READ_SEC("ScanBlockchain") << " seconds";
   }

   allScannedUpToBlk_ = lastTopBlock_;

   #ifdef _DEBUG
      UniversalTimer::instance().printCSV(string("timings.csv"));
      #ifdef _DEBUG_FULL_VERBOSE
         UniversalTimer::instance().printCSV(cout,true);
      #endif
   #endif
}

////////////////////////////////////////////////////////////////////////////////
void BlockDataManager_LevelDB::readRawBlocksInFile(
   function<void(uint64_t)> progress,
   uint32_t fnum, uint32_t foffset
)
{
   string blkfile = blkFileList_[fnum];
   uint64_t filesize = BtcUtils::GetFileSize(blkfile);
   string fsizestr = BtcUtils::numToStrWCommas(filesize);
   LOGINFO << blkfile.c_str() << " is " << fsizestr.c_str() << " bytes";

   // Open the file, and check the magic bytes on the first block
   ifstream is(blkfile.c_str(), ios::in | ios::binary);
   BinaryData fileMagic(4);
   is.read(reinterpret_cast<char*>(fileMagic.getPtr()), 4);
   if( fileMagic != config_.magicBytes )
   {
      LOGERR << "Block file is the wrong network!  MagicBytes: "
             << fileMagic.toHexStr().c_str();
   }

   // Seek to the supplied offset
   is.seekg(foffset, ios::beg);
   
   uint64_t dbUpdateSize=0;

   BinaryStreamBuffer bsb;
   bsb.attachAsStreamBuffer(is, (uint32_t)filesize-foffset);

   bool alreadyRead8B = false;
   uint32_t nextBlkSize;
   bool isEOF = false;
   BinaryData firstFour(4);

   // We use these two vars to stop parsing if we exceed the last header
   // that was processed (a new block was added since we processed headers)
   bool breakbreak = false;
   uint32_t locInBlkFile = foffset;

   LMDBBlockDatabase::Batch batchB(iface_, BLKDATA);
   LMDBBlockDatabase::Batch batchH(iface_, HEADERS);

   unsigned failedAttempts=0;
   
   // It turns out that this streambuffering is probably not helping, but
   // it doesn't hurt either, so I'm leaving it alone
   while(bsb.streamPull())
   {
      while(bsb.reader().getSizeRemaining() >= 8)
      {
         
         if(!alreadyRead8B)
         {
            bsb.reader().get_BinaryData(firstFour, 4);
            if(firstFour!=config_.magicBytes)
            {
               isEOF = true; 
               break;
            }
            nextBlkSize = bsb.reader().get_uint32_t();
            bytesReadSoFar_ += 8;
            locInBlkFile += 8;
         }

         if(bsb.reader().getSizeRemaining() < nextBlkSize)
         {
            alreadyRead8B = true;
            break;
         }
         alreadyRead8B = false;

         BinaryRefReader brr(bsb.reader().getCurrPtr(), nextBlkSize);
         
         try
         {
            addRawBlockToDB(brr);
         }
         catch (BlockDeserializingException &e)
         {
            LOGERR << e.what() << " (error encountered processing block at byte "
               << locInBlkFile << " file "
               << blkfile << ", blocksize " << nextBlkSize
               << ", top=" << blockchain_.top().getBlockHeight() << ")";
            failedAttempts++;
            
            if (failedAttempts >= 4)
            {
               // It looks like this file is irredeemably corrupt
               LOGERR << "Giving up searching " << blkfile
                  << " after having found 4 block headers with unparseable contents";
               breakbreak=true;
               break;
            }
            
            uint32_t bytesSkipped;
            const bool next = scanForMagicBytes(bsb, config_.magicBytes, &bytesSkipped);
            if (!next)
            {
               LOGERR << "Could not find another block in the file";
               breakbreak=true;
               break;
            }
            else
            {
               locInBlkFile += bytesSkipped;
               LOGERR << "Found another block header at " << locInBlkFile;
            }

            continue;
         }
         dbUpdateSize += nextBlkSize;

         if(dbUpdateSize>BlockWriteBatcher::UPDATE_BYTES_THRESH)
         {
            dbUpdateSize = 0;
            batchB.commit();
            batchB.begin();
            batchH.commit();
            batchH.begin();
         }

         blocksReadSoFar_++;
         bytesReadSoFar_ += nextBlkSize;
         locInBlkFile += nextBlkSize;
         bsb.reader().advance(nextBlkSize);

         progress(is.tellg());

         // Don't read past the last header we processed (in case new 
         // blocks were added since we processed the headers
         if(fnum == numBlkFiles_-1 && locInBlkFile >= endOfLastBlockByte_)
         {
            breakbreak = true;
            break;
         }
      }


      if(isEOF || breakbreak)
         break;
   }
}


////////////////////////////////////////////////////////////////////////////////
StoredHeader BlockDataManager_LevelDB::getBlockFromDB(uint32_t hgt, uint8_t dup)
{
   StoredHeader nullSBH;
   StoredHeader returnSBH;

   LDBIter ldbIter = iface_->getIterator(BLKDATA);
   BinaryData firstKey = DBUtils::getBlkDataKey(hgt, dup);

   if(!ldbIter.seekToExact(firstKey))
      return nullSBH;

   // Get the full block from the DB
   iface_->readStoredBlockAtIter(ldbIter, returnSBH);

   if(returnSBH.blockHeight_ != hgt || returnSBH.duplicateID_ != dup)
      return nullSBH;

   return returnSBH;

}

////////////////////////////////////////////////////////////////////////////////
uint8_t BlockDataManager_LevelDB::getMainDupFromDB(uint32_t hgt) const
{
   return iface_->getValidDupIDForHeight(hgt);
}

////////////////////////////////////////////////////////////////////////////////
StoredHeader BlockDataManager_LevelDB::getMainBlockFromDB(uint32_t hgt)
{
   uint8_t dupMain = iface_->getValidDupIDForHeight(hgt);
   return getBlockFromDB(hgt, dupMain);
}

////////////////////////////////////////////////////////////////////////////////
// Deletes all SSH entries in the database
void BlockDataManager_LevelDB::deleteHistories(void)
{
   SCOPED_TIMER("deleteHistories");

   LMDBBlockDatabase::Batch batch(iface_, BLKDATA);
   LDBIter ldbIter = iface_->getIterator(BLKDATA);

   if(!ldbIter.seekToStartsWith(DB_PREFIX_SCRIPT, BinaryData(0)))
      return;

   //////////

   do 
   {
      BinaryData key = ldbIter.getKey();

      if(key.getSize() == 0)
         break;

      if(key[0] != (uint8_t)DB_PREFIX_SCRIPT)
         break;

      iface_->deleteValue(BLKDATA, key);
      
   } while(ldbIter.advanceAndRead(DB_PREFIX_SCRIPT));
}

////////////////////////////////////////////////////////////////////////////////
// This method checks whether your blk0001.dat file is bigger than it was when
// we first read in the blockchain.  If so, we read the new data and add it to
// the memory pool.  Return value is how many blocks were added.
//
// NOTE:  You might want to check lastBlockWasReorg_ variable to know whether 
//        to expect some previously valid headers/txs to still be valid
//
uint32_t BlockDataManager_LevelDB::readBlkFileUpdate(void)
{
   LMDBBlockDatabase::Batch batch(iface_, HEADERS);
   LMDBBlockDatabase::Batch batch1(iface_, BLKDATA);
      
   SCOPED_TIMER("readBlkFileUpdate");

   // Make sure the file exists and is readable
   string filename = blkFileList_[blkFileList_.size()-1];

   uint64_t filesize = FILE_DOES_NOT_EXIST;
   ifstream is(OS_TranslatePath(filename).c_str(), ios::in|ios::binary);
   if(is.is_open())
   {
      is.seekg(0, ios::end);
      filesize = (size_t)is.tellg();
   }
      
   uint32_t prevTopBlk = blockchain_.top().getBlockHeight()+1;
   uint64_t currBlkBytesToRead;

   if( filesize == FILE_DOES_NOT_EXIST )
   {
      LOGERR << "***ERROR:  Cannot open " << filename.c_str();
      return 0;
   }
   else if((int64_t)filesize-(int64_t)endOfLastBlockByte_ < 8)
   {
      // This condition triggers if we hit the end of the file -- will
      // usually only be triggered by Bitcoin-Qt/bitcoind pre-0.8
      currBlkBytesToRead = 0;
   }
   else
   {
      // For post-0.8, the filesize will almost always be larger (padded).
      // Keep checking where we expect to see magic bytes, we know we're 
      // at the end if we see zero-bytes instead.
      uint64_t endOfNewLastBlock = endOfLastBlockByte_;
      BinaryData fourBytes(4);
      while((int64_t)filesize - (int64_t)endOfNewLastBlock >= 8)
      {
         is.seekg(endOfNewLastBlock, ios::beg);
         is.read((char*)fourBytes.getPtr(), 4);

         if(fourBytes != config_.magicBytes)
            break;
         else
         {
            is.read((char*)fourBytes.getPtr(), 4);
            endOfNewLastBlock += READ_UINT32_LE((fourBytes.getPtr())) + 8;
         }
      }

      currBlkBytesToRead = endOfNewLastBlock - endOfLastBlockByte_;
   }
      

   // Check to see if there was a blkfile split, and we have to switch
   // to tracking the new file..  this condition triggers about once a week
   string nextFilename = BtcUtils::getBlkFilename(config_.blkFileLocation, numBlkFiles_);
   uint64_t nextBlkBytesToRead = BtcUtils::GetFileSize(nextFilename);
   if(nextBlkBytesToRead == FILE_DOES_NOT_EXIST)
      nextBlkBytesToRead = 0;
   else
      LOGINFO << "New block file split! " << nextFilename.c_str();


   // If there is no new data, no need to continue
   if(currBlkBytesToRead==0 && nextBlkBytesToRead==0)
      return 0;
   
   // Observe if everything was up to date when we started, because we're 
   // going to add new blockchain data and don't want to trigger a rescan 
   // if this is just a normal update.
   
   // Pull in the remaining data in old/curr blkfile, and beginning of new
   BinaryData newBlockDataRaw((size_t)(currBlkBytesToRead+nextBlkBytesToRead));

   // Seek to the beginning of the new data and read it
   if(currBlkBytesToRead>0)
   {
      ifstream is(filename.c_str(), ios::in | ios::binary);
      is.seekg(endOfLastBlockByte_, ios::beg);
      is.read((char*)newBlockDataRaw.getPtr(), currBlkBytesToRead);
      is.close();
   }

   // If a new block file exists, read that one too
   // nextBlkBytesToRead will include up to 16 MB of padding if our gateway
   // is a bitcoind/qt 0.8+ node.  Either way, it will be easy to detect when
   // we've reached the end of the real data, as long as there is no gap 
   // between the end of currBlk data and the start of newBlk data (there isn't)
   if(nextBlkBytesToRead>0)
   {
      uint8_t* ptrNextData = newBlockDataRaw.getPtr() + currBlkBytesToRead;
      ifstream is(nextFilename.c_str(), ios::in | ios::binary);
      is.read((char*)ptrNextData, nextBlkBytesToRead);
      is.close();
   }

   //
   scrAddrData_.checkForMerge();

   // Walk through each of the new blocks, adding each one to RAM and DB
   // Do a full update of everything after each block, for simplicity
   // (which means we may be adding a couple blocks, the first of which
   // may appear valid but orphaned by later blocks -- that's okay as 
   // we'll just reverse it when we add the later block -- this is simpler)
   BinaryRefReader brr(newBlockDataRaw);
   BinaryData fourBytes(4);
   uint32_t nBlkRead = 0;
   bool keepGoing = true;
   while(keepGoing)
   {
      // We concatenated all data together, even if across two files
      // Check which file data belongs to and set FileDataPtr appropriately
      uint32_t useFileIndex0Idx = numBlkFiles_-1;
      uint32_t bhOffset = (uint32_t)(endOfLastBlockByte_ + 8);
      if(brr.getPosition() >= currBlkBytesToRead)
      {
         useFileIndex0Idx = numBlkFiles_;
         bhOffset = (uint32_t)(brr.getPosition() - currBlkBytesToRead + 8);
      }
      

      ////////////
      // The reader should be at the start of magic bytes of the new block
      brr.get_BinaryData(fourBytes, 4);
      if(fourBytes != config_.magicBytes)
         break;
         
      uint32_t nextBlockSize = brr.get_uint32_t();

      try
      {
         const Blockchain::ReorganizationState state =
               addNewBlockData(
                     brr, 
                     useFileIndex0Idx,
                     bhOffset,
                     nextBlockSize
                  );

         nBlkRead++;

         if(!state.prevTopBlockStillValid)
         {
            LOGWARN << "Blockchain Reorganization detected!";
            ReorgUpdater reorg(state, &blockchain_, iface_, config_, 
               getScrAddrScanData());
            
            prevTopBlk = state.reorgBranchPoint->getBlockHeight();
         }
         else if(state.hasNewTop)
         {
            const BlockHeader & bh = blockchain_.top();
            uint32_t hgt = bh.getBlockHeight();
            uint8_t  dup = bh.getDuplicateID();
      
            LOGINFO << "Applying block to DB!";
            BlockWriteBatcher batcher(config_, iface_);
            
            batcher.applyBlockToDB(hgt, dup, getScrAddrScanData());
         }
         else
         {
            LOGWARN << "Block data did not extend the main chain!";
            // New block was added -- didn't cause a reorg but it's not the
            // new top block either (it's a fork block).  We don't do anything
            // at all until the reorg actually happens
         }
      }
      catch (std::exception &e)
      {
         LOGERR << "Error adding block data: " << e.what();
      }
      if(brr.isEndOfStream() || brr.getSizeRemaining() < 8)
         keepGoing = false;
   }

   lastTopBlock_ = blockchain_.top().getBlockHeight()+1;
   purgeZeroConfPool();

   // If the blk file split, switch to tracking it
   LOGINFO << "Added new blocks to memory pool: " << nBlkRead;

   // If we pull non-zero amount of data from next block file...there 
   // was a blkfile split!
   if(nextBlkBytesToRead>0)
   {
      numBlkFiles_ += 1;
      blkFileList_.push_back(nextFilename);
   }

   #ifdef _DEBUG
	   UniversalTimer::instance().printCSV(string("timings.csv"));
	   #ifdef _DEBUG_FULL_VERBOSE 
         UniversalTimer::instance().printCSV(cout,true);
	   #endif
   #endif

   return prevTopBlk;
}


////////////////////////////////////////////////////////////////////////////////
// BDM detects the reorg, but is wallet-agnostic so it can't update any wallets
// You have to call this yourself after you check whether the last organizeChain
// call indicated that a reorg happened

/////////////////////////////////////////////////////////////////////////////
/* This was never actually used
bool BlockDataManager_LevelDB::verifyBlkFileIntegrity(void)
{
   SCOPED_TIMER("verifyBlkFileIntegrity");
   PDEBUG("Verifying blk0001.dat integrity");

   bool isGood = true;
   map<HashString, BlockHeader>::iterator headIter;
   for(headIter  = headerMap_.begin();
       headIter != headerMap_.end();
       headIter++)
   {
      BlockHeader & bhr = headIter->second;
      bool thisHeaderIsGood = bhr.verifyIntegrity();
      if( !thisHeaderIsGood )
      {
         cout << "Blockfile contains incorrect header or tx data:" << endl;
         cout << "  Block number:    " << bhr.getBlockHeight() << endl;
         cout << "  Block hash (BE):   " << endl;
         cout << "    " << bhr.getThisHash().copySwapEndian().toHexStr() << endl;
         cout << "  Num Tx :         " << bhr.getNumTx() << endl;
         //cout << "  Tx Hash List: (compare to raw tx data on blockexplorer)" << endl;
         //for(uint32_t t=0; t<bhr.getNumTx(); t++)
            //cout << "    " << bhr.getTxRefPtrList()[t]->getThisHash().copySwapEndian().toHexStr() << endl;
      }
      isGood = isGood && thisHeaderIsGood;
   }
   return isGood;
   PDEBUG("Done verifying blockfile integrity");
}
*/



/////////////////////////////////////////////////////////////////////////////
// Pass in a BRR that starts at the beginning of the serialized block,
// i.e. the first 80 bytes of this BRR is the blockheader
/*
bool BlockDataManager_LevelDB::parseNewBlock(BinaryRefReader & brr,
                                             uint32_t fileIndex0Idx,
                                             uint32_t thisHeaderOffset,
                                             uint32_t blockSize)
{
   if(brr.getSizeRemaining() < blockSize || brr.isEndOfStream())
   {
      LOGERR << "***ERROR:  parseNewBlock did not get enough data...";
      return false;
   }

   // Create the objects once that will be used for insertion
   // (txInsResult always succeeds--because multimap--so only iterator returns)
   static pair<HashString, BlockHeader>                      bhInputPair;
   static pair<map<HashString, BlockHeader>::iterator, bool> bhInsResult;
   
   // Read the header and insert it into the map.
   bhInputPair.second.unserialize(brr);
   bhInputPair.first = bhInputPair.second.getThisHash();
   bhInsResult = headerMap_.insert(bhInputPair);
   BlockHeader * bhptr = &(bhInsResult.first->second);
   if(!bhInsResult.second)
      *bhptr = bhInsResult.first->second; // overwrite it even if insert fails

   // Then put the bare header into the DB and get its duplicate ID.
   StoredHeader sbh;
   sbh.createFromBlockHeader(*bhptr);
   uint8_t dup = iface_->putBareHeader(sbh);
   bhptr->setDuplicateID(dup);

   // Regardless of whether this was a reorg, we have to add the raw block
   // to the DB, but we don't apply it yet.
   brr.rewind(HEADER_SIZE);
   addRawBlockToDB(brr);

   // Note where we will start looking for the next block, later
   endOfLastBlockByte_ = thisHeaderOffset + blockSize;

   // Read the #tx and fill in some header properties
   uint8_t viSize;
   uint32_t nTx = (uint32_t)brr.get_var_int(&viSize);

   // The file offset of the first tx in this block is after the var_int
   uint32_t txOffset = thisHeaderOffset + HEADER_SIZE + viSize; 

   // Read each of the Tx
   //bhptr->txPtrList_.resize(nTx);
   uint32_t txSize;
   static vector<uint32_t> offsetsIn;
   static vector<uint32_t> offsetsOut;
   static BinaryData hashResult(32);

   for(uint32_t i=0; i<nTx; i++)
   {
      // We get a little funky here because I need to avoid ALL unnecessary
      // copying -- therefore everything is pointers...and confusing...
      uint8_t const * ptrToRawTx = brr.getCurrPtr();
      
      txSize = BtcUtils::TxCalcLength(ptrToRawTx, &offsetsIn, &offsetsOut);
      BtcUtils::getHash256_NoSafetyCheck(ptrToRawTx, txSize, hashResult);

      // Figure out, as quickly as possible, whether this tx has any relevance
      // to any of the registered addresses.  Again, using pointers...
      registeredScrAddrScan(ptrToRawTx, txSize, &offsetsIn, &offsetsOut);

      // Prepare for the next tx.  Manually advance brr since used ptr directly
      txOffset += txSize;
      brr.advance(txSize);
   }
   return true;
}
*/
   


////////////////////////////////////////////////////////////////////////////////
// This method returns the result of our inserting the block
Blockchain::ReorganizationState BlockDataManager_LevelDB::addNewBlockData(
                                                BinaryRefReader & brrRawBlock,
                                                uint32_t fileIndex0Idx,
                                                uint32_t thisHeaderOffset,
                                                uint32_t blockSize)
{
   SCOPED_TIMER("addNewBlockData");
   uint8_t const * startPtr = brrRawBlock.getCurrPtr();
   HashString newHeadHash = BtcUtils::getHash256(startPtr, HEADER_SIZE);

   /////////////////////////////////////////////////////////////////////////////
   // This used to be in parseNewBlock(...) but relocated here because it's
   // not duplicated anywhere, and during the upgrade to LevelDB I needed
   // the code flow to be more linear in order to figure out how to put 
   // all the pieces together properly.  I may refactor this code out into
   // its own method again, later
   if(brrRawBlock.getSizeRemaining() < blockSize || brrRawBlock.isEndOfStream())
   {
      throw std::runtime_error("addNewBlockData: Failed to read block data");
   }

   // Insert the block

   BlockHeader bl;
   bl.unserialize(brrRawBlock);
   HashString hash = bl.getThisHash();
   
   BlockHeader &addedBlock = blockchain_.addBlock(hash, bl);
   const Blockchain::ReorganizationState state = blockchain_.organize();
   
   // Then put the bare header into the DB and get its duplicate ID.
   StoredHeader sbh;
   sbh.createFromBlockHeader(addedBlock);
   uint8_t dup = iface_->putBareHeader(sbh);
   addedBlock.setDuplicateID(dup);

   // Regardless of whether this was a reorg, we have to add the raw block
   // to the DB, but we don't apply it yet.
   brrRawBlock.rewind(HEADER_SIZE);
   addRawBlockToDB(brrRawBlock);

   // Note where we will start looking for the next block, later
   endOfLastBlockByte_ = thisHeaderOffset + blockSize;

   /* From parseNewBlock but not needed here in the new code
   // Read the #tx and fill in some header properties
   uint8_t viSize;
   uint32_t nTx = (uint32_t)brrRawBlock.get_var_int(&viSize);

   // The file offset of the first tx in this block is after the var_int
   uint32_t txOffset = thisHeaderOffset + HEADER_SIZE + viSize; 

   // Read each of the Tx
   //bhptr->txPtrList_.resize(nTx);
   uint32_t txSize;
   static vector<uint32_t> offsetsIn;
   static vector<uint32_t> offsetsOut;
   static BinaryData hashResult(32);

   for(uint32_t i=0; i<nTx; i++)
   {
      // We get a little funky here because I need to avoid ALL unnecessary
      // copying -- therefore everything is pointers...and confusing...
      uint8_t const * ptrToRawTx = brrRawBlock.getCurrPtr();
      
      txSize = BtcUtils::TxCalcLength(ptrToRawTx, &offsetsIn, &offsetsOut);
      BtcUtils::getHash256_NoSafetyCheck(ptrToRawTx, txSize, hashResult);

      // Figure out, as quickly as possible, whether this tx has any relevance
      registeredScrAddrScan(ptrToRawTx, txSize, &offsetsIn, &offsetsOut);

      // Prepare for the next tx.  Manually advance brr since used ptr directly
      txOffset += txSize;
      brrRawBlock.advance(txSize);
   }
   return true;
   */


   // We actually accessed the pointer directly in this method, without 
   // advancing the BRR position.  But the outer function expects to see
   // the new location we would've been at if the BRR was used directly.
   brrRawBlock.advance(blockSize);
   return state;
}



// This piece may be useful for adding new data, but I don't want to enforce it,
// yet
/*
#ifndef _DEBUG
   // In the real client, we want to execute these checks.  But we may want
   // to pass in hand-made data when debugging, and don't want to require
   // the hand-made blocks to have leading zeros.
   if(! (headHash.getSliceCopy(28,4) == BtcUtils::EmptyHash_.getSliceCopy(28,4)))
   {
      cout << "***ERROR: header hash does not have leading zeros" << endl;   
      cerr << "***ERROR: header hash does not have leading zeros" << endl;   
      return true;  // no data added, so no reorg
   }

   // Same story with merkle roots in debug mode
   HashString merkleRoot = BtcUtils::calculateMerkleRoot(txHashes);
   if(! (merkleRoot == BinaryDataRef(rawHeader.getPtr() + 36, 32)))
   {
      cout << "***ERROR: merkle root does not match header data" << endl;
      cerr << "***ERROR: merkle root does not match header data" << endl;
      return true;  // no data added, so no reorg
   }
#endif
*/
   



////////////////////////////////////////////////////////////////////////////////

////////////////////////////////////////////////////////////////////////////////
// We're going to need the BDM's help to get the sender for a TxIn since it
// sometimes requires going and finding the TxOut from the distant past
////////////////////////////////////////////////////////////////////////////////
TxOut BlockDataManager_LevelDB::getPrevTxOut(TxIn & txin)
{
   if(txin.isCoinbase())
      return TxOut();

   OutPoint op = txin.getOutPoint();
   Tx theTx = getTxByHash(op.getTxHash());
   uint32_t idx = op.getTxOutIndex();
   return theTx.getTxOutCopy(idx);
}

////////////////////////////////////////////////////////////////////////////////
// We're going to need the BDM's help to get the sender for a TxIn since it
// sometimes requires going and finding the TxOut from the distant past
////////////////////////////////////////////////////////////////////////////////
Tx BlockDataManager_LevelDB::getPrevTx(TxIn & txin)
{
   if(txin.isCoinbase())
      return Tx();

   OutPoint op = txin.getOutPoint();
   return getTxByHash(op.getTxHash());
}

////////////////////////////////////////////////////////////////////////////////
HashString BlockDataManager_LevelDB::getSenderScrAddr(TxIn & txin)
{
   if(txin.isCoinbase())
      return HashString(0);

   return getPrevTxOut(txin).getScrAddressStr();
}


////////////////////////////////////////////////////////////////////////////////
int64_t BlockDataManager_LevelDB::getSentValue(TxIn & txin)
{
   if(txin.isCoinbase())
      return -1;

   return getPrevTxOut(txin).getValue();

}


////////////////////////////////////////////////////////////////////////////////
// Methods for handling zero-confirmation transactions
////////////////////////////////////////////////////////////////////////////////
void BlockDataManager_LevelDB::enableZeroConf(string zcFilename, bool zcLite)
{
   SCOPED_TIMER("enableZeroConf");
   LOGINFO << "Enabling zero-conf tracking " << (zcLite ? "(lite)" : "");
   zcFilename_ = zcFilename;
   zcEnabled_  = true; 
   zcLiteMode_ = zcLite;

   readZeroConfFile(zcFilename_); // does nothing if DNE
}


////////////////////////////////////////////////////////////////////////////////
void BlockDataManager_LevelDB::readZeroConfFile(string zcFilename)
{
   SCOPED_TIMER("readZeroConfFile");
   uint64_t filesize = BtcUtils::GetFileSize(zcFilename);
   if(filesize<8 || filesize==FILE_DOES_NOT_EXIST)
      return;

   ifstream zcFile(zcFilename_.c_str(),  ios::in | ios::binary);
   BinaryData zcData((size_t)filesize);
   zcFile.read((char*)zcData.getPtr(), filesize);
   zcFile.close();

   // We succeeded opening the file...
   BinaryRefReader brr(zcData);
   while(brr.getSizeRemaining() > 8)
   {
      uint64_t txTime = brr.get_uint64_t();
      uint32_t txSize = BtcUtils::TxCalcLength(brr.getCurrPtr(), brr.getSizeRemaining());
      BinaryData rawtx(txSize);
      brr.get_BinaryData(rawtx.getPtr(), txSize);
      addNewZeroConfTx(rawtx, (uint32_t)txTime, false);
   }
   purgeZeroConfPool();
}

////////////////////////////////////////////////////////////////////////////////
void BlockDataManager_LevelDB::disableZeroConf(void)
{
   SCOPED_TIMER("disableZeroConf");
   zcEnabled_  = false; 
}


////////////////////////////////////////////////////////////////////////////////
void BlockDataManager_LevelDB::addNewZeroConfTx(BinaryData const & rawTx, 
                                                uint32_t txtime,
                                                bool writeToFile)
{
   SCOPED_TIMER("addNewZeroConfTx");

   if(txtime==0)
      txtime = (uint32_t)time(NULL);

   ZeroConfCont_.addRawTx(rawTx, txtime);
   rescanZC_ = true;

   //return false;
   
/*   zeroConfRawTxMap_[txHash] = rawTx;
   
   ZeroConfData zc;
   zc.txobj_.unserialize(rawTx);
   zc.txtime_ = txtime;
   zeroConfMap_[txHash] = zc;*/

   // Record time.  Write to file
/*   if(writeToFile)
   {
      ofstream zcFile(OS_TranslatePath(zcFilename_).c_str(), ios::app | ios::binary);
      zcFile.write( (char*)(&zc.txtime_), sizeof(uint64_t) );
      zcFile.write( (char*)zc.txobj_.getPtr(),  zc.txobj_.getSize());
      zcFile.close();
   }

   return true;*/
}



////////////////////////////////////////////////////////////////////////////////
void BlockDataManager_LevelDB::purgeZeroConfPool(void)
{
   map<BinaryData, vector<BinaryData> > invalidatedTxIOKeys = 
                                        ZeroConfCont_.purge(iface_);

<<<<<<< HEAD
   for (auto wltPtr : registeredWallets_)
=======
   // Find all zero-conf transactions that made it into the blockchain
   ts_ZCMap::const_snapshot ssZCMap(zeroConfMap_);
   
   for (ts_ZCMap::const_iterator i = ssZCMap.begin(); i != ssZCMap.end(); ++i)
   {
      try
      {
         getTxRefByHash(i->first);
         mapRmList.push_back(i);
      }
      catch (NoValue&)
      {}
   }

   // We've made a list of the zc tx to remove, now let's remove them
   // I decided this was safer than erasing the data as we were iterating
   // over it in the previous loop
   for(const ts_ZCMap::const_iterator &rm : mapRmList)
>>>>>>> 66dea608
   {
      wltPtr->purgeZeroConfTxIO(invalidatedTxIOKeys);
   }
}


////////////////////////////////////////////////////////////////////////////////
void BlockDataManager_LevelDB::rewriteZeroConfFile(void)
{
   /*SCOPED_TIMER("rewriteZeroConfFile");
   ofstream zcFile(zcFilename_.c_str(), ios::out | ios::binary);

   ts_BinDataMap::const_snapshot listSS(zeroConfRawTxMap_);
   ;

   for(ts_BinDataMap::const_iterator iter = listSS.begin();
       iter != listSS.end();
       ++iter)
   {
      const ZeroConfData& zcd = zeroConfMap_[iter->first].get();
      zcFile.write( (char*)(&zcd.txtime_), sizeof(uint64_t) );
      zcFile.write( (char*)(zcd.txobj_.getPtr()),  zcd.txobj_.getSize());
   }

   zcFile.close();*/

}

////////////////////////////////////////////////////////////////////////////////
/*void BlockDataManager_LevelDB::pprintSSHInfoAboutHash160(BinaryData const & a160)
{
   StoredScriptHistory ssh;
   iface_->getStoredScriptHistory(ssh, HASH160PREFIX + a160);
   if(!ssh.isInitialized())
   {
      LOGERR << "Address is not in DB: " << a160.toHexStr().c_str();
      return;
   }

   vector<UnspentTxOut> utxos = getUTXOVectForHash160(a160);
   vector<TxIOPair> txios = getHistoryForScrAddr(a160);

   uint64_t bal = getDBBalanceForHash160(a160);
   uint64_t rcv = getDBReceivedForHash160(a160);

   cout << "Information for hash160: " << a160.toHexStr().c_str() << endl;
   cout << "Received:  " << rcv << endl;
   cout << "Balance:   " << bal << endl;
   cout << "NumUtxos:  " << utxos.size() << endl;
   cout << "NumTxios:  " << txios.size() << endl;
   for(uint32_t i=0; i<utxos.size(); i++)
      utxos[i].pprintOneLine(UINT32_MAX);

   cout << "Full SSH info:" << endl; 
   ssh.pprintFullSSH();
}*/

////////////////////////////////////////////////////////////////////////////////
void BlockDataManager_LevelDB::pprintZeroConfPool(void) const
{
   /*ts_BinDataMap::const_snapshot listSS(zeroConfRawTxMap_);

   for (ts_BinDataMap::const_iterator iter = listSS.begin();
      iter != listSS.end(); ++iter
   )
   {
      const ZeroConfData & zcd = zeroConfMap_[iter->first];
      const Tx & tx = zcd.txobj_;
      cout << tx.getThisHash().getSliceCopy(0,8).toHexStr().c_str() << " ";
      for(uint32_t i=0; i<tx.getNumTxOut(); i++)
         cout << tx.getTxOutCopy(i).getValue() << " ";
      cout << endl;
   }*/
}



/////////////////////////////////////////////////////////////////////////////
bool BlockDataManager_LevelDB::isTxFinal(const Tx & tx) const
{
   // Anything that is replaceable (regular or through blockchain injection)
   // will be considered isFinal==false.  Users shouldn't even see the tx,
   // because the concept may be confusing, and the CURRENT use of non-final
   // tx is most likely for malicious purposes (as of this writing)
   //
   // This will change as multi-sig becomes integrated, and replacement will
   // eventually be enabled (properly), in which case I will expand this
   // to be more rigorous.
   //
   // For now I consider anything time-based locktimes (instead of block-
   // based locktimes) to be final if this is more than one day after the 
   // locktime expires.  This accommodates the most extreme case of silliness
   // due to time-zones (this shouldn't be an issue, but I haven't spent the
   // time to figure out how UTC and local time interact with time.h and 
   // block timestamps).  In cases where locktime is legitimately used, it 
   // is likely to be many days in the future, and one day may not even
   // matter.  I'm erring on the side of safety, not convenience.
   
   if(tx.getLockTime() == 0)
      return true;

   bool allSeqMax = true;
   for(uint32_t i=0; i<tx.getNumTxIn(); i++)
      if(tx.getTxInCopy(i).getSequence() < UINT32_MAX)
         allSeqMax = false;

   if(allSeqMax)
      return true;

   if(tx.getLockTime() < 500000000)
      return (blockchain_.top().getBlockHeight()>tx.getLockTime());
   else
      return (time(NULL)>tx.getLockTime()+86400);
}









////////////////////////////////////////////////////////////////////////////////
// We must have already added this to the header map and DB and have a dupID
void BlockDataManager_LevelDB::addRawBlockToDB(BinaryRefReader & brr)
{
   SCOPED_TIMER("addRawBlockToDB");
   
   //if(sbh.stxMap_.size() == 0)
   //{
      //LOGERR << "Cannot add raw block to DB without any transactions";
      //return false;
   //}

   BinaryDataRef first4 = brr.get_BinaryDataRef(4);
   
   // Skip magic bytes and block sz if exist, put ptr at beginning of header
   if(first4 == config_.magicBytes)
      brr.advance(4);
   else
      brr.rewind(4);

   // Again, we rely on the assumption that the header has already been
   // added to the headerMap and the DB, and we have its correct height 
   // and dupID
   StoredHeader sbh;
   try
   {
      sbh.unserializeFullBlock(brr, true, false);
   }
   catch (BlockDeserializingException &)
   {
      if (sbh.hasBlockHeader_)
      {
         // we still add this block to the chain in this case,
         // if we miss a few transactions it's better than
         // missing the entire block
         const BlockHeader & bh = blockchain_.getHeaderByHash(sbh.thisHash_);
         sbh.blockHeight_  = bh.getBlockHeight();
         sbh.duplicateID_  = bh.getDuplicateID();
         sbh.isMainBranch_ = bh.isMainBranch();
         sbh.blockAppliedToDB_ = false;

         // Don't put it into the DB if it's not proper!
         if(sbh.blockHeight_==UINT32_MAX || sbh.duplicateID_==UINT8_MAX)
            throw BlockDeserializingException(
               "Error parsing block (corrupt?) - Cannot add raw block to DB without hgt & dup (hash="
                  + bh.getThisHash().toHexStr() + ")"
               );

         iface_->putStoredHeader(sbh, true);
         missingBlockHashes_.push_back( sbh.thisHash_ );
         throw BlockDeserializingException("Error parsing block (corrupt?) - block header valid (hash="
            + bh.getThisHash().toHexStr() + ")"
         );
      }
      else
      {
         throw BlockDeserializingException("Error parsing block (corrupt?) and block header invalid");
      }
   }
   BlockHeader & bh = blockchain_.getHeaderByHash(sbh.thisHash_);
   sbh.blockHeight_  = bh.getBlockHeight();
   sbh.duplicateID_  = bh.getDuplicateID();
   sbh.isMainBranch_ = bh.isMainBranch();
   sbh.blockAppliedToDB_ = false;

   // Don't put it into the DB if it's not proper!
   if(sbh.blockHeight_==UINT32_MAX || sbh.duplicateID_==UINT8_MAX)
   {
      throw BlockDeserializingException("Cannot add raw block to DB without hgt & dup (hash="
         + bh.getThisHash().toHexStr() + ")"
      );
   }
   iface_->putStoredHeader(sbh, true);
}

void BlockDataManager_LevelDB::scanWallets(uint32_t startBlock,
                                           uint32_t endBlock, 
                                           bool forceScan)
{
   LOGINFO << registeredWallets_.size() << " wallets loaded";
   uint32_t i = 0;
   for (BtcWallet* walletPtr : registeredWallets_)
   {
      LOGINFO << "initializing wallet #" << i;
      i++;

      walletPtr->scanWallet(startBlock, endBlock, forceScan);
   }
}

bool BlockDataManager_LevelDB::parseNewZeroConfTx()
{
   return ZeroConfCont_.parseNewZC(iface_);
}
<|MERGE_RESOLUTION|>--- conflicted
+++ resolved
@@ -103,14 +103,9 @@
    ReorgUpdater(
       const Blockchain::ReorganizationState& state,
       Blockchain *blockchain,
-<<<<<<< HEAD
-      InterfaceToLDB* iface,
+      LMDBBlockDatabase* iface,
       const BlockDataManagerConfig &config,
       ScrAddrScanData *scrAddrData=NULL
-=======
-      LMDBBlockDatabase* iface,
-      const BlockDataManagerConfig &config
->>>>>>> 66dea608
    )
       : blockchain_(blockchain)
       , iface_(iface)
@@ -887,17 +882,9 @@
    {
       iface_->getTxRef(txHash);
       return true;
-<<<<<<< HEAD
-   else
-      return ZeroConfCont_.hasTxByHash(txHash);
-=======
    }
    catch (...)
-   {
-      ts_ZCMap::const_snapshot zcSS(zeroConfMap_);
-      return ( zcSS.find(txHash) != zcSS.end() );
-   }
->>>>>>> 66dea608
+   {}
 }
 
 /////////////////////////////////////////////////////////////////////////////
@@ -1060,12 +1047,8 @@
    uint32_t blk1, ScrAddrScanData* scrAddrData)
 {
    SCOPED_TIMER("applyBlockRangeToDB");
-<<<<<<< HEAD
-   LOGERR << "blk0: " << blk0 << ", blk1: " << blk1;
-=======
    LMDB::Transaction batch(&iface_->dbs_[HEADERS]);
    LMDB::Transaction batch1(&iface_->dbs_[BLKDATA]);
->>>>>>> 66dea608
 
    blk1 = min(blk1, blockchain_.top().getBlockHeight()+1);
 
@@ -1527,20 +1510,11 @@
    }
 
    {
-<<<<<<< HEAD
-
-      //InterfaceToLDB::Batch batch(iface_, HEADERS);
-      map<HashString, BlockHeader>& allHeaders = blockchain_.allHeaders();
-      map<HashString, BlockHeader>::iterator iter;
-         
-      for(iter = allHeaders.begin(); iter != allHeaders.end(); iter++)
-=======
       LMDB::Transaction batch(&iface_->dbs_[HEADERS]);
          
       for(unsigned i = 0; i <= blockchain_.top().getBlockHeight(); ++i)
->>>>>>> 66dea608
-      {
-         BlockHeader &block = iter->second;
+      {
+         BlockHeader &block = blockchain_.getHeaderByHeight(i);
          StoredHeader sbh;
          sbh.createFromBlockHeader(block);
          uint8_t dup = iface_->putBareHeader(sbh);
@@ -1674,7 +1648,7 @@
       forceRebuild = true;
       forceRescan = true;
       skipFetch = true;
-      destroyAndResetDatabases();
+      //destroyAndResetDatabases();
       scrAddrData_.reset();
    }
 
@@ -2608,28 +2582,7 @@
    map<BinaryData, vector<BinaryData> > invalidatedTxIOKeys = 
                                         ZeroConfCont_.purge(iface_);
 
-<<<<<<< HEAD
    for (auto wltPtr : registeredWallets_)
-=======
-   // Find all zero-conf transactions that made it into the blockchain
-   ts_ZCMap::const_snapshot ssZCMap(zeroConfMap_);
-   
-   for (ts_ZCMap::const_iterator i = ssZCMap.begin(); i != ssZCMap.end(); ++i)
-   {
-      try
-      {
-         getTxRefByHash(i->first);
-         mapRmList.push_back(i);
-      }
-      catch (NoValue&)
-      {}
-   }
-
-   // We've made a list of the zc tx to remove, now let's remove them
-   // I decided this was safer than erasing the data as we were iterating
-   // over it in the previous loop
-   for(const ts_ZCMap::const_iterator &rm : mapRmList)
->>>>>>> 66dea608
    {
       wltPtr->purgeZeroConfTxIO(invalidatedTxIOKeys);
    }
