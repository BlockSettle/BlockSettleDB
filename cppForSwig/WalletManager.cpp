--- conflicted
+++ resolved
@@ -275,15 +275,11 @@
    for (auto& utxo : vecUtxo)
    {
       auto&& scrAddr = utxo.getRecipientScrAddr();
-<<<<<<< HEAD
       auto& ID = walletPtr->getAssetIDForAddr(scrAddr);
       auto addrPtr = walletPtr->getAddressEntryForID(ID);
-=======
-      auto index = walletPtr->getAssetIndexForAddr(scrAddr);
 
       auto scrAddrNoPrefix = scrAddr.getSliceRef(1, scrAddr.getSize() - 1);
       auto addrPtr = walletPtr->getAddressEntryForIndex(index, scrAddrNoPrefix);
->>>>>>> 1d02a664
 
       utxo.txinRedeemSizeBytes_ = addrPtr->getInputSize();
 
