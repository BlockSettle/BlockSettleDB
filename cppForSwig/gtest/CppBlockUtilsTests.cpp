#include <limits.h>
#include <iostream>
#include <stdlib.h>
#include "gtest.h"

#include "../log.h"
#include "../BinaryData.h"
#include "../BtcUtils.h"
#include "../BlockObj.h"
#include "../StoredBlockObj.h"
#include "../PartialMerkle.h"
#include "../leveldb_wrapper.h"
#include "../BlockUtils.h"
<<<<<<< HEAD
#include "../BtcWallet.h"
=======
#include "../EncryptionUtils.h"


>>>>>>> 743bd4cc

#ifdef _MSC_VER
   #ifdef mlock
      #undef mlock
      #undef munlock
   #endif
   #include "win32_posix.h"
	#undef close

   #ifdef _DEBUG
      #define _CRTDBG_MAP_ALLOC
      #include <stdlib.h>
      #include <crtdbg.h>
      
      #ifndef DBG_NEW
         #define DBG_NEW new ( _NORMAL_BLOCK , __FILE__ , __LINE__ )
         #define new DBG_NEW
      #endif
   #endif
#endif

#define READHEX BinaryData::CreateFromHex

#define TheBDM (*theBDM)

/* This didn't work at all
class BitcoinEnvironment : public ::testing::Environment 
{
public:
   // Override this to define how to set up the environment.
   virtual void SetUp() 
   {
      rawHead_ = READHEX(
         "01000000"
         "1d8f4ec0443e1f19f305e488c1085c95de7cc3fd25e0d2c5bb5d000000000000"
         "9762547903d36881a86751f3f5049e23050113f779735ef82734ebf0b4450081"
         "d8c8c84d"
         "b3936a1a"
         "334b035b");
      headHashLE_ = READHEX(
         "1195e67a7a6d0674bbd28ae096d602e1f038c8254b49dfe79d47000000000000");
      headHashBE_ = READHEX(
         "000000000000479de7df494b25c838f0e102d696e08ad2bb74066d7a7ae69511");

      rawTx0_ = READHEX( 
         "01000000016290dce984203b6a5032e543e9e272d8bce934c7de4d15fa0fe44d"
         "d49ae4ece9010000008b48304502204f2fa458d439f957308bca264689aa175e"
         "3b7c5f78a901cb450ebd20936b2c500221008ea3883a5b80128e55c9c6070aa6"
         "264e1e0ce3d18b7cd7e85108ce3d18b7419a0141044202550a5a6d3bb81549c4"
         "a7803b1ad59cdbba4770439a4923624a8acfc7d34900beb54a24188f7f0a4068"
         "9d905d4847cc7d6c8d808a457d833c2d44ef83f76bffffffff0242582c0a0000"
         "00001976a914c1b4695d53b6ee57a28647ce63e45665df6762c288ac80d1f008"
         "000000001976a9140e0aec36fe2545fb31a41164fb6954adcd96b34288ac0000"
         "0000");
      rawTx1_ = READHEX( 
         "0100000001f658dbc28e703d86ee17c9a2d3b167a8508b082fa0745f55be5144"
         "a4369873aa010000008c49304602210041e1186ca9a41fdfe1569d5d807ca7ff"
         "6c5ffd19d2ad1be42f7f2a20cdc8f1cc0221003366b5d64fe81e53910e156914"
         "091d12646bc0d1d662b7a65ead3ebe4ab8f6c40141048d103d81ac9691cf13f3"
         "fc94e44968ef67b27f58b27372c13108552d24a6ee04785838f34624b294afee"
         "83749b64478bb8480c20b242c376e77eea2b3dc48b4bffffffff0200e1f50500"
         "0000001976a9141b00a2f6899335366f04b277e19d777559c35bc888ac40aeeb"
         "02000000001976a9140e0aec36fe2545fb31a41164fb6954adcd96b34288ac00"
         "000000");

      rawBlock_ = READHEX(
         "01000000eb10c9a996a2340a4d74eaab41421ed8664aa49d18538bab59010000"
         "000000005a2f06efa9f2bd804f17877537f2080030cadbfa1eb50e02338117cc"
         "604d91b9b7541a4ecfbb0a1a64f1ade703010000000100000000000000000000"
         "00000000000000000000000000000000000000000000ffffffff0804cfbb0a1a"
         "02360affffffff0100f2052a01000000434104c2239c4eedb3beb26785753463"
         "be3ec62b82f6acd62efb65f452f8806f2ede0b338e31d1f69b1ce449558d7061"
         "aa1648ddc2bf680834d3986624006a272dc21cac000000000100000003e8caa1"
         "2bcb2e7e86499c9de49c45c5a1c6167ea4b894c8c83aebba1b6100f343010000"
         "008c493046022100e2f5af5329d1244807f8347a2c8d9acc55a21a5db769e927"
         "4e7e7ba0bb605b26022100c34ca3350df5089f3415d8af82364d7f567a6a297f"
         "cc2c1d2034865633238b8c014104129e422ac490ddfcb7b1c405ab9fb4244124"
         "6c4bca578de4f27b230de08408c64cad03af71ee8a3140b40408a7058a1984a9"
         "f246492386113764c1ac132990d1ffffffff5b55c18864e16c08ef9989d31c7a"
         "343e34c27c30cd7caa759651b0e08cae0106000000008c4930460221009ec9aa"
         "3e0caf7caa321723dea561e232603e00686d4bfadf46c5c7352b07eb00022100"
         "a4f18d937d1e2354b2e69e02b18d11620a6a9332d563e9e2bbcb01cee559680a"
         "014104411b35dd963028300e36e82ee8cf1b0c8d5bf1fc4273e970469f5cb931"
         "ee07759a2de5fef638961726d04bd5eb4e5072330b9b371e479733c942964bb8"
         "6e2b22ffffffff3de0c1e913e6271769d8c0172cea2f00d6d3240afc3a20f9fa"
         "247ce58af30d2a010000008c493046022100b610e169fd15ac9f60fe2b507529"
         "281cf2267673f4690ba428cbb2ba3c3811fd022100ffbe9e3d71b21977a8e97f"
         "de4c3ba47b896d08bc09ecb9d086bb59175b5b9f03014104ff07a1833fd8098b"
         "25f48c66dcf8fde34cbdbcc0f5f21a8c2005b160406cbf34cc432842c6b37b25"
         "90d16b165b36a3efc9908d65fb0e605314c9b278f40f3e1affffffff0240420f"
         "00000000001976a914adfa66f57ded1b655eb4ccd96ee07ca62bc1ddfd88ac00"
         "7d6a7d040000001976a914981a0c9ae61fa8f8c96ae6f8e383d6e07e77133e88"
         "ac00000000010000000138e7586e0784280df58bd3dc5e3d350c9036b1ec4107"
         "951378f45881799c92a4000000008a47304402207c945ae0bbdaf9dadba07bdf"
         "23faa676485a53817af975ddf85a104f764fb93b02201ac6af32ddf597e610b4"
         "002e41f2de46664587a379a0161323a85389b4f82dda014104ec8883d3e4f7a3"
         "9d75c9f5bb9fd581dc9fb1b7cdf7d6b5a665e4db1fdb09281a74ab138a2dba25"
         "248b5be38bf80249601ae688c90c6e0ac8811cdb740fcec31dffffffff022f66"
         "ac61050000001976a914964642290c194e3bfab661c1085e47d67786d2d388ac"
         "2f77e200000000001976a9141486a7046affd935919a3cb4b50a8a0c233c286c"
         "88ac00000000");

      rawTxUnfrag_ = READHEX(
         // Version
         "01000000"
         // NumTxIn
         "02"
         // Start TxIn0
         "0044fbc929d78e4203eed6f1d3d39c0157d8e5c100bbe0886779c0"
         "ebf6a69324010000008a47304402206568144ed5e7064d6176c74738b04c08ca"
         "19ca54ddeb480084b77f45eebfe57802207927d6975a5ac0e1bb36f5c05356dc"
         "da1f521770511ee5e03239c8e1eecf3aed0141045d74feae58c4c36d7c35beac"
         "05eddddc78b3ce4b02491a2eea72043978056a8bc439b99ddaad327207b09ef1"
         "6a8910828e805b0cc8c11fba5caea2ee939346d7ffffffff"
         // Start TxIn1
         "45c866b219b17695"
         "2508f8e5aea728f950186554fc4a5807e2186a8e1c4009e5000000008c493046"
         "022100bd5d41662f98cfddc46e86ea7e4a3bc8fe9f1dfc5c4836eaf7df582596"
         "cfe0e9022100fc459ae4f59b8279d679003b88935896acd10021b6e2e4619377"
         "e336b5296c5e014104c00bab76a708ba7064b2315420a1c533ca9945eeff9754"
         "cdc574224589e9113469b4e71752146a10028079e04948ecdf70609bf1b9801f"
         "6b73ab75947ac339e5ffffffff"
         // NumTxOut
         "02"
         // Start TxOut0
         "ac4c8bd5000000001976a9148dce8946f1c7763bb60ea5cf16ef514cbed0633b88ac"
         // Start TxOut1
         "002f6859000000001976a9146a59ac0e8f553f292dfe5e9f3aaa1da93499c15e88ac"
         // Locktime
         "00000000");

      rawTxFragged_ = READHEX(
         //"01000000020044fbc929d78e4203eed6f1d3d39c0157d8e5c100bbe0886779c0"
         //"ebf6a69324010000008a47304402206568144ed5e7064d6176c74738b04c08ca"
         //"19ca54ddeb480084b77f45eebfe57802207927d6975a5ac0e1bb36f5c05356dc"
         //"da1f521770511ee5e03239c8e1eecf3aed0141045d74feae58c4c36d7c35beac"
         //"05eddddc78b3ce4b02491a2eea72043978056a8bc439b99ddaad327207b09ef1"
         //"6a8910828e805b0cc8c11fba5caea2ee939346d7ffffffff45c866b219b17695"
         //"2508f8e5aea728f950186554fc4a5807e2186a8e1c4009e5000000008c493046"
         //"022100bd5d41662f98cfddc46e86ea7e4a3bc8fe9f1dfc5c4836eaf7df582596"
         //"cfe0e9022100fc459ae4f59b8279d679003b88935896acd10021b6e2e4619377"
         //"e336b5296c5e014104c00bab76a708ba7064b2315420a1c533ca9945eeff9754"
         //"cdc574224589e9113469b4e71752146a10028079e04948ecdf70609bf1b9801f"
         //"6b73ab75947ac339e5ffffffff0200000000");
         // Version
         "01000000"
         // NumTxIn
         "02"
         // Start TxIn0
         "0044fbc929d78e4203eed6f1d3d39c0157d8e5c100bbe0886779c0"
         "ebf6a69324010000008a47304402206568144ed5e7064d6176c74738b04c08ca"
         "19ca54ddeb480084b77f45eebfe57802207927d6975a5ac0e1bb36f5c05356dc"
         "da1f521770511ee5e03239c8e1eecf3aed0141045d74feae58c4c36d7c35beac"
         "05eddddc78b3ce4b02491a2eea72043978056a8bc439b99ddaad327207b09ef1"
         "6a8910828e805b0cc8c11fba5caea2ee939346d7ffffffff"
         // Start TxIn1
         "45c866b219b17695"
         "2508f8e5aea728f950186554fc4a5807e2186a8e1c4009e5000000008c493046"
         "022100bd5d41662f98cfddc46e86ea7e4a3bc8fe9f1dfc5c4836eaf7df582596"
         "cfe0e9022100fc459ae4f59b8279d679003b88935896acd10021b6e2e4619377"
         "e336b5296c5e014104c00bab76a708ba7064b2315420a1c533ca9945eeff9754"
         "cdc574224589e9113469b4e71752146a10028079e04948ecdf70609bf1b9801f"
         "6b73ab75947ac339e5ffffffff"
         // NumTxOut
         "02"
         // ... TxOuts fragged out 
         // Locktime
         "00000000");

      rawTxOut0_ = READHEX(
         // Value
         "ac4c8bd500000000"
         // Script size (var_int)
         "19"
         // Script
         "76""a9""14""8dce8946f1c7763bb60ea5cf16ef514cbed0633b""88""ac");
      rawTxOut1_ = READHEX(
         // Value 
         "002f685900000000"
         // Script size (var_int)
         "19"
         // Script
         "76""a9""14""6a59ac0e8f553f292dfe5e9f3aaa1da93499c15e""88""ac");

      bh_.unserialize(rawHead_);
      tx1_.unserialize(rawTx0_);
      tx2_.unserialize(rawTx1_);


      sbh_.unserialize(rawHead_);

      // Make sure the global DB type and prune type are reset for each test
      DBUtils::setArmoryDbType(ARMORY_DB_FULL);
      DBUtils::setDbPruneType(DB_PRUNE_NONE);
   }

   BinaryData rawHead_;
   BinaryData headHashLE_;
   BinaryData headHashBE_;

   BinaryData rawBlock_;

   BinaryData rawTx0_;
   BinaryData rawTx1_;

   BlockHeader bh_;
   Tx tx1_;
   Tx tx2_;

   BinaryData rawTxUnfrag_;
   BinaryData rawTxFragged_;
   BinaryData rawTxOut0_;
   BinaryData rawTxOut1_;

   StoredHeader sbh_;

};


::testing::Environment* const btcenv = 
               ::testing::AddGlobalTestEnvironment(new BitcoinEnvironment);
*/




////////////////////////////////////////////////////////////////////////////////
class BinaryDataTest : public ::testing::Test
{
protected:
   virtual void SetUp(void) 
   {
      str0_ = "";
      str4_ = "1234abcd";
      str5_ = "1234abcdef";

      bd0_ = READHEX(str0_);
      bd4_ = READHEX(str4_);
      bd5_ = READHEX(str5_);
   }

   string str0_;
   string str4_;
   string str5_;

   BinaryData bd0_;
   BinaryData bd4_;
   BinaryData bd5_;

};


////////////////////////////////////////////////////////////////////////////////
TEST_F(BinaryDataTest, Constructor)
{
   uint8_t* ptr = new uint8_t[4];
   ptr[0]='0'; // random junk
   ptr[1]='1';
   ptr[2]='2';
   ptr[3]='3';

   BinaryData a;
   BinaryData b(4);
   BinaryData c(ptr, 2);
   BinaryData d(ptr, 4);
   BinaryData e(b);
   BinaryData f(string("xyza"));

   EXPECT_EQ(a.getSize(), 0);
   EXPECT_EQ(b.getSize(), 4);
   EXPECT_EQ(c.getSize(), 2);
   EXPECT_EQ(d.getSize(), 4);
   EXPECT_EQ(e.getSize(), 4);
   EXPECT_EQ(f.getSize(), 4);

   EXPECT_TRUE( a.isNull());
   EXPECT_FALSE(b.isNull());
   EXPECT_FALSE(c.isNull());
   EXPECT_FALSE(d.isNull());
   EXPECT_FALSE(e.isNull());

   BinaryDataRef g(f);
   BinaryDataRef h(d);
   BinaryData    i(g);

   EXPECT_EQ(   g.getSize(), 4);
   EXPECT_EQ(   i.getSize(), 4);
   EXPECT_TRUE( g==f);
   EXPECT_FALSE(g==h);
   EXPECT_TRUE( i==g);

   delete[] ptr;
}


////////////////////////////////////////////////////////////////////////////////
TEST_F(BinaryDataTest, CopyFrom)
{
   BinaryData a,b,c,d,e,f;
   a.copyFrom((uint8_t*)bd0_.getPtr(), bd0_.getSize());
   b.copyFrom((uint8_t*)bd4_.getPtr(), (uint8_t*)bd4_.getPtr()+4);
   c.copyFrom((uint8_t*)bd4_.getPtr(), bd4_.getSize());
   d.copyFrom(str5_);
   e.copyFrom(a);

   BinaryDataRef i(b);
   f.copyFrom(i);

   EXPECT_EQ(a.getSize(), 0);
   EXPECT_EQ(b.getSize(), 4);
   EXPECT_EQ(c.getSize(), 4);
   EXPECT_EQ(a,e);
   EXPECT_EQ(b,c);
}


////////////////////////////////////////////////////////////////////////////////
TEST_F(BinaryDataTest, CopyTo)
{
   BinaryData a,b,c,d,e,f,g,h;
   bd0_.copyTo(a);
   bd4_.copyTo(b);

   c.resize(bd5_.getSize());
   bd5_.copyTo(c.getPtr());

   size_t sz = 2;
   d.resize(sz);
   e.resize(sz);
   bd5_.copyTo(d.getPtr(), sz);
   bd5_.copyTo(e.getPtr(), bd5_.getSize()-sz, sz);

   f.copyFrom(bd5_.getPtr(), bd5_.getPtr()+sz);

   EXPECT_TRUE(a==bd0_);
   EXPECT_TRUE(b==bd4_);
   EXPECT_TRUE(c==bd5_);
   EXPECT_TRUE(bd5_.startsWith(d));
   EXPECT_TRUE(bd5_.endsWith(e));
   EXPECT_TRUE(d==f);

   EXPECT_EQ(a.getSize(), 0);
   EXPECT_EQ(b.getSize(), 4);
   EXPECT_EQ(c.getSize(), 5);
   EXPECT_EQ(d.getSize(), 2);
   EXPECT_NE(b,c);
}

////////////////////////////////////////////////////////////////////////////////
TEST_F(BinaryDataTest, Fill)
{
   BinaryData a(0), b(1), c(4);
   BinaryData aAns = READHEX("");
   BinaryData bAns = READHEX("aa");
   BinaryData cAns = READHEX("aaaaaaaa");

   a.fill(0xaa);
   b.fill(0xaa);
   c.fill(0xaa);

   EXPECT_EQ(a, aAns);
   EXPECT_EQ(b, bAns);
   EXPECT_EQ(c, cAns);
}

////////////////////////////////////////////////////////////////////////////////
TEST_F(BinaryDataTest, IndexOp)
{
   EXPECT_EQ(bd4_[0], 0x12);
   EXPECT_EQ(bd4_[1], 0x34);
   EXPECT_EQ(bd4_[2], 0xab);
   EXPECT_EQ(bd4_[3], 0xcd);

   EXPECT_EQ(bd4_[-4], 0x12);
   EXPECT_EQ(bd4_[-3], 0x34);
   EXPECT_EQ(bd4_[-2], 0xab);
   EXPECT_EQ(bd4_[-1], 0xcd);

   bd4_[1] = 0xff;
   EXPECT_EQ(bd4_[0], 0x12);
   EXPECT_EQ(bd4_[1], 0xff);
   EXPECT_EQ(bd4_[2], 0xab);
   EXPECT_EQ(bd4_[3], 0xcd);

   EXPECT_EQ(bd4_[-4], 0x12);
   EXPECT_EQ(bd4_[-3], 0xff);
   EXPECT_EQ(bd4_[-2], 0xab);
   EXPECT_EQ(bd4_[-1], 0xcd);

   EXPECT_EQ(bd4_.toHexStr(), string("12ffabcd"));
}

////////////////////////////////////////////////////////////////////////////////
TEST_F(BinaryDataTest, StartsEndsWith)
{
   BinaryData a = READHEX("abcd");
   EXPECT_TRUE( bd0_.startsWith(bd0_));
   EXPECT_TRUE( bd4_.startsWith(bd0_));
   EXPECT_TRUE( bd5_.startsWith(bd4_));
   EXPECT_TRUE( bd5_.startsWith(bd5_));
   EXPECT_FALSE(bd4_.startsWith(bd5_));
   EXPECT_TRUE( bd0_.startsWith(bd0_));
   EXPECT_FALSE(bd0_.startsWith(bd4_));
   EXPECT_FALSE(bd5_.endsWith(a));
   EXPECT_TRUE( bd4_.endsWith(a));
   EXPECT_FALSE(bd0_.endsWith(a));
}


////////////////////////////////////////////////////////////////////////////////
TEST_F(BinaryDataTest, Append)
{
   BinaryData a = READHEX("ef");

   BinaryData static4 = bd4_;

   BinaryData b = bd4_ + a;
   BinaryData c = bd4_.append(a);

   BinaryDataRef d(a);
   bd4_.copyFrom(static4);
   BinaryData e = bd4_.append(d);
   bd4_.copyFrom(static4);
   BinaryData f = bd4_.append(a.getPtr(), 1);
   bd4_.copyFrom(static4);
   BinaryData g = bd4_.append(0xef);

   BinaryData h = bd0_ + a;
   BinaryData i = bd0_.append(a);
   bd0_.resize(0);
   BinaryData j = bd0_.append(a.getPtr(), 1);
   bd0_.resize(0);
   BinaryData k = bd0_.append(0xef);
   
   EXPECT_EQ(bd5_, b);
   EXPECT_EQ(bd5_, c);
   EXPECT_EQ(bd5_, e);
   EXPECT_EQ(bd5_, f);
   EXPECT_EQ(bd5_, g);

   EXPECT_NE(bd5_, h);
   EXPECT_EQ(a, h);
   EXPECT_EQ(a, i);
   EXPECT_EQ(a, j);
   EXPECT_EQ(a, k);
}


////////////////////////////////////////////////////////////////////////////////
TEST_F(BinaryDataTest, Inequality)
{
   EXPECT_FALSE(bd0_ < bd0_);
   EXPECT_TRUE( bd0_ < bd4_);
   EXPECT_TRUE( bd0_ < bd5_);

   EXPECT_FALSE(bd4_ < bd0_);
   EXPECT_FALSE(bd4_ < bd4_);
   EXPECT_TRUE( bd4_ < bd5_);

   EXPECT_FALSE(bd5_ < bd0_);
   EXPECT_FALSE(bd5_ < bd4_);
   EXPECT_FALSE(bd5_ < bd5_);
}

////////////////////////////////////////////////////////////////////////////////
TEST_F(BinaryDataTest, Equality)
{
   EXPECT_TRUE( bd0_==bd0_);
   EXPECT_TRUE( bd4_==bd4_);
   EXPECT_FALSE(bd4_==bd5_);
   EXPECT_TRUE( bd0_!=bd4_);
   EXPECT_TRUE( bd0_!=bd5_);
   EXPECT_TRUE( bd4_!=bd5_);
   EXPECT_FALSE(bd4_!=bd4_);
}


////////////////////////////////////////////////////////////////////////////////
TEST_F(BinaryDataTest, ToString)
{
   EXPECT_EQ(bd0_.toHexStr(), str0_);
   EXPECT_EQ(bd4_.toHexStr(), str4_);
   EXPECT_EQ(bd4_.toHexStr(), str4_);

   string a,b;
   bd0_.copyTo(a);
   bd4_.copyTo(b);
   EXPECT_EQ(bd0_.toBinStr(), a);
   EXPECT_EQ(bd4_.toBinStr(), b);

   string stra("cdab3412");
   BinaryData bda = READHEX(stra);

   EXPECT_EQ(bd4_.toHexStr(true), stra);
   EXPECT_EQ(bd4_.toBinStr(true), bda.toBinStr());

}


////////////////////////////////////////////////////////////////////////////////
TEST_F(BinaryDataTest, Endianness)
{
   BinaryData a = READHEX("cdab3412");
   BinaryData b = READHEX("1234cdab");

   BinaryData static4 = bd4_;

   EXPECT_EQ(   a.copySwapEndian(), bd4_);
   EXPECT_EQ(bd4_.copySwapEndian(),    a);
   EXPECT_EQ(bd0_.copySwapEndian(), bd0_);


   bd4_ = static4;
   bd4_.swapEndian();
   EXPECT_EQ(bd4_, a);

   bd4_ = static4;
   bd4_.swapEndian(2);
   EXPECT_EQ(bd4_, b);

   bd4_ = static4;
   bd4_.swapEndian(2,2);
   EXPECT_EQ(bd4_, b);

   bd4_ = static4;
   bd4_.swapEndian(2,4);
   EXPECT_EQ(bd4_, b);
}


TEST_F(BinaryDataTest, IntToBinData)
{
   // 0x1234 in src code is always interpreted by the compiler as
   // big-endian, regardless of the underlying architecture.  So 
   // writing 0x1234 will be interpretted as an integer with value
   // 4660 on all architectures.  
   BinaryData a,b;

   a = BinaryData::IntToStrLE<uint8_t>(0xab);
   b = BinaryData::IntToStrBE<uint8_t>(0xab);
   EXPECT_EQ(a, READHEX("ab"));
   EXPECT_EQ(b, READHEX("ab"));

   a = BinaryData::IntToStrLE<uint16_t>(0xabcd);
   b = BinaryData::IntToStrBE<uint16_t>(0xabcd);
   EXPECT_EQ(a, READHEX("cdab"));
   EXPECT_EQ(b, READHEX("abcd"));

   a = BinaryData::IntToStrLE((uint16_t)0xabcd);
   b = BinaryData::IntToStrBE((uint16_t)0xabcd);
   EXPECT_EQ(a, READHEX("cdab"));
   EXPECT_EQ(b, READHEX("abcd"));

   // This fails b/c it auto "promotes" non-suffix literals to 4-byte ints
   a = BinaryData::IntToStrLE(0xabcd);
   b = BinaryData::IntToStrBE(0xabcd);
   EXPECT_NE(a, READHEX("cdab"));
   EXPECT_NE(b, READHEX("abcd"));

   a = BinaryData::IntToStrLE(0xfec38a11);
   b = BinaryData::IntToStrBE(0xfec38a11);
   EXPECT_EQ(a, READHEX("118ac3fe"));
   EXPECT_EQ(b, READHEX("fec38a11"));

   a = BinaryData::IntToStrLE(0x00000000fec38a11ULL);
   b = BinaryData::IntToStrBE(0x00000000fec38a11ULL);
   EXPECT_EQ(a, READHEX("118ac3fe00000000"));
   EXPECT_EQ(b, READHEX("00000000fec38a11"));

}

TEST_F(BinaryDataTest, BinDataToInt)
{
   uint8_t   a8,  b8;
   uint16_t a16, b16;
   uint32_t a32, b32;
   uint64_t a64, b64;

   a8 = BinaryData::StrToIntBE<uint8_t>(READHEX("ab"));
   b8 = BinaryData::StrToIntLE<uint8_t>(READHEX("ab"));
   EXPECT_EQ(a8, 0xab);
   EXPECT_EQ(b8, 0xab);

   a16 = BinaryData::StrToIntBE<uint16_t>(READHEX("abcd"));
   b16 = BinaryData::StrToIntLE<uint16_t>(READHEX("abcd"));
   EXPECT_EQ(a16, 0xabcd);
   EXPECT_EQ(b16, 0xcdab);

   a32 = BinaryData::StrToIntBE<uint32_t>(READHEX("fec38a11"));
   b32 = BinaryData::StrToIntLE<uint32_t>(READHEX("fec38a11"));
   EXPECT_EQ(a32, 0xfec38a11);
   EXPECT_EQ(b32, 0x118ac3fe);

   a64 = BinaryData::StrToIntBE<uint64_t>(READHEX("00000000fec38a11"));
   b64 = BinaryData::StrToIntLE<uint64_t>(READHEX("00000000fec38a11"));
   EXPECT_EQ(a64, 0x00000000fec38a11);
   EXPECT_EQ(b64, 0x118ac3fe00000000);
    
   // These are really just identical tests, I have no idea whether it
   // was worth spending the time to write these, and even this comment
   // here explaining how it was probably a waste of time...
   a8 = READ_UINT8_BE(READHEX("ab"));
   b8 = READ_UINT8_LE(READHEX("ab"));
   EXPECT_EQ(a8, 0xab);
   EXPECT_EQ(b8, 0xab);

   a16 = READ_UINT16_BE(READHEX("abcd"));
   b16 = READ_UINT16_LE(READHEX("abcd"));
   EXPECT_EQ(a16, 0xabcd);
   EXPECT_EQ(b16, 0xcdab);

   a32 = READ_UINT32_BE(READHEX("fec38a11"));
   b32 = READ_UINT32_LE(READHEX("fec38a11"));
   EXPECT_EQ(a32, 0xfec38a11);
   EXPECT_EQ(b32, 0x118ac3fe);

   a64 = READ_UINT64_BE(READHEX("00000000fec38a11"));
   b64 = READ_UINT64_LE(READHEX("00000000fec38a11"));
   EXPECT_EQ(a64, 0x00000000fec38a11);
   EXPECT_EQ(b64, 0x118ac3fe00000000);

   // Test the all-on-one read-int macros
   a8 = READ_UINT8_HEX_BE("ab");
   b8 = READ_UINT8_HEX_LE("ab");
   EXPECT_EQ(a8, 0xab);
   EXPECT_EQ(b8, 0xab);

   a16 = READ_UINT16_HEX_BE("abcd");
   b16 = READ_UINT16_HEX_LE("abcd");
   EXPECT_EQ(a16, 0xabcd);
   EXPECT_EQ(b16, 0xcdab);

   a32 = READ_UINT32_HEX_BE("fec38a11");
   b32 = READ_UINT32_HEX_LE("fec38a11");
   EXPECT_EQ(a32, 0xfec38a11);
   EXPECT_EQ(b32, 0x118ac3fe);

   a64 = READ_UINT64_HEX_BE("00000000fec38a11");
   b64 = READ_UINT64_HEX_LE("00000000fec38a11");
   EXPECT_EQ(a64, 0x00000000fec38a11);
   EXPECT_EQ(b64, 0x118ac3fe00000000);
}

////////////////////////////////////////////////////////////////////////////////
TEST_F(BinaryDataTest, Find)
{
   BinaryData a = READHEX("12");
   BinaryData b = READHEX("34");
   BinaryData c = READHEX("abcd");
   BinaryData d = READHEX("ff");

   EXPECT_EQ(bd0_.find(bd0_),     0);
   EXPECT_EQ(bd0_.find(bd4_),    -1);
   EXPECT_EQ(bd0_.find(bd4_, 2), -1);
   EXPECT_EQ(bd4_.find(bd0_),     0);
   EXPECT_EQ(bd4_.find(bd0_, 2),  2);

   EXPECT_EQ(bd4_.find(a),  0);
   EXPECT_EQ(bd4_.find(b),  1);
   EXPECT_EQ(bd4_.find(c),  2);
   EXPECT_EQ(bd4_.find(d), -1);

   EXPECT_EQ(bd4_.find(a, 0),  0);
   EXPECT_EQ(bd4_.find(b, 0),  1);
   EXPECT_EQ(bd4_.find(c, 0),  2);
   EXPECT_EQ(bd4_.find(d, 0), -1);

   EXPECT_EQ(bd4_.find(a, 1), -1);
   EXPECT_EQ(bd4_.find(b, 1),  1);
   EXPECT_EQ(bd4_.find(c, 1),  2);
   EXPECT_EQ(bd4_.find(d, 1), -1);

   EXPECT_EQ(bd4_.find(a, 4), -1);
   EXPECT_EQ(bd4_.find(b, 4), -1);
   EXPECT_EQ(bd4_.find(c, 4), -1);
   EXPECT_EQ(bd4_.find(d, 4), -1);

   EXPECT_EQ(bd4_.find(a, 8), -1);
   EXPECT_EQ(bd4_.find(b, 8), -1);
   EXPECT_EQ(bd4_.find(c, 8), -1);
   EXPECT_EQ(bd4_.find(d, 8), -1);
}
    

TEST_F(BinaryDataTest, Contains)
{
   BinaryData a = READHEX("12");
   BinaryData b = READHEX("34");
   BinaryData c = READHEX("abcd");
   BinaryData d = READHEX("ff");

   EXPECT_TRUE( bd0_.contains(bd0_));
   EXPECT_FALSE(bd0_.contains(bd4_));
   EXPECT_FALSE(bd0_.contains(bd4_, 2));

   EXPECT_TRUE( bd4_.contains(a));
   EXPECT_TRUE( bd4_.contains(b));
   EXPECT_TRUE( bd4_.contains(c));
   EXPECT_FALSE(bd4_.contains(d));

   EXPECT_TRUE( bd4_.contains(a, 0));
   EXPECT_TRUE( bd4_.contains(b, 0));
   EXPECT_TRUE( bd4_.contains(c, 0));
   EXPECT_FALSE(bd4_.contains(d, 0));

   EXPECT_FALSE(bd4_.contains(a, 1));
   EXPECT_TRUE( bd4_.contains(b, 1));
   EXPECT_TRUE( bd4_.contains(c, 1));
   EXPECT_FALSE(bd4_.contains(d, 1));

   EXPECT_FALSE(bd4_.contains(a, 4));
   EXPECT_FALSE(bd4_.contains(b, 4));
   EXPECT_FALSE(bd4_.contains(c, 4));
   EXPECT_FALSE(bd4_.contains(d, 4));

   EXPECT_FALSE(bd4_.contains(a, 8));
   EXPECT_FALSE(bd4_.contains(b, 8));
   EXPECT_FALSE(bd4_.contains(c, 8));
   EXPECT_FALSE(bd4_.contains(d, 8));
}

////////////////////////////////////////////////////////////////////////////////
//TEST_F(BinaryDataTest, GenerateRandom)
//{
    // Yeah, this would be a fun one to try to test...
//}


////////////////////////////////////////////////////////////////////////////////
//TEST_F(BinaryDataTest, ReadFile)
//{
   //ofstream os("test
//}



////////////////////////////////////////////////////////////////////////////////
class BinaryDataRefTest : public ::testing::Test
{
protected:
   virtual void SetUp(void) 
   {
      str0_ = "";
      str4_ = "1234abcd";
      str5_ = "1234abcdef";

      bd0_ = READHEX(str0_);
      bd4_ = READHEX(str4_);
      bd5_ = READHEX(str5_);

      bdr__ = BinaryDataRef();
      bdr0_ = BinaryDataRef(bd0_);
      bdr4_ = BinaryDataRef(bd4_);
      bdr5_ = BinaryDataRef(bd5_);
   }

   string str0_;
   string str4_;
   string str5_;

   BinaryData bd0_;
   BinaryData bd4_;
   BinaryData bd5_;

   BinaryDataRef bdr__;
   BinaryDataRef bdr0_;
   BinaryDataRef bdr4_;
   BinaryDataRef bdr5_;
};



////////////////////////////////////////////////////////////////////////////////
TEST_F(BinaryDataRefTest, Constructor)
{
   BinaryDataRef a;
   BinaryDataRef b((uint8_t*)bd0_.getPtr(), bd0_.getSize());
   BinaryDataRef c((uint8_t*)bd0_.getPtr(), (uint8_t*)bd0_.getPtr());
   BinaryDataRef d((uint8_t*)bd4_.getPtr(), bd4_.getSize());
   BinaryDataRef e((uint8_t*)bd4_.getPtr(), (uint8_t*)bd4_.getPtr()+4);
   BinaryDataRef f(bd0_);
   BinaryDataRef g(bd4_);
   BinaryDataRef h(str0_);
   BinaryDataRef i(str4_);

   EXPECT_TRUE(a.getPtr()==NULL);
   EXPECT_EQ(a.getSize(), 0);

   EXPECT_TRUE(b.getPtr()==NULL);
   EXPECT_EQ(b.getSize(), 0);

   EXPECT_TRUE(c.getPtr()==NULL);
   EXPECT_EQ(c.getSize(), 0);

   EXPECT_FALSE(d.getPtr()==NULL);
   EXPECT_EQ(d.getSize(), 4);

   EXPECT_FALSE(e.getPtr()==NULL);
   EXPECT_EQ(e.getSize(), 4);

   EXPECT_TRUE(f.getPtr()==NULL);
   EXPECT_EQ(f.getSize(), 0);

   EXPECT_FALSE(g.getPtr()==NULL);
   EXPECT_EQ(g.getSize(), 4);

   EXPECT_TRUE(h.getPtr()==NULL);
   EXPECT_EQ(h.getSize(), 0);

   EXPECT_FALSE(i.getPtr()==NULL);
   EXPECT_EQ(i.getSize(), 8);

   EXPECT_TRUE( a.isNull());
   EXPECT_TRUE( b.isNull());
   EXPECT_TRUE( c.isNull());
   EXPECT_FALSE(d.isNull());
   EXPECT_FALSE(e.isNull());
   EXPECT_TRUE( f.isNull());
   EXPECT_FALSE(g.isNull());
   EXPECT_TRUE( h.isNull());
   EXPECT_FALSE(i.isNull());
}



////////////////////////////////////////////////////////////////////////////////
TEST_F(BinaryDataRefTest, PostConstruct)
{
   BinaryDataRef a,b,c,d,e,f,g,h,i;

   b.setRef((uint8_t*)bd0_.getPtr(), bd0_.getSize());
   c.setRef((uint8_t*)bd0_.getPtr(), (uint8_t*)bd0_.getPtr());
   d.setRef((uint8_t*)bd4_.getPtr(), bd4_.getSize());
   e.setRef((uint8_t*)bd4_.getPtr(), (uint8_t*)bd4_.getPtr()+4);
   f.setRef(bd0_);
   g.setRef(bd4_);
   h.setRef(str0_);
   i.setRef(str4_);

   EXPECT_TRUE(a.getPtr()==NULL);
   EXPECT_EQ(a.getSize(), 0);

   EXPECT_TRUE(b.getPtr()==NULL);
   EXPECT_EQ(b.getSize(), 0);

   EXPECT_TRUE(c.getPtr()==NULL);
   EXPECT_EQ(c.getSize(), 0);

   EXPECT_FALSE(d.getPtr()==NULL);
   EXPECT_EQ(d.getSize(), 4);

   EXPECT_FALSE(e.getPtr()==NULL);
   EXPECT_EQ(e.getSize(), 4);

   EXPECT_TRUE(f.getPtr()==NULL);
   EXPECT_EQ(f.getSize(), 0);

   EXPECT_FALSE(g.getPtr()==NULL);
   EXPECT_EQ(g.getSize(), 4);

   EXPECT_FALSE(h.getPtr()==NULL);
   EXPECT_EQ(h.getSize(), 0);

   EXPECT_FALSE(i.getPtr()==NULL);
   EXPECT_EQ(i.getSize(), 8);

   EXPECT_TRUE( a.isNull());
   EXPECT_TRUE( b.isNull());
   EXPECT_TRUE( c.isNull());
   EXPECT_FALSE(d.isNull());
   EXPECT_FALSE(e.isNull());
   EXPECT_TRUE( f.isNull());
   EXPECT_FALSE(g.isNull());
   EXPECT_FALSE(h.isNull());
   EXPECT_FALSE(i.isNull());
}



////////////////////////////////////////////////////////////////////////////////
TEST_F(BinaryDataRefTest, CopyTo)
{
   BinaryData a,b,c,d,e,f,g,h;
   bdr0_.copyTo(a);
   bdr4_.copyTo(b);

   c.resize(bdr5_.getSize());
   bdr5_.copyTo(c.getPtr());

   size_t sz = 2;
   d.resize(sz);
   e.resize(sz);
   bdr5_.copyTo(d.getPtr(), sz);
   bdr5_.copyTo(e.getPtr(), bdr5_.getSize()-sz, sz);

   f.copyFrom(bdr5_.getPtr(), bdr5_.getPtr()+sz);

   EXPECT_TRUE(a==bdr0_);
   EXPECT_TRUE(b==bdr4_);
   EXPECT_TRUE(c==bdr5_);
   EXPECT_TRUE(bdr5_.startsWith(d));
   EXPECT_TRUE(bdr5_.endsWith(e));
   EXPECT_TRUE(d==f);

   EXPECT_EQ(a.getSize(), 0);
   EXPECT_EQ(b.getSize(), 4);
   EXPECT_EQ(c.getSize(), 5);
   EXPECT_EQ(d.getSize(), 2);
   EXPECT_NE(b,c);

   g = bdr0_.copy();
   h = bdr4_.copy();

   EXPECT_EQ(g, bdr0_);
   EXPECT_EQ(h, bdr4_);
   EXPECT_EQ(g, bdr0_.copy());
   EXPECT_EQ(h, bdr4_.copy());

   EXPECT_EQ(bdr0_, g);
   EXPECT_EQ(bdr4_, h);
   EXPECT_EQ(bdr0_.copy(), g);
   EXPECT_EQ(bdr4_.copy(), h);
}



////////////////////////////////////////////////////////////////////////////////
TEST_F(BinaryDataRefTest, ToString)
{
   EXPECT_EQ(bdr0_.toHexStr(), str0_);
   EXPECT_EQ(bdr4_.toHexStr(), str4_);
   EXPECT_EQ(bdr4_.toHexStr(), str4_);

   string a,b;
   bdr0_.copyTo(a);
   bdr4_.copyTo(b);
   EXPECT_EQ(bd0_.toBinStr(), a);
   EXPECT_EQ(bd4_.toBinStr(), b);

   string stra("cdab3412");
   BinaryData bda = READHEX(stra);

   EXPECT_EQ(bdr4_.toHexStr(true), stra);
   EXPECT_EQ(bdr4_.toBinStr(true), bda.toBinStr());

}


////////////////////////////////////////////////////////////////////////////////
TEST_F(BinaryDataRefTest, Find)
{
   BinaryData a = READHEX("12");
   BinaryData b = READHEX("34");
   BinaryData c = READHEX("abcd");
   BinaryData d = READHEX("ff");

   EXPECT_EQ(bdr0_.find(bdr0_),     0);
   EXPECT_EQ(bdr0_.find(bdr4_),    -1);
   EXPECT_EQ(bdr0_.find(bdr4_, 2), -1);
   EXPECT_EQ(bdr4_.find(bdr0_),     0);
   EXPECT_EQ(bdr4_.find(bdr0_, 2),  2);

   EXPECT_EQ(bdr4_.find(a),  0);
   EXPECT_EQ(bdr4_.find(b),  1);
   EXPECT_EQ(bdr4_.find(c),  2);
   EXPECT_EQ(bdr4_.find(d), -1);

   EXPECT_EQ(bdr4_.find(a, 0),  0);
   EXPECT_EQ(bdr4_.find(b, 0),  1);
   EXPECT_EQ(bdr4_.find(c, 0),  2);
   EXPECT_EQ(bdr4_.find(d, 0), -1);

   EXPECT_EQ(bdr4_.find(a, 1), -1);
   EXPECT_EQ(bdr4_.find(b, 1),  1);
   EXPECT_EQ(bdr4_.find(c, 1),  2);
   EXPECT_EQ(bdr4_.find(d, 1), -1);

   EXPECT_EQ(bdr4_.find(a, 4), -1);
   EXPECT_EQ(bdr4_.find(b, 4), -1);
   EXPECT_EQ(bdr4_.find(c, 4), -1);
   EXPECT_EQ(bdr4_.find(d, 4), -1);

   EXPECT_EQ(bdr4_.find(a, 8), -1);
   EXPECT_EQ(bdr4_.find(b, 8), -1);
   EXPECT_EQ(bdr4_.find(c, 8), -1);
   EXPECT_EQ(bdr4_.find(d, 8), -1);

   EXPECT_EQ(bdr4_.find(a.getRef(), 0),  0);
   EXPECT_EQ(bdr4_.find(b.getRef(), 0),  1);
   EXPECT_EQ(bdr4_.find(c.getRef(), 0),  2);
   EXPECT_EQ(bdr4_.find(d.getRef(), 0), -1);
}


TEST_F(BinaryDataRefTest, Contains)
{
   BinaryData a = READHEX("12");
   BinaryData b = READHEX("34");
   BinaryData c = READHEX("abcd");
   BinaryData d = READHEX("ff");

   EXPECT_TRUE( bdr0_.contains(bdr0_));
   EXPECT_FALSE(bdr0_.contains(bdr4_));
   EXPECT_FALSE(bdr0_.contains(bdr4_, 2));

   EXPECT_TRUE( bdr4_.contains(a));
   EXPECT_TRUE( bdr4_.contains(b));
   EXPECT_TRUE( bdr4_.contains(c));
   EXPECT_FALSE(bdr4_.contains(d));

   EXPECT_TRUE( bdr4_.contains(a, 0));
   EXPECT_TRUE( bdr4_.contains(b, 0));
   EXPECT_TRUE( bdr4_.contains(c, 0));
   EXPECT_FALSE(bdr4_.contains(d, 0));

   EXPECT_FALSE(bdr4_.contains(a, 1));
   EXPECT_TRUE( bdr4_.contains(b, 1));
   EXPECT_TRUE( bdr4_.contains(c, 1));
   EXPECT_FALSE(bdr4_.contains(d, 1));

   EXPECT_FALSE(bdr4_.contains(a, 4));
   EXPECT_FALSE(bdr4_.contains(b, 4));
   EXPECT_FALSE(bdr4_.contains(c, 4));
   EXPECT_FALSE(bdr4_.contains(d, 4));

   EXPECT_FALSE(bdr4_.contains(a, 8));
   EXPECT_FALSE(bdr4_.contains(b, 8));
   EXPECT_FALSE(bdr4_.contains(c, 8));
   EXPECT_FALSE(bdr4_.contains(d, 8));

   EXPECT_TRUE( bdr4_.contains(a.getRef(), 0));
   EXPECT_TRUE( bdr4_.contains(b.getRef(), 0));
   EXPECT_TRUE( bdr4_.contains(c.getRef(), 0));
   EXPECT_FALSE(bdr4_.contains(d.getRef(), 0));
}


////////////////////////////////////////////////////////////////////////////////
TEST_F(BinaryDataRefTest, StartsEndsWith)
{
   BinaryData a = READHEX("abcd");
   EXPECT_TRUE( bdr0_.startsWith(bdr0_));
   EXPECT_TRUE( bdr4_.startsWith(bdr0_));
   EXPECT_TRUE( bdr5_.startsWith(bdr4_));
   EXPECT_TRUE( bdr5_.startsWith(bdr5_));
   EXPECT_FALSE(bdr4_.startsWith(bdr5_));
   EXPECT_TRUE( bdr0_.startsWith(bdr0_));
   EXPECT_FALSE(bdr0_.startsWith(bdr4_));

   EXPECT_TRUE( bdr0_.startsWith(bd0_));
   EXPECT_TRUE( bdr4_.startsWith(bd0_));
   EXPECT_TRUE( bdr5_.startsWith(bd4_));
   EXPECT_TRUE( bdr5_.startsWith(bd5_));
   EXPECT_FALSE(bdr4_.startsWith(bd5_));
   EXPECT_TRUE( bdr0_.startsWith(bd0_));
   EXPECT_FALSE(bdr0_.startsWith(bd4_));
   EXPECT_FALSE(bdr5_.endsWith(a));
   EXPECT_TRUE( bdr4_.endsWith(a));
   EXPECT_FALSE(bdr0_.endsWith(a));
}


////////////////////////////////////////////////////////////////////////////////
TEST_F(BinaryDataRefTest, Inequality)
{
   EXPECT_FALSE(bdr0_ < bdr0_);
   EXPECT_TRUE( bdr0_ < bdr4_);
   EXPECT_TRUE( bdr0_ < bdr5_);

   EXPECT_FALSE(bdr4_ < bdr0_);
   EXPECT_FALSE(bdr4_ < bdr4_);
   EXPECT_TRUE( bdr4_ < bdr5_);

   EXPECT_FALSE(bdr5_ < bdr0_);
   EXPECT_FALSE(bdr5_ < bdr4_);
   EXPECT_FALSE(bdr5_ < bdr5_);

   EXPECT_FALSE(bdr0_ < bd0_);
   EXPECT_TRUE( bdr0_ < bd4_);
   EXPECT_TRUE( bdr0_ < bd5_);

   EXPECT_FALSE(bdr4_ < bd0_);
   EXPECT_FALSE(bdr4_ < bd4_);
   EXPECT_TRUE( bdr4_ < bd5_);

   EXPECT_FALSE(bdr5_ < bd0_);
   EXPECT_FALSE(bdr5_ < bd4_);
   EXPECT_FALSE(bdr5_ < bd5_);

   EXPECT_FALSE(bdr0_ > bdr0_);
   EXPECT_TRUE( bdr4_ > bdr0_);
   EXPECT_TRUE( bdr5_ > bdr0_);

   EXPECT_FALSE(bdr0_ > bdr4_);
   EXPECT_FALSE(bdr4_ > bdr4_);
   EXPECT_TRUE( bdr5_ > bdr4_);

   EXPECT_FALSE(bdr0_ > bdr5_);
   EXPECT_FALSE(bdr4_ > bdr5_);
   EXPECT_FALSE(bdr5_ > bdr5_);
}

////////////////////////////////////////////////////////////////////////////////
TEST_F(BinaryDataRefTest, Equality)
{
   EXPECT_TRUE( bdr0_==bdr0_);
   EXPECT_TRUE( bdr4_==bdr4_);
   EXPECT_FALSE(bdr4_==bdr5_);
   EXPECT_TRUE( bdr0_!=bdr4_);
   EXPECT_TRUE( bdr0_!=bdr5_);
   EXPECT_TRUE( bdr4_!=bdr5_);
   EXPECT_FALSE(bdr4_!=bdr4_);

   EXPECT_TRUE( bdr0_==bd0_);
   EXPECT_TRUE( bdr4_==bd4_);
   EXPECT_FALSE(bdr4_==bd5_);
   EXPECT_TRUE( bdr0_!=bd4_);
   EXPECT_TRUE( bdr0_!=bd5_);
   EXPECT_TRUE( bdr4_!=bd5_);
   EXPECT_FALSE(bdr4_!=bd4_);
}


////////////////////////////////////////////////////////////////////////////////
////////////////////////////////////////////////////////////////////////////////
TEST(BitReadWriteTest, Writer8)
{
   BitPacker<uint8_t> bitp;
   
   //EXPECT_EQ( bitp.getValue(), 0);
   EXPECT_EQ( bitp.getBitsUsed(), 0);
   EXPECT_EQ( bitp.getBinaryData(), READHEX("00"));

   bitp.putBit(true);
   //EXPECT_EQ( bitp.getValue(), 128);
   EXPECT_EQ( bitp.getBitsUsed(), 1);
   EXPECT_EQ( bitp.getBinaryData(), READHEX("80"));

   bitp.putBit(false);
   //EXPECT_EQ( bitp.getValue(), 128);
   EXPECT_EQ( bitp.getBitsUsed(), 2);
   EXPECT_EQ( bitp.getBinaryData(), READHEX("80"));

   bitp.putBit(true);
   //EXPECT_EQ( bitp.getValue(), 160);
   EXPECT_EQ( bitp.getBitsUsed(), 3);
   EXPECT_EQ( bitp.getBinaryData(), READHEX("a0"));

   bitp.putBits(0, 2);
   //EXPECT_EQ( bitp.getValue(),  160);
   EXPECT_EQ( bitp.getBitsUsed(), 5);
   EXPECT_EQ( bitp.getBinaryData(), READHEX("a0"));

   bitp.putBits(3, 3);
   //EXPECT_EQ( bitp.getValue(),  163);
   EXPECT_EQ( bitp.getBitsUsed(), 8);
   EXPECT_EQ( bitp.getBinaryData(), READHEX("a3"));
}

////////////////////////////////////////////////////////////////////////////////
TEST(BitReadWriteTest, Writer16)
{
   BitPacker<uint16_t> bitp;
   
   //EXPECT_EQ( bitp.getValue(), 0);
   EXPECT_EQ( bitp.getBitsUsed(), 0);
   EXPECT_EQ( bitp.getBinaryData(), READHEX("0000"));

   bitp.putBit(true);
   //EXPECT_EQ( bitp.getValue(), 0x8000);
   EXPECT_EQ( bitp.getBitsUsed(), 1);
   EXPECT_EQ( bitp.getBinaryData(), READHEX("8000"));

   bitp.putBit(false);
   //EXPECT_EQ( bitp.getValue(), 0x8000);
   EXPECT_EQ( bitp.getBitsUsed(), 2);
   EXPECT_EQ( bitp.getBinaryData(), READHEX("8000"));

   bitp.putBit(true);
   //EXPECT_EQ( bitp.getValue(), 0xa000);
   EXPECT_EQ( bitp.getBitsUsed(), 3);
   EXPECT_EQ( bitp.getBinaryData(), READHEX("a000"));

   bitp.putBits(0, 2);
   //EXPECT_EQ( bitp.getValue(),  0xa000);
   EXPECT_EQ( bitp.getBitsUsed(), 5);
   EXPECT_EQ( bitp.getBinaryData(), READHEX("a000"));

   bitp.putBits(3, 3);
   //EXPECT_EQ( bitp.getValue(),  0xa300);
   EXPECT_EQ( bitp.getBitsUsed(), 8);
   EXPECT_EQ( bitp.getBinaryData(), READHEX("a300"));

   bitp.putBits(3, 8);
   //EXPECT_EQ( bitp.getValue(),  0xa303);
   EXPECT_EQ( bitp.getBitsUsed(), 16);
   EXPECT_EQ( bitp.getBinaryData(), READHEX("a303"));
}


////////////////////////////////////////////////////////////////////////////////
TEST(BitReadWriteTest, Writer32)
{
   BitPacker<uint32_t> bitp;
   
   bitp.putBits(0xffffff00, 32);
   //EXPECT_EQ( bitp.getValue(),  0xffffff00);
   EXPECT_EQ( bitp.getBitsUsed(), 32);
   EXPECT_EQ( bitp.getBinaryData(), READHEX("ffffff00"));
}

////////////////////////////////////////////////////////////////////////////////
TEST(BitReadWriteTest, Writer64)
{
   BitPacker<uint64_t> bitp;
   
   bitp.putBits(0xffffff00ffffffaaULL, 64);
   //EXPECT_EQ( bitp.getValue(),  0xffffff00ffffffaaULL);
   EXPECT_EQ( bitp.getBitsUsed(), 64);
   EXPECT_EQ( bitp.getBinaryData(), READHEX("ffffff00ffffffaa"));

   BitPacker<uint64_t> bitp2;
   bitp2.putBits(0xff, 32);
   bitp2.putBits(0xff, 32);
   //EXPECT_EQ( bitp2.getValue(),  0x000000ff000000ffULL);
   EXPECT_EQ( bitp2.getBitsUsed(), 64);
   EXPECT_EQ( bitp2.getBinaryData(), READHEX("000000ff000000ff"));
}

////////////////////////////////////////////////////////////////////////////////
TEST(BitReadWriteTest, Reader8)
{
   BitUnpacker<uint8_t> bitu;
   
   bitu.setValue(0xa3);
   EXPECT_TRUE( bitu.getBit());
   EXPECT_FALSE(bitu.getBit());
   EXPECT_TRUE( bitu.getBit());
   EXPECT_EQ(   bitu.getBits(2), 0);
   EXPECT_EQ(   bitu.getBits(3), 3);
}

////////////////////////////////////////////////////////////////////////////////
TEST(BitReadWriteTest, Reader16)
{
   BitUnpacker<uint16_t> bitu;
   
   bitu.setValue(0xa303);
   
   EXPECT_TRUE( bitu.getBit());
   EXPECT_FALSE(bitu.getBit());
   EXPECT_TRUE( bitu.getBit());
   EXPECT_EQ(   bitu.getBits(2), 0);
   EXPECT_EQ(   bitu.getBits(3), 3);
   EXPECT_EQ(   bitu.getBits(8), 3);
}


////////////////////////////////////////////////////////////////////////////////
TEST(BitReadWriteTest, Reader32)
{
   BitUnpacker<uint32_t> bitu(0xffffff00);
   EXPECT_EQ(bitu.getBits(32), 0xffffff00);
}

////////////////////////////////////////////////////////////////////////////////
TEST(BitReadWriteTest, Reader64)
{
   BitUnpacker<uint64_t> bitu(0xffffff00ffffffaaULL);
   EXPECT_EQ( bitu.getBits(64),  0xffffff00ffffffaaULL);
}

////////////////////////////////////////////////////////////////////////////////
TEST(BinaryReadWriteTest, Writer)
{
   BinaryData out = READHEX("01""0100""013200aa""ff00ff00ff00ff00"
                            "ab""fdffff""fe013200aa""ffff00ff00ff00ff00");

   BinaryWriter bw;
   bw.put_uint8_t(1);                       EXPECT_EQ(bw.getSize(), 1);
   bw.put_uint16_t(1);                      EXPECT_EQ(bw.getSize(), 3);
   bw.put_uint32_t(0xaa003201);             EXPECT_EQ(bw.getSize(), 7);
   bw.put_uint64_t(0x00ff00ff00ff00ffULL);  EXPECT_EQ(bw.getSize(), 15);
   bw.put_var_int(0xab);                    EXPECT_EQ(bw.getSize(), 16);
   bw.put_var_int(0xffff);                  EXPECT_EQ(bw.getSize(), 19);
   bw.put_var_int(0xaa003201);              EXPECT_EQ(bw.getSize(), 24);
   bw.put_var_int(0x00ff00ff00ff00ffULL);   EXPECT_EQ(bw.getSize(), 33);

   EXPECT_EQ(bw.getData(), out);
   EXPECT_EQ(bw.getDataRef(), out.getRef());
}

////////////////////////////////////////////////////////////////////////////////
TEST(BinaryReadWriteTest, WriterEndian)
{
   BinaryData out = READHEX("01""0100""013200aa""ff00ff00ff00ff00"
                            "ab""fdffff""fe013200aa""ffff00ff00ff00ff00");

   BinaryWriter bw;
   bw.put_uint8_t(1);                          EXPECT_EQ(bw.getSize(), 1);
   bw.put_uint16_t(0x0100, BE);                EXPECT_EQ(bw.getSize(), 3);
   bw.put_uint32_t(0x013200aa, BE);            EXPECT_EQ(bw.getSize(), 7);
   bw.put_uint64_t(0xff00ff00ff00ff00ULL, BE); EXPECT_EQ(bw.getSize(), 15);
   bw.put_var_int(0xab);                       EXPECT_EQ(bw.getSize(), 16);
   bw.put_var_int(0xffff);                     EXPECT_EQ(bw.getSize(), 19);
   bw.put_var_int(0xaa003201);                 EXPECT_EQ(bw.getSize(), 24);
   bw.put_var_int(0x00ff00ff00ff00ffULL);      EXPECT_EQ(bw.getSize(), 33);
   EXPECT_EQ(bw.getData(), out);
   EXPECT_EQ(bw.getDataRef(), out.getRef());

   BinaryWriter bw2;
   bw2.put_uint8_t(1);                          EXPECT_EQ(bw2.getSize(), 1);
   bw2.put_uint16_t(0x0001, LE);                EXPECT_EQ(bw2.getSize(), 3);
   bw2.put_uint32_t(0xaa003201, LE);            EXPECT_EQ(bw2.getSize(), 7);
   bw2.put_uint64_t(0x00ff00ff00ff00ffULL, LE); EXPECT_EQ(bw2.getSize(), 15);
   bw2.put_var_int(0xab);                       EXPECT_EQ(bw2.getSize(), 16);
   bw2.put_var_int(0xffff);                     EXPECT_EQ(bw2.getSize(), 19);
   bw2.put_var_int(0xaa003201);                 EXPECT_EQ(bw2.getSize(), 24);
   bw2.put_var_int(0x00ff00ff00ff00ffULL);      EXPECT_EQ(bw2.getSize(), 33);
   EXPECT_EQ(bw2.getData(), out);
   EXPECT_EQ(bw2.getDataRef(), out.getRef());
}

////////////////////////////////////////////////////////////////////////////////
TEST(BinaryReadWriteTest, Reader)
{
   BinaryData in = READHEX("01""0100""013200aa""ff00ff00ff00ff00"
                           "ab""fdffff""fe013200aa""ffff00ff00ff00ff00");

   BinaryReader br(in);
   EXPECT_EQ(br.get_uint8_t(), 1);                       
   EXPECT_EQ(br.get_uint16_t(), 1);                      
   EXPECT_EQ(br.get_uint32_t(), 0xaa003201);             
   EXPECT_EQ(br.get_uint64_t(), 0x00ff00ff00ff00ffULL);  
   EXPECT_EQ(br.get_var_int(), 0xab);                   
   EXPECT_EQ(br.get_var_int(), 0xffff);                
   EXPECT_EQ(br.get_var_int(), 0xaa003201);           
   EXPECT_EQ(br.get_var_int(), 0x00ff00ff00ff00ffULL);

   BinaryRefReader brr(in);
   EXPECT_EQ(brr.get_uint8_t(), 1);                       
   EXPECT_EQ(brr.get_uint16_t(), 1);                      
   EXPECT_EQ(brr.get_uint32_t(), 0xaa003201);             
   EXPECT_EQ(brr.get_uint64_t(), 0x00ff00ff00ff00ffULL);  
   EXPECT_EQ(brr.get_var_int(), 0xab);                   
   EXPECT_EQ(brr.get_var_int(), 0xffff);                
   EXPECT_EQ(brr.get_var_int(), 0xaa003201);           
   EXPECT_EQ(brr.get_var_int(), 0x00ff00ff00ff00ffULL);
}

////////////////////////////////////////////////////////////////////////////////
TEST(BinaryReadWriteTest, ReaderEndian)
{
   BinaryData in = READHEX("01""0100""013200aa""ff00ff00ff00ff00"
                           "ab""fdffff""fe013200aa""ffff00ff00ff00ff00");

   BinaryReader br(in);
   EXPECT_EQ(br.get_uint8_t(LE), 1);                       
   EXPECT_EQ(br.get_uint16_t(LE), 1);                      
   EXPECT_EQ(br.get_uint32_t(LE), 0xaa003201);             
   EXPECT_EQ(br.get_uint64_t(LE), 0x00ff00ff00ff00ffULL);  
   EXPECT_EQ(br.get_var_int(), 0xab);                   
   EXPECT_EQ(br.get_var_int(), 0xffff);                
   EXPECT_EQ(br.get_var_int(), 0xaa003201);           
   EXPECT_EQ(br.get_var_int(), 0x00ff00ff00ff00ffULL);

   BinaryRefReader brr(in);
   EXPECT_EQ(brr.get_uint8_t(LE), 1);                       
   EXPECT_EQ(brr.get_uint16_t(LE), 1);                      
   EXPECT_EQ(brr.get_uint32_t(LE), 0xaa003201);             
   EXPECT_EQ(brr.get_uint64_t(LE), 0x00ff00ff00ff00ffULL);  
   EXPECT_EQ(brr.get_var_int(), 0xab);                   
   EXPECT_EQ(brr.get_var_int(), 0xffff);                
   EXPECT_EQ(brr.get_var_int(), 0xaa003201);           
   EXPECT_EQ(brr.get_var_int(), 0x00ff00ff00ff00ffULL);

   BinaryReader br2(in);
   EXPECT_EQ(br2.get_uint8_t(LITTLEENDIAN), 1);                       
   EXPECT_EQ(br2.get_uint16_t(LITTLEENDIAN), 1);                      
   EXPECT_EQ(br2.get_uint32_t(LITTLEENDIAN), 0xaa003201);             
   EXPECT_EQ(br2.get_uint64_t(LITTLEENDIAN), 0x00ff00ff00ff00ffULL);  
   EXPECT_EQ(br2.get_var_int(), 0xab);                   
   EXPECT_EQ(br2.get_var_int(), 0xffff);                
   EXPECT_EQ(br2.get_var_int(), 0xaa003201);           
   EXPECT_EQ(br2.get_var_int(), 0x00ff00ff00ff00ffULL);

   BinaryRefReader brr2(in);
   EXPECT_EQ(brr2.get_uint8_t(LITTLEENDIAN), 1);                       
   EXPECT_EQ(brr2.get_uint16_t(LITTLEENDIAN), 1);                      
   EXPECT_EQ(brr2.get_uint32_t(LITTLEENDIAN), 0xaa003201);             
   EXPECT_EQ(brr2.get_uint64_t(LITTLEENDIAN), 0x00ff00ff00ff00ffULL);  
   EXPECT_EQ(brr2.get_var_int(), 0xab);                   
   EXPECT_EQ(brr2.get_var_int(), 0xffff);                
   EXPECT_EQ(brr2.get_var_int(), 0xaa003201);           
   EXPECT_EQ(brr2.get_var_int(), 0x00ff00ff00ff00ffULL);

   BinaryReader brBE(in);
   EXPECT_EQ(brBE.get_uint8_t(BE), 1);                       
   EXPECT_EQ(brBE.get_uint16_t(BE), 0x0100);                      
   EXPECT_EQ(brBE.get_uint32_t(BE), 0x013200aa);
   EXPECT_EQ(brBE.get_uint64_t(BE), 0xff00ff00ff00ff00ULL);  
   EXPECT_EQ(brBE.get_var_int(), 0xab);                   
   EXPECT_EQ(brBE.get_var_int(), 0xffff);                
   EXPECT_EQ(brBE.get_var_int(), 0xaa003201);           
   EXPECT_EQ(brBE.get_var_int(), 0x00ff00ff00ff00ffULL);

   BinaryRefReader brrBE(in);
   EXPECT_EQ(brrBE.get_uint8_t(BE), 1);                       
   EXPECT_EQ(brrBE.get_uint16_t(BE), 0x0100);                      
   EXPECT_EQ(brrBE.get_uint32_t(BE), 0x013200aa);
   EXPECT_EQ(brrBE.get_uint64_t(BE), 0xff00ff00ff00ff00ULL);  
   EXPECT_EQ(brrBE.get_var_int(), 0xab);                   
   EXPECT_EQ(brrBE.get_var_int(), 0xffff);                
   EXPECT_EQ(brrBE.get_var_int(), 0xaa003201);           
   EXPECT_EQ(brrBE.get_var_int(), 0x00ff00ff00ff00ffULL);

   BinaryReader brBE2(in);
   EXPECT_EQ(brBE2.get_uint8_t(BIGENDIAN), 1);                       
   EXPECT_EQ(brBE2.get_uint16_t(BIGENDIAN), 0x0100);                      
   EXPECT_EQ(brBE2.get_uint32_t(BIGENDIAN), 0x013200aa);
   EXPECT_EQ(brBE2.get_uint64_t(BIGENDIAN), 0xff00ff00ff00ff00ULL);  
   EXPECT_EQ(brBE2.get_var_int(), 0xab);                   
   EXPECT_EQ(brBE2.get_var_int(), 0xffff);                
   EXPECT_EQ(brBE2.get_var_int(), 0xaa003201);           
   EXPECT_EQ(brBE2.get_var_int(), 0x00ff00ff00ff00ffULL);

   BinaryRefReader brrBE2(in);
   EXPECT_EQ(brrBE2.get_uint8_t(BIGENDIAN), 1);                       
   EXPECT_EQ(brrBE2.get_uint16_t(BIGENDIAN), 0x0100);                      
   EXPECT_EQ(brrBE2.get_uint32_t(BIGENDIAN), 0x013200aa);
   EXPECT_EQ(brrBE2.get_uint64_t(BIGENDIAN), 0xff00ff00ff00ff00ULL);  
   EXPECT_EQ(brrBE2.get_var_int(), 0xab);                   
   EXPECT_EQ(brrBE2.get_var_int(), 0xffff);                
   EXPECT_EQ(brrBE2.get_var_int(), 0xaa003201);           
   EXPECT_EQ(brrBE2.get_var_int(), 0x00ff00ff00ff00ffULL);
}

////////////////////////////////////////////////////////////////////////////////
////////////////////////////////////////////////////////////////////////////////
class BtcUtilsTest : public ::testing::Test
{
protected:
   virtual void SetUp(void) 
   {
      rawHead_ = READHEX(
         "010000001d8f4ec0443e1f19f305e488c1085c95de7cc3fd25e0d2c5bb5d0000"
         "000000009762547903d36881a86751f3f5049e23050113f779735ef82734ebf0"
         "b4450081d8c8c84db3936a1a334b035b");
      headHashLE_ = READHEX(
         "1195e67a7a6d0674bbd28ae096d602e1f038c8254b49dfe79d47000000000000");
      headHashBE_ = READHEX(
         "000000000000479de7df494b25c838f0e102d696e08ad2bb74066d7a7ae69511");

      satoshiPubKey_ = READHEX( "04"
         "fc9702847840aaf195de8442ebecedf5b095cdbb9bc716bda9110971b28a49e0"
         "ead8564ff0db22209e0374782c093bb899692d524e9d6a6956e7c5ecbcd68284");
      satoshiHash160_ = READHEX("65a4358f4691660849d9f235eb05f11fabbd69fa");

      prevHashCB_  = READHEX(
         "0000000000000000000000000000000000000000000000000000000000000000");
      prevHashReg_ = READHEX(
         "894862e362905c6075074d9ec4b4e2dc34720089b1e9ef4738ee1b13f3bdcdb7");
   }

   BinaryData rawHead_;
   BinaryData headHashLE_;
   BinaryData headHashBE_;

   BinaryData satoshiPubKey_;
   BinaryData satoshiHash160_;

   BinaryData prevHashCB_;
   BinaryData prevHashReg_;
};




TEST_F(BtcUtilsTest, ReadVarInt)
{
   BinaryData vi0 = READHEX("00");
   BinaryData vi1 = READHEX("21");
   BinaryData vi3 = READHEX("fdff00");
   BinaryData vi5 = READHEX("fe00000100");
   BinaryData vi9 = READHEX("ff0010a5d4e8000000");

   uint64_t v = 0;
   uint64_t w = 33;
   uint64_t x = 255;
   uint64_t y = 65536;
   uint64_t z = 1000000000000ULL;

   BinaryRefReader brr;
   pair<uint64_t, uint8_t> a;

   brr.setNewData(vi0);
   a = BtcUtils::readVarInt(brr);
   EXPECT_EQ(a.first,   v);
   EXPECT_EQ(a.second,  1);

   brr.setNewData(vi1);
   a = BtcUtils::readVarInt(brr);
   EXPECT_EQ(a.first,   w);
   EXPECT_EQ(a.second,  1);

   brr.setNewData(vi3);
   a = BtcUtils::readVarInt(brr);
   EXPECT_EQ(a.first,   x);
   EXPECT_EQ(a.second,  3);

   brr.setNewData(vi5);
   a = BtcUtils::readVarInt(brr);
   EXPECT_EQ(a.first,   y);
   EXPECT_EQ(a.second,  5);

   brr.setNewData(vi9);
   a = BtcUtils::readVarInt(brr);
   EXPECT_EQ(a.first,   z);
   EXPECT_EQ(a.second,  9);

   // Just the length
   EXPECT_EQ(BtcUtils::readVarIntLength(vi0.getPtr()), 1);
   EXPECT_EQ(BtcUtils::readVarIntLength(vi1.getPtr()), 1);
   EXPECT_EQ(BtcUtils::readVarIntLength(vi3.getPtr()), 3);
   EXPECT_EQ(BtcUtils::readVarIntLength(vi5.getPtr()), 5);
   EXPECT_EQ(BtcUtils::readVarIntLength(vi9.getPtr()), 9);

   EXPECT_EQ(BtcUtils::calcVarIntSize(v), 1);
   EXPECT_EQ(BtcUtils::calcVarIntSize(w), 1);
   EXPECT_EQ(BtcUtils::calcVarIntSize(x), 3);
   EXPECT_EQ(BtcUtils::calcVarIntSize(y), 5);
   EXPECT_EQ(BtcUtils::calcVarIntSize(z), 9);
}


TEST_F(BtcUtilsTest, Num2Str)
{
   EXPECT_EQ(BtcUtils::numToStrWCommas(0),         string("0"));
   EXPECT_EQ(BtcUtils::numToStrWCommas(100),       string("100"));
   EXPECT_EQ(BtcUtils::numToStrWCommas(-100),      string("-100"));
   EXPECT_EQ(BtcUtils::numToStrWCommas(999),       string("999"));
   EXPECT_EQ(BtcUtils::numToStrWCommas(1234),      string("1,234"));
   EXPECT_EQ(BtcUtils::numToStrWCommas(-1234),     string("-1,234"));
   EXPECT_EQ(BtcUtils::numToStrWCommas(12345678),  string("12,345,678"));
   EXPECT_EQ(BtcUtils::numToStrWCommas(-12345678), string("-12,345,678"));
}



TEST_F(BtcUtilsTest, PackBits)
{
   list<bool>::iterator iter, iter2;
   list<bool> bitList;

   bitList = BtcUtils::UnpackBits( READHEX("00"), 0);
   EXPECT_EQ(bitList.size(), 0);

   bitList = BtcUtils::UnpackBits( READHEX("00"), 3);
   EXPECT_EQ(bitList.size(), 3);
   iter = bitList.begin(); 
   EXPECT_FALSE(*iter);  iter++;
   EXPECT_FALSE(*iter);  iter++;
   EXPECT_FALSE(*iter);  iter++;
   
   
   bitList = BtcUtils::UnpackBits( READHEX("00"), 8);
   EXPECT_EQ(bitList.size(), 8);
   iter = bitList.begin(); 
   EXPECT_FALSE(*iter);  iter++;
   EXPECT_FALSE(*iter);  iter++;
   EXPECT_FALSE(*iter);  iter++;
   EXPECT_FALSE(*iter);  iter++;
   EXPECT_FALSE(*iter);  iter++;
   EXPECT_FALSE(*iter);  iter++;
   EXPECT_FALSE(*iter);  iter++;
   EXPECT_FALSE(*iter);  iter++;

   bitList = BtcUtils::UnpackBits( READHEX("017f"), 8);
   EXPECT_EQ(bitList.size(), 8);
   iter = bitList.begin(); 
   EXPECT_FALSE(*iter);  iter++;
   EXPECT_FALSE(*iter);  iter++;
   EXPECT_FALSE(*iter);  iter++;
   EXPECT_FALSE(*iter);  iter++;
   EXPECT_FALSE(*iter);  iter++;
   EXPECT_FALSE(*iter);  iter++;
   EXPECT_FALSE(*iter);  iter++;
   EXPECT_TRUE( *iter);  iter++;


   bitList = BtcUtils::UnpackBits( READHEX("017f"), 12);
   EXPECT_EQ(bitList.size(), 12);
   iter = bitList.begin(); 
   EXPECT_FALSE(*iter);  iter++;
   EXPECT_FALSE(*iter);  iter++;
   EXPECT_FALSE(*iter);  iter++;
   EXPECT_FALSE(*iter);  iter++;
   EXPECT_FALSE(*iter);  iter++;
   EXPECT_FALSE(*iter);  iter++;
   EXPECT_FALSE(*iter);  iter++;
   EXPECT_TRUE( *iter);  iter++;
   EXPECT_FALSE(*iter);  iter++;
   EXPECT_TRUE( *iter);  iter++;
   EXPECT_TRUE( *iter);  iter++;
   EXPECT_TRUE( *iter);  iter++;

   bitList = BtcUtils::UnpackBits( READHEX("017f"), 16);
   EXPECT_EQ(bitList.size(), 16);
   iter = bitList.begin(); 
   EXPECT_FALSE(*iter);  iter++;
   EXPECT_FALSE(*iter);  iter++;
   EXPECT_FALSE(*iter);  iter++;
   EXPECT_FALSE(*iter);  iter++;
   EXPECT_FALSE(*iter);  iter++;
   EXPECT_FALSE(*iter);  iter++;
   EXPECT_FALSE(*iter);  iter++;
   EXPECT_TRUE( *iter);  iter++;
   EXPECT_FALSE(*iter);  iter++;
   EXPECT_TRUE( *iter);  iter++;
   EXPECT_TRUE( *iter);  iter++;
   EXPECT_TRUE( *iter);  iter++;
   EXPECT_TRUE( *iter);  iter++;
   EXPECT_TRUE( *iter);  iter++;
   EXPECT_TRUE( *iter);  iter++;
   EXPECT_TRUE( *iter);  iter++;


   BinaryData packed;
   packed = BtcUtils::PackBits(bitList);
   EXPECT_EQ(packed, READHEX("017f"));

   bitList = BtcUtils::UnpackBits( READHEX("017f"), 12);
   packed = BtcUtils::PackBits(bitList);
   EXPECT_EQ(packed, READHEX("0170"));
}



////////////////////////////////////////////////////////////////////////////////
TEST_F(BtcUtilsTest, SimpleHash)
{
   BinaryData hashOut; 

   // sha256(sha256(X));
   BtcUtils::getHash256(rawHead_.getPtr(), rawHead_.getSize(), hashOut);
   EXPECT_EQ(hashOut, headHashLE_);
   EXPECT_EQ(hashOut, headHashBE_.copySwapEndian());

   BtcUtils::getHash256_NoSafetyCheck(rawHead_.getPtr(), rawHead_.getSize(), hashOut);
   EXPECT_EQ(hashOut, headHashLE_);
   EXPECT_EQ(hashOut, headHashBE_.copySwapEndian());

   hashOut = BtcUtils::getHash256(rawHead_.getPtr(), rawHead_.getSize());
   EXPECT_EQ(hashOut, headHashLE_);

   BtcUtils::getHash256(rawHead_, hashOut);
   EXPECT_EQ(hashOut, headHashLE_);

   BtcUtils::getHash256(rawHead_.getRef(), hashOut);
   EXPECT_EQ(hashOut, headHashLE_);

   hashOut = BtcUtils::getHash256(rawHead_);
   EXPECT_EQ(hashOut, headHashLE_);

   
   // ripemd160(sha256(X));
   BtcUtils::getHash160(satoshiPubKey_.getPtr(), satoshiPubKey_.getSize(), hashOut);
   EXPECT_EQ(hashOut, satoshiHash160_);

   BtcUtils::getHash160(satoshiPubKey_.getPtr(), satoshiPubKey_.getSize(), hashOut);
   EXPECT_EQ(hashOut, satoshiHash160_);

   hashOut = BtcUtils::getHash160(satoshiPubKey_.getPtr(), satoshiPubKey_.getSize());
   EXPECT_EQ(hashOut, satoshiHash160_);

   BtcUtils::getHash160(satoshiPubKey_, hashOut);
   EXPECT_EQ(hashOut, satoshiHash160_);

   BtcUtils::getHash160(satoshiPubKey_.getRef(), hashOut);
   EXPECT_EQ(hashOut, satoshiHash160_);

   hashOut = BtcUtils::getHash160(satoshiPubKey_);
   EXPECT_EQ(hashOut, satoshiHash160_);
}



////////////////////////////////////////////////////////////////////////////////
TEST_F(BtcUtilsTest, TxOutScriptID_Hash160)
{
   //TXOUT_SCRIPT_STDHASH160,
   //TXOUT_SCRIPT_STDPUBKEY65,
   //TXOUT_SCRIPT_STDPUBKEY33,
   //TXOUT_SCRIPT_MULTISIG,
   //TXOUT_SCRIPT_P2SH,
   //TXOUT_SCRIPT_NONSTANDARD,

   BinaryData script = READHEX("76a914a134408afa258a50ed7a1d9817f26b63cc9002cc88ac");
   BinaryData a160   = READHEX(  "a134408afa258a50ed7a1d9817f26b63cc9002cc");
   BinaryData unique = READHEX("00a134408afa258a50ed7a1d9817f26b63cc9002cc");
   TXOUT_SCRIPT_TYPE scrType = BtcUtils::getTxOutScriptType(script);
   EXPECT_EQ(scrType, TXOUT_SCRIPT_STDHASH160 );
   EXPECT_EQ(BtcUtils::getTxOutRecipientAddr(script), a160 );
   EXPECT_EQ(BtcUtils::getTxOutRecipientAddr(script, scrType), a160 );
   EXPECT_EQ(BtcUtils::getTxOutScrAddr(script), unique );
   EXPECT_EQ(BtcUtils::getTxOutScrAddr(script, scrType), unique );
}

////////////////////////////////////////////////////////////////////////////////
TEST_F(BtcUtilsTest, TxOutScriptID_PubKey65)
{
   BinaryData script = READHEX(
      "4104b0bd634234abbb1ba1e986e884185c61cf43e001f9137f23c2c409273eb1"
      "6e6537a576782eba668a7ef8bd3b3cfb1edb7117ab65129b8a2e681f3c1e0908ef7bac");
   BinaryData a160   = READHEX(  "e24b86bff5112623ba67c63b6380636cbdf1a66d");
   BinaryData unique = READHEX("00e24b86bff5112623ba67c63b6380636cbdf1a66d");
   TXOUT_SCRIPT_TYPE scrType = BtcUtils::getTxOutScriptType(script);
   EXPECT_EQ(scrType, TXOUT_SCRIPT_STDPUBKEY65 );
   EXPECT_EQ(BtcUtils::getTxOutRecipientAddr(script), a160 );
   EXPECT_EQ(BtcUtils::getTxOutRecipientAddr(script, scrType), a160 );
   EXPECT_EQ(BtcUtils::getTxOutScrAddr(script), unique );
   EXPECT_EQ(BtcUtils::getTxOutScrAddr(script, scrType), unique );
}

////////////////////////////////////////////////////////////////////////////////
TEST_F(BtcUtilsTest, TxOutScriptID_PubKey33)
{
   BinaryData script = READHEX(
      "21024005c945d86ac6b01fb04258345abea7a845bd25689edb723d5ad4068ddd3036ac");
   BinaryData a160   = READHEX(  "0c1b83d01d0ffb2bccae606963376cca3863a7ce");
   BinaryData unique = READHEX("000c1b83d01d0ffb2bccae606963376cca3863a7ce");
   TXOUT_SCRIPT_TYPE scrType = BtcUtils::getTxOutScriptType(script);
   EXPECT_EQ(scrType, TXOUT_SCRIPT_STDPUBKEY33 );
   EXPECT_EQ(BtcUtils::getTxOutRecipientAddr(script), a160 );
   EXPECT_EQ(BtcUtils::getTxOutRecipientAddr(script, scrType), a160 );
   EXPECT_EQ(BtcUtils::getTxOutScrAddr(script), unique );
   EXPECT_EQ(BtcUtils::getTxOutScrAddr(script, scrType), unique );
}

////////////////////////////////////////////////////////////////////////////////
TEST_F(BtcUtilsTest, TxOutScriptID_NonStd)
{
   // This was from block 150951 which was erroneously produced by MagicalTux
   // This is not only non-standard, it's non-spendable
   BinaryData script = READHEX("76a90088ac");
   BinaryData a160   = BtcUtils::BadAddress();
   BinaryData unique = READHEX("ff") + BtcUtils::getHash160(READHEX("76a90088ac"));
   TXOUT_SCRIPT_TYPE scrType = BtcUtils::getTxOutScriptType(script);
   EXPECT_EQ(scrType, TXOUT_SCRIPT_NONSTANDARD );
   EXPECT_EQ(BtcUtils::getTxOutRecipientAddr(script), a160 );
   EXPECT_EQ(BtcUtils::getTxOutRecipientAddr(script, scrType), a160 );
   EXPECT_EQ(BtcUtils::getTxOutScrAddr(script), unique );
   EXPECT_EQ(BtcUtils::getTxOutScrAddr(script, scrType), unique );
}

////////////////////////////////////////////////////////////////////////////////
TEST_F(BtcUtilsTest, TxOutScriptID_P2SH)
{
   // P2SH script from tx: 4ac04b4830d115eb9a08f320ef30159cc107dfb72b29bbc2f370093f962397b4 (TxOut: 1)
   // Spent in tx:         fd16d6bbf1a3498ca9777b9d31ceae883eb8cb6ede1fafbdd218bae107de66fe (TxIn: 1)
   // P2SH address:        3Lip6sxQymNr9LD2cAVp6wLrw8xdKBdYFG
   // Hash160:             d0c15a7d41500976056b3345f542d8c944077c8a
   BinaryData script = READHEX("a914d0c15a7d41500976056b3345f542d8c944077c8a87"); // send to P2SH
   BinaryData a160 =   READHEX(  "d0c15a7d41500976056b3345f542d8c944077c8a");
   BinaryData unique = READHEX("05d0c15a7d41500976056b3345f542d8c944077c8a");
   TXOUT_SCRIPT_TYPE scrType = BtcUtils::getTxOutScriptType(script);
   EXPECT_EQ(scrType, TXOUT_SCRIPT_P2SH);
   EXPECT_EQ(BtcUtils::getTxOutRecipientAddr(script), a160 );
   EXPECT_EQ(BtcUtils::getTxOutRecipientAddr(script, scrType), a160 );
   EXPECT_EQ(BtcUtils::getTxOutScrAddr(script), unique );
   EXPECT_EQ(BtcUtils::getTxOutScrAddr(script, scrType), unique );
}

////////////////////////////////////////////////////////////////////////////////
TEST_F(BtcUtilsTest, TxOutScriptID_Multisig)
{
   BinaryData script = READHEX(
      "5221034758cefcb75e16e4dfafb32383b709fa632086ea5ca982712de6add93"
      "060b17a2103fe96237629128a0ae8c3825af8a4be8fe3109b16f62af19cec0b1"
      "eb93b8717e252ae");
   BinaryData pub1   = READHEX(
      "034758cefcb75e16e4dfafb32383b709fa632086ea5ca982712de6add93060b17a");
   BinaryData pub2   = READHEX(
      "03fe96237629128a0ae8c3825af8a4be8fe3109b16f62af19cec0b1eb93b8717e2");
   BinaryData addr1  = READHEX("b3348abf9dd2d1491359f937e2af64b1bb6d525a");
   BinaryData addr2  = READHEX("785652a6b8e721e80ffa353e5dfd84f0658284a9");
   BinaryData a160   = BtcUtils::BadAddress();
   BinaryData unique = READHEX(
      "fe0202785652a6b8e721e80ffa353e5dfd84f0658284a9b3348abf9dd2d14913"
      "59f937e2af64b1bb6d525a");

   TXOUT_SCRIPT_TYPE scrType = BtcUtils::getTxOutScriptType(script);
   EXPECT_EQ(scrType, TXOUT_SCRIPT_MULTISIG);
   EXPECT_EQ(BtcUtils::getTxOutRecipientAddr(script), a160 );
   EXPECT_EQ(BtcUtils::getTxOutRecipientAddr(script, scrType), a160 );
   EXPECT_EQ(BtcUtils::getTxOutScrAddr(script), unique );
   EXPECT_EQ(BtcUtils::getTxOutScrAddr(script, scrType), unique );
}


////////////////////////////////////////////////////////////////////////////////
TEST_F(BtcUtilsTest, TxOutScriptID_MultiList)
{
   BinaryData script = READHEX(
      "5221034758cefcb75e16e4dfafb32383b709fa632086ea5ca982712de6add930"
      "60b17a2103fe96237629128a0ae8c3825af8a4be8fe3109b16f62af19cec0b1e"
      "b93b8717e252ae");
   BinaryData addr0  = READHEX("785652a6b8e721e80ffa353e5dfd84f0658284a9");
   BinaryData addr1  = READHEX("b3348abf9dd2d1491359f937e2af64b1bb6d525a");
   BinaryData a160   = BtcUtils::BadAddress();
   BinaryData unique = READHEX(
      "fe0202785652a6b8e721e80ffa353e5dfd84f0658284a9b3348abf9dd2d14913"
      "59f937e2af64b1bb6d525a");

   BinaryData pub0 = READHEX(
      "034758cefcb75e16e4dfafb32383b709fa632086ea5ca982712de6add93060b17a");
   BinaryData pub1 = READHEX(
      "03fe96237629128a0ae8c3825af8a4be8fe3109b16f62af19cec0b1eb93b8717e2");

   vector<BinaryData> a160List;
   uint32_t M;

   M = BtcUtils::getMultisigAddrList(script, a160List);
   EXPECT_EQ(M, 2);              
   EXPECT_EQ(a160List.size(), 2); // N
   
   EXPECT_EQ(a160List[0], addr0);
   EXPECT_EQ(a160List[1], addr1);

   vector<BinaryData> pkList;
   M = BtcUtils::getMultisigPubKeyList(script, pkList);
   EXPECT_EQ(M, 2);              
   EXPECT_EQ(pkList.size(), 2); // N
   
   EXPECT_EQ(pkList[0], pub0);
   EXPECT_EQ(pkList[1], pub1);
}


//TEST_F(BtcUtilsTest, TxInScriptID)
//{
   //TXIN_SCRIPT_STDUNCOMPR,
   //TXIN_SCRIPT_STDCOMPR,
   //TXIN_SCRIPT_COINBASE,
   //TXIN_SCRIPT_SPENDPUBKEY,
   //TXIN_SCRIPT_SPENDMULTI,
   //TXIN_SCRIPT_SPENDP2SH,
   //TXIN_SCRIPT_NONSTANDARD
//}
 
////////////////////////////////////////////////////////////////////////////////
TEST_F(BtcUtilsTest, TxInScriptID_StdUncompr)
{
   BinaryData script = READHEX(
      "493046022100b9daf2733055be73ae00ee0c5d78ca639d554fe779f163396c1a"
      "39b7913e7eac02210091f0deeb2e510c74354afb30cc7d8fbac81b1ca8b39406"
      "13379adc41a6ffd226014104b1537fa5bc2242d25ebf54f31e76ebabe0b3de4a"
      "4dccd9004f058d6c2caa5d31164252e1e04e5df627fae7adec27fa9d40c271fc"
      "4d30ff375ef6b26eba192bac");
   BinaryData a160 = READHEX("c42a8290196b2c5bcb35471b45aa0dc096baed5e");
   BinaryData prevHash = prevHashReg_;

   TXIN_SCRIPT_TYPE scrType = BtcUtils::getTxInScriptType( script, prevHash);
   EXPECT_EQ(scrType,  TXIN_SCRIPT_STDUNCOMPR);
   EXPECT_EQ(BtcUtils::getTxInAddr(script, prevHash), a160);
   EXPECT_EQ(BtcUtils::getTxInAddr(script, prevHash, scrType), a160);
   EXPECT_EQ(BtcUtils::getTxInAddrFromType(script,  scrType), a160);
}

////////////////////////////////////////////////////////////////////////////////
TEST_F(BtcUtilsTest, TxInScriptID_StdCompr)
{
   BinaryData script = READHEX(
      "47304402205299224886e5e3402b0e9fa3527bcfe1d73c4e2040f18de8dd17f1"
      "16e3365a1102202590dcc16c4b711daae6c37977ba579ca65bcaa8fba2bd7168"
      "a984be727ccf7a01210315122ff4d41d9fe3538a0a8c6c7f813cf12a901069a4"
      "3d6478917246dc92a782");
   BinaryData a160 = READHEX("03214fc1433a287e964d6c4242093c34e4ed0001");
   BinaryData prevHash = prevHashReg_;

   TXIN_SCRIPT_TYPE scrType = BtcUtils::getTxInScriptType(script, prevHash);
   EXPECT_EQ(scrType,  TXIN_SCRIPT_STDCOMPR);
   EXPECT_EQ(BtcUtils::getTxInAddr(script, prevHash), a160);
   EXPECT_EQ(BtcUtils::getTxInAddr(script, prevHash, scrType), a160);
   EXPECT_EQ(BtcUtils::getTxInAddrFromType(script,  scrType), a160);
}


////////////////////////////////////////////////////////////////////////////////
TEST_F(BtcUtilsTest, TxInScriptID_Coinbase)
{
   BinaryData script = READHEX(
      "0310920304000071c3124d696e656420627920425443204775696c640800b75f950e000000");
   BinaryData a160 =  BtcUtils::BadAddress();
   BinaryData prevHash = prevHashCB_;

   TXIN_SCRIPT_TYPE scrType = BtcUtils::getTxInScriptType(script, prevHash);
   EXPECT_EQ(scrType, TXIN_SCRIPT_COINBASE);
   EXPECT_EQ(BtcUtils::getTxInAddr(script, prevHash), a160);
   EXPECT_EQ(BtcUtils::getTxInAddr(script, prevHash, scrType), a160);
   EXPECT_EQ(BtcUtils::getTxInAddrFromType(script,  scrType), a160);
}

////////////////////////////////////////////////////////////////////////////////
TEST_F(BtcUtilsTest, TxInScriptID_SpendPubKey)
{
   BinaryData script = READHEX(
      "47304402201ffc44394e5a3dd9c8b55bdc12147e18574ac945d15dac026793bf"
      "3b8ff732af022035fd832549b5176126f735d87089c8c1c1319447a458a09818"
      "e173eaf0c2eef101");
   BinaryData a160 =  BtcUtils::BadAddress();
   BinaryData prevHash = prevHashReg_;

   TXIN_SCRIPT_TYPE scrType = BtcUtils::getTxInScriptType(script, prevHash);
   EXPECT_EQ(scrType, TXIN_SCRIPT_SPENDPUBKEY);
   EXPECT_EQ(BtcUtils::getTxInAddr(script, prevHash), a160);
   EXPECT_EQ(BtcUtils::getTxInAddr(script, prevHash, scrType), a160);
   EXPECT_EQ(BtcUtils::getTxInAddrFromType(script,  scrType), a160);
   //txInHash160s.push_back( READHEX("957efec6af757ccbbcf9a436f0083c5ddaa3bf1d")); // this one can't be determined
}



////////////////////////////////////////////////////////////////////////////////
TEST_F(BtcUtilsTest, TxInScriptID_SpendMultisig)
{

   BinaryData script = READHEX(
      "004830450221009254113fa46918f299b1d18ec918613e56cffbeba0960db05f"
      "66b51496e5bf3802201e229de334bd753a2b08b36cc3f38f5263a23e9714a737"
      "520db45494ec095ce80148304502206ee62f539d5cd94f990b7abfda77750f58"
      "ff91043c3f002501e5448ef6dba2520221009d29229cdfedda1dd02a1a90bb71"
      "b30b77e9c3fc28d1353f054c86371f6c2a8101");
   BinaryData a160 =  BtcUtils::BadAddress();
   BinaryData prevHash = prevHashReg_;
   TXIN_SCRIPT_TYPE scrType = BtcUtils::getTxInScriptType(script, prevHash);
   EXPECT_EQ(scrType, TXIN_SCRIPT_SPENDMULTI);
   EXPECT_EQ(BtcUtils::getTxInAddr(script, prevHash), a160);
   EXPECT_EQ(BtcUtils::getTxInAddr(script, prevHash, scrType), a160);
   EXPECT_EQ(BtcUtils::getTxInAddrFromType(script,  scrType), a160);


   vector<BinaryDataRef> scrParts = BtcUtils::splitPushOnlyScriptRefs(script);
   BinaryData zero = READHEX("00");
   BinaryData sig1 = READHEX(
      "30450221009254113fa46918f299b1d18ec918613e56cffbeba0960db05f66b5"
      "1496e5bf3802201e229de334bd753a2b08b36cc3f38f5263a23e9714a737520d"
      "b45494ec095ce801");
   BinaryData sig2 = READHEX(
      "304502206ee62f539d5cd94f990b7abfda77750f58ff91043c3f002501e5448e"
      "f6dba2520221009d29229cdfedda1dd02a1a90bb71b30b77e9c3fc28d1353f05"
      "4c86371f6c2a8101");

   EXPECT_EQ(scrParts.size(), 3);
   EXPECT_EQ(scrParts[0], zero);
   EXPECT_EQ(scrParts[1], sig1);
   EXPECT_EQ(scrParts[2], sig2);

   //BinaryData p2sh = READHEX("5221034758cefcb75e16e4dfafb32383b709fa632086ea5ca982712de6add93060b17a2103fe96237629128a0ae8c3825af8a4be8fe3109b16f62af19cec0b1eb93b8717e252ae");
   //BinaryData pub1 = READHEX("034758cefcb75e16e4dfafb32383b709fa632086ea5ca982712de6add93060b17a");
   //BinaryData pub1 = READHEX("03fe96237629128a0ae8c3825af8a4be8fe3109b16f62af19cec0b1eb93b8717e2");

   
}

////////////////////////////////////////////////////////////////////////////////
TEST_F(BtcUtilsTest, TxInScriptID_SpendP2SH)
{

   // Spending P2SH output as above:  fd16d6bbf1a3498ca9777b9d31ceae883eb8cb6ede1fafbdd218bae107de66fe (TxIn: 1, 219 B)
   // Leading 0x00 byte is required due to a bug in OP_CHECKMULTISIG
   BinaryData script = READHEX(
      "004830450221009254113fa46918f299b1d18ec918613e56cffbeba0960db05f"
      "66b51496e5bf3802201e229de334bd753a2b08b36cc3f38f5263a23e9714a737"
      "520db45494ec095ce80148304502206ee62f539d5cd94f990b7abfda77750f58"
      "ff91043c3f002501e5448ef6dba2520221009d29229cdfedda1dd02a1a90bb71"
      "b30b77e9c3fc28d1353f054c86371f6c2a8101475221034758cefcb75e16e4df"
      "afb32383b709fa632086ea5ca982712de6add93060b17a2103fe96237629128a"
      "0ae8c3825af8a4be8fe3109b16f62af19cec0b1eb93b8717e252ae");
   BinaryData a160 =  READHEX("d0c15a7d41500976056b3345f542d8c944077c8a");
   BinaryData prevHash = prevHashReg_;
   TXIN_SCRIPT_TYPE scrType = BtcUtils::getTxInScriptType(script, prevHash);
   EXPECT_EQ(scrType, TXIN_SCRIPT_SPENDP2SH);
   EXPECT_EQ(BtcUtils::getTxInAddr(script, prevHash), a160);
   EXPECT_EQ(BtcUtils::getTxInAddr(script, prevHash, scrType), a160);
   EXPECT_EQ(BtcUtils::getTxInAddrFromType(script,  scrType), a160);
}



////////////////////////////////////////////////////////////////////////////////
TEST_F(BtcUtilsTest, BitsToDifficulty)
{

   double a = BtcUtils::convertDiffBitsToDouble(READHEX("ffff001d"));
   double b = BtcUtils::convertDiffBitsToDouble(READHEX("be2f021a"));
   double c = BtcUtils::convertDiffBitsToDouble(READHEX("3daa011a"));
   
   EXPECT_DOUBLE_EQ(a, 1.0);
   EXPECT_DOUBLE_EQ(b, 7672999.920164138);
   EXPECT_DOUBLE_EQ(c, 10076292.883418716);
}


////////////////////////////////////////////////////////////////////////////////
TEST_F(BtcUtilsTest, ScriptToOpCodes)
{
   BinaryData complexScript = READHEX(
      "526b006b7dac7ca9143cd1def404e12a85ead2b4d3f5f9f817fb0d46ef879a6c"
      "936b7dac7ca9146a4e7d5f798e90e84db9244d4805459f87275943879a6c936b"
      "7dac7ca914486efdd300987a054510b4ce1148d4ad290d911e879a6c936b6c6ca2");

   vector<string> opstr;
   opstr.reserve(40);
   opstr.push_back(string("OP_2"));
   opstr.push_back(string("OP_TOALTSTACK"));
   opstr.push_back(string("OP_0"));
   opstr.push_back(string("OP_TOALTSTACK"));
   opstr.push_back(string("OP_TUCK"));
   opstr.push_back(string("OP_CHECKSIG"));
   opstr.push_back(string("OP_SWAP"));
   opstr.push_back(string("OP_HASH160"));
   opstr.push_back(string("[PUSHDATA -- 20 BYTES:]"));
   opstr.push_back(string("3cd1def404e12a85ead2b4d3f5f9f817fb0d46ef"));
   opstr.push_back(string("OP_EQUAL"));
   opstr.push_back(string("OP_BOOLAND"));
   opstr.push_back(string("OP_FROMALTSTACK"));
   opstr.push_back(string("OP_ADD"));
   opstr.push_back(string("OP_TOALTSTACK"));
   opstr.push_back(string("OP_TUCK"));
   opstr.push_back(string("OP_CHECKSIG"));
   opstr.push_back(string("OP_SWAP"));
   opstr.push_back(string("OP_HASH160"));
   opstr.push_back(string("[PUSHDATA -- 20 BYTES:]"));
   opstr.push_back(string("6a4e7d5f798e90e84db9244d4805459f87275943"));
   opstr.push_back(string("OP_EQUAL"));
   opstr.push_back(string("OP_BOOLAND"));
   opstr.push_back(string("OP_FROMALTSTACK"));
   opstr.push_back(string("OP_ADD"));
   opstr.push_back(string("OP_TOALTSTACK"));
   opstr.push_back(string("OP_TUCK"));
   opstr.push_back(string("OP_CHECKSIG"));
   opstr.push_back(string("OP_SWAP"));
   opstr.push_back(string("OP_HASH160"));
   opstr.push_back(string("[PUSHDATA -- 20 BYTES:]"));
   opstr.push_back(string("486efdd300987a054510b4ce1148d4ad290d911e"));
   opstr.push_back(string("OP_EQUAL"));
   opstr.push_back(string("OP_BOOLAND"));
   opstr.push_back(string("OP_FROMALTSTACK"));
   opstr.push_back(string("OP_ADD"));
   opstr.push_back(string("OP_TOALTSTACK"));
   opstr.push_back(string("OP_FROMALTSTACK"));
   opstr.push_back(string("OP_FROMALTSTACK"));
   opstr.push_back(string("OP_GREATERTHANOREQUAL"));

   vector<string> output = BtcUtils::convertScriptToOpStrings(complexScript);
   ASSERT_EQ(output.size(), opstr.size());
   for(uint32_t i=0; i<opstr.size(); i++)
      EXPECT_EQ(output[i], opstr[i]);
}



////////////////////////////////////////////////////////////////////////////////
////////////////////////////////////////////////////////////////////////////////
class BlockObjTest : public ::testing::Test
{
protected:
   virtual void SetUp(void) 
   {
      rawHead_ = READHEX(
         "01000000"
         "1d8f4ec0443e1f19f305e488c1085c95de7cc3fd25e0d2c5bb5d000000000000"
         "9762547903d36881a86751f3f5049e23050113f779735ef82734ebf0b4450081"
         "d8c8c84d"
         "b3936a1a"
         "334b035b");
      headHashLE_ = READHEX(
         "1195e67a7a6d0674bbd28ae096d602e1f038c8254b49dfe79d47000000000000");
      headHashBE_ = READHEX(
         "000000000000479de7df494b25c838f0e102d696e08ad2bb74066d7a7ae69511");

      rawTx0_ = READHEX( 
         "01000000016290dce984203b6a5032e543e9e272d8bce934c7de4d15fa0fe44d"
         "d49ae4ece9010000008b48304502204f2fa458d439f957308bca264689aa175e"
         "3b7c5f78a901cb450ebd20936b2c500221008ea3883a5b80128e55c9c6070aa6"
         "264e1e0ce3d18b7cd7e85108ce3d18b7419a0141044202550a5a6d3bb81549c4"
         "a7803b1ad59cdbba4770439a4923624a8acfc7d34900beb54a24188f7f0a4068"
         "9d905d4847cc7d6c8d808a457d833c2d44ef83f76bffffffff0242582c0a0000"
         "00001976a914c1b4695d53b6ee57a28647ce63e45665df6762c288ac80d1f008"
         "000000001976a9140e0aec36fe2545fb31a41164fb6954adcd96b34288ac0000"
         "0000");

      rawTx1_ = READHEX( 
         "0100000001f658dbc28e703d86ee17c9a2d3b167a8508b082fa0745f55be5144"
         "a4369873aa010000008c49304602210041e1186ca9a41fdfe1569d5d807ca7ff"
         "6c5ffd19d2ad1be42f7f2a20cdc8f1cc0221003366b5d64fe81e53910e156914"
         "091d12646bc0d1d662b7a65ead3ebe4ab8f6c40141048d103d81ac9691cf13f3"
         "fc94e44968ef67b27f58b27372c13108552d24a6ee04785838f34624b294afee"
         "83749b64478bb8480c20b242c376e77eea2b3dc48b4bffffffff0200e1f50500"
         "0000001976a9141b00a2f6899335366f04b277e19d777559c35bc888ac40aeeb"
         "02000000001976a9140e0aec36fe2545fb31a41164fb6954adcd96b34288ac00"
         "000000");

      rawBlock_ = READHEX(
         // Header (80 bytes in 6 fields)
         "01000000"
         "eb10c9a996a2340a4d74eaab41421ed8664aa49d18538bab5901000000000000"
         "5a2f06efa9f2bd804f17877537f2080030cadbfa1eb50e02338117cc604d91b9"
         "b7541a4e"
         "cfbb0a1a"
         "64f1ade7"
         // NumTx (3)
         "03"
         // Tx0 (Coinbase)
         "0100000001000000000000000000000000000000000000000000000000000000"
         "0000000000ffffffff0804cfbb0a1a02360affffffff0100f2052a0100000043"
         "4104c2239c4eedb3beb26785753463be3ec62b82f6acd62efb65f452f8806f2e"
         "de0b338e31d1f69b1ce449558d7061aa1648ddc2bf680834d3986624006a272d"
         "c21cac00000000"
         // Tx1 (Regular)
         "0100000003e8caa12bcb2e7e86499c9de49c45c5a1c6167ea4"
         "b894c8c83aebba1b6100f343010000008c493046022100e2f5af5329d1244807"
         "f8347a2c8d9acc55a21a5db769e9274e7e7ba0bb605b26022100c34ca3350df5"
         "089f3415d8af82364d7f567a6a297fcc2c1d2034865633238b8c014104129e42"
         "2ac490ddfcb7b1c405ab9fb42441246c4bca578de4f27b230de08408c64cad03"
         "af71ee8a3140b40408a7058a1984a9f246492386113764c1ac132990d1ffffff"
         "ff5b55c18864e16c08ef9989d31c7a343e34c27c30cd7caa759651b0e08cae01"
         "06000000008c4930460221009ec9aa3e0caf7caa321723dea561e232603e0068"
         "6d4bfadf46c5c7352b07eb00022100a4f18d937d1e2354b2e69e02b18d11620a"
         "6a9332d563e9e2bbcb01cee559680a014104411b35dd963028300e36e82ee8cf"
         "1b0c8d5bf1fc4273e970469f5cb931ee07759a2de5fef638961726d04bd5eb4e"
         "5072330b9b371e479733c942964bb86e2b22ffffffff3de0c1e913e6271769d8"
         "c0172cea2f00d6d3240afc3a20f9fa247ce58af30d2a010000008c4930460221"
         "00b610e169fd15ac9f60fe2b507529281cf2267673f4690ba428cbb2ba3c3811"
         "fd022100ffbe9e3d71b21977a8e97fde4c3ba47b896d08bc09ecb9d086bb5917"
         "5b5b9f03014104ff07a1833fd8098b25f48c66dcf8fde34cbdbcc0f5f21a8c20"
         "05b160406cbf34cc432842c6b37b2590d16b165b36a3efc9908d65fb0e605314"
         "c9b278f40f3e1affffffff0240420f00000000001976a914adfa66f57ded1b65"
         "5eb4ccd96ee07ca62bc1ddfd88ac007d6a7d040000001976a914981a0c9ae61f"
         "a8f8c96ae6f8e383d6e07e77133e88ac00000000"
         // Tx2 (Regular)
         "010000000138e7586e078428"
         "0df58bd3dc5e3d350c9036b1ec4107951378f45881799c92a4000000008a4730"
         "4402207c945ae0bbdaf9dadba07bdf23faa676485a53817af975ddf85a104f76"
         "4fb93b02201ac6af32ddf597e610b4002e41f2de46664587a379a0161323a853"
         "89b4f82dda014104ec8883d3e4f7a39d75c9f5bb9fd581dc9fb1b7cdf7d6b5a6"
         "65e4db1fdb09281a74ab138a2dba25248b5be38bf80249601ae688c90c6e0ac8"
         "811cdb740fcec31dffffffff022f66ac61050000001976a914964642290c194e"
         "3bfab661c1085e47d67786d2d388ac2f77e200000000001976a9141486a7046a"
         "ffd935919a3cb4b50a8a0c233c286c"
         "88ac00000000");

      rawTxIn_ = READHEX(
         // OutPoint
         "0044fbc929d78e4203eed6f1d3d39c0157d8e5c100bbe0886779c0ebf6a69324"
         "01000000"
         // Script Size
         "8a"
         // SigScript
         "47304402206568144ed5e7064d6176c74738b04c08ca19ca54ddeb480084b77f"
         "45eebfe57802207927d6975a5ac0e1bb36f5c05356dcda1f521770511ee5e032"
         "39c8e1eecf3aed0141045d74feae58c4c36d7c35beac05eddddc78b3ce4b0249"
         "1a2eea72043978056a8bc439b99ddaad327207b09ef16a8910828e805b0cc8c1"
         "1fba5caea2ee939346d7"
         // Sequence
         "ffffffff");

      rawTxOut_ = READHEX(
         // Value
         "ac4c8bd500000000"
         // Script size (var_int)
         "19"
         // Script
         "76""a9""14""8dce8946f1c7763bb60ea5cf16ef514cbed0633b""88""ac");
         bh_.unserialize(rawHead_);
         tx1_.unserialize(rawTx0_);
         tx2_.unserialize(rawTx1_);
   }

   BinaryData rawHead_;
   BinaryData headHashLE_;
   BinaryData headHashBE_;

   BinaryData rawBlock_;

   BinaryData rawTx0_;
   BinaryData rawTx1_;
   BinaryData rawTxIn_;
   BinaryData rawTxOut_;

   BlockHeader bh_;
   Tx tx1_;
   Tx tx2_;
};



////////////////////////////////////////////////////////////////////////////////
TEST_F(BlockObjTest, HeaderNoInit)
{
   BlockHeader bh;
   EXPECT_FALSE(bh.isInitialized());
   EXPECT_EQ(bh.getNumTx(), UINT32_MAX);
   EXPECT_EQ(bh.getBlockSize(), UINT32_MAX);
}


////////////////////////////////////////////////////////////////////////////////
TEST_F(BlockObjTest, HeaderUnserialize)
{
   EXPECT_TRUE(bh_.isInitialized());
   EXPECT_EQ(bh_.getNumTx(), UINT32_MAX);
   EXPECT_EQ(bh_.getBlockSize(), UINT32_MAX);
   EXPECT_EQ(bh_.getVersion(), 1);
   EXPECT_EQ(bh_.getThisHash(), headHashLE_);
}

////////////////////////////////////////////////////////////////////////////////
TEST_F(BlockObjTest, HeaderProperties)
{
   BinaryData prevHash = READHEX(
      "1d8f4ec0443e1f19f305e488c1085c95de7cc3fd25e0d2c5bb5d000000000000");
   BinaryData merkleRoot = READHEX(
      "9762547903d36881a86751f3f5049e23050113f779735ef82734ebf0b4450081");

   // The values are actually little-endian in the serialization, but 
   // 0x____ notation requires big-endian
   uint32_t   timestamp =        0x4dc8c8d8;
   uint32_t   nonce     =        0x5b034b33;
   BinaryData diffBits  = READHEX("b3936a1a");

   EXPECT_EQ(bh_.getPrevHash(), prevHash);
   EXPECT_EQ(bh_.getTimestamp(), timestamp);
   EXPECT_EQ(bh_.getDiffBits(), diffBits);
   EXPECT_EQ(bh_.getNonce(), nonce);
   EXPECT_DOUBLE_EQ(bh_.getDifficulty(), 157416.40184364893);

   BinaryDataRef bdrThis(headHashLE_);
   BinaryDataRef bdrPrev(rawHead_.getPtr()+4, 32);
   EXPECT_EQ(bh_.getThisHashRef(), bdrThis);
   EXPECT_EQ(bh_.getPrevHashRef(), bdrPrev);

   EXPECT_EQ(BlockHeader(rawHead_).serialize(), rawHead_);
}



////////////////////////////////////////////////////////////////////////////////
TEST_F(BlockObjTest, OutPointProperties)
{
   BinaryData rawOP = READHEX(
      "0044fbc929d78e4203eed6f1d3d39c0157d8e5c100bbe0886779c0ebf6a69324"
      "01000000");
   BinaryData prevHash = READHEX(
      "0044fbc929d78e4203eed6f1d3d39c0157d8e5c100bbe0886779c0ebf6a69324");
   BinaryData prevIdx = READHEX(
      "01000000");

   OutPoint op;
   EXPECT_EQ(op.getTxHash().getSize(), 32);
   EXPECT_EQ(op.getTxOutIndex(), UINT32_MAX);

   op.setTxHash(prevHash);
   EXPECT_EQ(op.getTxHash().getSize(), 32);
   EXPECT_EQ(op.getTxOutIndex(), UINT32_MAX);
   EXPECT_EQ(op.getTxHash(), prevHash);
   EXPECT_EQ(op.getTxHashRef(), prevHash.getRef());

   op.setTxOutIndex(12);
   EXPECT_EQ(op.getTxHash().getSize(), 32);
   EXPECT_EQ(op.getTxOutIndex(), 12);
   EXPECT_EQ(op.getTxHash(), prevHash);
   EXPECT_EQ(op.getTxHashRef(), prevHash.getRef());
}


////////////////////////////////////////////////////////////////////////////////
TEST_F(BlockObjTest, OutPointSerialize)
{
   BinaryData rawOP = READHEX(
      "0044fbc929d78e4203eed6f1d3d39c0157d8e5c100bbe0886779c0ebf6a69324"
      "01000000");
   BinaryData prevHash = READHEX(
      "0044fbc929d78e4203eed6f1d3d39c0157d8e5c100bbe0886779c0ebf6a69324");
   BinaryData prevIdx = READHEX(
      "01000000");

   OutPoint op(rawOP.getPtr(), rawOP.getSize());
   EXPECT_EQ(op.getTxHash().getSize(), 32);
   EXPECT_EQ(op.getTxOutIndex(), 1);
   EXPECT_EQ(op.getTxHash(), prevHash);
   EXPECT_EQ(op.getTxHashRef(), prevHash.getRef());

   EXPECT_EQ(op.serialize(), rawOP);
}


////////////////////////////////////////////////////////////////////////////////
TEST_F(BlockObjTest, TxInNoInit)
{
   TxIn txin;

   EXPECT_FALSE(txin.isInitialized());
   EXPECT_EQ(   txin.serialize().getSize(), 0);
   EXPECT_EQ(   txin.getScriptType(), TXIN_SCRIPT_NONSTANDARD);
   EXPECT_FALSE(txin.isStandard());
   EXPECT_FALSE(txin.isCoinbase());
   EXPECT_EQ(   txin.getParentHeight(), 0xffffffff);

   BinaryData newhash = READHEX("abcd1234");
   txin.setParentHash(newhash);
   txin.setParentHeight(1234);
   
   EXPECT_EQ(txin.getParentHash(nullptr),   newhash);
   EXPECT_EQ(txin.getParentHeight(), 1234);
}


////////////////////////////////////////////////////////////////////////////////
TEST_F(BlockObjTest, TxInUnserialize)
{
   BinaryRefReader brr(rawTxIn_);
   const uint32_t len = rawTxIn_.getSize();
   BinaryData srcAddr = BtcUtils::getHash160( READHEX("04"
      "5d74feae58c4c36d7c35beac05eddddc78b3ce4b02491a2eea72043978056a8b"
      "c439b99ddaad327207b09ef16a8910828e805b0cc8c11fba5caea2ee939346d7"));
   BinaryData rawOP = READHEX(
      "0044fbc929d78e4203eed6f1d3d39c0157d8e5c100bbe0886779c0ebf6a69324"
      "01000000");

   vector<TxIn> txins(6);
   txins[0].unserialize_checked(rawTxIn_.getPtr(), len); 
   txins[1].unserialize_checked(rawTxIn_.getPtr(), len, len); 
   txins[2].unserialize_checked(rawTxIn_.getPtr(), len, len, TxRef(), 12); 
   txins[3].unserialize(rawTxIn_.getRef());
   txins[4].unserialize(brr);
   txins[5].unserialize_swigsafe_(rawTxIn_);

   for(uint32_t i=0; i<6; i++)
   {
      EXPECT_TRUE( txins[i].isInitialized());
      EXPECT_EQ(   txins[i].serialize().getSize(), len);
      EXPECT_EQ(   txins[i].getScriptType(), TXIN_SCRIPT_STDUNCOMPR);
      EXPECT_EQ(   txins[i].getScriptSize(), len-(36+1+4));
      EXPECT_TRUE( txins[i].isStandard());
      EXPECT_FALSE(txins[i].isCoinbase());
      EXPECT_EQ(   txins[i].getSequence(), UINT32_MAX);
      EXPECT_EQ(   txins[i].getSenderScrAddrIfAvail(), srcAddr);
      EXPECT_EQ(   txins[i].getOutPoint().serialize(), rawOP);

      EXPECT_FALSE(txins[i].getParentTxRef().isInitialized());
      EXPECT_EQ(   txins[i].getParentHeight(), UINT32_MAX);
      EXPECT_EQ(   txins[i].getParentHash(nullptr),   BinaryData(0));
      EXPECT_EQ(   txins[i].serialize(),       rawTxIn_);
      if(i==2)
         EXPECT_EQ(txins[i].getIndex(), 12);
      else
         EXPECT_EQ(txins[i].getIndex(), UINT32_MAX);
   }
}


////////////////////////////////////////////////////////////////////////////////
TEST_F(BlockObjTest, TxOutUnserialize)
{
   BinaryRefReader brr(rawTxOut_);
   uint32_t len = rawTxOut_.getSize();
   BinaryData dstAddr = READHEX("8dce8946f1c7763bb60ea5cf16ef514cbed0633b");

   vector<TxOut> txouts(6);
   txouts[0].unserialize_checked(rawTxOut_.getPtr(), len); 
   txouts[1].unserialize_checked(rawTxOut_.getPtr(), len, len); 
   txouts[2].unserialize_checked(rawTxOut_.getPtr(), len, len, TxRef(), 12); 
   txouts[3].unserialize(rawTxOut_.getRef());
   txouts[4].unserialize(brr);
   txouts[5].unserialize_swigsafe_(rawTxOut_);

   for(uint32_t i=0; i<6; i++)
   {
      EXPECT_TRUE( txouts[i].isInitialized());
      EXPECT_EQ(   txouts[i].getSize(), len);
      EXPECT_EQ(   txouts[i].getScriptType(), TXOUT_SCRIPT_STDHASH160);
      EXPECT_EQ(   txouts[i].getScriptSize(), 25);
      EXPECT_TRUE( txouts[i].isStandard());
      EXPECT_EQ(   txouts[i].getValue(), 0x00000000d58b4cac);
      EXPECT_EQ(   txouts[i].getScrAddressStr(), HASH160PREFIX+dstAddr);

      EXPECT_TRUE( txouts[i].isScriptStandard());
      EXPECT_TRUE( txouts[i].isScriptStdHash160());
      EXPECT_FALSE(txouts[i].isScriptStdPubKey65());
      EXPECT_FALSE(txouts[i].isScriptStdPubKey33());
      EXPECT_FALSE(txouts[i].isScriptP2SH());
      EXPECT_FALSE(txouts[i].isScriptNonStd());

      EXPECT_FALSE(txouts[i].getParentTxRef().isInitialized());
      EXPECT_EQ(   txouts[i].getParentHeight(), UINT32_MAX);
      EXPECT_EQ(   txouts[i].getParentHash(nullptr),   BinaryData(0));
      EXPECT_EQ(   txouts[i].serialize(),       rawTxOut_);
      if(i==2)
         EXPECT_EQ(txouts[i].getIndex(), 12);
      else
         EXPECT_EQ(txouts[i].getIndex(), UINT32_MAX);
   }
}


////////////////////////////////////////////////////////////////////////////////
TEST_F(BlockObjTest, TxNoInit)
{
   Tx tx;
   
   EXPECT_FALSE(tx.isInitialized());

   // Actually, why even bother with all these no-init tests?  We should always
   // check whether the tx is initialized before using it.  If you don't, you
   // deserve to seg fault :)
   //EXPECT_EQ(   tx.getSize(), UINT32_MAX);
   //EXPECT_TRUE( tx.isStandard());
   //EXPECT_EQ(   tx.getValue(), 0x00000000d58b4cac);
   //EXPECT_EQ(   tx.getRecipientAddr(), dstAddr);

   //EXPECT_TRUE( tx.isScriptStandard());
   //EXPECT_TRUE( tx.isScriptStdHash160());
   //EXPECT_FALSE(tx.isScriptStdPubKey65());
   //EXPECT_FALSE(tx.isScriptStdPubKey33());
   //EXPECT_FALSE(tx.isScriptP2SH());
   //EXPECT_FALSE(tx.isScriptNonStd());

}

////////////////////////////////////////////////////////////////////////////////
TEST_F(BlockObjTest, TxUnserialize)
{
   uint32_t len = rawTx0_.getSize();
   BinaryData tx0hash = READHEX(
      "aa739836a44451be555f74a02f088b50a867b1d3a2c917ee863d708ec2db58f6");

   BinaryData tx0_In0  = READHEX("aff189b24a36a1b93de2ea4d157c13d18251270a");
   BinaryData tx0_Out0 = READHEX("c1b4695d53b6ee57a28647ce63e45665df6762c2");
   BinaryData tx0_Out1 = READHEX("0e0aec36fe2545fb31a41164fb6954adcd96b342");
   BinaryData tx0_Val0 = READHEX("42582c0a00000000");
   BinaryData tx0_Val1 = READHEX("80d1f00800000000");
   BinaryRefReader brr(rawTx0_);

   uint64_t v0 = *(uint64_t*)tx0_Val0.getPtr();
   uint64_t v1 = *(uint64_t*)tx0_Val1.getPtr();

   Tx tx;
   vector<Tx> txs(10);
   txs[0] = Tx(rawTx0_.getPtr(), len); 
   txs[1] = Tx(brr);  brr.resetPosition();
   txs[2] = Tx(rawTx0_);
   txs[3] = Tx(rawTx0_.getRef());
   txs[4].unserialize(rawTx0_.getPtr(), len);
   txs[5].unserialize(rawTx0_);
   txs[6].unserialize(rawTx0_.getRef());
   txs[7].unserialize(brr);  brr.resetPosition();
   txs[8].unserialize_swigsafe_(rawTx0_);
   txs[9] = Tx::createFromStr(rawTx0_);

   for(uint32_t i=0; i<10; i++)
   {
      EXPECT_TRUE( txs[i].isInitialized());
      EXPECT_EQ(   txs[i].getSize(), len);

      EXPECT_EQ(   txs[i].getVersion(), 1);
      EXPECT_EQ(   txs[i].getNumTxIn(), 1);
      EXPECT_EQ(   txs[i].getNumTxOut(), 2);
      EXPECT_EQ(   txs[i].getThisHash(), tx0hash.copySwapEndian());
      //EXPECT_FALSE(txs[i].isMainBranch());

      EXPECT_EQ(   txs[i].getTxInOffset(0),    5);
      EXPECT_EQ(   txs[i].getTxInOffset(1),  185);
      EXPECT_EQ(   txs[i].getTxOutOffset(0), 186);
      EXPECT_EQ(   txs[i].getTxOutOffset(1), 220);
      EXPECT_EQ(   txs[i].getTxOutOffset(2), 254);

      EXPECT_EQ(   txs[i].getLockTime(), 0);

      EXPECT_EQ(   txs[i].serialize(), rawTx0_);
      EXPECT_EQ(   txs[0].getTxInCopy(0).getSenderScrAddrIfAvail(), tx0_In0);
      EXPECT_EQ(   txs[i].getTxOutCopy(0).getScrAddressStr(), HASH160PREFIX+tx0_Out0);
      EXPECT_EQ(   txs[i].getTxOutCopy(1).getScrAddressStr(), HASH160PREFIX+tx0_Out1);
      EXPECT_EQ(   txs[i].getScrAddrForTxOut(0), HASH160PREFIX+tx0_Out0);
      EXPECT_EQ(   txs[i].getScrAddrForTxOut(1), HASH160PREFIX+tx0_Out1);
      EXPECT_EQ(   txs[i].getTxOutCopy(0).getValue(), v0);
      EXPECT_EQ(   txs[i].getTxOutCopy(1).getValue(), v1);
      EXPECT_EQ(   txs[i].getSumOfOutputs(),  v0+v1);

      EXPECT_EQ(   txs[i].getBlockTxIndex(),  UINT16_MAX);
   }
}

////////////////////////////////////////////////////////////////////////////////
TEST_F(BlockObjTest, DISABLED_FullBlock)
{
   EXPECT_TRUE(false);

   BinaryRefReader brr(rawBlock_);
}


////////////////////////////////////////////////////////////////////////////////
TEST_F(BlockObjTest, DISABLED_TxIOPairStuff)
{
   EXPECT_TRUE(false);
}

////////////////////////////////////////////////////////////////////////////////
TEST_F(BlockObjTest, DISABLED_RegisteredTxStuff)
{
   EXPECT_TRUE(false);
}



////////////////////////////////////////////////////////////////////////////////
////////////////////////////////////////////////////////////////////////////////
class StoredBlockObjTest : public ::testing::Test
{
protected:
   virtual void SetUp(void) 
   {
      rawHead_ = READHEX(
         "01000000"
         "1d8f4ec0443e1f19f305e488c1085c95de7cc3fd25e0d2c5bb5d000000000000"
         "9762547903d36881a86751f3f5049e23050113f779735ef82734ebf0b4450081"
         "d8c8c84d"
         "b3936a1a"
         "334b035b");
      headHashLE_ = READHEX(
         "1195e67a7a6d0674bbd28ae096d602e1f038c8254b49dfe79d47000000000000");
      headHashBE_ = READHEX(
         "000000000000479de7df494b25c838f0e102d696e08ad2bb74066d7a7ae69511");

      rawTx0_ = READHEX( 
         "01000000016290dce984203b6a5032e543e9e272d8bce934c7de4d15fa0fe44d"
         "d49ae4ece9010000008b48304502204f2fa458d439f957308bca264689aa175e"
         "3b7c5f78a901cb450ebd20936b2c500221008ea3883a5b80128e55c9c6070aa6"
         "264e1e0ce3d18b7cd7e85108ce3d18b7419a0141044202550a5a6d3bb81549c4"
         "a7803b1ad59cdbba4770439a4923624a8acfc7d34900beb54a24188f7f0a4068"
         "9d905d4847cc7d6c8d808a457d833c2d44ef83f76bffffffff0242582c0a0000"
         "00001976a914c1b4695d53b6ee57a28647ce63e45665df6762c288ac80d1f008"
         "000000001976a9140e0aec36fe2545fb31a41164fb6954adcd96b34288ac0000"
         "0000");
      rawTx1_ = READHEX( 
         "0100000001f658dbc28e703d86ee17c9a2d3b167a8508b082fa0745f55be5144"
         "a4369873aa010000008c49304602210041e1186ca9a41fdfe1569d5d807ca7ff"
         "6c5ffd19d2ad1be42f7f2a20cdc8f1cc0221003366b5d64fe81e53910e156914"
         "091d12646bc0d1d662b7a65ead3ebe4ab8f6c40141048d103d81ac9691cf13f3"
         "fc94e44968ef67b27f58b27372c13108552d24a6ee04785838f34624b294afee"
         "83749b64478bb8480c20b242c376e77eea2b3dc48b4bffffffff0200e1f50500"
         "0000001976a9141b00a2f6899335366f04b277e19d777559c35bc888ac40aeeb"
         "02000000001976a9140e0aec36fe2545fb31a41164fb6954adcd96b34288ac00"
         "000000");

      rawBlock_ = READHEX(
         "01000000eb10c9a996a2340a4d74eaab41421ed8664aa49d18538bab59010000"
         "000000005a2f06efa9f2bd804f17877537f2080030cadbfa1eb50e02338117cc"
         "604d91b9b7541a4ecfbb0a1a64f1ade703010000000100000000000000000000"
         "00000000000000000000000000000000000000000000ffffffff0804cfbb0a1a"
         "02360affffffff0100f2052a01000000434104c2239c4eedb3beb26785753463"
         "be3ec62b82f6acd62efb65f452f8806f2ede0b338e31d1f69b1ce449558d7061"
         "aa1648ddc2bf680834d3986624006a272dc21cac000000000100000003e8caa1"
         "2bcb2e7e86499c9de49c45c5a1c6167ea4b894c8c83aebba1b6100f343010000"
         "008c493046022100e2f5af5329d1244807f8347a2c8d9acc55a21a5db769e927"
         "4e7e7ba0bb605b26022100c34ca3350df5089f3415d8af82364d7f567a6a297f"
         "cc2c1d2034865633238b8c014104129e422ac490ddfcb7b1c405ab9fb4244124"
         "6c4bca578de4f27b230de08408c64cad03af71ee8a3140b40408a7058a1984a9"
         "f246492386113764c1ac132990d1ffffffff5b55c18864e16c08ef9989d31c7a"
         "343e34c27c30cd7caa759651b0e08cae0106000000008c4930460221009ec9aa"
         "3e0caf7caa321723dea561e232603e00686d4bfadf46c5c7352b07eb00022100"
         "a4f18d937d1e2354b2e69e02b18d11620a6a9332d563e9e2bbcb01cee559680a"
         "014104411b35dd963028300e36e82ee8cf1b0c8d5bf1fc4273e970469f5cb931"
         "ee07759a2de5fef638961726d04bd5eb4e5072330b9b371e479733c942964bb8"
         "6e2b22ffffffff3de0c1e913e6271769d8c0172cea2f00d6d3240afc3a20f9fa"
         "247ce58af30d2a010000008c493046022100b610e169fd15ac9f60fe2b507529"
         "281cf2267673f4690ba428cbb2ba3c3811fd022100ffbe9e3d71b21977a8e97f"
         "de4c3ba47b896d08bc09ecb9d086bb59175b5b9f03014104ff07a1833fd8098b"
         "25f48c66dcf8fde34cbdbcc0f5f21a8c2005b160406cbf34cc432842c6b37b25"
         "90d16b165b36a3efc9908d65fb0e605314c9b278f40f3e1affffffff0240420f"
         "00000000001976a914adfa66f57ded1b655eb4ccd96ee07ca62bc1ddfd88ac00"
         "7d6a7d040000001976a914981a0c9ae61fa8f8c96ae6f8e383d6e07e77133e88"
         "ac00000000010000000138e7586e0784280df58bd3dc5e3d350c9036b1ec4107"
         "951378f45881799c92a4000000008a47304402207c945ae0bbdaf9dadba07bdf"
         "23faa676485a53817af975ddf85a104f764fb93b02201ac6af32ddf597e610b4"
         "002e41f2de46664587a379a0161323a85389b4f82dda014104ec8883d3e4f7a3"
         "9d75c9f5bb9fd581dc9fb1b7cdf7d6b5a665e4db1fdb09281a74ab138a2dba25"
         "248b5be38bf80249601ae688c90c6e0ac8811cdb740fcec31dffffffff022f66"
         "ac61050000001976a914964642290c194e3bfab661c1085e47d67786d2d388ac"
         "2f77e200000000001976a9141486a7046affd935919a3cb4b50a8a0c233c286c"
         "88ac00000000");

      rawTxUnfrag_ = READHEX(
         // Version
         "01000000"
         // NumTxIn
         "02"
         // Start TxIn0
         "0044fbc929d78e4203eed6f1d3d39c0157d8e5c100bbe0886779c0"
         "ebf6a69324010000008a47304402206568144ed5e7064d6176c74738b04c08ca"
         "19ca54ddeb480084b77f45eebfe57802207927d6975a5ac0e1bb36f5c05356dc"
         "da1f521770511ee5e03239c8e1eecf3aed0141045d74feae58c4c36d7c35beac"
         "05eddddc78b3ce4b02491a2eea72043978056a8bc439b99ddaad327207b09ef1"
         "6a8910828e805b0cc8c11fba5caea2ee939346d7ffffffff"
         // Start TxIn1
         "45c866b219b17695"
         "2508f8e5aea728f950186554fc4a5807e2186a8e1c4009e5000000008c493046"
         "022100bd5d41662f98cfddc46e86ea7e4a3bc8fe9f1dfc5c4836eaf7df582596"
         "cfe0e9022100fc459ae4f59b8279d679003b88935896acd10021b6e2e4619377"
         "e336b5296c5e014104c00bab76a708ba7064b2315420a1c533ca9945eeff9754"
         "cdc574224589e9113469b4e71752146a10028079e04948ecdf70609bf1b9801f"
         "6b73ab75947ac339e5ffffffff"
         // NumTxOut
         "02"
         // Start TxOut0
         "ac4c8bd5000000001976a9148dce8946f1c7763bb60ea5cf16ef514cbed0633b88ac"
         // Start TxOut1
         "002f6859000000001976a9146a59ac0e8f553f292dfe5e9f3aaa1da93499c15e88ac"
         // Locktime
         "00000000");

      rawTxFragged_ = READHEX(
         //"01000000020044fbc929d78e4203eed6f1d3d39c0157d8e5c100bbe0886779c0"
         //"ebf6a69324010000008a47304402206568144ed5e7064d6176c74738b04c08ca"
         //"19ca54ddeb480084b77f45eebfe57802207927d6975a5ac0e1bb36f5c05356dc"
         //"da1f521770511ee5e03239c8e1eecf3aed0141045d74feae58c4c36d7c35beac"
         //"05eddddc78b3ce4b02491a2eea72043978056a8bc439b99ddaad327207b09ef1"
         //"6a8910828e805b0cc8c11fba5caea2ee939346d7ffffffff45c866b219b17695"
         //"2508f8e5aea728f950186554fc4a5807e2186a8e1c4009e5000000008c493046"
         //"022100bd5d41662f98cfddc46e86ea7e4a3bc8fe9f1dfc5c4836eaf7df582596"
         //"cfe0e9022100fc459ae4f59b8279d679003b88935896acd10021b6e2e4619377"
         //"e336b5296c5e014104c00bab76a708ba7064b2315420a1c533ca9945eeff9754"
         //"cdc574224589e9113469b4e71752146a10028079e04948ecdf70609bf1b9801f"
         //"6b73ab75947ac339e5ffffffff0200000000");
         // Version
         "01000000"
         // NumTxIn
         "02"
         // Start TxIn0
         "0044fbc929d78e4203eed6f1d3d39c0157d8e5c100bbe0886779c0"
         "ebf6a69324010000008a47304402206568144ed5e7064d6176c74738b04c08ca"
         "19ca54ddeb480084b77f45eebfe57802207927d6975a5ac0e1bb36f5c05356dc"
         "da1f521770511ee5e03239c8e1eecf3aed0141045d74feae58c4c36d7c35beac"
         "05eddddc78b3ce4b02491a2eea72043978056a8bc439b99ddaad327207b09ef1"
         "6a8910828e805b0cc8c11fba5caea2ee939346d7ffffffff"
         // Start TxIn1
         "45c866b219b17695"
         "2508f8e5aea728f950186554fc4a5807e2186a8e1c4009e5000000008c493046"
         "022100bd5d41662f98cfddc46e86ea7e4a3bc8fe9f1dfc5c4836eaf7df582596"
         "cfe0e9022100fc459ae4f59b8279d679003b88935896acd10021b6e2e4619377"
         "e336b5296c5e014104c00bab76a708ba7064b2315420a1c533ca9945eeff9754"
         "cdc574224589e9113469b4e71752146a10028079e04948ecdf70609bf1b9801f"
         "6b73ab75947ac339e5ffffffff"
         // NumTxOut
         "02"
         // ... TxOuts fragged out 
         // Locktime
         "00000000");

      rawTxOut0_ = READHEX(
         // Value
         "ac4c8bd500000000"
         // Script size (var_int)
         "19"
         // Script
         "76""a9""14""8dce8946f1c7763bb60ea5cf16ef514cbed0633b""88""ac");
      rawTxOut1_ = READHEX(
         // Value 
         "002f685900000000"
         // Script size (var_int)
         "19"
         // Script
         "76""a9""14""6a59ac0e8f553f292dfe5e9f3aaa1da93499c15e""88""ac");

      bh_.unserialize(rawHead_);
      tx1_.unserialize(rawTx0_);
      tx2_.unserialize(rawTx1_);


      sbh_.unserialize(rawHead_);
   }

   BinaryData PREFBYTE(DB_PREFIX pref) 
   { 
      BinaryWriter bw;
      bw.put_uint8_t((uint8_t)pref);
      return bw.getData();
   }

   BinaryData rawHead_;
   BinaryData headHashLE_;
   BinaryData headHashBE_;

   BinaryData rawBlock_;

   BinaryData rawTx0_;
   BinaryData rawTx1_;

   BlockHeader bh_;
   Tx tx1_;
   Tx tx2_;

   BinaryData rawTxUnfrag_;
   BinaryData rawTxFragged_;
   BinaryData rawTxOut0_;
   BinaryData rawTxOut1_;



   StoredHeader sbh_;
};


////////////////////////////////////////////////////////////////////////////////
TEST_F(StoredBlockObjTest, StoredObjNoInit)
{
   StoredHeader        sbh;
   StoredTx            stx;
   StoredTxOut         stxo;
   StoredScriptHistory ssh;
   StoredUndoData      sud;
   StoredHeadHgtList   hhl;
   StoredTxHints       sths;

   EXPECT_FALSE( sbh.isInitialized() );
   EXPECT_FALSE( stx.isInitialized() );
   EXPECT_FALSE( stxo.isInitialized() );
   EXPECT_FALSE( ssh.isInitialized() );
   EXPECT_FALSE( sud.isInitialized() );
   EXPECT_FALSE( hhl.isInitialized() );
   EXPECT_FALSE( sths.isInitialized() );
}

////////////////////////////////////////////////////////////////////////////////
TEST_F(StoredBlockObjTest, GetDBKeys)
{
   StoredHeader        sbh;
   StoredTx            stx;
   StoredTxOut         stxo;
   StoredScriptHistory ssh1;
   StoredScriptHistory ssh2;
   StoredUndoData      sud;
   StoredHeadHgtList   hhl;
   StoredTxHints       sths;

   BinaryData key    = READHEX("aaaaffff");
   uint32_t   hgt    = 123000;
   uint8_t    dup    = 15;
   uint8_t    txi    = 7;
   uint8_t    txo    = 1;
   BinaryData hgtx   = READHEX("01e0780f");
   BinaryData txidx  = WRITE_UINT16_BE(txi);
   BinaryData txoidx = WRITE_UINT16_BE(txo);

   sbh.blockHeight_  = hgt;
   sbh.duplicateID_  = dup;

   stx.blockHeight_  = hgt;
   stx.duplicateID_  = dup;
   stx.txIndex_      = txi;

   stxo.blockHeight_ = hgt;
   stxo.duplicateID_ = dup;
   stxo.txIndex_     = txi;
   stxo.txOutIndex_  = txo;

   ssh1.uniqueKey_   = key;
   ssh2.uniqueKey_   = key;
   sud.blockHeight_  = hgt;
   sud.duplicateID_  = dup;
   hhl.height_       = hgt;
   sths.txHashPrefix_= key;

   BinaryData TXB = PREFBYTE(DB_PREFIX_TXDATA);
   BinaryData SSB = PREFBYTE(DB_PREFIX_SCRIPT);
   BinaryData UDB = PREFBYTE(DB_PREFIX_UNDODATA);
   BinaryData HHB = PREFBYTE(DB_PREFIX_HEADHGT);
   BinaryData THB = PREFBYTE(DB_PREFIX_TXHINTS);
   EXPECT_EQ(sbh.getDBKey(  true ),   TXB + hgtx);
   EXPECT_EQ(stx.getDBKey(  true ),   TXB + hgtx + txidx);
   EXPECT_EQ(stxo.getDBKey( true ),   TXB + hgtx + txidx + txoidx);
   EXPECT_EQ(ssh1.getDBKey( true ),   SSB + key);
   EXPECT_EQ(ssh2.getDBKey( true ),   SSB + key);
   EXPECT_EQ(sud.getDBKey(  true ),   UDB + hgtx);
   EXPECT_EQ(hhl.getDBKey(  true ),   HHB + WRITE_UINT32_BE(hgt));
   EXPECT_EQ(sths.getDBKey( true ),   THB + key);

   EXPECT_EQ(sbh.getDBKey(  false ),         hgtx);
   EXPECT_EQ(stx.getDBKey(  false ),         hgtx + txidx);
   EXPECT_EQ(stxo.getDBKey( false ),         hgtx + txidx + txoidx);
   EXPECT_EQ(ssh1.getDBKey( false ),         key);
   EXPECT_EQ(ssh2.getDBKey( false ),         key);
   EXPECT_EQ(sud.getDBKey(  false ),         hgtx);
   EXPECT_EQ(hhl.getDBKey(  false ),         WRITE_UINT32_BE(hgt));
   EXPECT_EQ(sths.getDBKey( false ),         key);
}



////////////////////////////////////////////////////////////////////////////////
TEST_F(StoredBlockObjTest, LengthUnfrag)
{
   StoredTx tx;
   vector<uint32_t> offin, offout;

   uint32_t lenUnfrag  = BtcUtils::StoredTxCalcLength( rawTxUnfrag_.getPtr(), 
                                                       false, 
                                                       &offin, 
                                                       &offout);
   ASSERT_EQ(lenUnfrag,  438);

   ASSERT_EQ(offin.size(),    3);
   EXPECT_EQ(offin[0],        5);
   EXPECT_EQ(offin[1],      184);
   EXPECT_EQ(offin[2],      365);

   ASSERT_EQ(offout.size(),   3);
   EXPECT_EQ(offout[0],     366);
   EXPECT_EQ(offout[1],     400);
   EXPECT_EQ(offout[2],     434);
}



////////////////////////////////////////////////////////////////////////////////
TEST_F(StoredBlockObjTest, LengthFragged)
{
   vector<uint32_t> offin, offout;

   uint32_t lenFragged = BtcUtils::StoredTxCalcLength( rawTxFragged_.getPtr(), 
                                                       true, 
                                                       &offin, 
                                                       &offout);
   ASSERT_EQ(lenFragged, 370);

   ASSERT_EQ(offin.size(),    3);
   EXPECT_EQ(offin[0],        5);
   EXPECT_EQ(offin[1],      184);
   EXPECT_EQ(offin[2],      365);
   
   ASSERT_EQ(offout.size(),   3);
   EXPECT_EQ(offout[0],     366);
   EXPECT_EQ(offout[1],     366);
   EXPECT_EQ(offout[2],     366);
}

////////////////////////////////////////////////////////////////////////////////
TEST_F(StoredBlockObjTest, BlkDataKeys)
{
   const uint32_t hgt = 0x001a332b;
   const uint8_t  dup = 0x01;
   const uint16_t tix = 0x0102;
   const uint16_t tox = 0x0021;
   
   EXPECT_EQ(DBUtils::getBlkDataKey(hgt, dup),           
                                               READHEX("031a332b01"));
   EXPECT_EQ(DBUtils::getBlkDataKey(hgt, dup, tix),      
                                               READHEX("031a332b010102"));
   EXPECT_EQ(DBUtils::getBlkDataKey(hgt, dup, tix, tox), 
                                               READHEX("031a332b0101020021"));

   EXPECT_EQ(DBUtils::getBlkDataKeyNoPrefix(hgt, dup),           
                                               READHEX("1a332b01"));
   EXPECT_EQ(DBUtils::getBlkDataKeyNoPrefix(hgt, dup, tix),      
                                               READHEX("1a332b010102"));
   EXPECT_EQ(DBUtils::getBlkDataKeyNoPrefix(hgt, dup, tix, tox), 
                                               READHEX("1a332b0101020021"));
}

////////////////////////////////////////////////////////////////////////////////
TEST_F(StoredBlockObjTest, ReadBlkKeyData)
{
   BinaryData TXP  = WRITE_UINT8_BE((uint8_t)DB_PREFIX_TXDATA);
   BinaryData key5p = TXP + READHEX("01e078""0f");
   BinaryData key7p = TXP + READHEX("01e078""0f""0007");
   BinaryData key9p = TXP + READHEX("01e078""0f""0007""0001");
   BinaryData key5 =        READHEX("01e078""0f");
   BinaryData key7 =        READHEX("01e078""0f""0007");
   BinaryData key9 =        READHEX("01e078""0f""0007""0001");
   BinaryRefReader brr;

   uint32_t hgt;
   uint8_t  dup;
   uint16_t txi;
   uint16_t txo;

   BLKDATA_TYPE bdtype;

   /////////////////////////////////////////////////////////////////////////////
   // 5 bytes, with prefix
   brr.setNewData(key5p);
   bdtype = DBUtils::readBlkDataKey(brr, hgt, dup);
   EXPECT_EQ( hgt,     123000);
   EXPECT_EQ( dup,         15);
   EXPECT_EQ( brr.getSizeRemaining(), 0);
   EXPECT_EQ( bdtype, BLKDATA_HEADER);

   brr.setNewData(key5p);
   bdtype = DBUtils::readBlkDataKey(brr, hgt, dup, txi);
   EXPECT_EQ( hgt,     123000);
   EXPECT_EQ( dup,         15);
   EXPECT_EQ( txi, UINT16_MAX);
   EXPECT_EQ( brr.getSizeRemaining(), 0);
   EXPECT_EQ( bdtype, BLKDATA_HEADER);
   
   brr.setNewData(key5p);
   bdtype = DBUtils::readBlkDataKey(brr, hgt, dup, txi, txo);
   EXPECT_EQ( hgt,     123000);
   EXPECT_EQ( dup,         15);
   EXPECT_EQ( txi, UINT16_MAX);
   EXPECT_EQ( txo, UINT16_MAX);
   EXPECT_EQ( brr.getSizeRemaining(), 0);
   EXPECT_EQ( bdtype, BLKDATA_HEADER);


   /////////////////////////////////////////////////////////////////////////////
   // 7 bytes, with prefix
   brr.setNewData(key7p);
   bdtype = DBUtils::readBlkDataKey(brr, hgt, dup);
   EXPECT_EQ( hgt,     123000);
   EXPECT_EQ( dup,         15);
   EXPECT_EQ( brr.getSizeRemaining(), 0);
   EXPECT_EQ( bdtype, BLKDATA_TX);

   brr.setNewData(key7p);
   bdtype = DBUtils::readBlkDataKey(brr, hgt, dup, txi);
   EXPECT_EQ( hgt,     123000);
   EXPECT_EQ( dup,         15);
   EXPECT_EQ( txi,          7);
   EXPECT_EQ( brr.getSizeRemaining(), 0);
   EXPECT_EQ( bdtype, BLKDATA_TX);
   
   brr.setNewData(key7p);
   bdtype = DBUtils::readBlkDataKey(brr, hgt, dup, txi, txo);
   EXPECT_EQ( hgt,     123000);
   EXPECT_EQ( dup,         15);
   EXPECT_EQ( txi,          7);
   EXPECT_EQ( txo, UINT16_MAX);
   EXPECT_EQ( brr.getSizeRemaining(), 0);
   EXPECT_EQ( bdtype, BLKDATA_TX);


   /////////////////////////////////////////////////////////////////////////////
   // 9 bytes, with prefix
   brr.setNewData(key9p);
   bdtype = DBUtils::readBlkDataKey(brr, hgt, dup);
   EXPECT_EQ( hgt,     123000);
   EXPECT_EQ( dup,         15);
   EXPECT_EQ( brr.getSizeRemaining(), 0);
   EXPECT_EQ( bdtype, BLKDATA_TXOUT);

   brr.setNewData(key9p);
   bdtype = DBUtils::readBlkDataKey(brr, hgt, dup, txi);
   EXPECT_EQ( hgt,     123000);
   EXPECT_EQ( dup,         15);
   EXPECT_EQ( txi,          7);
   EXPECT_EQ( brr.getSizeRemaining(), 0);
   EXPECT_EQ( bdtype, BLKDATA_TXOUT);
   
   brr.setNewData(key9p);
   bdtype = DBUtils::readBlkDataKey(brr, hgt, dup, txi, txo);
   EXPECT_EQ( hgt,     123000);
   EXPECT_EQ( dup,         15);
   EXPECT_EQ( txi,          7);
   EXPECT_EQ( txo,          1);
   EXPECT_EQ( brr.getSizeRemaining(), 0);
   EXPECT_EQ( bdtype, BLKDATA_TXOUT);


   /////////////////////////////////////////////////////////////////////////////
   // 5 bytes, no prefix
   brr.setNewData(key5);
   bdtype = DBUtils::readBlkDataKeyNoPrefix(brr, hgt, dup);
   EXPECT_EQ( hgt,     123000);
   EXPECT_EQ( dup,         15);
   EXPECT_EQ( brr.getSizeRemaining(), 0);
   EXPECT_EQ( bdtype, BLKDATA_HEADER);

   brr.setNewData(key5);
   bdtype = DBUtils::readBlkDataKeyNoPrefix(brr, hgt, dup, txi);
   EXPECT_EQ( hgt,     123000);
   EXPECT_EQ( dup,         15);
   EXPECT_EQ( txi, UINT16_MAX);
   EXPECT_EQ( brr.getSizeRemaining(), 0);
   EXPECT_EQ( bdtype, BLKDATA_HEADER);
   
   brr.setNewData(key5);
   bdtype = DBUtils::readBlkDataKeyNoPrefix(brr, hgt, dup, txi, txo);
   EXPECT_EQ( hgt,     123000);
   EXPECT_EQ( dup,         15);
   EXPECT_EQ( txi, UINT16_MAX);
   EXPECT_EQ( txo, UINT16_MAX);
   EXPECT_EQ( brr.getSizeRemaining(), 0);
   EXPECT_EQ( bdtype, BLKDATA_HEADER);


   /////////////////////////////////////////////////////////////////////////////
   // 7 bytes, no prefix
   brr.setNewData(key7);
   bdtype = DBUtils::readBlkDataKeyNoPrefix(brr, hgt, dup);
   EXPECT_EQ( hgt,     123000);
   EXPECT_EQ( dup,         15);
   EXPECT_EQ( brr.getSizeRemaining(), 0);
   EXPECT_EQ( bdtype, BLKDATA_TX);

   brr.setNewData(key7);
   bdtype = DBUtils::readBlkDataKeyNoPrefix(brr, hgt, dup, txi);
   EXPECT_EQ( hgt,     123000);
   EXPECT_EQ( dup,         15);
   EXPECT_EQ( txi,          7);
   EXPECT_EQ( brr.getSizeRemaining(), 0);
   EXPECT_EQ( bdtype, BLKDATA_TX);
   
   brr.setNewData(key7);
   bdtype = DBUtils::readBlkDataKeyNoPrefix(brr, hgt, dup, txi, txo);
   EXPECT_EQ( hgt,     123000);
   EXPECT_EQ( dup,         15);
   EXPECT_EQ( txi,          7);
   EXPECT_EQ( txo, UINT16_MAX);
   EXPECT_EQ( brr.getSizeRemaining(), 0);
   EXPECT_EQ( bdtype, BLKDATA_TX);


   /////////////////////////////////////////////////////////////////////////////
   // 9 bytes, no prefix
   brr.setNewData(key9);
   bdtype = DBUtils::readBlkDataKeyNoPrefix(brr, hgt, dup);
   EXPECT_EQ( hgt,     123000);
   EXPECT_EQ( dup,         15);
   EXPECT_EQ( brr.getSizeRemaining(), 0);
   EXPECT_EQ( bdtype, BLKDATA_TXOUT);

   brr.setNewData(key9);
   bdtype = DBUtils::readBlkDataKeyNoPrefix(brr, hgt, dup, txi);
   EXPECT_EQ( hgt,     123000);
   EXPECT_EQ( dup,         15);
   EXPECT_EQ( txi,          7);
   EXPECT_EQ( brr.getSizeRemaining(), 0);
   EXPECT_EQ( bdtype, BLKDATA_TXOUT);
   
   brr.setNewData(key9);
   bdtype = DBUtils::readBlkDataKeyNoPrefix(brr, hgt, dup, txi, txo);
   EXPECT_EQ( hgt,     123000);
   EXPECT_EQ( dup,         15);
   EXPECT_EQ( txi,          7);
   EXPECT_EQ( txo,          1);
   EXPECT_EQ( brr.getSizeRemaining(), 0);
   EXPECT_EQ( bdtype, BLKDATA_TXOUT);
}

////////////////////////////////////////////////////////////////////////////////
TEST_F(StoredBlockObjTest, SHeaderUnserialize)
{
   // SetUp already contains sbh_.unserialize(rawHead_);
   EXPECT_TRUE( sbh_.isInitialized());
   EXPECT_FALSE(sbh_.isMainBranch_);
   EXPECT_FALSE(sbh_.haveFullBlock());
   EXPECT_FALSE(sbh_.isMerkleCreated());
   EXPECT_EQ(   sbh_.numTx_,       UINT32_MAX);
   EXPECT_EQ(   sbh_.numBytes_,    UINT32_MAX);
   EXPECT_EQ(   sbh_.blockHeight_, UINT32_MAX);
   EXPECT_EQ(   sbh_.duplicateID_, UINT8_MAX);
   EXPECT_EQ(   sbh_.merkle_.getSize(), 0);
   EXPECT_EQ(   sbh_.stxMap_.size(), 0);
}


////////////////////////////////////////////////////////////////////////////////
TEST_F(StoredBlockObjTest, SHeaderDBSerFull_H)
{
//    DBUtils::setArmoryDbType(ARMORY_DB_FULL);
//    DBUtils::setDbPruneType(DB_PRUNE_NONE);

   sbh_.blockHeight_      = 65535;
   sbh_.duplicateID_      = 1;
   sbh_.merkle_           = READHEX("deadbeef");
   sbh_.merkleIsPartial_  = false;
   sbh_.isMainBranch_     = true;
   sbh_.numTx_            = 15;
   sbh_.numBytes_         = 65535;

   // SetUp already contains sbh_.unserialize(rawHead_);
   BinaryData last4 = READHEX("00ffff01");
   EXPECT_EQ(serializeDBValue(sbh_, HEADERS, ARMORY_DB_FULL, DB_PRUNE_NONE), rawHead_ + last4);
}


////////////////////////////////////////////////////////////////////////////////
TEST_F(StoredBlockObjTest, SHeaderDBSerFull_B1)
{
   // ARMORY_DB_FULL means no merkle string (cause all Tx are in the DB
   // so the merkle tree would be redundant.
//    DBUtils::setArmoryDbType(ARMORY_DB_FULL);
//    DBUtils::setDbPruneType(DB_PRUNE_NONE);

   sbh_.blockHeight_      = 65535;
   sbh_.duplicateID_      = 1;
   sbh_.merkle_           = READHEX("deadbeef");
   sbh_.merkleIsPartial_  = false;
   sbh_.isMainBranch_     = true;
   sbh_.numTx_            = 15;
   sbh_.numBytes_         = 65535;

   // SetUp already contains sbh_.unserialize(rawHead_);
   BinaryData flags = READHEX("01340000");
   BinaryData ntx   = READHEX("0f000000");
   BinaryData nbyte = READHEX("ffff0000");

   BinaryData headBlkData = flags + rawHead_ + ntx + nbyte;
   EXPECT_EQ(serializeDBValue(sbh_, BLKDATA, ARMORY_DB_FULL, DB_PRUNE_NONE), headBlkData);
}


////////////////////////////////////////////////////////////////////////////////
TEST_F(StoredBlockObjTest, SHeaderDBSerFull_B2)
{
   // With merkle string
//    DBUtils::setArmoryDbType(ARMORY_DB_PARTIAL);
//    DBUtils::setDbPruneType(DB_PRUNE_NONE);

   BinaryWriter bw;

   sbh_.blockHeight_      = 65535;
   sbh_.duplicateID_      = 1;
   sbh_.merkle_           = READHEX("deadbeef");
   sbh_.merkleIsPartial_  = false;
   sbh_.isMainBranch_     = true;
   sbh_.numTx_            = 15;
   sbh_.numBytes_         = 65535;

   // SetUp already contains sbh_.unserialize(rawHead_);
   BinaryData flags = READHEX("01260000");
   BinaryData ntx   = READHEX("0f000000");
   BinaryData nbyte = READHEX("ffff0000");

   BinaryData headBlkData = flags + rawHead_ + ntx + nbyte + sbh_.merkle_;
   EXPECT_EQ(serializeDBValue(sbh_, BLKDATA, ARMORY_DB_PARTIAL, DB_PRUNE_NONE), headBlkData);
}

////////////////////////////////////////////////////////////////////////////////
TEST_F(StoredBlockObjTest, SHeaderDBSerFull_B3)
{
//    DBUtils::setArmoryDbType(ARMORY_DB_LITE);
//    DBUtils::setDbPruneType(DB_PRUNE_ALL);

   BinaryWriter bw;

   sbh_.blockHeight_      = 65535;
   sbh_.duplicateID_      = 1;
   sbh_.merkle_           = BinaryData(0);
   sbh_.merkleIsPartial_  = false;
   sbh_.isMainBranch_     = true;
   sbh_.numTx_            = 15;
   sbh_.numBytes_         = 65535;

   // SetUp already contains sbh_.unserialize(rawHead_);
   BinaryData flags = READHEX("01100000");
   BinaryData ntx   = READHEX("0f000000");
   BinaryData nbyte = READHEX("ffff0000");

   BinaryData headBlkData = flags + rawHead_ + ntx + nbyte;
   EXPECT_EQ(serializeDBValue(sbh_, BLKDATA, ARMORY_DB_LITE, DB_PRUNE_ALL), headBlkData);
}


////////////////////////////////////////////////////////////////////////////////
TEST_F(StoredBlockObjTest, SHeaderDBUnserFull_H)
{
   BinaryData dbval = READHEX(
      "010000001d8f4ec0443e1f19f305e488c1085c95de7cc3fd25e0d2c5bb5d0000"
      "000000009762547903d36881a86751f3f5049e23050113f779735ef82734ebf0"
      "b4450081d8c8c84db3936a1a334b035b00ffff01");

   BinaryRefReader brr(dbval);
   sbh_.unserializeDBValue(HEADERS, brr);

   EXPECT_EQ(sbh_.blockHeight_, 65535);
   EXPECT_EQ(sbh_.duplicateID_, 1);
}


////////////////////////////////////////////////////////////////////////////////
TEST_F(StoredBlockObjTest, SHeaderDBUnserFull_B1)
{
   BinaryData dbval = READHEX(
      "01340000010000001d8f4ec0443e1f19f305e488c1085c95de7cc3fd25e0d2c5"
      "bb5d0000000000009762547903d36881a86751f3f5049e23050113f779735ef8"
      "2734ebf0b4450081d8c8c84db3936a1a334b035b0f000000ffff0000");

   BinaryRefReader brr(dbval);
   sbh_.unserializeDBValue(BLKDATA, brr);
   sbh_.setHeightAndDup(65535, 1);

   EXPECT_EQ(sbh_.blockHeight_,  65535);
   EXPECT_EQ(sbh_.duplicateID_,  1);
   EXPECT_EQ(sbh_.merkle_     ,  READHEX(""));
   EXPECT_EQ(sbh_.numTx_      ,  15);
   EXPECT_EQ(sbh_.numBytes_   ,  65535);
   EXPECT_EQ(sbh_.unserArmVer_,  0x00);
   EXPECT_EQ(sbh_.unserBlkVer_,  1);
   EXPECT_EQ(sbh_.unserDbType_,  ARMORY_DB_FULL);
   EXPECT_EQ(sbh_.unserPrType_,  DB_PRUNE_NONE);
   EXPECT_EQ(sbh_.unserMkType_,  MERKLE_SER_NONE);
}


////////////////////////////////////////////////////////////////////////////////
TEST_F(StoredBlockObjTest, SHeaderDBUnserFull_B2)
{
   BinaryData dbval = READHEX(
      "01260000010000001d8f4ec0443e1f19f305e488c1085c95de7cc3fd25e0d2c5"
      "bb5d0000000000009762547903d36881a86751f3f5049e23050113f779735ef8"
      "2734ebf0b4450081d8c8c84db3936a1a334b035b0f000000ffff0000deadbeef");

   BinaryRefReader brr(dbval);
   sbh_.unserializeDBValue(BLKDATA, brr);
   sbh_.setHeightAndDup(65535, 1);

   EXPECT_EQ(sbh_.blockHeight_ , 65535);
   EXPECT_EQ(sbh_.duplicateID_ , 1);
   EXPECT_EQ(sbh_.merkle_      , READHEX("deadbeef"));
   EXPECT_EQ(sbh_.numTx_       , 15);
   EXPECT_EQ(sbh_.numBytes_    , 65535);
   EXPECT_EQ(sbh_.unserArmVer_,  0x00);
   EXPECT_EQ(sbh_.unserBlkVer_,  1);
   EXPECT_EQ(sbh_.unserDbType_,  ARMORY_DB_PARTIAL);
   EXPECT_EQ(sbh_.unserPrType_,  DB_PRUNE_NONE);
   EXPECT_EQ(sbh_.unserMkType_,  MERKLE_SER_FULL);
}

////////////////////////////////////////////////////////////////////////////////
TEST_F(StoredBlockObjTest, SHeaderDBUnserFull_B3)
{
   BinaryData dbval = READHEX(
      "01100000010000001d8f4ec0443e1f19f305e488c1085c95de7cc3fd25e0d2c5"
      "bb5d0000000000009762547903d36881a86751f3f5049e23050113f779735ef8"
      "2734ebf0b4450081d8c8c84db3936a1a334b035b0f000000ffff0000");

   BinaryRefReader brr(dbval);
   sbh_.unserializeDBValue(BLKDATA, brr);
   sbh_.setHeightAndDup(65535, 1);

   EXPECT_EQ(sbh_.blockHeight_,  65535);
   EXPECT_EQ(sbh_.duplicateID_,  1);
   EXPECT_EQ(sbh_.merkle_     ,  READHEX(""));
   EXPECT_EQ(sbh_.numTx_      ,  15);
   EXPECT_EQ(sbh_.numBytes_   ,  65535);
   EXPECT_EQ(sbh_.unserArmVer_,  0x00);
   EXPECT_EQ(sbh_.unserBlkVer_,  1);
   EXPECT_EQ(sbh_.unserDbType_,  ARMORY_DB_LITE);
   EXPECT_EQ(sbh_.unserPrType_,  DB_PRUNE_ALL);
   EXPECT_EQ(sbh_.unserMkType_,  MERKLE_SER_NONE);
}




////////////////////////////////////////////////////////////////////////////////
TEST_F(StoredBlockObjTest, STxUnserUnfrag)
{
   Tx regTx(rawTx0_);

   StoredTx stx;
   stx.createFromTx(regTx, false);

   EXPECT_TRUE( stx.isInitialized());
   EXPECT_TRUE( stx.haveAllTxOut());
   EXPECT_FALSE(stx.isFragged_);
   EXPECT_EQ(   stx.version_, 1);
   EXPECT_EQ(   stx.blockHeight_, UINT32_MAX);
   EXPECT_EQ(   stx.duplicateID_,  UINT8_MAX);
   EXPECT_EQ(   stx.txIndex_,     UINT16_MAX);
   EXPECT_EQ(   stx.dataCopy_.getSize(), 258);
   EXPECT_EQ(   stx.numBytes_,    258);
   EXPECT_EQ(   stx.fragBytes_,   190);

   ASSERT_EQ(   stx.stxoMap_.size(), 2);
   EXPECT_TRUE( stx.stxoMap_[0].isInitialized());
   EXPECT_TRUE( stx.stxoMap_[1].isInitialized());
   EXPECT_EQ(   stx.stxoMap_[0].txIndex_, UINT16_MAX);
   EXPECT_EQ(   stx.stxoMap_[1].txIndex_, UINT16_MAX);
   EXPECT_EQ(   stx.stxoMap_[0].txOutIndex_, 0);
   EXPECT_EQ(   stx.stxoMap_[1].txOutIndex_, 1);
}


////////////////////////////////////////////////////////////////////////////////
TEST_F(StoredBlockObjTest, STxUnserFragged)
{
   Tx regTx(rawTx0_);

   StoredTx stx;
   stx.createFromTx(regTx, true);

   EXPECT_TRUE( stx.isInitialized());
   EXPECT_TRUE( stx.haveAllTxOut());
   EXPECT_TRUE( stx.isFragged_);
   EXPECT_EQ(   stx.version_, 1);
   EXPECT_EQ(   stx.blockHeight_, UINT32_MAX);
   EXPECT_EQ(   stx.duplicateID_,  UINT8_MAX);
   EXPECT_EQ(   stx.txIndex_,     UINT16_MAX);
   EXPECT_EQ(   stx.dataCopy_.getSize(), 190);

   ASSERT_EQ(   stx.stxoMap_.size(), 2);
   EXPECT_TRUE( stx.stxoMap_[0].isInitialized());
   EXPECT_TRUE( stx.stxoMap_[1].isInitialized());
   EXPECT_EQ(   stx.stxoMap_[0].txIndex_, UINT16_MAX);
   EXPECT_EQ(   stx.stxoMap_[1].txIndex_, UINT16_MAX);
   EXPECT_EQ(   stx.stxoMap_[0].txOutIndex_, 0);
   EXPECT_EQ(   stx.stxoMap_[1].txOutIndex_, 1);
}



////////////////////////////////////////////////////////////////////////////////
TEST_F(StoredBlockObjTest, STxReconstruct)
{
   Tx regTx, reconTx;
   StoredTx stx;

   // Reconstruct an unfragged tx
   regTx.unserialize(rawTx0_);
   stx.createFromTx(regTx, false);

   reconTx = stx.getTxCopy();
   EXPECT_EQ(reconTx.serialize(),   rawTx0_);
   EXPECT_EQ(stx.getSerializedTx(), rawTx0_);

   // Reconstruct an fragged tx
   regTx.unserialize(rawTx0_);
   stx.createFromTx(regTx, true);

   reconTx = stx.getTxCopy();
   EXPECT_EQ(reconTx.serialize(),   rawTx0_);
   EXPECT_EQ(stx.getSerializedTx(), rawTx0_);
}

////////////////////////////////////////////////////////////////////////////////
TEST_F(StoredBlockObjTest, STxSerUnfragToFrag)
{
   StoredTx stx;
   stx.unserialize(rawTxUnfrag_);

   EXPECT_EQ(stx.getSerializedTx(),        rawTxUnfrag_);
   EXPECT_EQ(stx.getSerializedTxFragged(), rawTxFragged_);
}

////////////////////////////////////////////////////////////////////////////////
TEST_F(StoredBlockObjTest, STxSerDBValue_1)
{
//    DBUtils::setArmoryDbType(ARMORY_DB_FULL);
//    DBUtils::setDbPruneType(DB_PRUNE_NONE);
   
   Tx origTx(rawTxUnfrag_);

   StoredTx stx;
   stx.unserialize(rawTxUnfrag_);

   //   0123   45   67 01  23 4567 
   //  |----| |--| |-- --|
   //   DBVer TxVer TxSer
   //
   // For this example:  DBVer=0, TxVer=1, TxSer=FRAGGED[1]
   //   0000   01   00 01  -- ----
   BinaryData  first2  = READHEX("0440"); // little-endian, of course
   BinaryData  txHash  = origTx.getThisHash();
   BinaryData  fragged = stx.getSerializedTxFragged();
   BinaryData  output  = first2 + txHash + fragged;
   EXPECT_EQ(serializeDBValue(stx, ARMORY_DB_FULL, DB_PRUNE_NONE), output);
}

////////////////////////////////////////////////////////////////////////////////
TEST_F(StoredBlockObjTest, DISABLED_STxSerDBValue_2)
{
   // I modified the ARMORY_DB_SUPER code to frag, as well.  There's no
   // mode that doesn't frag, now.
   //DBUtils::setArmoryDbType(ARMORY_DB_SUPER);
   //DBUtils::setDbPruneType(DB_PRUNE_NONE);
   
   Tx origTx(rawTxUnfrag_);

   StoredTx stx;
   stx.unserialize(rawTxUnfrag_);

   //   0123   45   67 01  23 4567 
   //  |----| |--| |-- --|
   //   DBVer TxVer TxSer
   //
   // For this example:  DBVer=0, TxVer=1, TxSer=FRAGGED[1]
   //   0000   01   00 00  -- ----
   BinaryData  first2  = READHEX("0400"); // little-endian, of course
   BinaryData  txHash  = origTx.getThisHash();
   BinaryData  fragged = stx.getSerializedTx();  // Full Tx this time
   BinaryData  output  = first2 + txHash + fragged;
   EXPECT_EQ(serializeDBValue(stx, ARMORY_DB_SUPER, DB_PRUNE_NONE), output);
}

////////////////////////////////////////////////////////////////////////////////
TEST_F(StoredBlockObjTest, STxUnserDBValue_1)
{
   Tx origTx(rawTxUnfrag_);

   BinaryData toUnser = READHEX(
      "0440e471262336aa67391e57c8c6fe03bae29734079e06ff75c7fa4d0a873c83"
      "f03c01000000020044fbc929d78e4203eed6f1d3d39c0157d8e5c100bbe08867"
      "79c0ebf6a69324010000008a47304402206568144ed5e7064d6176c74738b04c"
      "08ca19ca54ddeb480084b77f45eebfe57802207927d6975a5ac0e1bb36f5c053"
      "56dcda1f521770511ee5e03239c8e1eecf3aed0141045d74feae58c4c36d7c35"
      "beac05eddddc78b3ce4b02491a2eea72043978056a8bc439b99ddaad327207b0"
      "9ef16a8910828e805b0cc8c11fba5caea2ee939346d7ffffffff45c866b219b1"
      "76952508f8e5aea728f950186554fc4a5807e2186a8e1c4009e5000000008c49"
      "3046022100bd5d41662f98cfddc46e86ea7e4a3bc8fe9f1dfc5c4836eaf7df58"
      "2596cfe0e9022100fc459ae4f59b8279d679003b88935896acd10021b6e2e461"
      "9377e336b5296c5e014104c00bab76a708ba7064b2315420a1c533ca9945eeff"
      "9754cdc574224589e9113469b4e71752146a10028079e04948ecdf70609bf1b9"
      "801f6b73ab75947ac339e5ffffffff0200000000");

   BinaryRefReader brr(toUnser);

   StoredTx stx;
   stx.unserializeDBValue(brr);

   EXPECT_TRUE( stx.isInitialized());
   EXPECT_EQ(   stx.thisHash_,    origTx.getThisHash());
   EXPECT_EQ(   stx.lockTime_,    origTx.getLockTime());
   EXPECT_EQ(   stx.dataCopy_,    rawTxFragged_);
   EXPECT_TRUE( stx.isFragged_);
   EXPECT_EQ(   stx.version_,     1);
   EXPECT_EQ(   stx.blockHeight_, UINT32_MAX);
   EXPECT_EQ(   stx.duplicateID_, UINT8_MAX);
   EXPECT_EQ(   stx.txIndex_,     UINT16_MAX);
   EXPECT_EQ(   stx.numTxOut_,    origTx.getNumTxOut());
   EXPECT_EQ(   stx.numBytes_,    UINT32_MAX);
   EXPECT_EQ(   stx.fragBytes_,   370);
}

////////////////////////////////////////////////////////////////////////////////
TEST_F(StoredBlockObjTest, STxUnserDBValue_2)
{
   Tx origTx(rawTxUnfrag_);

   BinaryData toUnser = READHEX(
      "0004e471262336aa67391e57c8c6fe03bae29734079e06ff75c7fa4d0a873c83"
      "f03c01000000020044fbc929d78e4203eed6f1d3d39c0157d8e5c100bbe08867"
      "79c0ebf6a69324010000008a47304402206568144ed5e7064d6176c74738b04c"
      "08ca19ca54ddeb480084b77f45eebfe57802207927d6975a5ac0e1bb36f5c053"
      "56dcda1f521770511ee5e03239c8e1eecf3aed0141045d74feae58c4c36d7c35"
      "beac05eddddc78b3ce4b02491a2eea72043978056a8bc439b99ddaad327207b0"
      "9ef16a8910828e805b0cc8c11fba5caea2ee939346d7ffffffff45c866b219b1"
      "76952508f8e5aea728f950186554fc4a5807e2186a8e1c4009e5000000008c49"
      "3046022100bd5d41662f98cfddc46e86ea7e4a3bc8fe9f1dfc5c4836eaf7df58"
      "2596cfe0e9022100fc459ae4f59b8279d679003b88935896acd10021b6e2e461"
      "9377e336b5296c5e014104c00bab76a708ba7064b2315420a1c533ca9945eeff"
      "9754cdc574224589e9113469b4e71752146a10028079e04948ecdf70609bf1b9"
      "801f6b73ab75947ac339e5ffffffff02ac4c8bd5000000001976a9148dce8946"
      "f1c7763bb60ea5cf16ef514cbed0633b88ac002f6859000000001976a9146a59"
      "ac0e8f553f292dfe5e9f3aaa1da93499c15e88ac00000000");

   BinaryRefReader brr(toUnser);

   StoredTx stx;
   stx.unserializeDBValue(brr);

   EXPECT_TRUE( stx.isInitialized());
   EXPECT_EQ(   stx.thisHash_,    origTx.getThisHash());
   EXPECT_EQ(   stx.lockTime_,    origTx.getLockTime());
   EXPECT_EQ(   stx.dataCopy_,    rawTxUnfrag_);
   EXPECT_FALSE(stx.isFragged_);
   EXPECT_EQ(   stx.version_,     1);
   EXPECT_EQ(   stx.blockHeight_, UINT32_MAX);
   EXPECT_EQ(   stx.duplicateID_,  UINT8_MAX);
   EXPECT_EQ(   stx.txIndex_,     UINT16_MAX);
   EXPECT_EQ(   stx.numTxOut_,    origTx.getNumTxOut());
   EXPECT_EQ(   stx.numBytes_,    origTx.getSize());
   EXPECT_EQ(   stx.fragBytes_,   370);
}



////////////////////////////////////////////////////////////////////////////////
TEST_F(StoredBlockObjTest, STxOutUnserialize)
{
   TxOut        txo0,  txo1;
   StoredTxOut stxo0, stxo1;

   stxo0.unserialize(rawTxOut0_);
   stxo1.unserialize(rawTxOut1_);
    txo0.unserialize(rawTxOut0_);
    txo1.unserialize(rawTxOut1_);

   uint64_t val0 = READ_UINT64_HEX_LE("ac4c8bd500000000");
   uint64_t val1 = READ_UINT64_HEX_LE("002f685900000000");

   EXPECT_EQ(stxo0.getSerializedTxOut(), rawTxOut0_);
   EXPECT_EQ(stxo0.getSerializedTxOut(), txo0.serialize());
   EXPECT_EQ(stxo1.getSerializedTxOut(), rawTxOut1_);
   EXPECT_EQ(stxo1.getSerializedTxOut(), txo1.serialize());

   EXPECT_EQ(stxo0.getValue(), val0);
   EXPECT_EQ(stxo1.getValue(), val1);
   
   TxOut txoRecon = stxo0.getTxOutCopy();
   EXPECT_EQ(txoRecon.serialize(), rawTxOut0_);
}

////////////////////////////////////////////////////////////////////////////////
TEST_F(StoredBlockObjTest, STxOutSerDBValue_1)
{
//    DBUtils::setArmoryDbType(ARMORY_DB_FULL);
//    DBUtils::setDbPruneType(DB_PRUNE_NONE);

   StoredTxOut stxo0;

   stxo0.unserialize(rawTxOut0_);

   stxo0.txVersion_ = 1;
   stxo0.spentness_ = TXOUT_UNSPENT;

   //   0123   45    67   0  123 4567 
   //  |----| |--|  |--| |-|
   //   DBVer TxVer Spnt  CB
   //
   // For this example:  DBVer=0, TxVer=1, TxSer=FRAGGED[1]
   //   0000   01    00   0  --- ----
   EXPECT_EQ(serializeDBValue(stxo0, ARMORY_DB_FULL, DB_PRUNE_NONE),  READHEX("0400") + rawTxOut0_);
}
   

////////////////////////////////////////////////////////////////////////////////
TEST_F(StoredBlockObjTest, STxOutSerDBValue_2)
{
//    DBUtils::setArmoryDbType(ARMORY_DB_FULL);
//    DBUtils::setDbPruneType(DB_PRUNE_NONE);

   StoredTxOut stxo0;
   stxo0.unserialize(rawTxOut0_);
   stxo0.txVersion_ = 1;
   stxo0.spentness_ = TXOUT_UNSPENT;

   // Test a spent TxOut
   //   0000   01    01   0  --- ----
   BinaryData spentStr = DBUtils::getBlkDataKeyNoPrefix( 100000, 1, 127, 15);
   stxo0.spentness_ = TXOUT_SPENT;
   stxo0.spentByTxInKey_ = spentStr;
   EXPECT_EQ(
      serializeDBValue(stxo0, ARMORY_DB_FULL, DB_PRUNE_NONE),
      READHEX("0500")+rawTxOut0_+spentStr
   );
}



////////////////////////////////////////////////////////////////////////////////
TEST_F(StoredBlockObjTest, STxOutSerDBValue_3)
{
//    DBUtils::setArmoryDbType(ARMORY_DB_FULL);
//    DBUtils::setDbPruneType(DB_PRUNE_NONE);

   StoredTxOut stxo0;
   stxo0.unserialize(rawTxOut0_);
   stxo0.txVersion_ = 1;
   stxo0.isCoinbase_ = true;

   // Test a spent TxOut but in lite mode where we don't record spentness
   //   0000   01    01   1  --- ----
   BinaryData spentStr = DBUtils::getBlkDataKeyNoPrefix( 100000, 1, 127, 15);
   stxo0.spentness_ = TXOUT_SPENT;
   stxo0.spentByTxInKey_ = spentStr;
   EXPECT_EQ(
      serializeDBValue(stxo0, ARMORY_DB_LITE, DB_PRUNE_NONE),
      READHEX("0680")+rawTxOut0_
   );
}


////////////////////////////////////////////////////////////////////////////////
TEST_F(StoredBlockObjTest, STxOutUnserDBValue_1)
{
   BinaryData input = READHEX( "0400ac4c8bd5000000001976a9148dce8946f1c7763b"
                               "b60ea5cf16ef514cbed0633b88ac");
   StoredTxOut stxo;
   stxo.unserializeDBValue(input);

   EXPECT_TRUE( stxo.isInitialized());
   EXPECT_EQ(   stxo.txVersion_,    1);
   EXPECT_EQ(   stxo.dataCopy_,     rawTxOut0_);
   EXPECT_EQ(   stxo.blockHeight_,  UINT32_MAX);
   EXPECT_EQ(   stxo.duplicateID_,   UINT8_MAX);
   EXPECT_EQ(   stxo.txIndex_,      UINT16_MAX);
   EXPECT_EQ(   stxo.txOutIndex_,   UINT16_MAX);
   EXPECT_EQ(   stxo.spentness_,    TXOUT_UNSPENT);
   EXPECT_EQ(   stxo.spentByTxInKey_.getSize(), 0);
   EXPECT_FALSE(stxo.isCoinbase_);
   EXPECT_EQ(   stxo.unserArmVer_,  0);
}
////////////////////////////////////////////////////////////////////////////////
TEST_F(StoredBlockObjTest, STxOutUnserDBValue_2)
{
   BinaryData input = READHEX( "0500ac4c8bd5000000001976a9148dce8946f1c7763b"
                               "b60ea5cf16ef514cbed0633b88ac01a086017f000f00");
   StoredTxOut stxo;
   stxo.unserializeDBValue(input);

   EXPECT_TRUE( stxo.isInitialized());
   EXPECT_EQ(   stxo.txVersion_,    1);
   EXPECT_EQ(   stxo.dataCopy_,     rawTxOut0_);
   EXPECT_EQ(   stxo.blockHeight_,  UINT32_MAX);
   EXPECT_EQ(   stxo.duplicateID_,   UINT8_MAX);
   EXPECT_EQ(   stxo.txIndex_,      UINT16_MAX);
   EXPECT_EQ(   stxo.txOutIndex_,   UINT16_MAX);
   EXPECT_EQ(   stxo.spentness_,    TXOUT_SPENT);
   EXPECT_FALSE(stxo.isCoinbase_);
   EXPECT_EQ(   stxo.spentByTxInKey_, READHEX("01a086017f000f00"));
   EXPECT_EQ(   stxo.unserArmVer_,  0);
}


////////////////////////////////////////////////////////////////////////////////
TEST_F(StoredBlockObjTest, STxOutUnserDBValue_3)
{
   BinaryData input = READHEX( "0680ac4c8bd5000000001976a9148dce8946f1c7763b"
                               "b60ea5cf16ef514cbed0633b88ac");
   StoredTxOut stxo;
   stxo.unserializeDBValue(input);

   EXPECT_TRUE( stxo.isInitialized());
   EXPECT_EQ(   stxo.txVersion_,    1);
   EXPECT_EQ(   stxo.dataCopy_,     rawTxOut0_);
   EXPECT_EQ(   stxo.blockHeight_,  UINT32_MAX);
   EXPECT_EQ(   stxo.duplicateID_,   UINT8_MAX);
   EXPECT_EQ(   stxo.txIndex_,      UINT16_MAX);
   EXPECT_EQ(   stxo.txOutIndex_,   UINT16_MAX);
   EXPECT_EQ(   stxo.spentness_,    TXOUT_SPENTUNK);
   EXPECT_TRUE( stxo.isCoinbase_);
   EXPECT_EQ(   stxo.spentByTxInKey_.getSize(), 0);
   EXPECT_EQ(   stxo.unserArmVer_,  0);
}


////////////////////////////////////////////////////////////////////////////////
TEST_F(StoredBlockObjTest, SHeaderFullBlock)
{
   // I'll make this more robust later... kind of tired of writing tests...
   StoredHeader sbh;
   sbh.unserializeFullBlock(rawBlock_.getRef());

   BinaryWriter bw;
   sbh.serializeFullBlock(bw);

   EXPECT_EQ(bw.getDataRef(), rawBlock_.getRef());
}


////////////////////////////////////////////////////////////////////////////////
TEST_F(StoredBlockObjTest, SUndoDataSer)
{
//    DBUtils::setArmoryDbType(ARMORY_DB_FULL);
//    DBUtils::setDbPruneType(DB_PRUNE_NONE);

   BinaryData arbHash  = READHEX("11112221111222111122222211112222"
                                 "11112221111222111122211112221111");
   BinaryData op0_str  = READHEX("aaaabbbbaaaabbbbaaaabbbbaaaabbbb"
                                 "aaaabbbbaaaabbbbaaaabbbbaaaabbbb");
   BinaryData op1_str  = READHEX("ffffbbbbffffbbbbffffbbbbffffbbbb"
                                 "ffffbbbbffffbbbbffffbbbbffffbbbb");

   
   StoredUndoData sud;
   OutPoint op0(op0_str, 1);
   OutPoint op1(op1_str, 2);

   StoredTxOut stxo0, stxo1;
   stxo0.unserialize(rawTxOut0_);
   stxo1.unserialize(rawTxOut1_);

   stxo0.txVersion_  = 1;
   stxo1.txVersion_  = 1;
   stxo0.blockHeight_ = 100000;
   stxo1.blockHeight_ = 100000;
   stxo0.duplicateID_ = 2;
   stxo1.duplicateID_ = 2;
   stxo0.txIndex_ = 17;
   stxo1.txIndex_ = 17;
   stxo0.parentHash_ = arbHash;
   stxo1.parentHash_ = arbHash;
   stxo0.txOutIndex_ = 5;
   stxo1.txOutIndex_ = 5;

   sud.stxOutsRemovedByBlock_.clear();
   sud.stxOutsRemovedByBlock_.push_back(stxo0);
   sud.stxOutsRemovedByBlock_.push_back(stxo1);
   sud.outPointsAddedByBlock_.clear();
   sud.outPointsAddedByBlock_.push_back(op0);
   sud.outPointsAddedByBlock_.push_back(op1);

   sud.blockHash_ = arbHash;
   sud.blockHeight_ = 123000; // unused for this test
   sud.duplicateID_ = 15;     // unused for this test

   BinaryData flags = READHEX("34");
   BinaryData str2  = WRITE_UINT32_LE(2);
   BinaryData str5  = WRITE_UINT32_LE(5);
   BinaryData answer = 
         arbHash + 
            str2 + 
               flags + stxo0.getDBKey(false) + arbHash + str5 + rawTxOut0_ +
               flags + stxo1.getDBKey(false) + arbHash + str5 + rawTxOut1_ +
            str2 +
               op0.serialize() +
               op1.serialize();

   EXPECT_EQ(serializeDBValue(sud, ARMORY_DB_FULL, DB_PRUNE_NONE), answer);
}



////////////////////////////////////////////////////////////////////////////////
TEST_F(StoredBlockObjTest, SUndoDataUnser)
{
//    DBUtils::setArmoryDbType(ARMORY_DB_FULL);
//    DBUtils::setDbPruneType(DB_PRUNE_NONE);

   BinaryData arbHash  = READHEX("11112221111222111122222211112222"
                                 "11112221111222111122211112221111");
   BinaryData op0_str  = READHEX("aaaabbbbaaaabbbbaaaabbbbaaaabbbb"
                                 "aaaabbbbaaaabbbbaaaabbbbaaaabbbb");
   BinaryData op1_str  = READHEX("ffffbbbbffffbbbbffffbbbbffffbbbb"
                                 "ffffbbbbffffbbbbffffbbbbffffbbbb");
   OutPoint op0(op0_str, 1);
   OutPoint op1(op1_str, 2);

   //BinaryData sudToUnser = READHEX( 
      //"1111222111122211112222221111222211112221111222111122211112221111"
      //"0200000024111122211112221111222222111122221111222111122211112221"
      //"111222111105000000ac4c8bd5000000001976a9148dce8946f1c7763bb60ea5"
      //"cf16ef514cbed0633b88ac241111222111122211112222221111222211112221"
      //"11122211112221111222111105000000002f6859000000001976a9146a59ac0e"
      //"8f553f292dfe5e9f3aaa1da93499c15e88ac02000000aaaabbbbaaaabbbbaaaa"
      //"bbbbaaaabbbbaaaabbbbaaaabbbbaaaabbbbaaaabbbb01000000ffffbbbbffff"
      //"bbbbffffbbbbffffbbbbffffbbbbffffbbbbffffbbbbffffbbbb02000000");

   BinaryData sudToUnser = READHEX( 
      "1111222111122211112222221111222211112221111222111122211112221111"
      "02000000240186a0020011000511112221111222111122222211112222111122"
      "2111122211112221111222111105000000ac4c8bd5000000001976a9148dce89"
      "46f1c7763bb60ea5cf16ef514cbed0633b88ac240186a0020011000511112221"
      "1112221111222222111122221111222111122211112221111222111105000000"
      "002f6859000000001976a9146a59ac0e8f553f292dfe5e9f3aaa1da93499c15e"
      "88ac02000000aaaabbbbaaaabbbbaaaabbbbaaaabbbbaaaabbbbaaaabbbbaaaa"
      "bbbbaaaabbbb01000000ffffbbbbffffbbbbffffbbbbffffbbbbffffbbbbffff"
      "bbbbffffbbbbffffbbbb02000000");

   StoredUndoData sud;
   sud.unserializeDBValue(sudToUnser, ARMORY_DB_FULL, DB_PRUNE_NONE);

   ASSERT_EQ(sud.outPointsAddedByBlock_.size(), 2);
   ASSERT_EQ(sud.stxOutsRemovedByBlock_.size(), 2);

   EXPECT_EQ(sud.outPointsAddedByBlock_[0].serialize(), op0.serialize());
   EXPECT_EQ(sud.outPointsAddedByBlock_[1].serialize(), op1.serialize());
   EXPECT_EQ(sud.stxOutsRemovedByBlock_[0].getSerializedTxOut(), rawTxOut0_);
   EXPECT_EQ(sud.stxOutsRemovedByBlock_[1].getSerializedTxOut(), rawTxOut1_);

   EXPECT_EQ(sud.stxOutsRemovedByBlock_[0].parentHash_, arbHash);
   EXPECT_EQ(sud.stxOutsRemovedByBlock_[1].parentHash_, arbHash);

   EXPECT_EQ(sud.stxOutsRemovedByBlock_[0].blockHeight_, 100000);
   EXPECT_EQ(sud.stxOutsRemovedByBlock_[1].blockHeight_, 100000);
   EXPECT_EQ(sud.stxOutsRemovedByBlock_[0].duplicateID_, 2);
   EXPECT_EQ(sud.stxOutsRemovedByBlock_[1].duplicateID_, 2);
   EXPECT_EQ(sud.stxOutsRemovedByBlock_[0].txIndex_, 17);
   EXPECT_EQ(sud.stxOutsRemovedByBlock_[1].txIndex_, 17);
}


////////////////////////////////////////////////////////////////////////////////
TEST_F(StoredBlockObjTest, STxHintsSer)
{
   BinaryData hint0 = DBUtils::getBlkDataKeyNoPrefix(123000,  7, 255);
   BinaryData hint1 = DBUtils::getBlkDataKeyNoPrefix(123000, 15, 127);
   BinaryData hint2 = DBUtils::getBlkDataKeyNoPrefix(183922, 15,   3);

   StoredTxHints sths;
   sths.txHashPrefix_ = READHEX("aaaaffff");
   sths.dbKeyList_.clear();

   /////
   BinaryWriter ans0;
   ans0.put_var_int(0);
   EXPECT_EQ(sths.serializeDBValue(), ans0.getData());

   /////
   sths.dbKeyList_.push_back(hint0);
   sths.preferredDBKey_ = hint0;
   BinaryWriter ans1;
   ans1.put_var_int(1);
   ans1.put_BinaryData(hint0);
   EXPECT_EQ(sths.dbKeyList_.size(), 1);
   EXPECT_EQ(sths.preferredDBKey_, hint0);
   EXPECT_EQ(sths.serializeDBValue(), ans1.getData());

   /////
   sths.dbKeyList_.push_back(hint1);
   sths.dbKeyList_.push_back(hint2);
   BinaryWriter ans3;
   ans3.put_var_int(3);
   ans3.put_BinaryData(hint0);
   ans3.put_BinaryData(hint1);
   ans3.put_BinaryData(hint2);
   EXPECT_EQ(sths.dbKeyList_.size(), 3);
   EXPECT_EQ(sths.preferredDBKey_, hint0);
   EXPECT_EQ(sths.serializeDBValue(), ans3.getData());
}

////////////////////////////////////////////////////////////////////////////////
TEST_F(StoredBlockObjTest, STxHintsReorder)
{
   BinaryData hint0 = DBUtils::getBlkDataKeyNoPrefix(123000,  7, 255);
   BinaryData hint1 = DBUtils::getBlkDataKeyNoPrefix(123000, 15, 127);
   BinaryData hint2 = DBUtils::getBlkDataKeyNoPrefix(183922, 15,   3);

   StoredTxHints sths;
   sths.txHashPrefix_ = READHEX("aaaaffff");
   sths.dbKeyList_.clear();
   sths.dbKeyList_.push_back(hint0);
   sths.dbKeyList_.push_back(hint1);
   sths.dbKeyList_.push_back(hint2);
   sths.preferredDBKey_ = hint1;

   BinaryWriter expectedOut;
   expectedOut.put_var_int(3);
   expectedOut.put_BinaryData(hint1);
   expectedOut.put_BinaryData(hint0);
   expectedOut.put_BinaryData(hint2);

   EXPECT_EQ(sths.serializeDBValue(), expectedOut.getData());
}

////////////////////////////////////////////////////////////////////////////////
TEST_F(StoredBlockObjTest, STxHintsUnser)
{
   BinaryData hint0 = DBUtils::getBlkDataKeyNoPrefix(123000,  7, 255);
   BinaryData hint1 = DBUtils::getBlkDataKeyNoPrefix(123000, 15, 127);
   BinaryData hint2 = DBUtils::getBlkDataKeyNoPrefix(183922, 15,   3);

   BinaryData in0 = READHEX("00");
   BinaryData in1 = READHEX("01""01e0780700ff");
   BinaryData in3 = READHEX("03""01e0780700ff""01e0780f007f""02ce720f0003");

   StoredTxHints sths0, sths1, sths3;

   sths0.unserializeDBValue(in0);

   EXPECT_EQ(sths0.dbKeyList_.size(), 0);
   EXPECT_EQ(sths0.preferredDBKey_.getSize(), 0);

   sths1.unserializeDBValue(in1);

   EXPECT_EQ(sths1.dbKeyList_.size(),  1);
   EXPECT_EQ(sths1.dbKeyList_[0],      hint0);
   EXPECT_EQ(sths1.preferredDBKey_,    hint0);

   sths3.unserializeDBValue(in3);
   EXPECT_EQ(sths3.dbKeyList_.size(),  3);
   EXPECT_EQ(sths3.dbKeyList_[0],      hint0);
   EXPECT_EQ(sths3.dbKeyList_[1],      hint1);
   EXPECT_EQ(sths3.dbKeyList_[2],      hint2);
   EXPECT_EQ(sths3.preferredDBKey_,    hint0);
}

////////////////////////////////////////////////////////////////////////////////
TEST_F(StoredBlockObjTest, SHeadHgtListSer)
{
   StoredHeadHgtList baseHHL, testHHL;
   baseHHL.height_ = 123000;
   baseHHL.dupAndHashList_.resize(0);
   BinaryData hash0 = READHEX("aaaabbbbaaaabbbbaaaabbbbaaaabbbb"
                              "aaaabbbbaaaabbbbaaaabbbbaaaabbbb");
   BinaryData hash1 = READHEX("2222bbbb2222bbbb2222bbbb2222bbbb"
                              "2222bbbb2222bbbb2222bbbb2222bbbb");
   BinaryData hash2 = READHEX("2222ffff2222ffff2222ffff2222ffff"
                              "2222ffff2222ffff2222ffff2222ffff");

   uint8_t dup0 = 0;
   uint8_t dup1 = 1;
   uint8_t dup2 = 7;

   BinaryWriter expectOut;

   // Test writing empty list
   expectOut.reset();
   expectOut.put_uint8_t(0);
   EXPECT_EQ(testHHL.serializeDBValue(), expectOut.getData());

   
   // Test writing list with one entry but no preferred dupID
   expectOut.reset();
   testHHL = baseHHL;
   testHHL.dupAndHashList_.push_back(pair<uint8_t, BinaryData>(dup0, hash0)); 
   expectOut.put_uint8_t(1);
   expectOut.put_uint8_t(dup0);
   expectOut.put_BinaryData(hash0);
   EXPECT_EQ(testHHL.serializeDBValue(), expectOut.getData());
   
   // Test writing list with one entry which is a preferred dupID
   expectOut.reset();
   testHHL = baseHHL;
   testHHL.preferredDup_ = 0;
   testHHL.dupAndHashList_.push_back(pair<uint8_t, BinaryData>(dup0, hash0)); 
   expectOut.put_uint8_t(1);
   expectOut.put_uint8_t(dup0 | 0x80);
   expectOut.put_BinaryData(hash0);
   EXPECT_EQ(testHHL.serializeDBValue(), expectOut.getData());

   // Test writing list with one entry preferred dupID but that dup isn't avail
   expectOut.reset();
   testHHL = baseHHL;
   testHHL.preferredDup_ = 1;
   testHHL.dupAndHashList_.push_back(pair<uint8_t, BinaryData>(dup0, hash0)); 
   expectOut.put_uint8_t(1);
   expectOut.put_uint8_t(dup0);
   expectOut.put_BinaryData(hash0);
   EXPECT_EQ(testHHL.serializeDBValue(), expectOut.getData());

   // Test writing with three entries, no preferred
   expectOut.reset();
   testHHL = baseHHL;
   testHHL.dupAndHashList_.push_back(pair<uint8_t, BinaryData>(dup0, hash0)); 
   testHHL.dupAndHashList_.push_back(pair<uint8_t, BinaryData>(dup1, hash1)); 
   testHHL.dupAndHashList_.push_back(pair<uint8_t, BinaryData>(dup2, hash2)); 
   expectOut.put_uint8_t(3);
   expectOut.put_uint8_t(dup0); expectOut.put_BinaryData(hash0);
   expectOut.put_uint8_t(dup1); expectOut.put_BinaryData(hash1);
   expectOut.put_uint8_t(dup2); expectOut.put_BinaryData(hash2);
   EXPECT_EQ(testHHL.serializeDBValue(), expectOut.getData());


   // Test writing with three entries, with preferred
   expectOut.reset();
   testHHL = baseHHL;
   testHHL.dupAndHashList_.push_back(pair<uint8_t, BinaryData>(dup0, hash0)); 
   testHHL.dupAndHashList_.push_back(pair<uint8_t, BinaryData>(dup1, hash1)); 
   testHHL.dupAndHashList_.push_back(pair<uint8_t, BinaryData>(dup2, hash2)); 
   testHHL.preferredDup_ = 1;
   expectOut.put_uint8_t(3);
   expectOut.put_uint8_t(dup1 | 0x80); expectOut.put_BinaryData(hash1);
   expectOut.put_uint8_t(dup0);        expectOut.put_BinaryData(hash0);
   expectOut.put_uint8_t(dup2);        expectOut.put_BinaryData(hash2);
   EXPECT_EQ(testHHL.serializeDBValue(), expectOut.getData());
}


////////////////////////////////////////////////////////////////////////////////
TEST_F(StoredBlockObjTest, SHeadHgtListUnser)
{
   BinaryData hash0 = READHEX("aaaabbbbaaaabbbbaaaabbbbaaaabbbb"
                              "aaaabbbbaaaabbbbaaaabbbbaaaabbbb");
   BinaryData hash1 = READHEX("2222bbbb2222bbbb2222bbbb2222bbbb"
                              "2222bbbb2222bbbb2222bbbb2222bbbb");
   BinaryData hash2 = READHEX("2222ffff2222ffff2222ffff2222ffff"
                              "2222ffff2222ffff2222ffff2222ffff");

   vector<BinaryData> tests;
   tests.push_back( READHEX(
      "0100aaaabbbbaaaabbbbaaaabbbbaaaabbbbaaaabbbbaaaabbbbaaaabbbbaaaabbbb"));
   tests.push_back( READHEX(
      "0180aaaabbbbaaaabbbbaaaabbbbaaaabbbbaaaabbbbaaaabbbbaaaabbbbaaaabbbb"));
   tests.push_back( READHEX(
      "0300aaaabbbbaaaabbbbaaaabbbbaaaabbbbaaaabbbbaaaabbbbaaaabbbbaaaa"
      "bbbb012222bbbb2222bbbb2222bbbb2222bbbb2222bbbb2222bbbb2222bbbb22"
      "22bbbb072222ffff2222ffff2222ffff2222ffff2222ffff2222ffff2222ffff"
      "2222ffff"));
   tests.push_back( READHEX(
      "03812222bbbb2222bbbb2222bbbb2222bbbb2222bbbb2222bbbb2222bbbb2222"
      "bbbb00aaaabbbbaaaabbbbaaaabbbbaaaabbbbaaaabbbbaaaabbbbaaaabbbbaa"
      "aabbbb072222ffff2222ffff2222ffff2222ffff2222ffff2222ffff2222ffff"
      "2222ffff"));

   uint8_t dup0 = 0;
   uint8_t dup1 = 1;
   uint8_t dup2 = 7;

   for(uint32_t i=0; i<tests.size(); i++)
   {
      BinaryRefReader brr(tests[i]);
      StoredHeadHgtList hhl;
      hhl.unserializeDBValue(brr);

      if(i==0)
      {
         ASSERT_EQ(hhl.dupAndHashList_.size(), 1);
         EXPECT_EQ(hhl.dupAndHashList_[0].first,  dup0);
         EXPECT_EQ(hhl.dupAndHashList_[0].second, hash0);
         EXPECT_EQ(hhl.preferredDup_,  UINT8_MAX);
      }
      else if(i==1)
      {
         ASSERT_EQ(hhl.dupAndHashList_.size(), 1);
         EXPECT_EQ(hhl.dupAndHashList_[0].first,  dup0);
         EXPECT_EQ(hhl.dupAndHashList_[0].second, hash0);
         EXPECT_EQ(hhl.preferredDup_,  0);
      }
      else if(i==2)
      {
         ASSERT_EQ(hhl.dupAndHashList_.size(), 3);
         EXPECT_EQ(hhl.dupAndHashList_[0].first,  dup0);
         EXPECT_EQ(hhl.dupAndHashList_[0].second, hash0);
         EXPECT_EQ(hhl.dupAndHashList_[1].first,  dup1);
         EXPECT_EQ(hhl.dupAndHashList_[1].second, hash1);
         EXPECT_EQ(hhl.dupAndHashList_[2].first,  dup2);
         EXPECT_EQ(hhl.dupAndHashList_[2].second, hash2);
         EXPECT_EQ(hhl.preferredDup_,  UINT8_MAX);
      }
      else if(i==3)
      {
         ASSERT_EQ(hhl.dupAndHashList_.size(), 3);
         EXPECT_EQ(hhl.dupAndHashList_[0].first,  dup1);
         EXPECT_EQ(hhl.dupAndHashList_[0].second, hash1);
         EXPECT_EQ(hhl.dupAndHashList_[1].first,  dup0);
         EXPECT_EQ(hhl.dupAndHashList_[1].second, hash0);
         EXPECT_EQ(hhl.dupAndHashList_[2].first,  dup2);
         EXPECT_EQ(hhl.dupAndHashList_[2].second, hash2);
         EXPECT_EQ(hhl.preferredDup_,  1);
      }
   }
}

////////////////////////////////////////////////////////////////////////////////
TEST_F(StoredBlockObjTest, SScriptHistorySer)
{
   StoredScriptHistory ssh;
   ssh.uniqueKey_ = READHEX("00""1234abcde1234abcde1234abcdefff1234abcdef");
   ssh.version_ = 1;
   ssh.alreadyScannedUpToBlk_ = 65535;

   /////////////////////////////////////////////////////////////////////////////
   // Empty SSH (probably shouldn't even be serialized/written, in the future)
   BinaryData expect, expSub1, expSub2;
   expect = READHEX("0400""ffff0000""00");
   EXPECT_EQ(serializeDBValue(ssh, nullptr, ARMORY_DB_BARE, DB_PRUNE_NONE), expect); // ???

   /////////////////////////////////////////////////////////////////////////////
   // With a single TxIO
   TxIOPair txio0(READHEX("0000ff00""0001""0001"), READ_UINT64_HEX_LE("0100000000000000"));
   txio0.setFromCoinbase(false);
   txio0.setTxOutFromSelf(false);
   txio0.setMultisig(false);
   ssh.insertTxio(nullptr, txio0);

   expect = READHEX("0400""ffff0000""01""00""0100000000000000""0000ff00""0001""0001");
   EXPECT_EQ(serializeDBValue(ssh, nullptr, ARMORY_DB_BARE, DB_PRUNE_NONE), expect); // ???

   /////////////////////////////////////////////////////////////////////////////
   // Added a second one, different subSSH
   TxIOPair txio1(READHEX("00010000""0002""0002"), READ_UINT64_HEX_LE("0002000000000000"));
   ssh.insertTxio(nullptr, txio1);
   expect  = READHEX("0480""ffff0000""02""0102000000000000");
   expSub1 = READHEX("01""00""0100000000000000""0001""0001");
   expSub2 = READHEX("01""00""0002000000000000""0002""0002");
   EXPECT_EQ(serializeDBValue(ssh, nullptr, ARMORY_DB_BARE, DB_PRUNE_NONE), expect);
   EXPECT_EQ(serializeDBValue(ssh.subHistMap_[READHEX("0000ff00")], nullptr, ARMORY_DB_BARE, DB_PRUNE_NONE), expSub1);
   EXPECT_EQ(serializeDBValue(ssh.subHistMap_[READHEX("00010000")], nullptr, ARMORY_DB_BARE, DB_PRUNE_NONE), expSub2);

   /////////////////////////////////////////////////////////////////////////////
   // Added another TxIO to the second subSSH
   TxIOPair txio2(READHEX("00010000""0004""0004"), READ_UINT64_HEX_LE("0000030000000000"));
   ssh.insertTxio(nullptr, txio2);
   expect  = READHEX("0480""ffff0000""03""0102030000000000");
   expSub1 = READHEX("01"
                       "00""0100000000000000""0001""0001");
   expSub2 = READHEX("02"
                       "00""0002000000000000""0002""0002"
                       "00""0000030000000000""0004""0004");
   EXPECT_EQ(serializeDBValue(ssh, nullptr, ARMORY_DB_BARE, DB_PRUNE_NONE), expect);
   EXPECT_EQ(serializeDBValue(ssh.subHistMap_[READHEX("0000ff00")], nullptr, ARMORY_DB_BARE, DB_PRUNE_NONE), expSub1);
   EXPECT_EQ(serializeDBValue(ssh.subHistMap_[READHEX("00010000")], nullptr, ARMORY_DB_BARE, DB_PRUNE_NONE), expSub2);

   /////////////////////////////////////////////////////////////////////////////
   // Now we explicitly delete a TxIO (with pruning, this should be basically
   // equivalent to marking it spent, but we are DB-mode-agnostic here, testing
   // just the base insert/erase operations)
   ssh.eraseTxio(nullptr, txio1);
   expect  = READHEX("0480""ffff0000""02""0100030000000000");
   expSub1 = READHEX("01"
                       "00""0100000000000000""0001""0001");
   expSub2 = READHEX("01"
                       "00""0000030000000000""0004""0004");
   EXPECT_EQ(serializeDBValue(ssh, nullptr, ARMORY_DB_BARE, DB_PRUNE_NONE), expect);
   EXPECT_EQ(serializeDBValue(ssh.subHistMap_[READHEX("0000ff00")], nullptr, ARMORY_DB_BARE, DB_PRUNE_NONE), expSub1);
   EXPECT_EQ(serializeDBValue(ssh.subHistMap_[READHEX("00010000")], nullptr, ARMORY_DB_BARE, DB_PRUNE_NONE), expSub2);
   
   /////////////////////////////////////////////////////////////////////////////
   // Insert a multisig TxIO -- this should increment totalTxioCount_, but not 
   // the value 
   TxIOPair txio3(READHEX("00010000""0006""0006"), READ_UINT64_HEX_LE("0000000400000000"));
   txio3.setMultisig(true);
   ssh.insertTxio(nullptr, txio3);
   expect  = READHEX("0480""ffff0000""03""0100030000000000");
   expSub1 = READHEX("01"
                       "00""0100000000000000""0001""0001");
   expSub2 = READHEX("02"
                       "00""0000030000000000""0004""0004"
                       "10""0000000400000000""0006""0006");
   EXPECT_EQ(serializeDBValue(ssh, nullptr, ARMORY_DB_BARE, DB_PRUNE_NONE), expect);
   EXPECT_EQ(serializeDBValue(ssh.subHistMap_[READHEX("0000ff00")], nullptr, ARMORY_DB_BARE, DB_PRUNE_NONE), expSub1);
   EXPECT_EQ(serializeDBValue(ssh.subHistMap_[READHEX("00010000")], nullptr, ARMORY_DB_BARE, DB_PRUNE_NONE), expSub2);
   
   /////////////////////////////////////////////////////////////////////////////
   // Remove the multisig
   ssh.eraseTxio(nullptr, txio3);
   expect  = READHEX("0480""ffff0000""02""0100030000000000");
   expSub1 = READHEX("01"
                       "00""0100000000000000""0001""0001");
   expSub2 = READHEX("01"
                       "00""0000030000000000""0004""0004");
   EXPECT_EQ(serializeDBValue(ssh, nullptr, ARMORY_DB_BARE, DB_PRUNE_NONE), expect);
   EXPECT_EQ(serializeDBValue(ssh.subHistMap_[READHEX("0000ff00")], nullptr, ARMORY_DB_BARE, DB_PRUNE_NONE), expSub1);
   EXPECT_EQ(serializeDBValue(ssh.subHistMap_[READHEX("00010000")], nullptr, ARMORY_DB_BARE, DB_PRUNE_NONE), expSub2);

   /////////////////////////////////////////////////////////////////////////////
   // Remove a full subSSH (it shouldn't be deleted, though, that will be done
   // by BlockUtils in a post-processing step
   ssh.eraseTxio(nullptr, txio0);
   expect  = READHEX("0480""ffff0000""01""0000030000000000");
   expSub1 = READHEX("00");
   expSub2 = READHEX("01"
                       "00""0000030000000000""0004""0004");
   EXPECT_EQ(serializeDBValue(ssh, nullptr, ARMORY_DB_BARE, DB_PRUNE_NONE), expect);
   EXPECT_EQ(serializeDBValue(ssh.subHistMap_[READHEX("0000ff00")], nullptr, ARMORY_DB_BARE, DB_PRUNE_NONE), expSub1);
   EXPECT_EQ(serializeDBValue(ssh.subHistMap_[READHEX("00010000")], nullptr, ARMORY_DB_BARE, DB_PRUNE_NONE), expSub2);
   
}

////////////////////////////////////////////////////////////////////////////////
TEST_F(StoredBlockObjTest, SScriptHistoryUnser)
{
   StoredScriptHistory ssh, sshorig;
   StoredSubHistory subssh1, subssh2;
   BinaryData toUnser;
   BinaryData hgtX0 = READHEX("0000ff00");
   BinaryData hgtX1 = READHEX("00010000");
   BinaryData uniq  = READHEX("00""0000ffff0000ffff0000ffff0000ffff0000ffff");

   sshorig.uniqueKey_ = uniq;
   sshorig.version_  = 1;

   BinaryWriter bw;
   bw.put_uint8_t(DB_PREFIX_SCRIPT);
   BinaryData DBPREF = bw.getData();

   /////////////////////////////////////////////////////////////////////////////
   ssh = sshorig;
   toUnser = READHEX("0400""ffff0000""00");
   ssh.unserializeDBKey(DBPREF + uniq);
   ssh.unserializeDBValue(toUnser, nullptr);

   EXPECT_EQ(   ssh.subHistMap_.size(), 0);
   EXPECT_FALSE(ssh.useMultipleEntries_);
   EXPECT_EQ(   ssh.alreadyScannedUpToBlk_, 65535);
   EXPECT_EQ(   ssh.totalTxioCount_, 0);
   EXPECT_EQ(   ssh.totalUnspent_, 0);

   /////////////////////////////////////////////////////////////////////////////
   ssh = sshorig;
   toUnser = READHEX("0400""ffff0000""01""00""0100000000000000""0000ff00""0001""0001");
   ssh.unserializeDBKey(DBPREF + uniq);
   ssh.unserializeDBValue(toUnser, nullptr);
   BinaryData txioKey = hgtX0 + READHEX("00010001");

   EXPECT_EQ(   ssh.subHistMap_.size(), 1);
   EXPECT_FALSE(ssh.useMultipleEntries_);
   EXPECT_EQ(   ssh.alreadyScannedUpToBlk_, 65535);
   EXPECT_EQ(   ssh.totalTxioCount_, 1);
   EXPECT_EQ(   ssh.totalUnspent_, READ_UINT64_HEX_LE("0100000000000000"));
   ASSERT_NE(   ssh.subHistMap_.find(hgtX0), ssh.subHistMap_.end());
   StoredSubHistory & subssh = ssh.subHistMap_[hgtX0];
   EXPECT_EQ(   subssh.uniqueKey_, uniq);
   EXPECT_EQ(   subssh.hgtX_, hgtX0);
   EXPECT_EQ(   subssh.txioSet_.size(), 1);
   ASSERT_NE(   subssh.txioSet_.find(txioKey), subssh.txioSet_.end());
   TxIOPair & txio = subssh.txioSet_[txioKey];
   EXPECT_EQ(   txio.getValue(), READ_UINT64_HEX_LE("0100000000000000"));
   EXPECT_EQ(   txio.getDBKeyOfOutput(), READHEX("0000ff0000010001"));

   /////////////////////////////////////////////////////////////////////////////
   // Test reading a subSSH and merging it with the regular SSH
   ssh = sshorig;
   subssh1 = StoredSubHistory();

   ssh.unserializeDBKey(DBPREF + uniq);
   ssh.unserializeDBValue(READHEX("0480""ffff0000""02""0000030400000000"), nullptr);
   subssh1.unserializeDBKey(DBPREF + uniq + hgtX0);
   subssh1.unserializeDBValue(READHEX("02"
                                        "00""0000030000000000""0004""0004"
                                        "00""0000000400000000""0006""0006"));

   BinaryData last4_0 = READHEX("0004""0004");
   BinaryData last4_1 = READHEX("0006""0006");
   BinaryData txio0key = hgtX0 + last4_0;
   BinaryData txio1key = hgtX0 + last4_1;
   uint64_t val0 = READ_UINT64_HEX_LE("0000030000000000");
   uint64_t val1 = READ_UINT64_HEX_LE("0000000400000000");

   // Unmerged, so SSH doesn't have the subSSH as part of it yet.
   EXPECT_EQ(   ssh.subHistMap_.size(), 0);
   EXPECT_TRUE( ssh.useMultipleEntries_);
   EXPECT_EQ(   ssh.alreadyScannedUpToBlk_, 65535);
   EXPECT_EQ(   ssh.totalTxioCount_, 2);
   EXPECT_EQ(   ssh.totalUnspent_, READ_UINT64_HEX_LE("0000030400000000"));

   EXPECT_EQ(   subssh1.uniqueKey_,  uniq);
   EXPECT_EQ(   subssh1.hgtX_,       hgtX0);
   EXPECT_EQ(   subssh1.txioSet_.size(), 2);
   ASSERT_NE(   subssh1.txioSet_.find(txio0key), subssh1.txioSet_.end());
   ASSERT_NE(   subssh1.txioSet_.find(txio1key), subssh1.txioSet_.end());
   EXPECT_EQ(   subssh1.txioSet_[txio0key].getValue(), val0);
   EXPECT_EQ(   subssh1.txioSet_[txio1key].getValue(), val1);
   EXPECT_EQ(   subssh1.txioSet_[txio0key].getDBKeyOfOutput(), txio0key);
   EXPECT_EQ(   subssh1.txioSet_[txio1key].getDBKeyOfOutput(), txio1key);
   
   ssh.mergeSubHistory(subssh1);
   EXPECT_EQ(   ssh.subHistMap_.size(), 1);
   ASSERT_NE(   ssh.subHistMap_.find(hgtX0), ssh.subHistMap_.end());

   StoredSubHistory & subref = ssh.subHistMap_[hgtX0];
   EXPECT_EQ(   subref.uniqueKey_, uniq);
   EXPECT_EQ(   subref.hgtX_,      hgtX0);
   EXPECT_EQ(   subref.txioSet_.size(), 2);
   ASSERT_NE(   subref.txioSet_.find(txio0key), subref.txioSet_.end());
   ASSERT_NE(   subref.txioSet_.find(txio1key), subref.txioSet_.end());
   EXPECT_EQ(   subref.txioSet_[txio0key].getValue(), val0);
   EXPECT_EQ(   subref.txioSet_[txio1key].getValue(), val1);
   EXPECT_EQ(   subref.txioSet_[txio0key].getDBKeyOfOutput(), txio0key);
   EXPECT_EQ(   subref.txioSet_[txio1key].getDBKeyOfOutput(), txio1key);
   


   /////////////////////////////////////////////////////////////////////////////
   // Try it with two sub-SSHs and a multisig object
   //ssh = sshorig;
   //subssh1 = StoredSubHistory();
   //subssh2 = StoredSubHistory();
   //expSub1 = READHEX("01"
                       //"00""0100000000000000""0001""0001");
   //expSub2 = READHEX("02"
                       //"00""0000030000000000""0004""0004"
                       //"10""0000000400000000""0006""0006");
}

////////////////////////////////////////////////////////////////////////////////
/*
TEST_F(StoredBlockObjTest, SScriptHistoryMarkSpent)
{
   DBUtils::setArmoryDbType(ARMORY_DB_SUPER);
   DBUtils::setDbPruneType(DB_PRUNE_NONE);

   StoredScriptHistory ssh;

   BinaryData a160 = READHEX("aabbccdd11223344aabbccdd11223344aabbccdd"); 

   BinaryData dbKey0 = READHEX("01e078""0f""0007""0001");
   BinaryData dbKey1 = READHEX("01e078""0f""0009""0005");
   BinaryData dbKey2 = READHEX("01e078""0f""000f""0000");
   BinaryData dbKey3 = READHEX("02e078""0f""0030""0003");
   BinaryData dbKey4 = READHEX("02e078""0f""0030""0009");
   BinaryData dbKey5 = READHEX("02e078""0f""00a0""0008");

   uint32_t hgt = READ_UINT32_HEX_BE("0001e078");
   uint32_t dup = READ_UINT8_HEX_BE("0f");

   TxIOPair txio0(dbKey0, 10*COIN);
   TxIOPair txio1(dbKey1, 11*COIN);
   TxIOPair txio2(dbKey2, 12*COIN);
   TxIOPair txio3(dbKey3, 13*COIN);

   txio0.setFromCoinbase(true);
   txio0.setTxOutFromSelf(false);
   txio0.setMultisig(false);

   txio1.setFromCoinbase(false);
   txio1.setTxOutFromSelf(true);
   txio1.setMultisig(false);

   txio2.setFromCoinbase(false);
   txio2.setTxOutFromSelf(false);
   txio2.setMultisig(true);

   txio3.setFromCoinbase(false);
   txio3.setTxOutFromSelf(false);
   txio3.setMultisig(true);

   //BinaryData dbKey0 = READHEX("01e078""0f""0007""0001");
   //BinaryData dbKey1 = READHEX("01e078""0f""0009""0005");
   //BinaryData dbKey2 = READHEX("01e078""0f""000f""0000");
   //BinaryData dbKey3 = READHEX("02e078""0f""0030""0003");
   //BinaryData dbKey4 = READHEX("02e078""0f""0030""0009");
   //BinaryData dbKey5 = READHEX("02e078""0f""00a0""0008");

   // First test, only one TxIO, stored in base SSH object
   BinaryData expect_ssh1 = READHEX(
      "0400""ffffffff"
      "01"
         "40""00ca9a3b00000000""01e0780f0007""0001")


   // First test, only one TxIO, stored in base SSH object
   BinaryData expectSSH_ssh2 = READHEX(
      "0480""ffffffff""02""00752b7d00000000")
   BinaryData expectSSH_ssh2sub1 = READHEX(
      "02"
         "00""00ca9a3b00000000""0007""0001"
         "00""00ab904100000000""0009""0005");


   BinaryData expectSSH_bothspent = READHEX(
      "0400""ffffffff"
      "02"
         "60""00ca9a3b00000000""01e0780f0007""0001""01e0780f00a00008"
         "a0""0065cd1d00000000""01e0780f0009""0005""01e0780f000f0000"
      "02"
         "01e0780f00300003"
         "01e0780f00300009");

   BinaryData expectSSH_bothunspent = READHEX(
      "0400""ffffffff"
      "02"
         "40""00ca9a3b00000000""01e0780f0007""0001"
         "80""0065cd1d00000000""01e0780f0009""0005"
      "02"
         "01e0780f00300003"
         "01e0780f00300009");

   BinaryData expectSSH_afterrm = READHEX(
      "0400""ffffffff"
      "01"
         "40""00ca9a3b00000000""01e0780f0007""0001"
      "02"
         "01e0780f00300003"
         "01e0780f00300009");
  
   // Mark the second one spent (from same block as it was created)
   txio1.setTxIn(dbKey4);

   // In order for for these tests to work properly, the TxIns and TxOuts need
   // to look like they're in the main branch.  Se we set the valid dupID vals
   // so that txio.hasTxInInMain() and txio.hasTxOutInMain() both pass
   LevelDBWrapper::GetInterfacePtr()->setValidDupIDForHeight(hgt,dup);

   ssh.uniqueKey_ = HASH160PREFIX + a160;
   ssh.version_ = 1;
   ssh.alreadyScannedUpToBlk_ = UINT32_MAX;

   ssh.markTxOutUnspent(txio0);

   // Check the initial state matches expectations
   EXPECT_EQ(ssh.serializeDBValue(), expectSSH_orig);

   ssh.insertTxio(txio1);
   // Mark the first output spent (second one was already marked spent)
   ssh.markTxOutSpent( dbKey0, dbKey5);
   EXPECT_EQ(ssh.serializeDBValue(), expectSSH_bothspent);

   // Undo the last operation
   ssh.markTxOutUnspent(dbKey0);
   EXPECT_EQ(ssh.serializeDBValue(), expectSSH_orig);


   ssh.markTxOutUnspent(dbKey1);
   EXPECT_EQ(ssh.serializeDBValue(), expectSSH_bothunspent);

   ssh.markTxOutSpent( dbKey1, dbKey2);
   EXPECT_EQ(ssh.serializeDBValue(), expectSSH_orig);


   ssh.eraseTxio(dbKey1);
   EXPECT_EQ(ssh.serializeDBValue(), expectSSH_afterrm);

}
*/

////////////////////////////////////////////////////////////////////////////////
////////////////////////////////////////////////////////////////////////////////
class LevelDBTest : public ::testing::Test
{
protected:
   virtual void SetUp(void) 
   {
      #ifdef _MSC_VER
         rmdir("./ldbtestdir/level*");
      #else
         system("rm -rf ./ldbtestdir/level*");
      #endif
      
      iface_ = new InterfaceToLDB;
      magic_ = READHEX(MAINNET_MAGIC_BYTES);
      ghash_ = READHEX(MAINNET_GENESIS_HASH_HEX);
      gentx_ = READHEX(MAINNET_GENESIS_TX_HASH_HEX);
      zeros_ = READHEX("00000000");
      // Make sure the global DB type and prune type are reset for each test
      //iface_->openDatabases( ldbdir_, ghash_, gentx_, magic_, 
      //                        ARMORY_DB_BARE, DB_PRUNE_NONE);
//       DBUtils::setArmoryDbType(ARMORY_DB_FULL);
//       DBUtils::setDbPruneType(DB_PRUNE_NONE);

      rawHead_ = READHEX(
         "01000000"
         "1d8f4ec0443e1f19f305e488c1085c95de7cc3fd25e0d2c5bb5d000000000000"
         "9762547903d36881a86751f3f5049e23050113f779735ef82734ebf0b4450081"
         "d8c8c84d"
         "b3936a1a"
         "334b035b");
      headHashLE_ = READHEX(
         "1195e67a7a6d0674bbd28ae096d602e1f038c8254b49dfe79d47000000000000");
      headHashBE_ = READHEX(
         "000000000000479de7df494b25c838f0e102d696e08ad2bb74066d7a7ae69511");

      rawTx0_ = READHEX( 
         "01000000016290dce984203b6a5032e543e9e272d8bce934c7de4d15fa0fe44d"
         "d49ae4ece9010000008b48304502204f2fa458d439f957308bca264689aa175e"
         "3b7c5f78a901cb450ebd20936b2c500221008ea3883a5b80128e55c9c6070aa6"
         "264e1e0ce3d18b7cd7e85108ce3d18b7419a0141044202550a5a6d3bb81549c4"
         "a7803b1ad59cdbba4770439a4923624a8acfc7d34900beb54a24188f7f0a4068"
         "9d905d4847cc7d6c8d808a457d833c2d44ef83f76bffffffff0242582c0a0000"
         "00001976a914c1b4695d53b6ee57a28647ce63e45665df6762c288ac80d1f008"
         "000000001976a9140e0aec36fe2545fb31a41164fb6954adcd96b34288ac0000"
         "0000");
      rawTx1_ = READHEX( 
         "0100000001f658dbc28e703d86ee17c9a2d3b167a8508b082fa0745f55be5144"
         "a4369873aa010000008c49304602210041e1186ca9a41fdfe1569d5d807ca7ff"
         "6c5ffd19d2ad1be42f7f2a20cdc8f1cc0221003366b5d64fe81e53910e156914"
         "091d12646bc0d1d662b7a65ead3ebe4ab8f6c40141048d103d81ac9691cf13f3"
         "fc94e44968ef67b27f58b27372c13108552d24a6ee04785838f34624b294afee"
         "83749b64478bb8480c20b242c376e77eea2b3dc48b4bffffffff0200e1f50500"
         "0000001976a9141b00a2f6899335366f04b277e19d777559c35bc888ac40aeeb"
         "02000000001976a9140e0aec36fe2545fb31a41164fb6954adcd96b34288ac00"
         "000000");

      rawBlock_ = READHEX(
         // Header
         "01000000eb10c9a996a2340a4d74eaab41421ed8664aa49d18538bab59010000"
         "000000005a2f06efa9f2bd804f17877537f2080030cadbfa1eb50e02338117cc"
         "604d91b9b7541a4ecfbb0a1a64f1ade7"
         // 3 transactions
         "03"  
         ///// Tx0, version
         "01000000"
         "01"
         // Tx0, Txin0
         "0000000000000000000000000000000000000000000000000000000000000000"
         "ffffffff"
         "08""04cfbb0a1a02360a""ffffffff"  
         // Tx0, 1 TxOut
         "01"
         // Tx0, TxOut0
         "00f2052a01000000"
         "434104c2239c4eedb3beb26785753463be3ec62b82f6acd62efb65f452f8806f"
         "2ede0b338e31d1f69b1ce449558d7061aa1648ddc2bf680834d3986624006a27"
         "2dc21cac"
         // Tx0, Locktime
         "00000000"
         ///// Tx1, Version 
         "01000000"
         // Tx1, 3 txins
         "03"
         // Tx1, TxIn0
         "e8caa12bcb2e7e86499c9de49c45c5a1c6167ea4b894c8c83aebba1b6100f343"
         "01000000"
         "8c493046022100e2f5af5329d1244807f8347a2c8d9acc55a21a5db769e9274e"
         "7e7ba0bb605b26022100c34ca3350df5089f3415d8af82364d7f567a6a297fcc"
         "2c1d2034865633238b8c014104129e422ac490ddfcb7b1c405ab9fb42441246c"
         "4bca578de4f27b230de08408c64cad03af71ee8a3140b40408a7058a1984a9f2"
         "46492386113764c1ac132990d1""ffffffff" 
         // Tx1, TxIn1
         "5b55c18864e16c08ef9989d31c7a343e34c27c30cd7caa759651b0e08cae0106"
         "00000000"
         "8c4930460221009ec9aa3e0caf7caa321723dea561e232603e00686d4bfadf46"
         "c5c7352b07eb00022100a4f18d937d1e2354b2e69e02b18d11620a6a9332d563"
         "e9e2bbcb01cee559680a014104411b35dd963028300e36e82ee8cf1b0c8d5bf1"
         "fc4273e970469f5cb931ee07759a2de5fef638961726d04bd5eb4e5072330b9b"
         "371e479733c942964bb86e2b22""ffffffff" 
         // Tx1, TxIn2
         "3de0c1e913e6271769d8c0172cea2f00d6d3240afc3a20f9fa247ce58af30d2a"
         "01000000"
         "8c493046022100b610e169fd15ac9f60fe2b507529281cf2267673f4690ba428"
         "cbb2ba3c3811fd022100ffbe9e3d71b21977a8e97fde4c3ba47b896d08bc09ec"
         "b9d086bb59175b5b9f03014104ff07a1833fd8098b25f48c66dcf8fde34cbdbc"
         "c0f5f21a8c2005b160406cbf34cc432842c6b37b2590d16b165b36a3efc9908d"
         "65fb0e605314c9b278f40f3e1a""ffffffff" 
         // Tx1, 2 TxOuts
         "02"
         // Tx1, TxOut0
         "40420f0000000000""19""76a914adfa66f57ded1b655eb4ccd96ee07ca62bc1ddfd88ac"
         // Tx1, TxOut1
         "007d6a7d04000000""19""76a914981a0c9ae61fa8f8c96ae6f8e383d6e07e77133e88ac"
         // Tx1 Locktime
         "00000000"
         ///// Tx2 Version
         "01000000"
         // Tx2 1 TxIn
         "01"
         "38e7586e0784280df58bd3dc5e3d350c9036b1ec4107951378f45881799c92a4"
         "00000000"
         "8a47304402207c945ae0bbdaf9dadba07bdf23faa676485a53817af975ddf85a"
         "104f764fb93b02201ac6af32ddf597e610b4002e41f2de46664587a379a01613"
         "23a85389b4f82dda014104ec8883d3e4f7a39d75c9f5bb9fd581dc9fb1b7cdf7"
         "d6b5a665e4db1fdb09281a74ab138a2dba25248b5be38bf80249601ae688c90c"
         "6e0ac8811cdb740fcec31d""ffffffff" 
         // Tx2, 2 TxOuts
         "02"
         // Tx2, TxOut0
         "2f66ac6105000000""19""76a914964642290c194e3bfab661c1085e47d67786d2d388ac"
         // Tx2, TxOut1
         "2f77e20000000000""19""76a9141486a7046affd935919a3cb4b50a8a0c233c286c88ac"
         // Tx2 Locktime
         "00000000");

      rawTxUnfrag_ = READHEX(
         // Version
         "01000000"
         // NumTxIn
         "02"
         // Start TxIn0
         "0044fbc929d78e4203eed6f1d3d39c0157d8e5c100bbe0886779c0"
         "ebf6a69324010000008a47304402206568144ed5e7064d6176c74738b04c08ca"
         "19ca54ddeb480084b77f45eebfe57802207927d6975a5ac0e1bb36f5c05356dc"
         "da1f521770511ee5e03239c8e1eecf3aed0141045d74feae58c4c36d7c35beac"
         "05eddddc78b3ce4b02491a2eea72043978056a8bc439b99ddaad327207b09ef1"
         "6a8910828e805b0cc8c11fba5caea2ee939346d7ffffffff"
         // Start TxIn1
         "45c866b219b17695"
         "2508f8e5aea728f950186554fc4a5807e2186a8e1c4009e5000000008c493046"
         "022100bd5d41662f98cfddc46e86ea7e4a3bc8fe9f1dfc5c4836eaf7df582596"
         "cfe0e9022100fc459ae4f59b8279d679003b88935896acd10021b6e2e4619377"
         "e336b5296c5e014104c00bab76a708ba7064b2315420a1c533ca9945eeff9754"
         "cdc574224589e9113469b4e71752146a10028079e04948ecdf70609bf1b9801f"
         "6b73ab75947ac339e5ffffffff"
         // NumTxOut
         "02"
         // Start TxOut0
         "ac4c8bd5000000001976a9148dce8946f1c7763bb60ea5cf16ef514cbed0633b88ac"
         // Start TxOut1
         "002f6859000000001976a9146a59ac0e8f553f292dfe5e9f3aaa1da93499c15e88ac"
         // Locktime
         "00000000");

      rawTxFragged_ = READHEX(
         // Version
         "01000000"
         // NumTxIn
         "02"
         // Start TxIn0
         "0044fbc929d78e4203eed6f1d3d39c0157d8e5c100bbe0886779c0"
         "ebf6a69324010000008a47304402206568144ed5e7064d6176c74738b04c08ca"
         "19ca54ddeb480084b77f45eebfe57802207927d6975a5ac0e1bb36f5c05356dc"
         "da1f521770511ee5e03239c8e1eecf3aed0141045d74feae58c4c36d7c35beac"
         "05eddddc78b3ce4b02491a2eea72043978056a8bc439b99ddaad327207b09ef1"
         "6a8910828e805b0cc8c11fba5caea2ee939346d7ffffffff"
         // Start TxIn1
         "45c866b219b17695"
         "2508f8e5aea728f950186554fc4a5807e2186a8e1c4009e5000000008c493046"
         "022100bd5d41662f98cfddc46e86ea7e4a3bc8fe9f1dfc5c4836eaf7df582596"
         "cfe0e9022100fc459ae4f59b8279d679003b88935896acd10021b6e2e4619377"
         "e336b5296c5e014104c00bab76a708ba7064b2315420a1c533ca9945eeff9754"
         "cdc574224589e9113469b4e71752146a10028079e04948ecdf70609bf1b9801f"
         "6b73ab75947ac339e5ffffffff"
         // NumTxOut
         "02"
         // ... TxOuts fragged out 
         // Locktime
         "00000000");

      rawTxOut0_ = READHEX(
         // Value
         "ac4c8bd500000000"
         // Script size (var_int)
         "19"
         // Script
         "76""a9""14""8dce8946f1c7763bb60ea5cf16ef514cbed0633b""88""ac");
      rawTxOut1_ = READHEX(
         // Value 
         "002f685900000000"
         // Script size (var_int)
         "19"
         // Script
         "76""a9""14""6a59ac0e8f553f292dfe5e9f3aaa1da93499c15e""88""ac");

      bh_.unserialize(rawHead_);
      tx1_.unserialize(rawTx0_);
      tx2_.unserialize(rawTx1_);
      sbh_.unserialize(rawHead_);

      LOGDISABLESTDOUT();
   }

   /////
   virtual void TearDown(void)
   {
      // This seem to be the best way to remove a dir tree in C++ (in Linux)
      iface_->closeDatabases();
      delete iface_;
      iface_ = NULL;

      #ifdef _MSC_VER
         rmdir("./ldbtestdir/level*");
      #else
         system("rm -rf ./ldbtestdir/level*");
      #endif
   }

   /////
   void addOutPairH(BinaryData key, BinaryData val)
   { 
      expectOutH_.push_back( pair<BinaryData,BinaryData>(key,val));
   }

   /////
   void addOutPairB(BinaryData key, BinaryData val)
   { 
      expectOutB_.push_back( pair<BinaryData,BinaryData>(key,val));
   }

   /////
   void replaceTopOutPairB(BinaryData key, BinaryData val)
   { 
      uint32_t last = expectOutB_.size() -1;
      expectOutB_[last] = pair<BinaryData,BinaryData>(key,val);
   }

   /////
   void printOutPairs(void)
   {
      cout << "Num Houts: " << expectOutH_.size() << endl;
      for(uint32_t i=0; i<expectOutH_.size(); i++)
      {
         cout << "   \"" << expectOutH_[i].first.toHexStr() << "\"  ";
         cout << "   \"" << expectOutH_[i].second.toHexStr() << "\"    " << endl;
      }
      cout << "Num Bouts: " << expectOutB_.size() << endl;
      for(uint32_t i=0; i<expectOutB_.size(); i++)
      {
         cout << "   \"" << expectOutB_[i].first.toHexStr() << "\"  ";
         cout << "   \"" << expectOutB_[i].second.toHexStr() << "\"    " << endl;
      }
   }

   /////
   bool compareKVListRange(uint32_t startH, uint32_t endplus1H,
                           uint32_t startB, uint32_t endplus1B)
   {
      KVLIST fromDB = iface_->getAllDatabaseEntries(HEADERS);

      if(fromDB.size() < endplus1H || expectOutH_.size() < endplus1H)
      {
         LOGERR << "Headers DB not the correct size";
         LOGERR << "DB  size:  " << (int)fromDB.size();
         LOGERR << "Expected:  " << (int)expectOutH_.size();
         return false;
      }

      for(uint32_t i=startH; i<endplus1H; i++)
         if(fromDB[i].first  != expectOutH_[i].first || 
            fromDB[i].second != expectOutH_[i].second)
      {
         LOGERR << "Mismatch of DB keys/values: " << i;
         LOGERR << "KEYS: ";
         LOGERR << "   Database:   " << fromDB[i].first.toHexStr();
         LOGERR << "   Expected:   " << expectOutH_[i].first.toHexStr();
         LOGERR << "VALUES: ";
         LOGERR << "   Database:   " << fromDB[i].second.toHexStr();
         LOGERR << "   Expected:   " << expectOutH_[i].second.toHexStr();
         return false;
      }

      fromDB = iface_->getAllDatabaseEntries(BLKDATA);
      if(fromDB.size() < endplus1B || expectOutB_.size() < endplus1B)
      {
         LOGERR << "BLKDATA DB not the correct size";
         LOGERR << "DB  size:  " << (int)fromDB.size();
         LOGERR << "Expected:  " << (int)expectOutB_.size();
         return false;
      }

      for(uint32_t i=startB; i<endplus1B; i++)
         if(fromDB[i].first  != expectOutB_[i].first || 
            fromDB[i].second != expectOutB_[i].second)
      {
         LOGERR << "Mismatch of DB keys/values: " << i;
         LOGERR << "KEYS: ";
         LOGERR << "   Database:   " << fromDB[i].first.toHexStr();
         LOGERR << "   Expected:   " << expectOutB_[i].first.toHexStr();
         LOGERR << "VALUES: ";
         LOGERR << "   Database:   " << fromDB[i].second.toHexStr();
         LOGERR << "   Expected:   " << expectOutB_[i].second.toHexStr();
         return false;
      }

      return true;
   }


   /////
   bool standardOpenDBs(void) 
   {
      
      iface_->openDatabases( string("ldbtestdir"), 
                             ghash_, gentx_, magic_, 
                             ARMORY_DB_FULL, DB_PRUNE_NONE);

      BinaryData DBINFO = StoredDBInfo().getDBKey();
      BinaryData flags = READHEX("03100000");
      BinaryData val0 = magic_+flags+zeros_+zeros_+ghash_;
      addOutPairH(DBINFO, val0);
      addOutPairB(DBINFO, val0);

      return iface_->databasesAreOpen();
   }


   InterfaceToLDB* iface_;
   vector<pair<BinaryData, BinaryData> > expectOutH_;
   vector<pair<BinaryData, BinaryData> > expectOutB_;

   BinaryData magic_;
   BinaryData ghash_;
   BinaryData gentx_;
   BinaryData zeros_;

   BinaryData rawHead_;
   BinaryData headHashLE_;
   BinaryData headHashBE_;
   BinaryData rawBlock_;
   BinaryData rawTx0_;
   BinaryData rawTx1_;
   BlockHeader bh_;
   Tx tx1_;
   Tx tx2_;
   StoredHeader sbh_;
   BinaryData rawTxUnfrag_;
   BinaryData rawTxFragged_;
   BinaryData rawTxOut0_;
   BinaryData rawTxOut1_;

};


////////////////////////////////////////////////////////////////////////////////
TEST_F(LevelDBTest, OpenClose)
{
   iface_->openDatabases( string("ldbtestdir"),
                          ghash_,
                          gentx_,
                          magic_,
                          ARMORY_DB_FULL,
                          DB_PRUNE_NONE);
   
   ASSERT_TRUE(iface_->databasesAreOpen());

   EXPECT_EQ(iface_->getTopBlockHeight(HEADERS), 0);
   EXPECT_EQ(iface_->getTopBlockHash(HEADERS), READHEX(MAINNET_GENESIS_HASH_HEX));
                          
   KVLIST HList = iface_->getAllDatabaseEntries(HEADERS);
   KVLIST BList = iface_->getAllDatabaseEntries(BLKDATA);

   // 0123 4567 0123 4567
   // 0000 0010 0001 ---- ---- ---- ---- ----
   BinaryData flags = READHEX("03100000");

   for(uint32_t i=0; i<HList.size(); i++)
   {
      EXPECT_EQ(HList[i].first,  READHEX("00"));
      EXPECT_EQ(BList[i].second, magic_ + flags + zeros_ + zeros_ + ghash_);
   }

   for(uint32_t i=0; i<BList.size(); i++)
   {
      EXPECT_EQ(HList[i].first,  READHEX("00"));
      EXPECT_EQ(BList[i].second, magic_ + flags + zeros_ + zeros_ + ghash_);
   }
                         
   iface_->closeDatabases();
}


////////////////////////////////////////////////////////////////////////////////
TEST_F(LevelDBTest, OpenCloseOpenNominal)
{
   // 0123 4567 0123 4567
   // 0000 0010 0001 ---- ---- ---- ---- ----
   BinaryData flags = READHEX("03100000");

   iface_->openDatabases( string("ldbtestdir"),
                          ghash_,
                          gentx_,
                          magic_,
                          ARMORY_DB_FULL,
                          DB_PRUNE_NONE);


   iface_->closeDatabases();

   iface_->openDatabases( string("ldbtestdir"),
                          ghash_,
                          gentx_,
                          magic_,
                          ARMORY_DB_FULL,
                          DB_PRUNE_NONE);
   ASSERT_TRUE(iface_->databasesAreOpen());

   KVLIST HList = iface_->getAllDatabaseEntries(HEADERS);
   KVLIST BList = iface_->getAllDatabaseEntries(BLKDATA);

   for(uint32_t i=0; i<HList.size(); i++)
   {
      EXPECT_EQ(HList[i].first,  READHEX("00"));
      EXPECT_EQ(BList[i].second, magic_ + flags + zeros_ + zeros_ + ghash_);
   }

   for(uint32_t i=0; i<BList.size(); i++)
   {
      EXPECT_EQ(HList[i].first,  READHEX("00"));
      EXPECT_EQ(BList[i].second, magic_ + flags + zeros_ + zeros_ + ghash_);
   }
                         
   iface_->closeDatabases();
}


////////////////////////////////////////////////////////////////////////////////
TEST_F(LevelDBTest, DISABLED_OpenCloseOpenMismatch)
{
   LOGERR << "Expecting four error messages here:  this is normal";
   iface_->openDatabases( string("ldbtestdir"),
                          ghash_,
                          gentx_,
                          magic_,
                          ARMORY_DB_FULL,
                          DB_PRUNE_NONE);
   EXPECT_TRUE(iface_->databasesAreOpen());
   iface_->closeDatabases();

   iface_->openDatabases( string("ldbtestdir"),
                          ghash_.getSliceCopy(0, 31) + READHEX("00"),
                          gentx_,
                          magic_,
                          ARMORY_DB_FULL,
                          DB_PRUNE_NONE);
   EXPECT_TRUE(iface_->databasesAreOpen());
   iface_->closeDatabases();

   iface_->openDatabases( string("ldbtestdir"),
                          ghash_,
                          gentx_,
                          magic_.getSliceCopy(0,3) + READHEX("00"),
                          ARMORY_DB_FULL,
                          DB_PRUNE_NONE);
   EXPECT_FALSE(iface_->databasesAreOpen());

   iface_->openDatabases( string("ldbtestdir"),
                          ghash_,
                          gentx_,
                          magic_,
                          ARMORY_DB_SUPER,
                          DB_PRUNE_WHATEVER);
   EXPECT_FALSE(iface_->databasesAreOpen());

   iface_->openDatabases( string("ldbtestdir"),
                          ghash_,
                          gentx_,
                          magic_,
                          ARMORY_DB_FULL,
                          DB_PRUNE_NONE);
   ASSERT_TRUE( iface_->databasesAreOpen());

   KVLIST HList = iface_->getAllDatabaseEntries(HEADERS);
   KVLIST BList = iface_->getAllDatabaseEntries(BLKDATA);

   EXPECT_EQ(HList.begin()->first,  READHEX("00"));
   EXPECT_EQ(BList.begin()->first,  READHEX("00"));
                         
   iface_->closeDatabases();
   
   
}


////////////////////////////////////////////////////////////////////////////////
TEST_F(LevelDBTest, PutGetDelete)
{
   BinaryData flags = READHEX("03100000");

   iface_->openDatabases( string("ldbtestdir"),
                          ghash_,
                          gentx_,
                          magic_,
                          ARMORY_DB_FULL,
                          DB_PRUNE_NONE);
   ASSERT_TRUE(iface_->databasesAreOpen());
   
   DB_PREFIX TXDATA = DB_PREFIX_TXDATA;
   BinaryData DBINFO = StoredDBInfo().getDBKey();
   BinaryData PREFIX = WRITE_UINT8_BE((uint8_t)TXDATA);
   BinaryData val0 = magic_+flags+zeros_+zeros_+ghash_;
   BinaryData commonValue = READHEX("abcd1234");
   BinaryData keyAB = READHEX("0000");
   BinaryData nothing = BinaryData(0);

   addOutPairH(DBINFO,         val0);

   addOutPairB(DBINFO,         val0);
   addOutPairB(         keyAB, commonValue);
   addOutPairB(PREFIX + keyAB, commonValue);

   ASSERT_TRUE( compareKVListRange(0,1, 0,1));

   iface_->putValue(BLKDATA, keyAB, commonValue);
   ASSERT_TRUE( compareKVListRange(0,1, 0,2));

   iface_->putValue(BLKDATA, DB_PREFIX_TXDATA, keyAB, commonValue);
   ASSERT_TRUE( compareKVListRange(0,1, 0,3));

   // Now test a bunch of get* methods
   ASSERT_EQ( iface_->getValue(      BLKDATA, PREFIX+keyAB),             commonValue);
   ASSERT_EQ( iface_->getValue(      BLKDATA, DB_PREFIX_DBINFO, nothing),val0);
   ASSERT_EQ( iface_->getValue(      BLKDATA, DBINFO),                   val0);
   ASSERT_EQ( iface_->getValueRef(   BLKDATA, PREFIX+keyAB),             commonValue);
   ASSERT_EQ( iface_->getValueRef(   BLKDATA, TXDATA, keyAB),            commonValue);
   ASSERT_EQ( iface_->getValueReader(BLKDATA, PREFIX+keyAB).getRawRef(), commonValue);
   ASSERT_EQ( iface_->getValueReader(BLKDATA, TXDATA, keyAB).getRawRef(),commonValue);

   iface_->deleteValue(BLKDATA, DB_PREFIX_TXDATA, keyAB);
   ASSERT_TRUE( compareKVListRange(0,1, 0,2));

   iface_->deleteValue(BLKDATA, PREFIX+ keyAB);
   ASSERT_TRUE( compareKVListRange(0,1, 0,1));

   iface_->deleteValue(BLKDATA, PREFIX+ keyAB);
}

////////////////////////////////////////////////////////////////////////////////
TEST_F(LevelDBTest, STxOutPutGet)
{
   BinaryData TXP     = WRITE_UINT8_BE((uint8_t)DB_PREFIX_TXDATA);
   BinaryData stxoVal = READHEX("0400") + rawTxOut0_;
   BinaryData stxoKey = TXP + READHEX("01e078""0f""0007""0001");
   
   ASSERT_TRUE(standardOpenDBs());

   StoredTxOut stxo0;
   stxo0.txVersion_   = 1;
   stxo0.spentness_   = TXOUT_UNSPENT;
   stxo0.blockHeight_ = 123000;
   stxo0.duplicateID_ = 15;
   stxo0.txIndex_     = 7;
   stxo0.txOutIndex_  = 1;
   stxo0.unserialize(rawTxOut0_);
   iface_->putStoredTxOut(stxo0);

   // Construct expected output
   addOutPairB(stxoKey, stxoVal);
   ASSERT_TRUE(compareKVListRange(0,1, 0,2));

   StoredTxOut stxoGet;
   iface_->getStoredTxOut(stxoGet, 123000, 15, 7, 1);
   EXPECT_EQ(
      serializeDBValue(stxoGet, ARMORY_DB_FULL, DB_PRUNE_NONE),
      serializeDBValue(stxo0, ARMORY_DB_FULL, DB_PRUNE_NONE)
   );

   //iface_->validDupByHeight_[123000] = 15;
   //iface_->getStoredTxOut(stxoGet, 123000, 7, 1);
   //EXPECT_EQ(serializeDBValue(stxoGet), serializeDBValue(stxo0));
   
   StoredTxOut stxo1;
   stxo1.txVersion_   = 1;
   stxo1.spentness_   = TXOUT_UNSPENT;
   stxo1.blockHeight_ = 200333;
   stxo1.duplicateID_ = 3;
   stxo1.txIndex_     = 7;
   stxo1.txOutIndex_  = 1;
   stxo1.unserialize(rawTxOut1_);
   stxoVal = READHEX("0400") + rawTxOut1_;
   stxoKey = TXP + READHEX("030e8d""03""00070001");
   iface_->putStoredTxOut(stxo1);

   iface_->getStoredTxOut(stxoGet, 123000, 15, 7, 1);
   EXPECT_EQ(
      serializeDBValue(stxoGet, ARMORY_DB_FULL, DB_PRUNE_NONE),
      serializeDBValue(stxo0, ARMORY_DB_FULL, DB_PRUNE_NONE)
   );
   iface_->getStoredTxOut(stxoGet, 200333,  3, 7, 1);
   EXPECT_EQ(
      serializeDBValue(stxoGet, ARMORY_DB_FULL, DB_PRUNE_NONE),
      serializeDBValue(stxo1, ARMORY_DB_FULL, DB_PRUNE_NONE)
   );

   addOutPairB(stxoKey, stxoVal);
   ASSERT_TRUE(compareKVListRange(0,1, 0,3));

}

////////////////////////////////////////////////////////////////////////////////
TEST_F(LevelDBTest, PutFullTxNoOuts)
{
//    DBUtils::setArmoryDbType(ARMORY_DB_FULL);
//    DBUtils::setDbPruneType(DB_PRUNE_NONE);

   ASSERT_TRUE(standardOpenDBs());

   StoredTx stx;
   stx.createFromTx(rawTxUnfrag_);
   stx.setKeyData(123000, 15, 7);

   BinaryData TXP     = WRITE_UINT8_BE((uint8_t)DB_PREFIX_TXDATA);
   BinaryData stxKey  = TXP + READHEX("01e078""0f""0007");
   BinaryData stxVal  = READHEX("0440") + stx.thisHash_ + rawTxFragged_;

   iface_->putStoredTx(stx, false);
   addOutPairB(stxKey,  stxVal);
   EXPECT_TRUE(compareKVListRange(0,1, 0,2));
}

////////////////////////////////////////////////////////////////////////////////
TEST_F(LevelDBTest, PutFullTx)
{
//    DBUtils::setArmoryDbType(ARMORY_DB_FULL);
//    DBUtils::setDbPruneType(DB_PRUNE_NONE);

   BinaryData TXP     = WRITE_UINT8_BE((uint8_t)DB_PREFIX_TXDATA);
   BinaryData stxoVal = READHEX("0400") + rawTxOut0_;
   BinaryData stxKey   = TXP + READHEX("01e078""0f""0007");
   BinaryData stxo0Key = TXP + READHEX("01e078""0f""0007""0000");
   BinaryData stxo1Key = TXP + READHEX("01e078""0f""0007""0001");
   BinaryData stxo0raw = READHEX(
      "ac4c8bd5000000001976a9148dce8946f1c7763bb60ea5cf16ef514cbed0633b88ac");
   BinaryData stxo1raw = READHEX(
      "002f6859000000001976a9146a59ac0e8f553f292dfe5e9f3aaa1da93499c15e88ac");
   
   ASSERT_TRUE(standardOpenDBs());

   StoredTx stx;
   stx.createFromTx(rawTxUnfrag_);
   stx.setKeyData(123000, 15, 7);

   ASSERT_EQ(stx.stxoMap_.size(), 2);
   for(uint32_t i=0; i<2; i++)
   {
      stx.stxoMap_[i].spentness_  = TXOUT_UNSPENT;
      stx.stxoMap_[i].isCoinbase_ = false;

      ASSERT_EQ(stx.stxoMap_[i].blockHeight_, 123000);
      ASSERT_EQ(stx.stxoMap_[i].duplicateID_,     15);
      ASSERT_EQ(stx.stxoMap_[i].txIndex_,          7);
      ASSERT_EQ(stx.stxoMap_[i].txOutIndex_,       i);
      ASSERT_EQ(stx.stxoMap_[i].isCoinbase_,   false);
   }

   BinaryData stxVal = READHEX("0440") + stx.thisHash_ + rawTxFragged_;
   BinaryData stxo0Val = READHEX("0400") + stxo0raw;
   BinaryData stxo1Val = READHEX("0400") + stxo1raw;

   iface_->putStoredTx(stx);
   addOutPairB(stxKey,  stxVal);
   addOutPairB(stxo0Key, stxo0Val);
   addOutPairB(stxo1Key, stxo1Val);
   EXPECT_TRUE(compareKVListRange(0,1, 0,4));
}


////////////////////////////////////////////////////////////////////////////////
TEST_F(LevelDBTest, PutFullBlockNoTx)
{
//    DBUtils::setArmoryDbType(ARMORY_DB_FULL);
//    DBUtils::setDbPruneType(DB_PRUNE_NONE);

   StoredHeader sbh;
   BinaryRefReader brr(rawBlock_);
   sbh.unserializeFullBlock(brr);
   sbh.setKeyData(123000, UINT8_MAX);

   StoredHeadHgtList hhl;
   hhl.height_ = 123000;
   hhl.dupAndHashList_.push_back( pair<uint8_t, BinaryData>(0, sbh.thisHash_));
   hhl.preferredDup_ = UINT8_MAX;

   BinaryData TXP   = WRITE_UINT8_BE((uint8_t)DB_PREFIX_TXDATA);
   BinaryData HHP   = WRITE_UINT8_BE((uint8_t)DB_PREFIX_HEADHASH);
   BinaryData HGP   = WRITE_UINT8_BE((uint8_t)DB_PREFIX_HEADHGT);
   BinaryData hgtx  = READHEX("01e078""00");
   BinaryData sbh_HH_key = HHP + sbh.thisHash_;
   BinaryData sbh_HH_val = sbh.dataCopy_ + hgtx;
   BinaryData sbh_HG_key = hhl.getDBKey();
   BinaryData sbh_HG_val = hhl.serializeDBValue();
   
   ASSERT_TRUE(standardOpenDBs());

   addOutPairH( sbh_HH_key, sbh_HH_val);
   addOutPairH( sbh_HG_key, sbh_HG_val);

   uint8_t sdup = iface_->putStoredHeader(sbh, false);
   EXPECT_TRUE(compareKVListRange(0,3, 0,1));
   EXPECT_EQ(sdup, 0);

   // Try adding it again and see if get the correct dup again, and no touch DB
   sdup = iface_->putStoredHeader(sbh, false);
   EXPECT_TRUE(compareKVListRange(0,3, 0,1));
   EXPECT_EQ(sdup, 0);
}

////////////////////////////////////////////////////////////////////////////////
TEST_F(LevelDBTest, PutGetBareHeader)
{
//    DBUtils::setArmoryDbType(ARMORY_DB_FULL);
//    DBUtils::setDbPruneType(DB_PRUNE_NONE);

   StoredHeader sbh;
   BinaryRefReader brr(rawBlock_);
   sbh.unserializeFullBlock(brr);
   sbh.setKeyData(123000, UINT8_MAX);
   BinaryData header0 = sbh.thisHash_;

   ASSERT_TRUE(standardOpenDBs());

   uint8_t sdup = iface_->putBareHeader(sbh);
   EXPECT_EQ(sdup, 0);
   EXPECT_EQ(sbh.duplicateID_, 0);

   // Try adding it again and see if get the correct dup again, and no touch DB
   sdup = iface_->putStoredHeader(sbh, false);
   EXPECT_EQ(sdup, 0);
   EXPECT_EQ(sbh.duplicateID_, 0);

   // Add a new header and make sure duplicate ID is done correctly
   BinaryData newHeader = READHEX( 
      "0000000105d3571220ef5f87c6ac0bc8bf5b33c02a9e6edf83c84d840109592c"
      "0000000027523728e15f5fe1ac507bff92499eada4af8a0c485d5178e3f96568"
      "c18f84994e0e4efc1c0175d646a91ad4");
   BinaryData header1 = BtcUtils::getHash256(newHeader);

   StoredHeader sbh2;
   sbh2.unserialize(newHeader);
   sbh2.setKeyData(123000, UINT8_MAX);
   
   uint8_t newDup = iface_->putBareHeader(sbh2);
   EXPECT_EQ(newDup, 1);
   EXPECT_EQ(sbh2.duplicateID_, 1);
   
   // Now add a new, isMainBranch_ header
   StoredHeader sbh3;
   BinaryData anotherHead = READHEX(
      "010000001d8f4ec0443e1f19f305e488c1085c95de7cc3fd25e0d2c5bb5d0000"
      "000000009762547903d36881a86751f3f5049e23050113f779735ef82734ebf0"
      "b4450081d8c8c84db3936a1a334b035b");
   BinaryData header2 = BtcUtils::getHash256(anotherHead);

   sbh3.unserialize(anotherHead);
   sbh3.setKeyData(123000, UINT8_MAX);
   sbh3.isMainBranch_ = true;
   uint8_t anotherDup = iface_->putBareHeader(sbh3);
   EXPECT_EQ(anotherDup, 2);
   EXPECT_EQ(sbh3.duplicateID_, 2);
   EXPECT_EQ(iface_->getValidDupIDForHeight(123000), 2);
   
   // Now test getting bare headers
   StoredHeader sbh4;
   iface_->getBareHeader(sbh4, 123000);
   EXPECT_EQ(sbh4.thisHash_, header2);
   EXPECT_EQ(sbh4.duplicateID_, 2);
   
   iface_->getBareHeader(sbh4, 123000, 1);
   EXPECT_EQ(sbh4.thisHash_, header1);
   EXPECT_EQ(sbh4.duplicateID_, 1);

   // Re-add the same SBH3, make sure nothing changes
   iface_->putBareHeader(sbh3);
   EXPECT_EQ(sbh3.duplicateID_, 2);
   EXPECT_EQ(iface_->getValidDupIDForHeight(123000), 2);
   
}

////////////////////////////////////////////////////////////////////////////////
TEST_F(LevelDBTest, PutFullBlock)
{
//    DBUtils::setArmoryDbType(ARMORY_DB_FULL);
//    DBUtils::setDbPruneType(DB_PRUNE_NONE);
   ASSERT_TRUE(standardOpenDBs());

   StoredHeader sbh;
   BinaryRefReader brr(rawBlock_);
   sbh.unserializeFullBlock(brr);
   sbh.setKeyData(123000);

   BinaryData rawHeader = READHEX(
      "01000000eb10c9a996a2340a4d74eaab41421ed8664aa49d18538bab59010000"
      "000000005a2f06efa9f2bd804f17877537f2080030cadbfa1eb50e02338117cc"
      "604d91b9b7541a4ecfbb0a1a64f1ade7");

   // Compute and write the headers to the expected-output
   StoredHeadHgtList hhl;
   hhl.height_ = 123000;
   hhl.dupAndHashList_.push_back( pair<uint8_t, BinaryData>(0, sbh.thisHash_));
   hhl.preferredDup_ = UINT8_MAX;
   BinaryData HHP   = WRITE_UINT8_BE((uint8_t)DB_PREFIX_HEADHASH);
   BinaryData HGP   = WRITE_UINT8_BE((uint8_t)DB_PREFIX_HEADHGT);
   BinaryData sbh_HH_key = HHP + sbh.thisHash_;
   BinaryData sbh_HH_val = rawHeader + READHEX("01e078""00");
   BinaryData sbh_HG_key = hhl.getDBKey();
   BinaryData sbh_HG_val = hhl.serializeDBValue();
   // Only HEADHASH and HEADHGT entries get written
   addOutPairH( sbh_HH_key, sbh_HH_val);
   addOutPairH( sbh_HG_key, sbh_HG_val);

   // Now compute and write the BLKDATA
   BinaryData TXP       = WRITE_UINT8_BE((uint8_t)DB_PREFIX_TXDATA);
   BinaryData sbhKey    = TXP + READHEX("01e078""00");
   BinaryData stx0Key   = sbhKey  + READHEX("0000");
   BinaryData stx1Key   = sbhKey  + READHEX("0001");
   BinaryData stx2Key   = sbhKey  + READHEX("0002");
   BinaryData stxo00Key = stx0Key + READHEX("0000");
   BinaryData stxo10Key = stx1Key + READHEX("0000");
   BinaryData stxo11Key = stx1Key + READHEX("0001");
   BinaryData stxo20Key = stx2Key + READHEX("0000");
   BinaryData stxo21Key = stx2Key + READHEX("0001");
   BinaryData stxo00Raw = READHEX( "00f2052a01000000""434104"
      "c2239c4eedb3beb26785753463be3ec62b82f6acd62efb65f452f8806f2ede0b"
      "338e31d1f69b1ce449558d7061aa1648ddc2bf680834d3986624006a272dc21cac");
   BinaryData stxo10Raw = READHEX( "40420f0000000000"
      "19""76a914adfa66f57ded1b655eb4ccd96ee07ca62bc1ddfd88ac");
   BinaryData stxo11Raw = READHEX( "007d6a7d04000000"
      "19""76a914981a0c9ae61fa8f8c96ae6f8e383d6e07e77133e88ac");
   BinaryData stxo20Raw = READHEX( "2f66ac6105000000"
      "19""76a914964642290c194e3bfab661c1085e47d67786d2d388ac");
   BinaryData stxo21Raw = READHEX( "2f77e20000000000"
      "19""76a9141486a7046affd935919a3cb4b50a8a0c233c286c88ac");

   StoredTx & stx0 = sbh.stxMap_[0];
   StoredTx & stx1 = sbh.stxMap_[1];
   StoredTx & stx2 = sbh.stxMap_[2];
   BinaryData hflags = READHEX("01340000");
   BinaryData ntx    = READHEX("03000000");
   BinaryData nbyte  = READHEX("46040000");

   // Add header to BLKDATA
   addOutPairB(sbhKey, hflags + rawHeader + ntx + nbyte);

   // Add Tx0 to BLKDATA
   addOutPairB(stx0Key,   READHEX("0440") + stx0.thisHash_ + stx0.getSerializedTxFragged());
   addOutPairB(stxo00Key, READHEX("0480") + stxo00Raw); // is coinbase

   // Add Tx1 to BLKDATA
   addOutPairB(stx1Key,   READHEX("0440") + stx1.thisHash_ + stx1.getSerializedTxFragged());
   addOutPairB(stxo10Key, READHEX("0400") + stxo10Raw);
   addOutPairB(stxo11Key, READHEX("0400") + stxo11Raw);

   // Add Tx2 to BLKDATA
   addOutPairB(stx2Key,   READHEX("0440") + stx2.thisHash_ + stx2.getSerializedTxFragged());
   addOutPairB(stxo20Key, READHEX("0400") + stxo20Raw);
   addOutPairB(stxo21Key, READHEX("0400") + stxo21Raw);

   // DuplicateID values get set when we putStoredHeader since we don't know
   // what dupIDs have been taken until we try to put it in the database.
   ASSERT_EQ(sbh.stxMap_.size(), 3);
   for(uint32_t i=0; i<3; i++)
   {
      ASSERT_EQ(sbh.stxMap_[i].blockHeight_,    123000);
      ASSERT_EQ(sbh.stxMap_[i].duplicateID_, UINT8_MAX);
      ASSERT_EQ(sbh.stxMap_[i].txIndex_,             i);
      for(uint32_t j=0; j<sbh.stxMap_[i].stxoMap_.size(); j++)
      {
         sbh.stxMap_[i].stxoMap_[j].spentness_ = TXOUT_UNSPENT;
         //sbh.stxoMap_[i].isCoinbase_ = (j==0);

         ASSERT_EQ(sbh.stxMap_[i].stxoMap_[j].blockHeight_,    123000);
         ASSERT_EQ(sbh.stxMap_[i].stxoMap_[j].duplicateID_, UINT8_MAX);
         ASSERT_EQ(sbh.stxMap_[i].stxoMap_[j].txIndex_,             i);
         ASSERT_EQ(sbh.stxMap_[i].stxoMap_[j].txOutIndex_,          j);
      }
   }

   iface_->putStoredHeader(sbh);

   ASSERT_TRUE(compareKVListRange(0,3, 0,9));
}



////////////////////////////////////////////////////////////////////////////////
// Of course, this test only works if the previous test passes (but doesn't 
// require a saved state, it just re-puts the full block into the DB).  I
// did it this way, because I wasn't comfortable committing the pre-filled
// DB to the repo.
TEST_F(LevelDBTest, GetFullBlock)
{
//    DBUtils::setArmoryDbType(ARMORY_DB_FULL);
//    DBUtils::setDbPruneType(DB_PRUNE_NONE);
   ASSERT_TRUE(standardOpenDBs());

   StoredHeader sbh;
   BinaryRefReader brr(rawBlock_);
   sbh.unserializeFullBlock(brr);
   sbh.setKeyData(123000);
   sbh.isMainBranch_ = true;

   // Check the DBInfo before and after putting the valid header
   StoredDBInfo sdbi;
   iface_->getStoredDBInfo(HEADERS, sdbi);
   EXPECT_EQ(sdbi.topBlkHgt_,  0);
   EXPECT_EQ(sdbi.topBlkHash_, iface_->getGenesisBlockHash());

   iface_->putStoredHeader(sbh);

   // Since we marked this block main-branch, it should have non-MAX validDup
   EXPECT_EQ(iface_->getValidDupIDForHeight(123000), 0);
   BinaryData headerHash = READHEX(
      "7d97d862654e03d6c43b77820a40df894e3d6890784528e9cd05000000000000");
   iface_->getStoredDBInfo(HEADERS, sdbi);
   EXPECT_EQ(sdbi.topBlkHgt_,  123000);
   EXPECT_EQ(sdbi.topBlkHash_, headerHash);

   BinaryData rawHeader = READHEX(
      "01000000eb10c9a996a2340a4d74eaab41421ed8664aa49d18538bab59010000"
      "000000005a2f06efa9f2bd804f17877537f2080030cadbfa1eb50e02338117cc"
      "604d91b9b7541a4ecfbb0a1a64f1ade7");

   ////////////////////
   // Now test the get methods
  
   for(uint32_t i=0; i<4; i++)
   {
      StoredHeader sbhGet;

      if(i==0)
         EXPECT_TRUE(iface_->getStoredHeader(sbhGet, 123000, 0, false));
      else if(i==1)
         EXPECT_TRUE(iface_->getStoredHeader(sbhGet, headerHash, false));
      else if(i==2)
         EXPECT_TRUE(iface_->getStoredHeader(sbhGet, 123000, 0, true));
      else if(i==3)
         EXPECT_TRUE(iface_->getStoredHeader(sbhGet, headerHash, true));

      EXPECT_TRUE( sbhGet.isInitialized());
      EXPECT_EQ(   sbhGet.dataCopy_,    rawHeader);
      EXPECT_EQ(   sbhGet.thisHash_,    headerHash);
      EXPECT_EQ(   sbhGet.numTx_,       3);
      EXPECT_EQ(   sbhGet.numBytes_,    1094);
      EXPECT_EQ(   sbhGet.blockHeight_, 123000);
      EXPECT_EQ(   sbhGet.duplicateID_, 0);
      EXPECT_EQ(   sbhGet.merkle_.getSize(), 0);
      EXPECT_FALSE(sbhGet.merkleIsPartial_);
      EXPECT_EQ(   sbhGet.unserArmVer_, 0);
      EXPECT_EQ(   sbhGet.unserBlkVer_, 1);
      EXPECT_EQ(   sbhGet.unserDbType_, ARMORY_DB_FULL);
      EXPECT_EQ(   sbhGet.unserPrType_, DB_PRUNE_NONE);

      if(i<2)
         EXPECT_EQ( sbhGet.stxMap_.size(), 0);
      else
      {
         EXPECT_EQ( sbhGet.stxMap_.size(), 3);
         EXPECT_EQ( sbhGet.stxMap_[1].blockHeight_, 123000);
         EXPECT_EQ( sbhGet.stxMap_[1].duplicateID_,      0);
         EXPECT_EQ( sbhGet.stxMap_[1].txIndex_,          1);
         EXPECT_EQ( sbhGet.stxMap_[1].numTxOut_,         2);
         EXPECT_EQ( sbhGet.stxMap_[1].numBytes_,       621);
         EXPECT_EQ( sbhGet.stxMap_[0].stxoMap_[0].isCoinbase_, true);
         EXPECT_EQ( sbhGet.stxMap_[0].stxoMap_[0].spentness_, TXOUT_SPENTUNK);
         EXPECT_EQ( sbhGet.stxMap_[1].stxoMap_[0].isCoinbase_, false);
         EXPECT_EQ( sbhGet.stxMap_[1].stxoMap_[0].blockHeight_, 123000);
         EXPECT_EQ( sbhGet.stxMap_[1].stxoMap_[0].duplicateID_,      0);
         EXPECT_EQ( sbhGet.stxMap_[1].stxoMap_[0].txIndex_,          1);
         EXPECT_EQ( sbhGet.stxMap_[1].stxoMap_[0].txOutIndex_,       0);
      }
   }

}


////////////////////////////////////////////////////////////////////////////////
TEST_F(LevelDBTest, PutGetStoredTxHints)
{
   ASSERT_TRUE(standardOpenDBs());

   BinaryData prefix = READHEX("aabbccdd");

   StoredTxHints sths;
   EXPECT_FALSE(iface_->getStoredTxHints(sths, prefix));

   sths.txHashPrefix_ = prefix;
   
   ASSERT_TRUE(iface_->putStoredTxHints(sths));

   BinaryData THP = WRITE_UINT8_BE((uint8_t)DB_PREFIX_TXHINTS);
   addOutPairB(THP + prefix, READHEX("00"));

   compareKVListRange(0,1, 0,2);
   
   /////
   sths.dbKeyList_.push_back(READHEX("abcd1234ffff"));
   replaceTopOutPairB(THP + prefix,  READHEX("01""abcd1234ffff"));
   EXPECT_TRUE(iface_->putStoredTxHints(sths));
   compareKVListRange(0,1, 0,2);

   /////
   sths.dbKeyList_.push_back(READHEX("00002222aaaa"));
   replaceTopOutPairB(THP + prefix,  READHEX("02""abcd1234ffff""00002222aaaa"));
   EXPECT_TRUE(iface_->putStoredTxHints(sths));
   compareKVListRange(0,1, 0,2);

   /////
   sths.preferredDBKey_ = READHEX("00002222aaaa");
   replaceTopOutPairB(THP + prefix,  READHEX("02""00002222aaaa""abcd1234ffff"));
   EXPECT_TRUE(iface_->putStoredTxHints(sths));
   compareKVListRange(0,1, 0,2);

   // Now test the get methods
   EXPECT_TRUE( iface_->getStoredTxHints(sths, prefix));
   EXPECT_EQ(   sths.txHashPrefix_,  prefix);
   EXPECT_EQ(   sths.dbKeyList_.size(),  2);
   EXPECT_EQ(   sths.preferredDBKey_, READHEX("00002222aaaa"));

   //
   sths.dbKeyList_.resize(0);
   sths.preferredDBKey_.resize(0);
   EXPECT_TRUE( iface_->putStoredTxHints(sths));
   EXPECT_TRUE( iface_->getStoredTxHints(sths, prefix));
   EXPECT_EQ(   sths.txHashPrefix_,  prefix);
   EXPECT_EQ(   sths.dbKeyList_.size(),  0);
   EXPECT_EQ(   sths.preferredDBKey_.getSize(), 0);
}


////////////////////////////////////////////////////////////////////////////////
TEST_F(LevelDBTest, PutGetStoredScriptHistory)
{
   ASSERT_TRUE(standardOpenDBs());

   ///////////////////////////////////////////////////////////////////////////
   // A whole bunch of setup stuff we need for SSH operations to work right
   InterfaceToLDB *const iface = iface_;
   iface->setValidDupIDForHeight(255,0);
   iface->setValidDupIDForHeight(256,0);

   BinaryData dbkey0 = READHEX("0000ff00""0001""0001");
   BinaryData dbkey1 = READHEX("0000ff00""0002""0002");
   BinaryData dbkey2 = READHEX("00010000""0004""0004");
   BinaryData dbkey3 = READHEX("00010000""0006""0006");
   uint64_t   val0   = READ_UINT64_HEX_LE("0100000000000000");
   uint64_t   val1   = READ_UINT64_HEX_LE("0002000000000000");
   uint64_t   val2   = READ_UINT64_HEX_LE("0000030000000000");
   uint64_t   val3   = READ_UINT64_HEX_LE("0000000400000000");

   BinaryData PREFIX = READHEX("03");
   BinaryData RAWTX = READHEX(
         "01000000016290dce984203b6a5032e543e9e272d8bce934c7de4d15fa0fe44d"
         "d49ae4ece9010000008b48304502204f2fa458d439f957308bca264689aa175e"
         "3b7c5f78a901cb450ebd20936b2c500221008ea3883a5b80128e55c9c6070aa6"
         "264e1e0ce3d18b7cd7e85108ce3d18b7419a0141044202550a5a6d3bb81549c4"
         "a7803b1ad59cdbba4770439a4923624a8acfc7d34900beb54a24188f7f0a4068"
         "9d905d4847cc7d6c8d808a457d833c2d44ef83f76bffffffff0242582c0a0000"
         "00001976a914c1b4695d53b6ee57a28647ce63e45665df6762c288ac80d1f008"
         "000000001976a9140e0aec36fe2545fb31a41164fb6954adcd96b34288ac0000"
         "0000");
   iface->putValue(BLKDATA, DB_PREFIX_TXDATA, dbkey0, RAWTX);
   iface->putValue(BLKDATA, DB_PREFIX_TXDATA, dbkey1, RAWTX);
   iface->putValue(BLKDATA, DB_PREFIX_TXDATA, dbkey2, RAWTX);
   iface->putValue(BLKDATA, DB_PREFIX_TXDATA, dbkey3, RAWTX);

   TxIOPair txio0(dbkey0, val0);
   TxIOPair txio1(dbkey1, val1);
   TxIOPair txio2(dbkey2, val2);
   TxIOPair txio3(dbkey3, val3);
   txio3.setMultisig(true);
   ///////////////////////////////////////////////////////////////////////////

   StoredSubHistory * subptr;
   TxIOPair * txioptr;

   StoredScriptHistory ssh, sshorig, sshtemp;
   BinaryData hgtX0 = READHEX("0000ff00");
   BinaryData hgtX1 = READHEX("00010000");
   BinaryData uniq  = READHEX("00""0000ffff0000ffff0000ffff0000ffff0000ffff");
   sshorig.uniqueKey_ = uniq;
   uint32_t blk = READ_UINT32_HEX_LE("ffff0000");
   sshorig.alreadyScannedUpToBlk_ = blk;
   sshorig.version_  = 1;

   /////////////////////////////////////////////////////////////////////////////
   // Haven't actually done anything yet...
   ssh = sshorig;
   EXPECT_EQ(ssh.uniqueKey_, uniq);
   EXPECT_EQ(ssh.alreadyScannedUpToBlk_, blk);
   EXPECT_EQ(ssh.subHistMap_.size(), 0);

   /////////////////////////////////////////////////////////////////////////////
   // An empty SSH -- this shouldn't happen in production, but test it anyway
   iface_->putStoredScriptHistory(ssh);
   iface_->getStoredScriptHistory(sshtemp, uniq);

   EXPECT_EQ(sshtemp.uniqueKey_, uniq);
   EXPECT_EQ(sshtemp.alreadyScannedUpToBlk_, blk);
   EXPECT_EQ(sshtemp.subHistMap_.size(), 0);
   
   /////////////////////////////////////////////////////////////////////////////
   // A single txio
   ssh = sshorig;
   ssh.insertTxio(iface, txio0);

   iface_->putStoredScriptHistory(ssh);
   iface_->getStoredScriptHistory(sshtemp, uniq);

   EXPECT_EQ(sshtemp.uniqueKey_, uniq);
   EXPECT_EQ(sshtemp.alreadyScannedUpToBlk_, blk);
   EXPECT_EQ(sshtemp.totalTxioCount_, 1);
   EXPECT_EQ(sshtemp.totalUnspent_, val0);
   EXPECT_EQ(sshtemp.subHistMap_.size(), 1);
   ASSERT_NE(sshtemp.subHistMap_.find(hgtX0), sshtemp.subHistMap_.end());
   subptr = &sshtemp.subHistMap_[hgtX0];
   EXPECT_EQ(subptr->uniqueKey_, uniq);
   EXPECT_EQ(subptr->hgtX_, hgtX0);
   ASSERT_EQ(subptr->txioSet_.size(), 1);
   ASSERT_NE(subptr->txioSet_.find(dbkey0), subptr->txioSet_.end());
   txioptr = &subptr->txioSet_[dbkey0];
   EXPECT_EQ(txioptr->getDBKeyOfOutput(), dbkey0);
   EXPECT_EQ(txioptr->getValue(), val0);
   EXPECT_FALSE(txioptr->isMultisig());
   
   /////////////////////////////////////////////////////////////////////////////
   // Two TxIOPairs in one sub history
   ssh = sshorig;
   sshtemp = StoredScriptHistory();
   ssh.insertTxio(iface, txio0);
   ssh.insertTxio(iface, txio1);

   iface_->putStoredScriptHistory(ssh);
   iface_->getStoredScriptHistory(sshtemp, uniq);

   EXPECT_EQ(sshtemp.uniqueKey_, uniq);
   EXPECT_EQ(sshtemp.alreadyScannedUpToBlk_, blk);
   EXPECT_EQ(sshtemp.totalTxioCount_, 2);
   EXPECT_EQ(sshtemp.totalUnspent_, val0+val1);
   EXPECT_EQ(sshtemp.subHistMap_.size(), 1);
   ASSERT_NE(sshtemp.subHistMap_.find(hgtX0), sshtemp.subHistMap_.end());
   subptr = &sshtemp.subHistMap_[hgtX0];
   EXPECT_EQ(subptr->uniqueKey_, uniq);
   EXPECT_EQ(subptr->hgtX_, hgtX0);
   ASSERT_EQ(subptr->txioSet_.size(), 2);
   ASSERT_NE(subptr->txioSet_.find(dbkey0), subptr->txioSet_.end());
   txioptr = &subptr->txioSet_[dbkey0];
   EXPECT_EQ(txioptr->getDBKeyOfOutput(), dbkey0);
   EXPECT_EQ(txioptr->getValue(), val0);
   EXPECT_FALSE(txioptr->isMultisig());
   txioptr = &subptr->txioSet_[dbkey1];
   EXPECT_EQ(txioptr->getDBKeyOfOutput(), dbkey1);
   EXPECT_EQ(txioptr->getValue(), val1);
   EXPECT_FALSE(txioptr->isMultisig());
   

   /////////////////////////////////////////////////////////////////////////////
   // Add new sub-history with multisig
   ssh = sshorig;
   ssh.insertTxio(iface, txio0);
   ssh.insertTxio(iface, txio1);
   ssh.insertTxio(iface, txio3);

   iface_->putStoredScriptHistory(ssh);
   iface_->getStoredScriptHistory(sshtemp, uniq);

   EXPECT_EQ(sshtemp.uniqueKey_, uniq);
   EXPECT_EQ(sshtemp.alreadyScannedUpToBlk_, blk);
   EXPECT_EQ(sshtemp.totalTxioCount_, 3);
   EXPECT_EQ(sshtemp.totalUnspent_, val0+val1);
   EXPECT_EQ(sshtemp.subHistMap_.size(), 2);

   ASSERT_NE(sshtemp.subHistMap_.find(hgtX0), sshtemp.subHistMap_.end());
   subptr = &sshtemp.subHistMap_[hgtX0];
   EXPECT_EQ(subptr->uniqueKey_, uniq);
   EXPECT_EQ(subptr->hgtX_, hgtX0);
   ASSERT_EQ(subptr->txioSet_.size(), 2);
   ASSERT_NE(subptr->txioSet_.find(dbkey0), subptr->txioSet_.end());
   txioptr = &subptr->txioSet_[dbkey0];
   EXPECT_EQ(txioptr->getDBKeyOfOutput(), dbkey0);
   EXPECT_EQ(txioptr->getValue(), val0);
   txioptr = &subptr->txioSet_[dbkey1];
   EXPECT_EQ(txioptr->getDBKeyOfOutput(), dbkey1);
   EXPECT_EQ(txioptr->getValue(), val1);
   EXPECT_FALSE(txioptr->isMultisig());

   ASSERT_NE(sshtemp.subHistMap_.find(hgtX1), sshtemp.subHistMap_.end());
   subptr = &sshtemp.subHistMap_[hgtX1];
   EXPECT_EQ(subptr->uniqueKey_, uniq);
   EXPECT_EQ(subptr->hgtX_, hgtX1);
   ASSERT_EQ(subptr->txioSet_.size(), 1);
   ASSERT_NE(subptr->txioSet_.find(dbkey3), subptr->txioSet_.end());
   txioptr = &subptr->txioSet_[dbkey3];
   EXPECT_EQ(txioptr->getDBKeyOfOutput(), dbkey3);
   EXPECT_EQ(txioptr->getValue(), val3);
   EXPECT_TRUE(txioptr->isMultisig());
}


////////////////////////////////////////////////////////////////////////////////
TEST_F(LevelDBTest, DISABLED_PutGetStoredUndoData)
{
   // We don't actually use undo data at all yet, so I'll skip the tests for now
}


TEST_F(LevelDBTest, HeaderDump)
{
   // We don't actually use undo data at all yet, so I'll skip the tests for now
}
////////////////////////////////////////////////////////////////////////////////
////////////////////////////////////////////////////////////////////////////////
class TxRefTest : public ::testing::Test
{
protected:
};


////////////////////////////////////////////////////////////////////////////////
TEST_F(TxRefTest, TxRefNoInit)
{
   TxRef txr;
   EXPECT_FALSE(txr.isInitialized());
   //EXPECT_FALSE(txr.isBound());

   EXPECT_EQ(txr.getDBKey(),     BinaryData(0));
   EXPECT_EQ(txr.getDBKeyRef(),  BinaryDataRef());
   //EXPECT_EQ(txr.getBlockTimestamp(), UINT32_MAX);
   EXPECT_EQ(txr.getBlockHeight(),    UINT32_MAX);
   EXPECT_EQ(txr.getDuplicateID(),    UINT8_MAX );
   EXPECT_EQ(txr.getBlockTxIndex(),   UINT16_MAX);
}

////////////////////////////////////////////////////////////////////////////////
TEST_F(TxRefTest, TxRefKeyParts)
{
   TxRef txr;
   BinaryData    newKey = READHEX("e3c4027f000f");
   BinaryDataRef newRef(newKey);


   txr.setDBKey(newKey);
   EXPECT_EQ(txr.getDBKey(),    newKey);
   EXPECT_EQ(txr.getDBKeyRef(), newRef);

   EXPECT_EQ(txr.getBlockHeight(),  0xe3c402);
   EXPECT_EQ(txr.getDuplicateID(),  127);
   EXPECT_EQ(txr.getBlockTxIndex(), 15);
}


////////////////////////////////////////////////////////////////////////////////
////////////////////////////////////////////////////////////////////////////////
// TODO:  These tests were taken directly from the BlockUtilsSuper.cpp where 
//        they previously ran without issue.  After bringing them over to here,
//        they now seg-fault.  Disabled for now, since the PartialMerkleTrees 
//        are not actually in use anywhere yet.
class DISABLED_PartialMerkleTest : public ::testing::Test
{
protected:

   virtual void SetUp(void) 
   {
      vector<BinaryData> txList_(7);
      // The "abcd" quartets are to trigger endianness errors -- without them,
      // these hashes are palindromes that work regardless of your endian-handling
      txList_[0] = READHEX("00000000000000000000000000000000"
                           "000000000000000000000000abcd0000");
      txList_[1] = READHEX("11111111111111111111111111111111"
                           "111111111111111111111111abcd1111");
      txList_[2] = READHEX("22222222222222222222222222222222"
                           "222222222222222222222222abcd2222");
      txList_[3] = READHEX("33333333333333333333333333333333"
                           "333333333333333333333333abcd3333");
      txList_[4] = READHEX("44444444444444444444444444444444"
                           "444444444444444444444444abcd4444");
      txList_[5] = READHEX("55555555555555555555555555555555"
                           "555555555555555555555555abcd5555");
      txList_[6] = READHEX("66666666666666666666666666666666"
                           "666666666666666666666666abcd6666");
   
      vector<BinaryData> merkleTree_ = BtcUtils::calculateMerkleTree(txList_); 

      /*
      cout << "Merkle Tree looks like the following (7 tx): " << endl;
      cout << "The ** indicates the nodes we care about for partial tree test" << endl;
      cout << "                                                    \n";
      cout << "                   _____0a10_____                   \n";
      cout << "                  /              \\                  \n";
      cout << "                _/                \\_                \n";
      cout << "            65df                    b4d6            \n";
      cout << "          /      \\                /      \\          \n";
      cout << "      6971        22dc        5675        d0b6      \n";
      cout << "     /    \\      /    \\      /    \\      /          \n";
      cout << "   0000  1111  2222  3333  4444  5555  6666         \n";
      cout << "    **                            **                \n";
      cout << "    " << endl;
      cout << endl;

      cout << "Full Merkle Tree (this one has been unit tested before):" << endl;
      for(uint32_t i=0; i<merkleTree_.size(); i++)
         cout << "    " << i << " " << merkleTree_[i].toHexStr() << endl;
      */
   }

   vector<BinaryData> txList_;
   vector<BinaryData> merkleTree_;
};



////////////////////////////////////////////////////////////////////////////////
TEST_F(DISABLED_PartialMerkleTest, FullTree)
{
   vector<bool> isOurs(7);
   isOurs[0] = true;
   isOurs[1] = true;
   isOurs[2] = true;
   isOurs[3] = true;
   isOurs[4] = true;
   isOurs[5] = true;
   isOurs[6] = true;

   //cout << "Start serializing a full tree" << endl;
   PartialMerkleTree pmtFull(7, &isOurs, &txList_);
   BinaryData pmtSerFull = pmtFull.serialize();

   //cout << "Finished serializing (full)" << endl;
   //cout << "Merkle Root: " << pmtFull.getMerkleRoot().toHexStr() << endl;

   //cout << "Starting unserialize (full):" << endl;
   //cout << "Serialized: " << pmtSerFull.toHexStr() << endl;
   PartialMerkleTree pmtFull2(7);
   pmtFull2.unserialize(pmtSerFull);
   BinaryData pmtSerFull2 = pmtFull2.serialize();
   //cout << "Reserializ: " << pmtSerFull2.toHexStr() << endl;
   //cout << "Equal? " << (pmtSerFull==pmtSerFull2 ? "True" : "False") << endl;

   //cout << "Print Tree:" << endl;
   //pmtFull2.pprintTree();
   EXPECT_EQ(pmtSerFull, pmtSerFull2);
}


////////////////////////////////////////////////////////////////////////////////
TEST_F(DISABLED_PartialMerkleTest, SingleLeaf)
{
   vector<bool> isOurs(7);
   /////////////////////////////////////////////////////////////////////////////
   // Test all 7 single-flagged trees
   for(uint32_t i=0; i<7; i++)
   {
      for(uint32_t j=0; j<7; j++)
         isOurs[j] = i==j;

      PartialMerkleTree pmt(7, &isOurs, &txList_);
      //cout << "Serializing (partial)" << endl;
      BinaryData pmtSer = pmt.serialize();
      PartialMerkleTree pmt2(7);
      //cout << "Unserializing (partial)" << endl;
      pmt2.unserialize(pmtSer);
      //cout << "Reserializing (partial)" << endl;
      BinaryData pmtSer2 = pmt2.serialize();
      //cout << "Serialized (Partial): " << pmtSer.toHexStr() << endl;
      //cout << "Reserializ (Partial): " << pmtSer.toHexStr() << endl;
      //cout << "Equal? " << (pmtSer==pmtSer2 ? "True" : "False") << endl;

      //cout << "Print Tree:" << endl;
      //pmt2.pprintTree();
      EXPECT_EQ(pmtSer, pmtSer2);
   }
}


////////////////////////////////////////////////////////////////////////////////
TEST_F(DISABLED_PartialMerkleTest, MultiLeaf)
{
   // Use deterministic seed
   srand(0);

   vector<bool> isOurs(7);

   /////////////////////////////////////////////////////////////////////////////
   // Test a variety of 3-flagged trees
   for(uint32_t i=0; i<512; i++)
   {
      if(i<256)
      { 
         // 2/3 of leaves will be selected
         for(uint32_t j=0; j<7; j++)
            isOurs[j] = (rand() % 3 < 2);  
      }
      else
      {
         // 1/3 of leaves will be selected
         for(uint32_t j=0; j<7; j++)
            isOurs[j] = (rand() % 3 < 1);  
      }

      PartialMerkleTree pmt(7, &isOurs, &txList_);
      //cout << "Serializing (partial)" << endl;
      BinaryData pmtSer = pmt.serialize();
      PartialMerkleTree pmt2(7);
      //cout << "Unserializing (partial)" << endl;
      pmt2.unserialize(pmtSer);
      //cout << "Reserializing (partial)" << endl;
      BinaryData pmtSer2 = pmt2.serialize();
      //cout << "Serialized (Partial): " << pmtSer.toHexStr() << endl;
      //cout << "Reserializ (Partial): " << pmtSer.toHexStr() << endl;
      cout << "Equal? " << (pmtSer==pmtSer2 ? "True" : "False") << endl;

      //cout << "Print Tree:" << endl;
      //pmt2.pprintTree();
      EXPECT_EQ(pmtSer, pmtSer2);
   }
}


////////////////////////////////////////////////////////////////////////////////
TEST_F(DISABLED_PartialMerkleTest, EmptyTree)
{
   vector<bool> isOurs(7);
   isOurs[0] = false;
   isOurs[1] = false;
   isOurs[2] = false;
   isOurs[3] = false;
   isOurs[4] = false;
   isOurs[5] = false;
   isOurs[6] = false;

   //cout << "Start serializing a full tree" << endl;
   PartialMerkleTree pmtFull(7, &isOurs, &txList_);
   BinaryData pmtSerFull = pmtFull.serialize();

   //cout << "Finished serializing (full)" << endl;
   //cout << "Merkle Root: " << pmtFull.getMerkleRoot().toHexStr() << endl;

   //cout << "Starting unserialize (full):" << endl;
   //cout << "Serialized: " << pmtSerFull.toHexStr() << endl;
   PartialMerkleTree pmtFull2(7);
   pmtFull2.unserialize(pmtSerFull);
   BinaryData pmtSerFull2 = pmtFull2.serialize();
   //cout << "Reserializ: " << pmtSerFull2.toHexStr() << endl;
   //cout << "Equal? " << (pmtSerFull==pmtSerFull2 ? "True" : "False") << endl;

   //cout << "Print Tree:" << endl;
   //pmtFull2.pprintTree();
   EXPECT_EQ(pmtSerFull, pmtSerFull2);
   
}

class ThreadSafeSTLTest : public ::testing::Test
{
   protected:
      static ts_container<vector<int>> testTSS;
      static std::atomic<int32_t> removeTotal;

      virtual void SetUp(void)
      {
         removeTotal = 0;
      }

      virtual void TearDown(void)
      {
         testTSS.clear();
      }

      static void* Add(void *in)
      {
         int c = *((int*)in);
         c *= 1000;
         for(int i=0; i<1000; i++)
            testTSS.push_back(++c);

         return 0;
      }

      static void* Remove(void *in)
      {
         int c = *((int*)in);
         c *= 1000;
         int total = 0;
         for(int i=0; i<1000; i++)
         {
            ++c;
            if(!(rand() % 3))
            {
               testTSS.erase(c);
               total += c;
            }
         }

         removeTotal.fetch_add(total);
         return 0;
      }
};
ts_container<vector<int>> ThreadSafeSTLTest::testTSS;
std::atomic<int32_t> ThreadSafeSTLTest::removeTotal;


TEST_F(ThreadSafeSTLTest, AddRemoveClearAdd)
{
   testTSS.push_back(1);
   testTSS.push_back(2);
   testTSS.push_back(3);
   testTSS.push_back(4);

   {
      ts_container<vector<int>>::const_snapshot testSnapshot(testTSS);

      int expect = 1+2+3+4;
      int total  = 0;
      for(ts_container<vector<int>>::const_iterator testIter = testSnapshot.begin();
         testIter!= testSnapshot.end(); ++testIter)
         total += (*testIter);

      EXPECT_EQ(total, expect);
   }
   
   testTSS.erase(3);
   {
      ts_container<vector<int>>::const_snapshot testSnapshot(testTSS);

      int expect = 1+2+4;
      int total  = 0;

      for (ts_container<vector<int>>::const_iterator testIter = testSnapshot.begin();
         testIter != testSnapshot.end(); ++testIter)
         total += (*testIter);

      EXPECT_EQ(total, expect);
   }
   
   {
      //grab same snapshot
      ts_container<vector<int>>::const_snapshot testSnapshot(testTSS);
      int expect = 1 + 2 + 4;
      int total  = 0;

      for (ts_container<vector<int>>::const_iterator testIter = testSnapshot.begin();
         testIter != testSnapshot.end(); ++testIter)
         total += (*testIter);

      EXPECT_EQ(total, expect);
   }
   
   testTSS.clear();
   {   
      ts_container<vector<int>>::const_snapshot testSnapshot(testTSS);

      int expect = 0;
      int total  = 0;

      for (ts_container<vector<int>>::const_iterator testIter = testSnapshot.begin();
         testIter != testSnapshot.end(); ++testIter)
         total += (*testIter);

      EXPECT_EQ(total, expect);
   }
   testTSS.push_back(5);
   testTSS.push_back(6);
   testTSS.push_back(7);
   {
      ts_container<vector<int>>::const_snapshot testSnapshot(testTSS);

      int expect = 5+6+7;
      int total  = 0;
      for (ts_container<vector<int>>::const_iterator testIter = testSnapshot.begin();
         testIter != testSnapshot.end(); ++testIter)
         total += (*testIter);

      EXPECT_EQ(total, expect);
   }
}

TEST_F(ThreadSafeSTLTest, MultiThreaded_AddRemoveClearAdd)
{
   int nThreads = 4;
   pthread_t* tssThreads = (pthread_t*)malloc(sizeof(pthread_t)*nThreads);
   int *threadParam = (int*)malloc(sizeof(int)*nThreads);

   //fill the vector
   int i;
   for(i=0; i<nThreads; i++)
   {
      threadParam[i] = i;
      pthread_create(tssThreads +i, 0, Add, threadParam +i);
   }

   for(i=0; i<nThreads; i++)
      pthread_join(tssThreads[i], 0);

   //get iterator for add
   ts_container<vector<int>>::const_snapshot* testSnapshot = \
      new ts_container<vector<int>>::const_snapshot(testTSS);
   ts_container<vector<int>>::const_iterator testIter;

   //randomly remove some elements
   for(i=0; i<nThreads; i++)
      pthread_create(tssThreads +i, 0, Remove, threadParam +i);

   //run through iterator
   int expect = ((nThreads*nThreads*1000*1000)+nThreads*1000)/2;
   int total  = 0;
   for (testIter = testSnapshot->begin();
      testIter != testSnapshot->end(); ++testIter)
      total += (*testIter);

   EXPECT_EQ(total, expect);
   delete testSnapshot;

   //wait on the remove threads
   for(i=0; i<nThreads; i++)
      pthread_join(tssThreads[i], 0);

   //get iterator for remove
   testSnapshot = new ts_container<vector<int>>::const_snapshot(testTSS);

   //clear
   testTSS.clear();

   //run through iterator
   expect -= removeTotal.load();
   total  = 0;
   for (testIter = testSnapshot->begin();
      testIter != testSnapshot->end(); ++testIter)
      total += (*testIter);

   EXPECT_EQ(total, expect);
   delete testSnapshot;

   //get iterator for clear
   testSnapshot = new ts_container<vector<int>>::const_snapshot(testTSS);

   //new round of add
   for(i=0; i<nThreads; i++)
   {
      threadParam[i] = i+nThreads;
      pthread_create(tssThreads +i, 0, Add, threadParam +i);
   }

   //run through clear iterator
   expect = 0;
   total  = 0;
   for (testIter = testSnapshot->begin();
      testIter != testSnapshot->end(); ++testIter)
      total += (*testIter);

   EXPECT_EQ(total, expect);
   delete testSnapshot;

   //wait on new add
   for(i=0; i<nThreads; i++)
      pthread_join(tssThreads[i], 0);

   //grab last iterator
   testSnapshot = new ts_container<vector<int>>::const_snapshot(testTSS);

   //run through last iterator
   expect = (3*nThreads*nThreads*1000000 + nThreads*1000)/2;
   total  = 0;
   for (testIter = testSnapshot->begin();
      testIter != testSnapshot->end(); ++testIter)
      total += (*testIter);

   EXPECT_EQ(total, expect);
   delete testSnapshot;

   free(tssThreads);
   free(threadParam);
}

////////////////////////////////////////////////////////////////////////////////
////////////////////////////////////////////////////////////////////////////////
// THESE ARE ARMORY_DB_BARE tests.  Identical to above except for the mode.
////////////////////////////////////////////////////////////////////////////////
////////////////////////////////////////////////////////////////////////////////
class BlockUtilsBare : public ::testing::Test
{
protected:
   BlockDataManager_LevelDB *theBDM;

   /////////////////////////////////////////////////////////////////////////////
   virtual void SetUp()
   {
      rmdir(blkdir_);
      rmdir(homedir_);
      
      LOGDISABLESTDOUT();
      magic_ = READHEX(MAINNET_MAGIC_BYTES);
      ghash_ = READHEX(MAINNET_GENESIS_HASH_HEX);
      gentx_ = READHEX(MAINNET_GENESIS_TX_HASH_HEX);
      zeros_ = READHEX("00000000");
//       DBUtils::setArmoryDbType(ARMORY_DB_BARE);
//       DBUtils::setDbPruneType(DB_PRUNE_NONE);

      blkdir_  = string("./blkfiletest");
      homedir_ = string("./fakehomedir");
      ldbdir_  = string("./ldbtestdir");

      
//       iface_->openDatabases( ldbdir_, ghash_, gentx_, magic_, 
//                              ARMORY_DB_BARE, DB_PRUNE_NONE);
//       if(!iface_->databasesAreOpen())
//          LOGERR << "ERROR OPENING DATABASES FOR TESTING!";

      mkdir(blkdir_);
      mkdir(homedir_);

      // Put the first 5 blocks into the blkdir
      blk0dat_ = BtcUtils::getBlkFilename(blkdir_, 0);
      BtcUtils::copyFile("../reorgTest/blk_0_to_4.dat", blk0dat_);

      BlockDataManagerConfig config;
      config.armoryDbType = ARMORY_DB_BARE;
      config.pruneType = DB_PRUNE_NONE;
      config.homeDirLocation = homedir_;
      config.blkFileLocation = blkdir_;
      config.levelDBLocation = ldbdir_;
      
      config.genesisBlockHash = ghash_;
      config.genesisTxHash = gentx_;
      config.magicBytes = magic_;
      
      theBDM = new BlockDataManager_LevelDB(config);
      iface_ = theBDM->getIFace();

      blkHash0 = READHEX("6fe28c0ab6f1b372c1a6a246ae63f74f931e8365e15a089c68d6190000000000");
      blkHash1 = READHEX("1b5514b83257d924be7f10c65b95b1f3c0e50081e1dfd8943eece5eb00000000");
      blkHash2 = READHEX("979fc39616bf1dc6b1f88167f76383d44d65ccd0fc99b7f91bcb2c9500000000");
      blkHash3 = READHEX("50f8231e5fd476f470e1ba4937bc97cb304136c96c765339308935bc00000000");
      blkHash4 = READHEX("8e121ba0d275f49a21bbc171d7d49890de13c9b9733e0104654d262f00000000");
      blkHash3A= READHEX("dd63f62ef59d5b6a6da2a36407f76e4e28026a3fd3a46700d284424700000000");
      blkHash4A= READHEX("bfa204022816102169b4e1d4f78cdf77258048f6d14282144cc01d5500000000");
      blkHash5A= READHEX("4e049fd71ef7381a73e4f550d97812d1eb0fbd1489c1774e18855f1900000000");

      addrA_ = READHEX("62e907b15cbf27d5425399ebf6f0fb50ebb88f18");
      addrB_ = READHEX("ee26c56fc1d942be8d7a24b2a1001dd894693980");
      addrC_ = READHEX("cb2abde8bccacc32e893df3a054b9ef7f227a4ce");
      addrD_ = READHEX("c522664fb0e55cdc5c0cea73b4aad97ec8343232");

      scrAddrA_ = HASH160PREFIX + addrA_;
      scrAddrB_ = HASH160PREFIX + addrB_;
      scrAddrC_ = HASH160PREFIX + addrC_;
      scrAddrD_ = HASH160PREFIX + addrD_;

   }


   /////////////////////////////////////////////////////////////////////////////
   virtual void TearDown(void)
   {
      delete theBDM;
      theBDM=nullptr;
      
      rmdir(blkdir_);
      rmdir(homedir_);

      string delstr = ldbdir_ + "/level*";
      rmdir(delstr);

      LOGENABLESTDOUT();
   }



#if ! defined(_MSC_VER) && ! defined(__MINGW32__)

   /////////////////////////////////////////////////////////////////////////////
   void rmdir(string src)
   {
      char* syscmd = new char[4096];
      sprintf(syscmd, "rm -rf %s", src.c_str());
      system(syscmd);
      delete[] syscmd;
   }

   /////////////////////////////////////////////////////////////////////////////
   void mkdir(string newdir)
   {
      char* syscmd = new char[4096];
      sprintf(syscmd, "mkdir -p %s", newdir.c_str());
      system(syscmd);
      delete[] syscmd;
   }
#endif

   InterfaceToLDB* iface_;
   BinaryData magic_;
   BinaryData ghash_;
   BinaryData gentx_;
   BinaryData zeros_;

   string blkdir_;
   string homedir_;
   string ldbdir_;
   string blk0dat_;;

   BinaryData blkHash0;
   BinaryData blkHash1;
   BinaryData blkHash2;
   BinaryData blkHash3;
   BinaryData blkHash4;
   BinaryData blkHash3A;
   BinaryData blkHash4A;
   BinaryData blkHash5A;

   BinaryData addrA_;
   BinaryData addrB_;
   BinaryData addrC_;
   BinaryData addrD_;
   BinaryData scrAddrA_;
   BinaryData scrAddrB_;
   BinaryData scrAddrC_;
   BinaryData scrAddrD_;
};

////////////////////////////////////////////////////////////////////////////////
TEST_F(BlockUtilsBare, BuildNoRegisterWlt)
{
   TheBDM.doInitialSyncOnLoad(); 
}

////////////////////////////////////////////////////////////////////////////////
TEST_F(BlockUtilsBare, Load5Blocks)
{
   BtcWallet wlt(theBDM);
   wlt.addScrAddress(scrAddrA_);
   wlt.addScrAddress(scrAddrB_);
   wlt.addScrAddress(scrAddrC_);
   TheBDM.registerWallet(&wlt);
   wlt.registerNewScrAddr(scrAddrD_);
   
   TheBDM.doInitialSyncOnLoad(); 

   const ScrAddrObj *scrobj;
   scrobj = &wlt.getScrAddrObjByKey(scrAddrA_);
   EXPECT_EQ(scrobj->getFullBalance(),100*COIN);
   scrobj = &wlt.getScrAddrObjByKey(scrAddrB_);
   EXPECT_EQ(scrobj->getFullBalance(),  0*COIN);
   scrobj = &wlt.getScrAddrObjByKey(scrAddrC_);
   EXPECT_EQ(scrobj->getFullBalance(), 50*COIN);
   try
   {
      scrobj = &wlt.getScrAddrObjByKey(scrAddrD_);
      EXPECT_TRUE(false);  //unreachable
   }
   catch (...)
   {
      // hasn't been scanned yet
   }

   EXPECT_EQ(wlt.getFullBalance(), 150*COIN);
}

////////////////////////////////////////////////////////////////////////////////
TEST_F(BlockUtilsBare, Load4Blocks_Plus1)
{
   BtcWallet wlt(theBDM);
   wlt.addScrAddress(scrAddrA_);
   wlt.addScrAddress(scrAddrB_);
   wlt.addScrAddress(scrAddrC_);
   TheBDM.registerWallet(&wlt);
   wlt.registerNewScrAddr(scrAddrD_);
   
   // Copy only the first four blocks.  Will copy the full file next to test
   // readBlkFileUpdate method on non-reorg blocks.
   BtcUtils::copyFile("../reorgTest/blk_0_to_4.dat", blk0dat_, 1596);
   TheBDM.doInitialSyncOnLoad(); 
   //TheBDM.scanBlockchainForTx(wlt);
   EXPECT_EQ(iface_->getTopBlockHeight(HEADERS), 3);
   EXPECT_EQ(iface_->getTopBlockHash(HEADERS), blkHash3);
   EXPECT_TRUE(TheBDM.blockchain().getHeaderByHash(blkHash3).isMainBranch());
   
   BtcUtils::copyFile("../reorgTest/blk_0_to_4.dat", blk0dat_);
   TheBDM.readBlkFileUpdate(); 
   TheBDM.scanWallets();
   EXPECT_EQ(iface_->getTopBlockHeight(HEADERS), 4);
   EXPECT_EQ(iface_->getTopBlockHash(HEADERS), blkHash4);
   EXPECT_TRUE(TheBDM.blockchain().getHeaderByHash(blkHash4).isMainBranch());

   const ScrAddrObj * scrobj;
   scrobj = &wlt.getScrAddrObjByKey(scrAddrA_);
   EXPECT_EQ(scrobj->getFullBalance(),100*COIN);
   scrobj = &wlt.getScrAddrObjByKey(scrAddrB_);
   EXPECT_EQ(scrobj->getFullBalance(),  0*COIN);
   scrobj = &wlt.getScrAddrObjByKey(scrAddrC_);
   EXPECT_EQ(scrobj->getFullBalance(), 50*COIN);
   try
   {
      scrobj = &wlt.getScrAddrObjByKey(scrAddrD_);
      EXPECT_TRUE(false);  //unreachable
   }
   catch (...)
   {
      // hasn't been scanned yet
   }
}

////////////////////////////////////////////////////////////////////////////////
TEST_F(BlockUtilsBare, Load4Blocks_ZC_Plus1)
{
   BtcWallet wlt(theBDM);
   TheBDM.enableZeroConf("");
   wlt.addScrAddress(scrAddrA_);
   wlt.addScrAddress(scrAddrB_);
   wlt.addScrAddress(scrAddrC_);
   TheBDM.registerWallet(&wlt);
   wlt.registerNewScrAddr(scrAddrD_);
   
   // Copy only the first four blocks.  Will copy the full file next to test
   // readBlkFileUpdate method on non-reorg blocks.
   BtcUtils::copyFile("../reorgTest/blk_0_to_4.dat", blk0dat_, 1596);
   TheBDM.doInitialSyncOnLoad(); 
   EXPECT_EQ(iface_->getTopBlockHeight(HEADERS), 3);
   EXPECT_EQ(iface_->getTopBlockHash(HEADERS), blkHash3);
   EXPECT_TRUE(TheBDM.blockchain().getHeaderByHash(blkHash3).isMainBranch());
   
   const ScrAddrObj * scrobj;
   
   scrobj = &wlt.getScrAddrObjByKey(scrAddrA_);
   EXPECT_EQ(scrobj->getFullBalance(), 50*COIN);
   scrobj = &wlt.getScrAddrObjByKey(scrAddrB_);
   EXPECT_EQ(scrobj->getFullBalance(), 50*COIN);
   scrobj = &wlt.getScrAddrObjByKey(scrAddrC_);
   EXPECT_EQ(scrobj->getFullBalance(), 50*COIN);

   uint64_t fullBalance = wlt.getFullBalance();
   uint64_t spendableBalance = wlt.getSpendableBalance(4);
   uint64_t unconfirmedBalance = wlt.getUnconfirmedBalance(4);
   EXPECT_EQ(fullBalance, 150*COIN);
   EXPECT_EQ(spendableBalance, 0*COIN);
   EXPECT_EQ(unconfirmedBalance, 150*COIN);

   BinaryData rawZC(131);
   FILE *ff = fopen("../reorgTest/ZCtx.tx", "rb");
   fread(rawZC.getPtr(), 131, 1, ff);
   fclose(ff);

   TheBDM.addNewZeroConfTx(rawZC, 0, false);
   TheBDM.scanWallets();
   scrobj = &wlt.getScrAddrObjByKey(scrAddrA_);
   EXPECT_EQ(scrobj->getFullBalance(), 100*COIN);
   scrobj = &wlt.getScrAddrObjByKey(scrAddrB_);
   EXPECT_EQ(scrobj->getFullBalance(), 50*COIN);
   scrobj = &wlt.getScrAddrObjByKey(scrAddrC_);
   EXPECT_EQ(scrobj->getFullBalance(), 50*COIN);

   fullBalance = wlt.getFullBalance();
   spendableBalance = wlt.getSpendableBalance(4);
   unconfirmedBalance = wlt.getUnconfirmedBalance(4);
   EXPECT_EQ(fullBalance, 200*COIN);
   EXPECT_EQ(spendableBalance, 0*COIN);
   EXPECT_EQ(unconfirmedBalance, 200*COIN);

   
   BtcUtils::copyFile("../reorgTest/blk_0_to_4.dat", blk0dat_);
   TheBDM.readBlkFileUpdate(); 
   TheBDM.scanWallets();

   EXPECT_EQ(iface_->getTopBlockHeight(HEADERS), 4);
   EXPECT_EQ(iface_->getTopBlockHash(HEADERS), blkHash4);
   EXPECT_TRUE(TheBDM.blockchain().getHeaderByHash(blkHash4).isMainBranch());

   scrobj = &wlt.getScrAddrObjByKey(scrAddrA_);
   EXPECT_EQ(scrobj->getFullBalance(),100*COIN);
   scrobj = &wlt.getScrAddrObjByKey(scrAddrB_);
   EXPECT_EQ(scrobj->getFullBalance(),  0*COIN);
   scrobj = &wlt.getScrAddrObjByKey(scrAddrC_);
   EXPECT_EQ(scrobj->getFullBalance(), 50*COIN);

   fullBalance = wlt.getFullBalance();
   spendableBalance = wlt.getSpendableBalance(5);
   unconfirmedBalance = wlt.getUnconfirmedBalance(5);
   EXPECT_EQ(fullBalance, 150*COIN);
   EXPECT_EQ(spendableBalance, 0*COIN);
   EXPECT_EQ(unconfirmedBalance, 150*COIN);

   try
   {
      scrobj = &wlt.getScrAddrObjByKey(scrAddrD_);
      EXPECT_TRUE(false);  //unreachable
   }
   catch (...)
   {
      // hasn't been scanned yet
   }
}

////////////////////////////////////////////////////////////////////////////////
TEST_F(BlockUtilsBare, Load5Blocks_FullReorg)
{
   BtcWallet wlt(theBDM);
   wlt.addScrAddress(scrAddrA_);
   wlt.addScrAddress(scrAddrB_);
   wlt.addScrAddress(scrAddrC_);
   TheBDM.registerWallet(&wlt);
   wlt.registerNewScrAddr(scrAddrD_);

   BtcWallet wlt2(theBDM);
   wlt2.addScrAddress(scrAddrD_);
   TheBDM.registerWallet(&wlt2);
   
   TheBDM.doInitialSyncOnLoad(); 

   BtcUtils::copyFile("../reorgTest/blk_3A.dat", blk0dat_);
   TheBDM.readBlkFileUpdate();
   BtcUtils::copyFile("../reorgTest/blk_4A.dat", blk0dat_);
   TheBDM.readBlkFileUpdate();
   BtcUtils::copyFile("../reorgTest/blk_5A.dat", blk0dat_);
   uint32_t prevBlock = TheBDM.readBlkFileUpdate();

   TheBDM.scanWallets(prevBlock);

   const ScrAddrObj * scrobj;
   scrobj = &wlt.getScrAddrObjByKey(scrAddrA_);
   EXPECT_EQ(scrobj->getFullBalance(),150*COIN);
   scrobj = &wlt.getScrAddrObjByKey(scrAddrB_);
   EXPECT_EQ(scrobj->getFullBalance(), 10*COIN);
   scrobj = &wlt.getScrAddrObjByKey(scrAddrC_);
   EXPECT_EQ(scrobj->getFullBalance(),  0*COIN);
   //scrobj = &wlt.getScrAddrObjByKey(scrAddrD_);
   //EXPECT_EQ(scrobj->getFullBalance(),140*COIN);

   EXPECT_EQ(wlt.getFullBalance(), 160*COIN);
}

////////////////////////////////////////////////////////////////////////////////
TEST_F(BlockUtilsBare, CorruptedBlock)
{
   BtcWallet wlt(theBDM);
   wlt.addScrAddress(scrAddrA_);
   wlt.addScrAddress(scrAddrB_);
   wlt.addScrAddress(scrAddrC_);
   TheBDM.registerWallet(&wlt);
   wlt.registerNewScrAddr(scrAddrD_);

   BtcWallet wlt2(theBDM);
   wlt2.addScrAddress(scrAddrD_);
   TheBDM.registerWallet(&wlt2);

   TheBDM.doInitialSyncOnLoad(); 
   //TheBDM.scanBlockchainForTx(wlt);
   //TheBDM.scanBlockchainForTx(wlt2);

   // corrupt blk_5A
   {
      const std::string src = "../reorgTest/blk_5A.dat";
      const std::string dst = blk0dat_;
      
      const uint64_t srcsz = BtcUtils::GetFileSize(src);
      
      BinaryData temp((size_t)srcsz);
      ifstream is(src.c_str(), ios::in  | ios::binary);
      is.read((char*)temp.getPtr(), srcsz);
      is.close();
      
      ofstream os(dst.c_str(), ios::out | ios::binary);
      os.write((char*)temp.getPtr(), 100);
      os.write((char*)temp.getPtr()+120, srcsz-100-20); // erase 20 bytes
      os.close();
   }

   TheBDM.readBlkFileUpdate();
   

   //TheBDM.scanBlockchainForTx(wlt);
   //TheBDM.scanBlockchainForTx(wlt2);

   const ScrAddrObj * scrobj;
   scrobj = &wlt.getScrAddrObjByKey(scrAddrA_);
   EXPECT_EQ(scrobj->getFullBalance(),100*COIN);
   scrobj = &wlt.getScrAddrObjByKey(scrAddrB_);
   EXPECT_EQ(scrobj->getFullBalance(), 0*COIN);
   //scrobj = &wlt.getScrAddrObjByKey(scrAddrD_);
   //EXPECT_EQ(scrobj->getFullBalance(),140*COIN);

   EXPECT_EQ(wlt.getFullBalance(), 150*COIN);
}

////////////////////////////////////////////////////////////////////////////////
TEST_F(BlockUtilsBare, Load5Blocks_RescanOps)
{
   const ScrAddrObj * scrobj;
   BtcWallet wlt(theBDM);
   wlt.addScrAddress(scrAddrA_);
   wlt.addScrAddress(scrAddrB_);
   wlt.addScrAddress(scrAddrC_);
   TheBDM.registerWallet(&wlt);

   // Regular sync
   TheBDM.doInitialSyncOnLoad();

   scrobj = &wlt.getScrAddrObjByKey(scrAddrA_);
   EXPECT_EQ(scrobj->getFullBalance(),100*COIN);
   scrobj = &wlt.getScrAddrObjByKey(scrAddrB_);
   EXPECT_EQ(scrobj->getFullBalance(),  0*COIN);
   scrobj = &wlt.getScrAddrObjByKey(scrAddrC_);
   EXPECT_EQ(scrobj->getFullBalance(), 50*COIN);

   // Rebuild on-the-fly
   TheBDM.doRebuildDatabases();

   scrobj = &wlt.getScrAddrObjByKey(scrAddrA_);
   EXPECT_EQ(scrobj->getFullBalance(),100*COIN);
   scrobj = &wlt.getScrAddrObjByKey(scrAddrB_);
   EXPECT_EQ(scrobj->getFullBalance(),  0*COIN);
   scrobj = &wlt.getScrAddrObjByKey(scrAddrC_);
   EXPECT_EQ(scrobj->getFullBalance(), 50*COIN);

   // Rebuild on-the-fly
   TheBDM.doFullRescanRegardlessOfSync();

   scrobj = &wlt.getScrAddrObjByKey(scrAddrA_);
   EXPECT_EQ(scrobj->getFullBalance(),100*COIN);
   scrobj = &wlt.getScrAddrObjByKey(scrAddrB_);
   EXPECT_EQ(scrobj->getFullBalance(),  0*COIN);
   scrobj = &wlt.getScrAddrObjByKey(scrAddrC_);
   EXPECT_EQ(scrobj->getFullBalance(), 50*COIN);
   

   TheBDM.doSyncIfNeeded();

   scrobj = &wlt.getScrAddrObjByKey(scrAddrA_);
   EXPECT_EQ(scrobj->getFullBalance(),100*COIN);
   scrobj = &wlt.getScrAddrObjByKey(scrAddrB_);
   EXPECT_EQ(scrobj->getFullBalance(),  0*COIN);
   scrobj = &wlt.getScrAddrObjByKey(scrAddrC_);
   EXPECT_EQ(scrobj->getFullBalance(), 50*COIN);

   // Now add a new addr (with balance) and rescan

   //scrobj = &wlt.getScrAddrObjByKey(scrAddrD_);
   //EXPECT_EQ(scrobj->getFullBalance(),100*COIN);  // hasn't been scanned yet

}

////////////////////////////////////////////////////////////////////////////////
TEST_F(BlockUtilsBare, Load5Blocks_RescanEmptyDB)
{
   BtcWallet wlt(theBDM);
   wlt.addScrAddress(scrAddrA_);
   wlt.addScrAddress(scrAddrB_);
   wlt.addScrAddress(scrAddrC_);
   TheBDM.registerWallet(&wlt);

   TheBDM.doInitialSyncOnLoad_Rescan();
   //TheBDM.scanBlockchainForTx(wlt);

   const ScrAddrObj * scrobj;
   scrobj = &wlt.getScrAddrObjByKey(scrAddrA_);
   EXPECT_EQ(scrobj->getFullBalance(),100*COIN);
   scrobj = &wlt.getScrAddrObjByKey(scrAddrB_);
   EXPECT_EQ(scrobj->getFullBalance(),  0*COIN);
   scrobj = &wlt.getScrAddrObjByKey(scrAddrC_);
   EXPECT_EQ(scrobj->getFullBalance(), 50*COIN);
}

////////////////////////////////////////////////////////////////////////////////
TEST_F(BlockUtilsBare, Load5Blocks_RebuildEmptyDB)
{
   BtcWallet wlt(theBDM);
   wlt.addScrAddress(scrAddrA_);
   wlt.addScrAddress(scrAddrB_);
   wlt.addScrAddress(scrAddrC_);
   TheBDM.registerWallet(&wlt);

   ///////////////////////////////////////////
   TheBDM.doInitialSyncOnLoad_Rebuild();
   ///////////////////////////////////////////

   //TheBDM.scanBlockchainForTx(wlt);

   const ScrAddrObj * scrobj;
   scrobj = &wlt.getScrAddrObjByKey(scrAddrA_);
   EXPECT_EQ(scrobj->getFullBalance(),100*COIN);
   scrobj = &wlt.getScrAddrObjByKey(scrAddrB_);
   EXPECT_EQ(scrobj->getFullBalance(),  0*COIN);
   scrobj = &wlt.getScrAddrObjByKey(scrAddrC_);
   EXPECT_EQ(scrobj->getFullBalance(), 50*COIN);
}

////////////////////////////////////////////////////////////////////////////////
TEST_F(BlockUtilsBare, Load5Blocks_ForceFullRewhatever)
{
   const ScrAddrObj * scrobj;
   BtcWallet wlt(theBDM);
   wlt.addScrAddress(scrAddrA_);
   wlt.addScrAddress(scrAddrB_);
   wlt.addScrAddress(scrAddrC_);
   TheBDM.registerWallet(&wlt);

   // This is just a regular load
   TheBDM.doInitialSyncOnLoad();
   //TheBDM.scanBlockchainForTx(wlt);

   wlt.addScrAddress(scrAddrD_);

   scrobj = &wlt.getScrAddrObjByKey(scrAddrA_);
   EXPECT_EQ(scrobj->getFullBalance(),100*COIN);
   scrobj = &wlt.getScrAddrObjByKey(scrAddrB_);
   EXPECT_EQ(scrobj->getFullBalance(),  0*COIN);
   scrobj = &wlt.getScrAddrObjByKey(scrAddrC_);
   EXPECT_EQ(scrobj->getFullBalance(), 50*COIN);
   scrobj = &wlt.getScrAddrObjByKey(scrAddrD_);
   EXPECT_EQ(scrobj->getFullBalance(),  0*COIN);

   ///////////////////////////////////////////
   TheBDM.doFullRescanRegardlessOfSync();
   ///////////////////////////////////////////
   
   //TheBDM.scanBlockchainForTx(wlt);

   scrobj = &wlt.getScrAddrObjByKey(scrAddrA_);
   EXPECT_EQ(scrobj->getFullBalance(),100*COIN);
   scrobj = &wlt.getScrAddrObjByKey(scrAddrB_);
   EXPECT_EQ(scrobj->getFullBalance(),  0*COIN);
   scrobj = &wlt.getScrAddrObjByKey(scrAddrC_);
   EXPECT_EQ(scrobj->getFullBalance(), 50*COIN);
   scrobj = &wlt.getScrAddrObjByKey(scrAddrD_);
   EXPECT_EQ(scrobj->getFullBalance(),100*COIN);

   ///////////////////////////////////////////
   TheBDM.doRebuildDatabases();
   ///////////////////////////////////////////
   
   //TheBDM.scanBlockchainForTx(wlt);

   scrobj = &wlt.getScrAddrObjByKey(scrAddrA_);
   EXPECT_EQ(scrobj->getFullBalance(),100*COIN);
   scrobj = &wlt.getScrAddrObjByKey(scrAddrB_);
   EXPECT_EQ(scrobj->getFullBalance(),  0*COIN);
   scrobj = &wlt.getScrAddrObjByKey(scrAddrC_);
   EXPECT_EQ(scrobj->getFullBalance(), 50*COIN);
   scrobj = &wlt.getScrAddrObjByKey(scrAddrD_);
   EXPECT_EQ(scrobj->getFullBalance(),100*COIN);
}

////////////////////////////////////////////////////////////////////////////////
TEST_F(BlockUtilsBare, Load5Blocks_ScanWhatIsNeeded)
{
   const ScrAddrObj * scrobj;
   BtcWallet wlt(theBDM);
   wlt.addScrAddress(scrAddrA_);
   wlt.addScrAddress(scrAddrB_);
   wlt.addScrAddress(scrAddrC_);
   TheBDM.registerWallet(&wlt);

   // This is just a regular load
   TheBDM.doInitialSyncOnLoad();
   //TheBDM.scanBlockchainForTx(wlt);

   wlt.addScrAddress(scrAddrD_);

   scrobj = &wlt.getScrAddrObjByKey(scrAddrA_);
   EXPECT_EQ(scrobj->getFullBalance(),100*COIN);
   scrobj = &wlt.getScrAddrObjByKey(scrAddrB_);
   EXPECT_EQ(scrobj->getFullBalance(),  0*COIN);
   scrobj = &wlt.getScrAddrObjByKey(scrAddrC_);
   EXPECT_EQ(scrobj->getFullBalance(), 50*COIN);
   scrobj = &wlt.getScrAddrObjByKey(scrAddrD_);
   EXPECT_EQ(scrobj->getFullBalance(),  0*COIN);

   ///////////////////////////////////////////
   TheBDM.doSyncIfNeeded();
   ///////////////////////////////////////////

   //TheBDM.scanBlockchainForTx(wlt);

   scrobj = &wlt.getScrAddrObjByKey(scrAddrA_);
   EXPECT_EQ(scrobj->getFullBalance(),100*COIN);
   scrobj = &wlt.getScrAddrObjByKey(scrAddrB_);
   EXPECT_EQ(scrobj->getFullBalance(),  0*COIN);
   scrobj = &wlt.getScrAddrObjByKey(scrAddrC_);
   EXPECT_EQ(scrobj->getFullBalance(), 50*COIN);
   scrobj = &wlt.getScrAddrObjByKey(scrAddrD_);
   EXPECT_EQ(scrobj->getFullBalance(),100*COIN);

   ///////////////////////////////////////////
   TheBDM.doSyncIfNeeded();
   ///////////////////////////////////////////

   //TheBDM.scanBlockchainForTx(wlt);

   scrobj = &wlt.getScrAddrObjByKey(scrAddrA_);
   EXPECT_EQ(scrobj->getFullBalance(),100*COIN);
   scrobj = &wlt.getScrAddrObjByKey(scrAddrB_);
   EXPECT_EQ(scrobj->getFullBalance(),  0*COIN);
   scrobj = &wlt.getScrAddrObjByKey(scrAddrC_);
   EXPECT_EQ(scrobj->getFullBalance(), 50*COIN);
   scrobj = &wlt.getScrAddrObjByKey(scrAddrD_);
   EXPECT_EQ(scrobj->getFullBalance(),100*COIN);
}


////////////////////////////////////////////////////////////////////////////////
////////////////////////////////////////////////////////////////////////////////
/*
class FullScanTest : public ::testing::Test
{
protected:

   /////////////////////////////////////////////////////////////////////////////
   virtual void SetUp(void) 
   {
      LOGDISABLESTDOUT();
      //iface_ = LevelDBWrapper::GetInterfacePtr();
      magic_ = READHEX(MAINNET_MAGIC_BYTES);
      ghash_ = READHEX(MAINNET_GENESIS_HASH_HEX);
      gentx_ = READHEX(MAINNET_GENESIS_TX_HASH_HEX);
      zeros_ = READHEX("00000000");
      //DBUtils::setArmoryDbType(ARMORY_DB_BARE);
      //DBUtils::setDbPruneType(DB_PRUNE_NONE);

      blkdatadir_ = string("./databases/leveldb_blkdata");
   }

   /////
   virtual void TearDown(void)
   {
      // This seem to be the best way to remove a dir tree in C++ (in Linux)
      //iface_->closeDatabases();
      iface_ = NULL;

   }

   leveldb::Slice binaryDataToSlice(BinaryData const & bd) 
         {return leveldb::Slice((char*)bd.getPtr(), bd.getSize());}
   leveldb::Slice binaryDataRefToSlice(BinaryDataRef const & bdr)
         {return leveldb::Slice((char*)bdr.getPtr(), bdr.getSize());}

   BinaryRefReader sliceToRefReader(leveldb::Slice slice)
         { return BinaryRefReader( (uint8_t*)(slice.data()), slice.size()); }

   InterfaceToLDB* iface_;
   BinaryData magic_;
   BinaryData ghash_;
   BinaryData gentx_;
   BinaryData zeros_;
   string blkdatadir_;
   BinaryRefReader currKey_;
   BinaryRefReader currVal_;

};

////////////////////////////////////////////////////////////////////////////////
TEST_F(FullScanTest, DISABLED_TestSuperRaw)
{


   leveldb::Options opts;
   opts.compression = leveldb::kNoCompression;
   //opts.block_cache = leveldb::NewLRUCache(2048 * 1024 * 1024);   
   leveldb::DB* dbptr;
   leveldb::Status stat = leveldb::DB::Open(opts, blkdatadir_, &dbptr);
   
   if(!stat.ok())
      cout << "Error opening DB: " << stat.ToString() << endl;

   leveldb::ReadOptions readopts;
   readopts.fill_cache = false;
   //cout << "fill_cache = true (bad)" << endl;
   cout << "fill_cache = false (good)" << endl;
   leveldb::Iterator* iter = dbptr->NewIterator(readopts);


   BinaryData firstKeyBD = DBUtils::getBlkDataKey(0,0);
   leveldb::Slice firstKey = binaryDataToSlice(firstKeyBD);
   iter->Seek(firstKey);

   uint32_t hgt;
   uint8_t  dup;
   uint16_t txi;
   uint16_t txo;
   BLKDATA_TYPE bdtype;
   BinaryData pref = WRITE_UINT8_LE((uint8_t)DB_PREFIX_TXDATA);

   // This scraddr should have 8 tx
   BinaryData scraddr = WRITE_UINT8_LE((uint8_t)TXOUT_SCRIPT_STDHASH160);
   scraddr = scraddr + READHEX("33da2736b16558c9569cc226d4b349ce1aacf649");
      

   vector<OutPoint> opList;

   BinaryData currTxHash(32);
   while(iter->Valid())
   {
      currKey_.setNewData((uint8_t*)iter->key().data(), iter->key().size());
      currVal_.setNewData((uint8_t*)iter->value().data(), iter->value().size());

      if(!currKey_.getRawRef().startsWith(pref))
         break;

      bdtype = DBUtils::readBlkDataKey(currKey_, hgt, dup, txi, txo);      

      if(bdtype==BLKDATA_HEADER)
      {
         // Need to do a little reading&processing to make sure it is actually pulling dat afrom disk
         currVal_.advance(4);
         BinaryData hhash = currVal_.get_BinaryData(80);
         if(hhash.startsWith(zeros_))
            cout << "Starts with four zeros!" << endl;
      }
      else if(bdtype==BLKDATA_TX)
      {
         currVal_.advance(2);
         currTxHash = currVal_.get_BinaryData(32);
      }
      else if(bdtype==BLKDATA_TXOUT)
      {
         currVal_.advance(2);

         TxOut txout;
         txout.unserialize(currVal_);
         if(txout.getScrAddressStr() == scraddr)
         {
            cout << "Found a txout!" << endl;
            opList.push_back(OutPoint(currTxHash, txo));
         }
      }
      else if(bdtype==NOT_BLKDATA)
         break;

      iter->Next();
   }

   for(uint32_t o=0; o<opList.size(); o++)
   {
      cout << o << ": " << opList[o].getTxHash().toHexStr().c_str()
                << ":" << opList[o].getTxOutIndex() << endl;
   }
}


////////////////////////////////////////////////////////////////////////////////
TEST_F(FullScanTest, DISABLED_CreateSuperRawDB)
{
   string dbdir("./rawdbdir");
   
   leveldb::Options opts;
   opts.compression = leveldb::kNoCompression;
   opts.create_if_missing = true;
   opts.block_size = 8*1024*1024;
   leveldb::DB* dbptr;
   leveldb::Status stat = leveldb::DB::Open(opts, dbdir, &dbptr);
   
   if(!stat.ok())
      cout << "Error opening DB: " << stat.ToString() << endl;

   //leveldb::Iterator* iter = dbptr->NewIterator(leveldb::ReadOptions());
   uint32_t i=0;
   uint32_t nblk=0;
   uint64_t lastWrite=0;
   uint64_t writeBytes=0;
   string fname = BtcUtils::getBlkFilename("/home/alan/.bitcoin/blocks", i);
   
   BinaryData magic(4), nbytes(4);
   BinaryData expectedMagicBytes = READHEX(MAINNET_MAGIC_BYTES);

   leveldb::WriteBatch* writebatch = new leveldb::WriteBatch;
   
   while(BtcUtils::GetFileSize(fname) != FILE_DOES_NOT_EXIST)
   {
      cout << "Opening: " << fname.c_str() << "(" << BtcUtils::GetFileSize(fname) << ")" << endl;
      ifstream is(fname.c_str(), ios::in | ios::binary);

      while(!is.eof())
      {
         // Magic bytes
         is.read((char*)magic.getPtr(), 4);
         if(magic != expectedMagicBytes)
            break;         

         // Number of bytes in block
         is.read((char*)nbytes.getPtr(), 4);
         uint32_t blkBytes = READ_UINT32_LE(nbytes.getPtr());

         // Reading
         cout << nblk << " Reading " << blkBytes << " bytes in block; ";
         BinaryReader br(blkBytes);
         is.read((char*)br.exposeDataPtr(), blkBytes);

         br.advance(80);
         uint32_t numTx = (uint32_t)br.get_var_int();
         cout << "Number of tx in block: " << numTx << endl;
         for(uint32_t tx=0; tx<numTx; tx++)
         {
            uint32_t txSize = BtcUtils::TxCalcLength(br.getCurrPtr());
            BinaryData rawTx, txHash;
            br.get_BinaryData(rawTx, txSize);
            BtcUtils::getHash256(rawTx, txHash);
            leveldb::Slice ldbKey((char*)txHash.getPtr(), 32);
            leveldb::Slice ldbVal((char*)rawTx.getPtr(), txSize);
         
            writeBytes += (uint64_t)txSize;
            writebatch->Put(ldbKey, ldbVal);

         }

         if(writeBytes - lastWrite > 1024*1024*1024)
         {
            lastWrite = writeBytes;
            dbptr->Write(leveldb::WriteOptions(), writebatch);
            writebatch->Clear();
         }
         nblk++;
   
      }


      i++;
      fname = BtcUtils::getBlkFilename("/home/alan/.bitcoin/blocks", i);

   }

   dbptr->Write(leveldb::WriteOptions(), writebatch);
   writebatch->Clear();
   delete writebatch;
   delete dbptr;
}


////////////////////////////////////////////////////////////////////////////////
TEST_F(FullScanTest, ReadSuperRawDB)
{
   string dbdir("./rawdbdir");
   BinaryData scraddr = WRITE_UINT8_LE((uint8_t)TXOUT_SCRIPT_STDHASH160);
   scraddr = scraddr + READHEX("33da2736b16558c9569cc226d4b349ce1aacf649");
   
   leveldb::Options opts;
   opts.compression = leveldb::kNoCompression;
   opts.block_cache = leveldb::NewLRUCache(2048 * 1024 * 1024);   
   opts.block_size = 8*1024*1024;
   leveldb::DB* dbptr;
   leveldb::Status stat = leveldb::DB::Open(opts, dbdir, &dbptr);
   
   if(!stat.ok())
      cout << "Error opening DB: " << stat.ToString() << endl;
   
   leveldb::ReadOptions readopts;
   readopts.fill_cache = false;
   leveldb::Iterator* iter = dbptr->NewIterator(readopts);
   iter->SeekToFirst();

   vector<uint32_t> txinOffsets, txoutOffsets;
   while(iter->Valid())
   {
      currKey_.setNewData((uint8_t*)iter->key().data(), iter->key().size());
      currVal_.setNewData((uint8_t*)iter->value().data(), iter->value().size());

      uint8_t const * txPtr = currVal_.exposeDataPtr();
      BtcUtils::TxCalcLength(txPtr, &txinOffsets, &txoutOffsets);

      for(uint32_t txo=0; txo<txoutOffsets.size()-1; txo++)
      {
         uint32_t start = txoutOffsets[txo];
         uint32_t sz    = txoutOffsets[txo+1] - start;
         BinaryDataRef txoRef(txPtr+start, sz);
         TxOut txout;
         txout.unserialize(txoRef);
         if(txout.getScrAddressStr() == scraddr)
         {
            cout << "Found a txout!" << endl;
         }
      }

      iter->Next();
   }
   
   cout << "Done!" << endl;

}
*/





class LoadTestnetBareTest : public ::testing::Test
{
protected:
   BlockDataManager_LevelDB *theBDM;

   /////////////////////////////////////////////////////////////////////////////
   virtual void TearDown(void)  {}

   virtual void SetUp(void) 
   {
//       DBUtils::setArmoryDbType(ARMORY_DB_BARE);
//       DBUtils::setDbPruneType(DB_PRUNE_NONE);

      blkdir_  = string("/home/alan/.bitcoin/testnet3/blocks");
      homedir_ = string("/home/alan/.armory/testnet3");
      ldbdir_  = string("/home/alan/.armory/testnet3/databases");


      mkdir(ldbdir_);
      mkdir(homedir_);
      
      BlockDataManagerConfig config;
      
      config.armoryDbType = ARMORY_DB_BARE;
      config.pruneType = DB_PRUNE_NONE;
      config.homeDirLocation = homedir_;
      config.blkFileLocation = blkdir_;
      config.levelDBLocation = ldbdir_;
      
      config.selectNetwork("Test");
      
      theBDM = new BlockDataManager_LevelDB(config);
   }

   void mkdir(string newdir)
   {
      char* syscmd = new char[4096];
      sprintf(syscmd, "mkdir -p %s", newdir.c_str());
      system(syscmd);
      delete[] syscmd;
   }

   InterfaceToLDB* iface_;
   BinaryData magic_;
   BinaryData ghash_;
   BinaryData gentx_;
   BinaryData zeros_;

   string blkdir_;
   string homedir_;
   string ldbdir_;
   string blk0dat_;;

   BinaryData addrA_;
   BinaryData addrB_;
   BinaryData addrC_;
   BinaryData addrD_;
   BinaryData scrAddrA_;
   BinaryData scrAddrB_;
   BinaryData scrAddrC_;
   BinaryData scrAddrD_;
};

////////////////////////////////////////////////////////////////////////////////
TEST_F(LoadTestnetBareTest, DISABLED_StepThroughDebug_usually_disabled)
{
   // These aren't actually testnet addr, balances will be zero
   BinaryData scrAddrA_ = READHEX("0062e907b15cbf27d5425399ebf6f0fb50ebb88f18");
   BinaryData scrAddrB_ = READHEX("00ee26c56fc1d942be8d7a24b2a1001dd894693980");
   BinaryData scrAddrC_ = READHEX("00cb2abde8bccacc32e893df3a054b9ef7f227a4ce");
    
   BtcWallet wlt(theBDM);
   wlt.addScrAddress(scrAddrA_);
   wlt.addScrAddress(scrAddrB_);
   wlt.addScrAddress(scrAddrC_);
   TheBDM.registerWallet(&wlt);

   TheBDM.doInitialSyncOnLoad();
   //TheBDM.scanBlockchainForTx(wlt);
}


////////////////////////////////////////////////////////////////////////////////
////////////////////////////////////////////////////////////////////////////////
// THESE ARE ARMORY_DB_SUPER tests.  Identical to above except for the mode.
////////////////////////////////////////////////////////////////////////////////
////////////////////////////////////////////////////////////////////////////////
class BlockUtilsSuper : public ::testing::Test
{
protected:
   BlockDataManager_LevelDB TheBDM;

   /////////////////////////////////////////////////////////////////////////////
   virtual void SetUp(void) 
   {
      LOGDISABLESTDOUT();
      magic_ = READHEX(MAINNET_MAGIC_BYTES);
      ghash_ = READHEX(MAINNET_GENESIS_HASH_HEX);
      gentx_ = READHEX(MAINNET_GENESIS_TX_HASH_HEX);
      zeros_ = READHEX("00000000");

      blkdir_  = string("./blkfiletest");
      homedir_ = string("./fakehomedir");
      ldbdir_  = string("./ldbtestdir");

      mkdir(blkdir_);
      mkdir(homedir_);

      // Put the first 5 blocks into the blkdir
      blk0dat_ = BtcUtils::getBlkFilename(blkdir_, 0);
      BtcUtils::copyFile("../reorgTest/blk_0_to_4.dat", blk0dat_);

      BlockDataManagerConfig config;
      config.armoryDbType = ARMORY_DB_SUPER;
      config.pruneType = DB_PRUNE_NONE;
      config.homeDirLocation = homedir_;
      config.blkFileLocation = blkdir_;
      config.levelDBLocation = ldbdir_;
      
      config.genesisBlockHash = ghash_;
      config.genesisTxHash = gentx_;
      config.magicBytes = magic_;
      
      theBDM = new BlockDataManager_LevelDB(config);

      blkHash0 = READHEX("6fe28c0ab6f1b372c1a6a246ae63f74f931e8365e15a089c68d6190000000000");
      blkHash1 = READHEX("1b5514b83257d924be7f10c65b95b1f3c0e50081e1dfd8943eece5eb00000000");
      blkHash2 = READHEX("979fc39616bf1dc6b1f88167f76383d44d65ccd0fc99b7f91bcb2c9500000000");
      blkHash3 = READHEX("50f8231e5fd476f470e1ba4937bc97cb304136c96c765339308935bc00000000");
      blkHash4 = READHEX("8e121ba0d275f49a21bbc171d7d49890de13c9b9733e0104654d262f00000000");
      blkHash3A= READHEX("dd63f62ef59d5b6a6da2a36407f76e4e28026a3fd3a46700d284424700000000");
      blkHash4A= READHEX("bfa204022816102169b4e1d4f78cdf77258048f6d14282144cc01d5500000000");
      blkHash5A= READHEX("4e049fd71ef7381a73e4f550d97812d1eb0fbd1489c1774e18855f1900000000");

      addrA_ = READHEX("62e907b15cbf27d5425399ebf6f0fb50ebb88f18");
      addrB_ = READHEX("ee26c56fc1d942be8d7a24b2a1001dd894693980");
      addrC_ = READHEX("cb2abde8bccacc32e893df3a054b9ef7f227a4ce");
      addrD_ = READHEX("c522664fb0e55cdc5c0cea73b4aad97ec8343232");

      scrAddrA_ = HASH160PREFIX + addrA_;
      scrAddrB_ = HASH160PREFIX + addrB_;
      scrAddrC_ = HASH160PREFIX + addrC_;
      scrAddrD_ = HASH160PREFIX + addrD_;
      
      iface_ = theBDM->getIFace();
   }


   /////////////////////////////////////////////////////////////////////////////
   virtual void TearDown(void)
   {
      delete theBDM;
      theBDM=nullptr;

      rmdir(blkdir_);
      rmdir(homedir_);

      char* delstr = new char[4096];
      sprintf(delstr, "%s/level*", ldbdir_.c_str());
      rmdir(delstr);
      delete[] delstr;

      LOGENABLESTDOUT();
   }



#if ! defined(_MSC_VER) && ! defined(__MINGW32__)

   /////////////////////////////////////////////////////////////////////////////
   void rmdir(string src)
   {
      char* syscmd = new char[4096];
      sprintf(syscmd, "rm -rf %s", src.c_str());
      system(syscmd);
      delete[] syscmd;
   }

   /////////////////////////////////////////////////////////////////////////////
   void mkdir(string newdir)
   {
      char* syscmd = new char[4096];
      sprintf(syscmd, "mkdir -p %s", newdir.c_str());
      system(syscmd);
      delete[] syscmd;
   }
#endif

   InterfaceToLDB* iface_;
   BinaryData magic_;
   BinaryData ghash_;
   BinaryData gentx_;
   BinaryData zeros_;

   string blkdir_;
   string homedir_;
   string ldbdir_;
   string blk0dat_;;

   BinaryData blkHash0;
   BinaryData blkHash1;
   BinaryData blkHash2;
   BinaryData blkHash3;
   BinaryData blkHash4;
   BinaryData blkHash3A;
   BinaryData blkHash4A;
   BinaryData blkHash5A;

   BinaryData addrA_;
   BinaryData addrB_;
   BinaryData addrC_;
   BinaryData addrD_;
   BinaryData scrAddrA_;
   BinaryData scrAddrB_;
   BinaryData scrAddrC_;
   BinaryData scrAddrD_;
};


////////////////////////////////////////////////////////////////////////////////
TEST_F(BlockUtilsSuper, HeadersOnly)
{
   EXPECT_EQ(TheBDM.blockchain().numHeaders(), 0);
   TheBDM.processNewHeadersInBlkFiles(0);
   
   EXPECT_EQ(TheBDM.blockchain().numHeaders(), 5);
   EXPECT_EQ(TheBDM.blockchain().top().getBlockHeight(), 4);
   EXPECT_EQ(TheBDM.blockchain().top().getThisHash(), blkHash4);
   EXPECT_EQ(iface_->getTopBlockHeight(HEADERS), 4);
   //iface_->printAllDatabaseEntries(HEADERS);
}

////////////////////////////////////////////////////////////////////////////////
TEST_F(BlockUtilsSuper, HeadersOnly_Reorg)
{
   SETLOGLEVEL(LogLvlError);
   EXPECT_EQ(TheBDM.blockchain().numHeaders(), 0);
   TheBDM.processNewHeadersInBlkFiles(0);
   
   EXPECT_EQ(TheBDM.blockchain().numHeaders(), 5);
   EXPECT_EQ(TheBDM.blockchain().top().getBlockHeight(), 4);

   EXPECT_EQ(iface_->getTopBlockHeight(HEADERS), 4);
   EXPECT_EQ(iface_->getTopBlockHash(HEADERS), blkHash4);

   BtcUtils::copyFile("../reorgTest/blk_3A.dat", BtcUtils::getBlkFilename(blkdir_, 1));
   TheBDM.processNewHeadersInBlkFiles(1);
   EXPECT_EQ(iface_->getTopBlockHeight(HEADERS), 4);
   EXPECT_EQ(iface_->getTopBlockHash(HEADERS), blkHash4);
   EXPECT_FALSE(TheBDM.blockchain().getHeaderByHash(blkHash3A).isMainBranch());
   EXPECT_TRUE( TheBDM.blockchain().getHeaderByHash(blkHash3 ).isMainBranch());

   BtcUtils::copyFile("../reorgTest/blk_4A.dat", BtcUtils::getBlkFilename(blkdir_, 2));
   TheBDM.processNewHeadersInBlkFiles(2);
   EXPECT_EQ(iface_->getTopBlockHeight(HEADERS), 4);
   EXPECT_EQ(iface_->getTopBlockHash(HEADERS), blkHash4);
   EXPECT_FALSE(TheBDM.blockchain().getHeaderByHash(blkHash3A).isMainBranch());
   EXPECT_TRUE( TheBDM.blockchain().getHeaderByHash(blkHash3 ).isMainBranch());
   EXPECT_FALSE(TheBDM.blockchain().getHeaderByHash(blkHash4A).isMainBranch());
   EXPECT_TRUE( TheBDM.blockchain().getHeaderByHash(blkHash4 ).isMainBranch());

   BtcUtils::copyFile("../reorgTest/blk_5A.dat", BtcUtils::getBlkFilename(blkdir_, 3));
   TheBDM.processNewHeadersInBlkFiles(3);
   EXPECT_EQ(iface_->getTopBlockHeight(HEADERS), 5);
   EXPECT_EQ(iface_->getTopBlockHeight(HEADERS), 5);
   EXPECT_EQ(iface_->getTopBlockHash(HEADERS), blkHash5A);
   EXPECT_FALSE(TheBDM.blockchain().getHeaderByHash(blkHash3 ).isMainBranch());
   EXPECT_TRUE( TheBDM.blockchain().getHeaderByHash(blkHash3A).isMainBranch());
   EXPECT_FALSE(TheBDM.blockchain().getHeaderByHash(blkHash4 ).isMainBranch());
   EXPECT_TRUE( TheBDM.blockchain().getHeaderByHash(blkHash4A).isMainBranch());

   SETLOGLEVEL(LogLvlDebug2);
}

////////////////////////////////////////////////////////////////////////////////
TEST_F(BlockUtilsSuper, Load5Blocks)
{
//    DBUtils::setArmoryDbType(ARMORY_DB_SUPER);
//    DBUtils::setDbPruneType(DB_PRUNE_NONE);
   TheBDM.doInitialSyncOnLoad(); 

   StoredScriptHistory ssh;

   iface_->getStoredScriptHistory(ssh, scrAddrA_);
   EXPECT_EQ(ssh.getScriptBalance(),  100*COIN);
   EXPECT_EQ(ssh.getScriptReceived(), 100*COIN);
   EXPECT_EQ(ssh.totalTxioCount_,       2);

   iface_->getStoredScriptHistory(ssh, scrAddrB_);
   EXPECT_EQ(ssh.getScriptBalance(),    0*COIN);
   EXPECT_EQ(ssh.getScriptReceived(), 140*COIN);
   EXPECT_EQ(ssh.totalTxioCount_,       3);

   iface_->getStoredScriptHistory(ssh, scrAddrC_);
   EXPECT_EQ(ssh.getScriptBalance(),   50*COIN);
   EXPECT_EQ(ssh.getScriptReceived(),  60*COIN);
   EXPECT_EQ(ssh.totalTxioCount_,       2);

   iface_->getStoredScriptHistory(ssh, scrAddrD_);
   EXPECT_EQ(ssh.getScriptBalance(),  100*COIN);
   EXPECT_EQ(ssh.getScriptReceived(), 100*COIN);
   EXPECT_EQ(ssh.totalTxioCount_,       3);
}

////////////////////////////////////////////////////////////////////////////////
TEST_F(BlockUtilsSuper, Load4BlocksPlus1)
{
   // Copy only the first four blocks.  Will copy the full file next to test
   // readBlkFileUpdate method on non-reorg blocks.
   BtcUtils::copyFile("../reorgTest/blk_0_to_4.dat", blk0dat_, 1596);
   TheBDM.doInitialSyncOnLoad(); 
   EXPECT_EQ(iface_->getTopBlockHeight(HEADERS), 3);
   EXPECT_EQ(iface_->getTopBlockHash(HEADERS), blkHash3);
   EXPECT_TRUE(TheBDM.blockchain().getHeaderByHash(blkHash3).isMainBranch());
   
   BtcUtils::copyFile("../reorgTest/blk_0_to_4.dat", blk0dat_);
   TheBDM.readBlkFileUpdate(); 
   EXPECT_EQ(iface_->getTopBlockHeight(HEADERS), 4);
   EXPECT_EQ(iface_->getTopBlockHash(HEADERS), blkHash4);
   EXPECT_TRUE(TheBDM.blockchain().getHeaderByHash(blkHash4).isMainBranch());
}

////////////////////////////////////////////////////////////////////////////////
TEST_F(BlockUtilsSuper, Load5Blocks_Plus2NoReorg)
{
//    DBUtils::setArmoryDbType(ARMORY_DB_SUPER);
//    DBUtils::setDbPruneType(DB_PRUNE_NONE);
   TheBDM.doInitialSyncOnLoad(); 


   BtcUtils::copyFile("../reorgTest/blk_3A.dat", blk0dat_);
   TheBDM.readBlkFileUpdate();
   EXPECT_EQ(TheBDM.blockchain().top().getThisHash(),   blkHash4);
   EXPECT_EQ(TheBDM.blockchain().top().getBlockHeight(), 4);

   BtcUtils::copyFile("../reorgTest/blk_4A.dat", blk0dat_);
   TheBDM.readBlkFileUpdate();
   EXPECT_EQ(TheBDM.blockchain().top().getThisHash(),   blkHash4);
   EXPECT_EQ(TheBDM.blockchain().top().getBlockHeight(), 4);

   //BtcUtils::copyFile("../reorgTest/blk_5A.dat", blk0dat_);
   //iface_->pprintBlkDataDB(BLKDATA);
}

////////////////////////////////////////////////////////////////////////////////
TEST_F(BlockUtilsSuper, Load5Blocks_FullReorg)
{
//    DBUtils::setArmoryDbType(ARMORY_DB_SUPER);
//    DBUtils::setDbPruneType(DB_PRUNE_NONE);
   TheBDM.doInitialSyncOnLoad(); 

   BtcUtils::copyFile("../reorgTest/blk_3A.dat", blk0dat_);
   TheBDM.readBlkFileUpdate();
   BtcUtils::copyFile("../reorgTest/blk_4A.dat", blk0dat_);
   TheBDM.readBlkFileUpdate();
   BtcUtils::copyFile("../reorgTest/blk_5A.dat", blk0dat_);
   TheBDM.readBlkFileUpdate();

   //iface_->pprintBlkDataDB(BLKDATA);
   StoredScriptHistory ssh;

   iface_->getStoredScriptHistory(ssh, scrAddrA_);
   EXPECT_EQ(ssh.getScriptBalance(),  150*COIN);
   EXPECT_EQ(ssh.getScriptReceived(), 150*COIN);
   EXPECT_EQ(ssh.totalTxioCount_,       3);

   iface_->getStoredScriptHistory(ssh, scrAddrB_);
   EXPECT_EQ(ssh.getScriptBalance(),   10*COIN);
   EXPECT_EQ(ssh.getScriptReceived(), 150*COIN);
   EXPECT_EQ(ssh.totalTxioCount_,       4);

   iface_->getStoredScriptHistory(ssh, scrAddrC_);
   EXPECT_EQ(ssh.getScriptBalance(),    0*COIN);
   EXPECT_EQ(ssh.getScriptReceived(),  10*COIN);
   EXPECT_EQ(ssh.totalTxioCount_,       1);

   iface_->getStoredScriptHistory(ssh, scrAddrD_);
   EXPECT_EQ(ssh.getScriptBalance(),  140*COIN);
   EXPECT_EQ(ssh.getScriptReceived(), 140*COIN);
   EXPECT_EQ(ssh.totalTxioCount_,       3);
}

////////////////////////////////////////////////////////////////////////////////
// These next two tests disabled because they broke after ARMORY_DB_BARE impl
TEST_F(BlockUtilsSuper, DISABLED_RestartDBAfterBuild)
{
   // Copy only the first four blocks.  Will copy the full file next to test
   // readBlkFileUpdate method on non-reorg blocks.
   BtcUtils::copyFile("../reorgTest/blk_0_to_4.dat", blk0dat_, 926);
   TheBDM.doInitialSyncOnLoad(); 
   EXPECT_EQ(iface_->getTopBlockHeight(HEADERS), 2);
   EXPECT_EQ(iface_->getTopBlockHash(HEADERS), blkHash2);
   EXPECT_TRUE(TheBDM.blockchain().getHeaderByHash(blkHash2).isMainBranch());
   
   // Add two more blocks
   BtcUtils::copyFile("../reorgTest/blk_0_to_4.dat", blk0dat_);

   // Now reinitialize the DB and hopefully detect the new blocks and update

   TheBDM.doInitialSyncOnLoad();
   
   EXPECT_EQ(TheBDM.getTopBlockHeightInDB(HEADERS), 4);
   EXPECT_EQ(TheBDM.getTopBlockHeightInDB(BLKDATA), 4);
   EXPECT_TRUE(TheBDM.blockchain().getHeaderByHash(blkHash4).isMainBranch());

   StoredScriptHistory ssh;

   iface_->getStoredScriptHistory(ssh, scrAddrA_);
   EXPECT_EQ(ssh.getScriptBalance(),  100*COIN);
   EXPECT_EQ(ssh.getScriptReceived(), 100*COIN);
   EXPECT_EQ(ssh.totalTxioCount_,       2);

   iface_->getStoredScriptHistory(ssh, scrAddrB_);
   EXPECT_EQ(ssh.getScriptBalance(),    0*COIN);
   EXPECT_EQ(ssh.getScriptReceived(), 140*COIN);
   EXPECT_EQ(ssh.totalTxioCount_,       3);

   iface_->getStoredScriptHistory(ssh, scrAddrC_);
   EXPECT_EQ(ssh.getScriptBalance(),   50*COIN);
   EXPECT_EQ(ssh.getScriptReceived(),  60*COIN);
   EXPECT_EQ(ssh.totalTxioCount_,       2);

   iface_->getStoredScriptHistory(ssh, scrAddrD_);
   EXPECT_EQ(ssh.getScriptBalance(),  100*COIN);
   EXPECT_EQ(ssh.getScriptReceived(), 100*COIN);
   EXPECT_EQ(ssh.totalTxioCount_,       3);

}

////////////////////////////////////////////////////////////////////////////////
TEST_F(BlockUtilsSuper, DISABLED_RestartDBAfterBuild_withReplay)
{
   // Copy only the first four blocks.  Will copy the full file next to test
   // readBlkFileUpdate method on non-reorg blocks.
   BtcUtils::copyFile("../reorgTest/blk_0_to_4.dat", blk0dat_, 926);
   TheBDM.doInitialSyncOnLoad(); 
   EXPECT_EQ(iface_->getTopBlockHeight(HEADERS), 2);
   EXPECT_EQ(iface_->getTopBlockHash(HEADERS), blkHash2);
   EXPECT_TRUE(TheBDM.blockchain().getHeaderByHash(blkHash2).isMainBranch());
   
   // Add two more blocks
   BtcUtils::copyFile("../reorgTest/blk_0_to_4.dat", blk0dat_);

   // Now reinitialize the DB and hopefully detect the new blocks and update

   uint32_t replayRewind = 700;

   TheBDM.doInitialSyncOnLoad();
   
   EXPECT_EQ(TheBDM.getTopBlockHeightInDB(HEADERS), 4);
   EXPECT_EQ(TheBDM.getTopBlockHeightInDB(BLKDATA), 4);
   EXPECT_TRUE(TheBDM.blockchain().getHeaderByHash(blkHash4).isMainBranch());

   StoredScriptHistory ssh;

   iface_->getStoredScriptHistory(ssh, scrAddrA_);
   EXPECT_EQ(ssh.getScriptBalance(),  100*COIN);
   EXPECT_EQ(ssh.getScriptReceived(), 100*COIN);
   EXPECT_EQ(ssh.totalTxioCount_,       2);

   iface_->getStoredScriptHistory(ssh, scrAddrB_);
   EXPECT_EQ(ssh.getScriptBalance(),    0*COIN);
   EXPECT_EQ(ssh.getScriptReceived(), 140*COIN);
   EXPECT_EQ(ssh.totalTxioCount_,       3);

   iface_->getStoredScriptHistory(ssh, scrAddrC_);
   EXPECT_EQ(ssh.getScriptBalance(),   50*COIN);
   EXPECT_EQ(ssh.getScriptReceived(),  60*COIN);
   EXPECT_EQ(ssh.totalTxioCount_,       2);

   iface_->getStoredScriptHistory(ssh, scrAddrD_);
   EXPECT_EQ(ssh.getScriptBalance(),  100*COIN);
   EXPECT_EQ(ssh.getScriptReceived(), 100*COIN);
   EXPECT_EQ(ssh.totalTxioCount_,       3);

   // Random note (since I just spent 2 hours trying to figure out why
   // I wasn't getting warnings about re-marking TxOuts spent that were
   // already marked spent):   We get three warnings about TxOuts that
   // already marked unspent in the SSH objects when we replay blocks 
   // 1 and 2 (but not 0). This is expected.  But, I also expected a 
   // warning about a TxOut already marked spent.  Turns out that 
   // we are replaying the previous block first which calls "markUnspent" 
   // before we hit this mark-spent logic.  So when we started the
   // method, we actually did have a already-marked-spent TxOut, but 
   // it was marked unspent before we got the point of trying to mark
   // it spent again.   In other words, all expected behavior.
}

////////////////////////////////////////////////////////////////////////////////
TEST_F(BlockUtilsSuper, DISABLED_TimeAndSpaceTest_usuallydisabled)
{
//    DBUtils::setArmoryDbType(ARMORY_DB_SUPER);
//    DBUtils::setDbPruneType(DB_PRUNE_NONE);

   string oldblkdir = blkdir_;
   //blkdir_  = string("/home/alan/.bitcoin/blks3");
   //blkdir_  = string("/home/alan/.bitcoin/blocks");
   //TheBDM.SelectNetwork("Main");
   blkdir_  = string("/home/alan/.bitcoin/testnet3/blocks");

   StoredScriptHistory ssh;
   TheBDM.doInitialSyncOnLoad(); 
   BinaryData scrAddr  = READHEX("11b366edfc0a8b66feebae5c2e25a7b6a5d1cf31");
   BinaryData scrAddr2 = READHEX("39aa3d569e06a1d7926dc4be1193c99bf2eb9ee0");
   BinaryData scrAddr3 = READHEX("758e51b5e398a32c6abd091b3fde383291267cfa");
   BinaryData scrAddr4 = READHEX("6c22eb00e3f93acac5ae5d81a9db78a645dfc9c7");
   EXPECT_EQ(TheBDM.getDBBalanceForHash160(scrAddr), 18*COIN);
   TheBDM.pprintSSHInfoAboutHash160(scrAddr);
   TheBDM.pprintSSHInfoAboutHash160(scrAddr2);
   TheBDM.pprintSSHInfoAboutHash160(scrAddr3);
   TheBDM.pprintSSHInfoAboutHash160(scrAddr4);
   blkdir_ = oldblkdir;
   LOGINFO << "waiting... (please copy the DB dir...)";
   int pause;
   cin >> pause;
}






////////////////////////////////////////////////////////////////////////////////
// I thought I was going to do something different with this set of tests,
// but I ended up with an exact copy of the BlockUtilsSuper fixture.  Oh well.
class BlockUtilsWithWalletTest: public ::testing::Test
{
protected:
   BlockDataManager_LevelDB *theBDM;
   /////////////////////////////////////////////////////////////////////////////
   virtual void SetUp(void) 
   {
      LOGDISABLESTDOUT();
      magic_ = READHEX(MAINNET_MAGIC_BYTES);
      ghash_ = READHEX(MAINNET_GENESIS_HASH_HEX);
      gentx_ = READHEX(MAINNET_GENESIS_TX_HASH_HEX);
      zeros_ = READHEX("00000000");

      blkdir_  = string("./blkfiletest");
      homedir_ = string("./fakehomedir");
      ldbdir_  = string("./ldbtestdir");

      mkdir(blkdir_);
      mkdir(homedir_);

      // Put the first 5 blocks into the blkdir
      blk0dat_ = BtcUtils::getBlkFilename(blkdir_, 0);
      BtcUtils::copyFile("../reorgTest/blk_0_to_4.dat", blk0dat_);
      
      BlockDataManagerConfig config;
      config.armoryDbType = ARMORY_DB_SUPER;
      config.pruneType = DB_PRUNE_NONE;
      config.homeDirLocation = homedir_;
      config.blkFileLocation = blkdir_;
      config.levelDBLocation = ldbdir_;
      
      config.genesisBlockHash = ghash_;
      config.genesisTxHash = gentx_;
      config.magicBytes = magic_;
      
      theBDM = new BlockDataManager_LevelDB(config);
      iface_ = theBDM->getIFace();
     
      

      blkHash0 = READHEX("6fe28c0ab6f1b372c1a6a246ae63f74f931e8365e15a089c68d6190000000000");
      blkHash1 = READHEX("1b5514b83257d924be7f10c65b95b1f3c0e50081e1dfd8943eece5eb00000000");
      blkHash2 = READHEX("979fc39616bf1dc6b1f88167f76383d44d65ccd0fc99b7f91bcb2c9500000000");
      blkHash3 = READHEX("50f8231e5fd476f470e1ba4937bc97cb304136c96c765339308935bc00000000");
      blkHash4 = READHEX("8e121ba0d275f49a21bbc171d7d49890de13c9b9733e0104654d262f00000000");
      blkHash3A= READHEX("dd63f62ef59d5b6a6da2a36407f76e4e28026a3fd3a46700d284424700000000");
      blkHash4A= READHEX("bfa204022816102169b4e1d4f78cdf77258048f6d14282144cc01d5500000000");
      blkHash5A= READHEX("4e049fd71ef7381a73e4f550d97812d1eb0fbd1489c1774e18855f1900000000");

      addrA_ = READHEX("62e907b15cbf27d5425399ebf6f0fb50ebb88f18");
      addrB_ = READHEX("ee26c56fc1d942be8d7a24b2a1001dd894693980");
      addrC_ = READHEX("cb2abde8bccacc32e893df3a054b9ef7f227a4ce");
      addrD_ = READHEX("c522664fb0e55cdc5c0cea73b4aad97ec8343232");

      scrAddrA_ = HASH160PREFIX + addrA_;
      scrAddrB_ = HASH160PREFIX + addrB_;
      scrAddrC_ = HASH160PREFIX + addrC_;
      scrAddrD_ = HASH160PREFIX + addrD_;

   }


   /////////////////////////////////////////////////////////////////////////////
   virtual void TearDown(void)
   {
      delete theBDM;
      theBDM=nullptr;
      rmdir(blkdir_);
      rmdir(homedir_);

      char* delstr = new char[4096];
      sprintf(delstr, "%s/level*", ldbdir_.c_str());
      rmdir(delstr);
      delete[] delstr;

      LOGENABLESTDOUT();
   }


#if ! defined(_MSC_VER) && ! defined(__MINGW32__)

   /////////////////////////////////////////////////////////////////////////////
   void rmdir(string src)
   {
      char* syscmd = new char[4096];
      sprintf(syscmd, "rm -rf %s", src.c_str());
      system(syscmd);
      delete[] syscmd;
   }

   /////////////////////////////////////////////////////////////////////////////
   void mkdir(string newdir)
   {
      char* syscmd = new char[4096];
      sprintf(syscmd, "mkdir -p %s", newdir.c_str());
      system(syscmd);
      delete[] syscmd;
   }
#endif

   InterfaceToLDB* iface_;
   BinaryData magic_;
   BinaryData ghash_;
   BinaryData gentx_;
   BinaryData zeros_;

   string blkdir_;
   string homedir_;
   string ldbdir_;
   string blk0dat_;;

   BinaryData blkHash0;
   BinaryData blkHash1;
   BinaryData blkHash2;
   BinaryData blkHash3;
   BinaryData blkHash4;
   BinaryData blkHash3A;
   BinaryData blkHash4A;
   BinaryData blkHash5A;

   BinaryData addrA_;
   BinaryData addrB_;
   BinaryData addrC_;
   BinaryData addrD_;

   BinaryData scrAddrA_;
   BinaryData scrAddrB_;
   BinaryData scrAddrC_;
   BinaryData scrAddrD_;
};


////////////////////////////////////////////////////////////////////////////////
TEST_F(BlockUtilsWithWalletTest, PreRegisterScrAddrs)
{
   BtcWallet wlt(theBDM);
   wlt.addScrAddress(scrAddrA_);
   wlt.addScrAddress(scrAddrB_);
   wlt.addScrAddress(scrAddrC_);
   TheBDM.registerWallet(&wlt);
   wlt.registerNewScrAddr(scrAddrD_);

   BtcUtils::copyFile("../reorgTest/blk_0_to_4.dat", blk0dat_);
   TheBDM.doInitialSyncOnLoad();

   TheBDM.scanWallets();

   uint64_t balanceWlt;
   uint64_t balanceDB;
   
   balanceWlt = wlt.getScrAddrObjByKey(scrAddrA_).getFullBalance();
   balanceDB  = iface_->getBalanceForScrAddr(scrAddrA_);
   EXPECT_EQ(balanceWlt,  100*COIN);
   EXPECT_EQ(balanceDB,   100*COIN);
   
   balanceWlt = wlt.getScrAddrObjByKey(scrAddrB_).getFullBalance();
   balanceDB  = iface_->getBalanceForScrAddr(scrAddrB_);
   EXPECT_EQ(balanceWlt,    0*COIN);
   EXPECT_EQ(balanceDB,     0*COIN);

   balanceWlt = wlt.getScrAddrObjByKey(scrAddrC_).getFullBalance();
   balanceDB  = iface_->getBalanceForScrAddr(scrAddrC_);
   EXPECT_EQ(balanceWlt,   50*COIN);
   EXPECT_EQ(balanceDB,    50*COIN);

   try
   {
      balanceWlt = wlt.getScrAddrObjByKey(scrAddrD_).getFullBalance();
      EXPECT_TRUE(false);  //unreachable
   }
   catch (...)
   {
       // D is not part of the wallet
   }
   balanceDB  = iface_->getBalanceForScrAddr(scrAddrD_);
   EXPECT_EQ(balanceDB,   100*COIN);
}

////////////////////////////////////////////////////////////////////////////////
TEST_F(BlockUtilsWithWalletTest, PostRegisterScrAddr)
{
   BtcUtils::copyFile("../reorgTest/blk_0_to_4.dat", blk0dat_);
   TheBDM.doInitialSyncOnLoad();

   // We do all the database stuff first, THEN load the addresses
   BtcWallet wlt(theBDM);
   wlt.addScrAddress(scrAddrA_);
   wlt.addScrAddress(scrAddrB_);
   wlt.addScrAddress(scrAddrC_);
   TheBDM.registerWallet(&wlt);
   wlt.registerNewScrAddr(scrAddrD_);

   TheBDM.scanWallets();

   uint64_t balanceWlt;
   uint64_t balanceDB;
   
   balanceWlt = wlt.getScrAddrObjByKey(scrAddrA_).getFullBalance();
   balanceDB  = iface_->getBalanceForScrAddr(scrAddrA_);
   EXPECT_EQ(balanceWlt,  100*COIN);
   EXPECT_EQ(balanceDB,   100*COIN);
   
   balanceWlt = wlt.getScrAddrObjByKey(scrAddrB_).getFullBalance();
   balanceDB  = iface_->getBalanceForScrAddr(scrAddrB_);
   EXPECT_EQ(balanceWlt,    0*COIN);
   EXPECT_EQ(balanceDB,     0*COIN);

   balanceWlt = wlt.getScrAddrObjByKey(scrAddrC_).getFullBalance();
   balanceDB  = iface_->getBalanceForScrAddr(scrAddrC_);
   EXPECT_EQ(balanceWlt,   50*COIN);
   EXPECT_EQ(balanceDB,    50*COIN);

   try
   {
      balanceWlt = wlt.getScrAddrObjByKey(scrAddrD_).getFullBalance();
      EXPECT_TRUE(false);  //unreachable
   }
   catch (...)
   {
      // D is not part of the wallet
   }
   
   balanceDB  = iface_->getBalanceForScrAddr(scrAddrD_);
   EXPECT_EQ(balanceDB,   100*COIN);
}


// Comments need to be added....
// Most of this data is from the BIP32 test vectors.
class TestCryptoECDSA : public ::testing::Test
{
protected:
   /////////////////////////////////////////////////////////////////////////////
   virtual void SetUp(void)
   {
      verifyX = READHEX("39a36013301597daef41fbe593a02cc513d0b55527ec2df1050e2e8ff49c85c2");
      verifyY = READHEX("3cbe7ded0e7ce6a594896b8f62888fdbc5c8821305e2ea42bf01e37300116281");

      multScalarA = READHEX("79be667ef9dcbbac55a06295ce870b07029bfcdb2dce28d959f2815b16f81798");
      multScalarB = READHEX("483ada7726a3c4655da4fbfc0e1108a8fd17b448a68554199c47d08ffb10d4b8");
      multRes = READHEX("805714a252d0c0b58910907e85b5b801fff610a36bdf46847a4bf5d9ae2d10ed");

      multScalar = READHEX("04bfb2dd60fa8921c2a4085ec15507a921f49cdc839f27f0f280e9c1495d44b5");
      multPointX = READHEX("79be667ef9dcbbac55a06295ce870b07029bfcdb2dce28d959f2815b16f81798");
      multPointY = READHEX("483ada7726a3c4655da4fbfc0e1108a8fd17b448a68554199c47d08ffb10d4b8");
      multPointRes = READHEX("7f8bd85f90169a606b0b4323c70e5a12e8a89cbc76647b6ed6a39b4b53825214c590a32f111f857573cf8f2c85d969815e4dd35ae0dc9c7e868195c309b8bada");

      addAX = READHEX("79be667ef9dcbbac55a06295ce870b07029bfcdb2dce28d959f2815b16f81798");
      addAY = READHEX("483ada7726a3c4655da4fbfc0e1108a8fd17b448a68554199c47d08ffb10d4b8");
      addBX = READHEX("5a784662a4a20a65bf6aab9ae98a6c068a81c52e4b032c0fb5400c706cfccc56");
      addBY = READHEX("7f717885be239daadce76b568958305183ad616ff74ed4dc219a74c26d35f839");
      addRes = READHEX("fe2f7c8109d9ae628856d51a02ab25300a8757e088fc336d75cb8dc4cc2ce3339013be71e57c3abeee6ad158646df81d92f8c0778f88100eeb61535f9ff9776d");

      invAX = READHEX("79be667ef9dcbbac55a06295ce870b07029bfcdb2dce28d959f2815b16f81798");
      invAY = READHEX("483ada7726a3c4655da4fbfc0e1108a8fd17b448a68554199c47d08ffb10d4b8");
      invRes = READHEX("79be667ef9dcbbac55a06295ce870b07029bfcdb2dce28d959f2815b16f81798b7c52588d95c3b9aa25b0403f1eef75702e84bb7597aabe663b82f6f04ef2777");

      compPointPrv1 = READHEX("000f479245fb19a38a1954c5c7c0ebab2f9bdfd96a17563ef28a6a4b1a2a764ef4");
      compPointPub1 = READHEX("02e8445082a72f29b75ca48748a914df60622a609cacfce8ed0e35804560741d29");
      uncompPointPub1 = READHEX("04e8445082a72f29b75ca48748a914df60622a609cacfce8ed0e35804560741d292728ad8d58a140050c1016e21f285636a580f4d2711b7fac3957a594ddf416a0");

      compPointPrv2 = READHEX("00e8f32e723decf4051aefac8e2c93c9c5b214313817cdb01a1494b917c8436b35");
      compPointPub2 = READHEX("0339a36013301597daef41fbe593a02cc513d0b55527ec2df1050e2e8ff49c85c2");
      uncompPointPub2 = READHEX("0439a36013301597daef41fbe593a02cc513d0b55527ec2df1050e2e8ff49c85c23cbe7ded0e7ce6a594896b8f62888fdbc5c8821305e2ea42bf01e37300116281");

      invModRes = READHEX("000000000000000000000000000000000000000000000000000000000000006b");

      LOGDISABLESTDOUT();
   }


   /////////////////////////////////////////////////////////////////////////////
   virtual void TearDown(void)
   {
   }


   SecureBinaryData verifyX;
   SecureBinaryData verifyY;

   SecureBinaryData multScalarA;
   SecureBinaryData multScalarB;
   SecureBinaryData multRes;

   SecureBinaryData multScalar;
   SecureBinaryData multPointX;
   SecureBinaryData multPointY;
   SecureBinaryData multPointRes;

   SecureBinaryData addAX;
   SecureBinaryData addAY;
   SecureBinaryData addBX;
   SecureBinaryData addBY;
   SecureBinaryData addRes;

   SecureBinaryData invAX;
   SecureBinaryData invAY;
   SecureBinaryData invRes;

   SecureBinaryData compPointPrv1;
   SecureBinaryData uncompPointPub1;
   SecureBinaryData compPointPub1;
   SecureBinaryData compPointPrv2;
   SecureBinaryData uncompPointPub2;
   SecureBinaryData compPointPub2;

   SecureBinaryData invModRes;
};

// Verify that a point known to be on the secp256k1 curve is recognized as such.
////////////////////////////////////////////////////////////////////////////////
TEST_F(TestCryptoECDSA, VerifySECP256K1Point)
{
   EXPECT_TRUE(CryptoECDSA().ECVerifyPoint(verifyX, verifyY));
}

// Multiply two scalars and check the result.
////////////////////////////////////////////////////////////////////////////////
TEST_F(TestCryptoECDSA, SECP256K1MultScalars)
{
   SecureBinaryData testRes = CryptoECDSA().ECMultiplyScalars(multScalarA,
                                                              multScalarB);
   EXPECT_EQ(multRes, testRes);
}

////////////////////////////////////////////////////////////////////////////////
/* Never got around to finishing this...
class TestMainnetBlkchain: public ::testing::Test
{
protected:
   /////////////////////////////////////////////////////////////////////////////
   virtual void SetUp(void) 
   {
      iface_ = LevelDBWrapper::GetInterfacePtr();
      magic_ = READHEX(MAINNET_MAGIC_BYTES);
      ghash_ = READHEX(MAINNET_GENESIS_HASH_HEX);
      gentx_ = READHEX(MAINNET_GENESIS_TX_HASH_HEX);
      zeros_ = READHEX("00000000");
      DBUtils::setArmoryDbType(ARMORY_DB_FULL);
      DBUtils::setDbPruneType(DB_PRUNE_NONE);

      blkdir_  = string("/home/alan/.bitcoin");
      homedir_ = string("./fakehomedir");
      ldbdir_  = string("/home/alan/ARMORY_DB_257k_BLKS");

      iface_->openDatabases( ldbdir_, ghash_, gentx_, magic_, 
                             ARMORY_DB_SUPER, DB_PRUNE_NONE);
      if(!iface_->databasesAreOpen())
         LOGERR << "ERROR OPENING DATABASES FOR TESTING!";

      mkdir(homedir_);

      TheBDM.SelectNetwork("Main");
      TheBDM.SetBlkFileLocation(blkdir_);
      TheBDM.SetHomeDirLocation(homedir_);
      TheBDM.SetLevelDBLocation(ldbdir_);

      addrA_ = READHEX("b077a2b5e8a53f1d3ef4100117125de6a5b15f6b");
      addrB_ = READHEX("4c765bca17f9881ad6d4336a1d4ec34a091e5a6f");

      scrAddrA_ = HASH160PREFIX + addrA_;
      scrAddrB_ = HASH160PREFIX + addrB_;

      LOGDISABLESTDOUT();
   }


   /////////////////////////////////////////////////////////////////////////////
   virtual void TearDown(void)
   {
      rmdir(homedir_);

      BlockDataManager_LevelDB::DestroyInstance();
      LOGENABLESTDOUT();
   }


   /////////////////////////////////////////////////////////////////////////////
   void rmdir(string src)
   {
      char* syscmd = new char[4096];
      sprintf(syscmd, "rm -rf %s", src.c_str());
      system(syscmd);
      delete[] syscmd;
   }

   /////////////////////////////////////////////////////////////////////////////
   void mkdir(string newdir)
   {
      char* syscmd = new char[4096];
      sprintf(syscmd, "mkdir -p %s", newdir.c_str());
      system(syscmd);
      delete[] syscmd;
   }
#endif

   InterfaceToLDB* iface_;
   BinaryData magic_;
   BinaryData ghash_;
   BinaryData gentx_;
   BinaryData zeros_;

   string blkdir_;
   string homedir_;
   string ldbdir_;
   string blk0dat_;;

   BinaryData blkHash0;
   BinaryData blkHash1;
   BinaryData blkHash2;
   BinaryData blkHash3;
   BinaryData blkHash4;
   BinaryData blkHash3A;
   BinaryData blkHash4A;
   BinaryData blkHash5A;

   BinaryData addrA_;
   BinaryData addrB_;
   BinaryData addrC_;
   BinaryData addrD_;

   BinaryData scrAddrA_;
   BinaryData scrAddrB_;
   BinaryData scrAddrC_;
   BinaryData scrAddrD_;
};

////////////////////////////////////////////////////////////////////////////////
TEST_F(BlockUtilsWithWalletTest, TestBalanceMainnet_usuallydisabled)
{
   TheBDM.doInitialSyncOnLoad();

   // We do all the database stuff first, THEN load the addresses
   BtcWallet wlt(theBDM);
   wlt.addScrAddress(scrAddrA_);
   wlt.addScrAddress(scrAddrB_);
   TheBDM.registerWallet(&wlt);
   TheBDM.registerNewScrAddr(scrAddrD_);
   TheBDM.fetchAllRegisteredScrAddrData();
   TheBDM.scanRegisteredTxForWallet(wlt);

   uint64_t balanceWlt;
   uint64_t balanceDB;
   
   balanceWlt = wlt.getScrAddrObjByKey(scrAddrA_).getFullBalance();
   balanceDB  = iface_->getBalanceForScrAddr(scrAddrA_);
   EXPECT_EQ(balanceWlt,  100*COIN);
   EXPECT_EQ(balanceDB,   100*COIN);
   
   balanceWlt = wlt.getScrAddrObjByKey(scrAddrB_).getFullBalance();
   balanceDB  = iface_->getBalanceForScrAddr(scrAddrB_);
   EXPECT_EQ(balanceWlt,    0*COIN);
   EXPECT_EQ(balanceDB,     0*COIN);

   balanceWlt = wlt.getScrAddrObjByKey(scrAddrC_).getFullBalance();
   balanceDB  = iface_->getBalanceForScrAddr(scrAddrC_);
   EXPECT_EQ(balanceWlt,   50*COIN);
   EXPECT_EQ(balanceDB,    50*COIN);

   balanceWlt = wlt.getScrAddrObjByKey(scrAddrD_).getFullBalance();
   balanceDB  = iface_->getBalanceForScrAddr(scrAddrD_);
   EXPECT_EQ(balanceWlt,    0*COIN);  // D is not part of the wallet
   EXPECT_EQ(balanceDB,   100*COIN);
}
*/

////////////////////////////////////////////////////////////////////////////////
TEST_F(BlockUtilsWithWalletTest, ZeroConfUpdate)
{
   // Copy only the first four blocks
   BtcUtils::copyFile("../reorgTest/blk_0_to_4.dat", blk0dat_, 513);

   BtcWallet wlt(theBDM);
   wlt.addScrAddress(scrAddrA_);
   wlt.addScrAddress(scrAddrB_);
   wlt.addScrAddress(scrAddrC_);
   wlt.addScrAddress(scrAddrD_);

   TheBDM.registerWallet(&wlt);

   TheBDM.enableZeroConf("");
   TheBDM.doInitialSyncOnLoad();
   TheBDM.scanWallets();

   EXPECT_EQ(wlt.getScrAddrObjByKey(scrAddrA_).getFullBalance(),  50*COIN);
   EXPECT_EQ(wlt.getScrAddrObjByKey(scrAddrB_).getFullBalance(),  50*COIN);
   EXPECT_EQ(wlt.getScrAddrObjByKey(scrAddrC_).getFullBalance(),   0*COIN);
   EXPECT_EQ(wlt.getScrAddrObjByKey(scrAddrD_).getFullBalance(),   0*COIN);
   
   BinaryData txWithChangeHash = READHEX(
      "7f47caaade4bd25b1dc8639411600fd5c279e402bd01c0a0b3c703caf05cc229");
   BinaryData txWithChange = READHEX(
      "0100000001aee7e7fc832d028f454d4fa1ca60ba2f1760d35a80570cb63fe0d6"
      "dd4755087a000000004a49304602210038fcc428e8f28ebea2e8682a611ac301"
      "2aedf5289535f3776c3b3acf5fbcff74022100c51c373fab30abd0e9a594be13"
      "8bdd99a21cdcdb2258cf9795c3d569ac25c3aa01ffffffff0200ca9a3b000000"
      "001976a914cb2abde8bccacc32e893df3a054b9ef7f227a4ce88ac00286bee00"
      "0000001976a914ee26c56fc1d942be8d7a24b2a1001dd89469398088ac000000"
      "00");

   /////
   TheBDM.addNewZeroConfTx(txWithChange, 1300000000, false);
   TheBDM.scanWallets();

   EXPECT_EQ(wlt.getScrAddrObjByKey(scrAddrA_).getFullBalance(),  50*COIN);
   EXPECT_EQ(wlt.getScrAddrObjByKey(scrAddrB_).getFullBalance(),  40*COIN);
   EXPECT_EQ(wlt.getScrAddrObjByKey(scrAddrC_).getFullBalance(),  10*COIN);
   EXPECT_EQ(wlt.getScrAddrObjByKey(scrAddrD_).getFullBalance(),   0*COIN);
}

// This was really just to time the logging to determine how much impact it 
// has.  It looks like writing to file is about 1,000,000 logs/sec, while 
// writing to the null stream (below the threshold log level) is about 
// 2,200,000/sec.    As long as we use log messages sparingly (and timer
// calls which call the logger), there will be no problem leaving them
// on even in production code.
/*
TEST(TimeDebugging, WriteToLogNoStdOut)
{
   LOGDISABLESTDOUT();
   for(uint32_t i=0; i<1000000; i++)
      LOGERR << "Testing writing out " << 3 << " diff things";
   LOGENABLESTDOUT();
}

TEST(TimeDebugging, WriteNull)
{
   for(uint32_t i=0; i<1000000; i++)
      LOGDEBUG4 << "Testing writing out " << 3 << " diff things";
}
*/


////////////////////////////////////////////////////////////////////////////////
////////////////////////////////////////////////////////////////////////////////
// Now actually execute all the tests
////////////////////////////////////////////////////////////////////////////////
GTEST_API_ int main(int argc, char **argv) 
{
   #ifdef _MSC_VER
      _CrtSetDbgFlag(_CRTDBG_ALLOC_MEM_DF | _CRTDBG_LEAK_CHECK_DF);
   #endif

   std::cout << "Running main() from gtest_main.cc\n";

   // Setup the log file 
   STARTLOGGING("cppTestsLog.txt", LogLvlDebug2);
   //LOGDISABLESTDOUT();

   testing::InitGoogleTest(&argc, argv);
   int exitCode = RUN_ALL_TESTS();
   
   FLUSHLOG();

   return exitCode;
<<<<<<< HEAD
}

// kate: indent-width 3; replace-tabs on;
=======
}
>>>>>>> 743bd4cc
<|MERGE_RESOLUTION|>--- conflicted
+++ resolved
@@ -10,14 +10,11 @@
 #include "../StoredBlockObj.h"
 #include "../PartialMerkle.h"
 #include "../leveldb_wrapper.h"
+#include "../EncryptionUtils.h"
 #include "../BlockUtils.h"
-<<<<<<< HEAD
 #include "../BtcWallet.h"
-=======
-#include "../EncryptionUtils.h"
-
-
->>>>>>> 743bd4cc
+
+
 
 #ifdef _MSC_VER
    #ifdef mlock
@@ -8078,10 +8075,6 @@
    FLUSHLOG();
 
    return exitCode;
-<<<<<<< HEAD
 }
 
 // kate: indent-width 3; replace-tabs on;
-=======
-}
->>>>>>> 743bd4cc
