#include <limits.h>
#include <iostream>
#include <stdlib.h>
#include "gtest.h"

#include "../log.h"
#include "../BinaryData.h"
#include "../BtcUtils.h"
#include "../BlockObj.h"
#include "../StoredBlockObj.h"
#include "../PartialMerkle.h"
#include "../EncryptionUtils.h"
<<<<<<< HEAD
#include "../lmdb_wrapper.h"
#include "../BlockUtils.h"
#include "../ScrAddrObj.h"
#include "../BtcWallet.h"
#include "../BlockDataViewer.h"


=======
#include "../cryptopp/DetSign.h"
#include "../cryptopp/integer.h"
>>>>>>> f654f016

#ifdef _MSC_VER
   #ifdef mlock
      #undef mlock
      #undef munlock
   #endif
   #include "win32_posix.h"
	#undef close

   #ifdef _DEBUG
      //#define _CRTDBG_MAP_ALLOC
      #include <stdlib.h>
      #include <crtdbg.h>
      
      #ifndef DBG_NEW
         #define DBG_NEW new ( _NORMAL_BLOCK , __FILE__ , __LINE__ )
         #define new DBG_NEW
      #endif
   #endif
#endif

#define READHEX BinaryData::CreateFromHex

#define TheBDM (*theBDM)

/* This didn't work at all
class BitcoinEnvironment : public ::testing::Environment 
{
public:
   // Override this to define how to set up the environment.
   virtual void SetUp() 
   {
      rawHead_ = READHEX(
         "01000000"
         "1d8f4ec0443e1f19f305e488c1085c95de7cc3fd25e0d2c5bb5d000000000000"
         "9762547903d36881a86751f3f5049e23050113f779735ef82734ebf0b4450081"
         "d8c8c84d"
         "b3936a1a"
         "334b035b");
      headHashLE_ = READHEX(
         "1195e67a7a6d0674bbd28ae096d602e1f038c8254b49dfe79d47000000000000");
      headHashBE_ = READHEX(
         "000000000000479de7df494b25c838f0e102d696e08ad2bb74066d7a7ae69511");

      rawTx0_ = READHEX( 
         "01000000016290dce984203b6a5032e543e9e272d8bce934c7de4d15fa0fe44d"
         "d49ae4ece9010000008b48304502204f2fa458d439f957308bca264689aa175e"
         "3b7c5f78a901cb450ebd20936b2c500221008ea3883a5b80128e55c9c6070aa6"
         "264e1e0ce3d18b7cd7e85108ce3d18b7419a0141044202550a5a6d3bb81549c4"
         "a7803b1ad59cdbba4770439a4923624a8acfc7d34900beb54a24188f7f0a4068"
         "9d905d4847cc7d6c8d808a457d833c2d44ef83f76bffffffff0242582c0a0000"
         "00001976a914c1b4695d53b6ee57a28647ce63e45665df6762c288ac80d1f008"
         "000000001976a9140e0aec36fe2545fb31a41164fb6954adcd96b34288ac0000"
         "0000");
      rawTx1_ = READHEX( 
         "0100000001f658dbc28e703d86ee17c9a2d3b167a8508b082fa0745f55be5144"
         "a4369873aa010000008c49304602210041e1186ca9a41fdfe1569d5d807ca7ff"
         "6c5ffd19d2ad1be42f7f2a20cdc8f1cc0221003366b5d64fe81e53910e156914"
         "091d12646bc0d1d662b7a65ead3ebe4ab8f6c40141048d103d81ac9691cf13f3"
         "fc94e44968ef67b27f58b27372c13108552d24a6ee04785838f34624b294afee"
         "83749b64478bb8480c20b242c376e77eea2b3dc48b4bffffffff0200e1f50500"
         "0000001976a9141b00a2f6899335366f04b277e19d777559c35bc888ac40aeeb"
         "02000000001976a9140e0aec36fe2545fb31a41164fb6954adcd96b34288ac00"
         "000000");

      rawBlock_ = READHEX(
         "01000000eb10c9a996a2340a4d74eaab41421ed8664aa49d18538bab59010000"
         "000000005a2f06efa9f2bd804f17877537f2080030cadbfa1eb50e02338117cc"
         "604d91b9b7541a4ecfbb0a1a64f1ade703010000000100000000000000000000"
         "00000000000000000000000000000000000000000000ffffffff0804cfbb0a1a"
         "02360affffffff0100f2052a01000000434104c2239c4eedb3beb26785753463"
         "be3ec62b82f6acd62efb65f452f8806f2ede0b338e31d1f69b1ce449558d7061"
         "aa1648ddc2bf680834d3986624006a272dc21cac000000000100000003e8caa1"
         "2bcb2e7e86499c9de49c45c5a1c6167ea4b894c8c83aebba1b6100f343010000"
         "008c493046022100e2f5af5329d1244807f8347a2c8d9acc55a21a5db769e927"
         "4e7e7ba0bb605b26022100c34ca3350df5089f3415d8af82364d7f567a6a297f"
         "cc2c1d2034865633238b8c014104129e422ac490ddfcb7b1c405ab9fb4244124"
         "6c4bca578de4f27b230de08408c64cad03af71ee8a3140b40408a7058a1984a9"
         "f246492386113764c1ac132990d1ffffffff5b55c18864e16c08ef9989d31c7a"
         "343e34c27c30cd7caa759651b0e08cae0106000000008c4930460221009ec9aa"
         "3e0caf7caa321723dea561e232603e00686d4bfadf46c5c7352b07eb00022100"
         "a4f18d937d1e2354b2e69e02b18d11620a6a9332d563e9e2bbcb01cee559680a"
         "014104411b35dd963028300e36e82ee8cf1b0c8d5bf1fc4273e970469f5cb931"
         "ee07759a2de5fef638961726d04bd5eb4e5072330b9b371e479733c942964bb8"
         "6e2b22ffffffff3de0c1e913e6271769d8c0172cea2f00d6d3240afc3a20f9fa"
         "247ce58af30d2a010000008c493046022100b610e169fd15ac9f60fe2b507529"
         "281cf2267673f4690ba428cbb2ba3c3811fd022100ffbe9e3d71b21977a8e97f"
         "de4c3ba47b896d08bc09ecb9d086bb59175b5b9f03014104ff07a1833fd8098b"
         "25f48c66dcf8fde34cbdbcc0f5f21a8c2005b160406cbf34cc432842c6b37b25"
         "90d16b165b36a3efc9908d65fb0e605314c9b278f40f3e1affffffff0240420f"
         "00000000001976a914adfa66f57ded1b655eb4ccd96ee07ca62bc1ddfd88ac00"
         "7d6a7d040000001976a914981a0c9ae61fa8f8c96ae6f8e383d6e07e77133e88"
         "ac00000000010000000138e7586e0784280df58bd3dc5e3d350c9036b1ec4107"
         "951378f45881799c92a4000000008a47304402207c945ae0bbdaf9dadba07bdf"
         "23faa676485a53817af975ddf85a104f764fb93b02201ac6af32ddf597e610b4"
         "002e41f2de46664587a379a0161323a85389b4f82dda014104ec8883d3e4f7a3"
         "9d75c9f5bb9fd581dc9fb1b7cdf7d6b5a665e4db1fdb09281a74ab138a2dba25"
         "248b5be38bf80249601ae688c90c6e0ac8811cdb740fcec31dffffffff022f66"
         "ac61050000001976a914964642290c194e3bfab661c1085e47d67786d2d388ac"
         "2f77e200000000001976a9141486a7046affd935919a3cb4b50a8a0c233c286c"
         "88ac00000000");

      rawTxUnfrag_ = READHEX(
         // Version
         "01000000"
         // NumTxIn
         "02"
         // Start TxIn0
         "0044fbc929d78e4203eed6f1d3d39c0157d8e5c100bbe0886779c0"
         "ebf6a69324010000008a47304402206568144ed5e7064d6176c74738b04c08ca"
         "19ca54ddeb480084b77f45eebfe57802207927d6975a5ac0e1bb36f5c05356dc"
         "da1f521770511ee5e03239c8e1eecf3aed0141045d74feae58c4c36d7c35beac"
         "05eddddc78b3ce4b02491a2eea72043978056a8bc439b99ddaad327207b09ef1"
         "6a8910828e805b0cc8c11fba5caea2ee939346d7ffffffff"
         // Start TxIn1
         "45c866b219b17695"
         "2508f8e5aea728f950186554fc4a5807e2186a8e1c4009e5000000008c493046"
         "022100bd5d41662f98cfddc46e86ea7e4a3bc8fe9f1dfc5c4836eaf7df582596"
         "cfe0e9022100fc459ae4f59b8279d679003b88935896acd10021b6e2e4619377"
         "e336b5296c5e014104c00bab76a708ba7064b2315420a1c533ca9945eeff9754"
         "cdc574224589e9113469b4e71752146a10028079e04948ecdf70609bf1b9801f"
         "6b73ab75947ac339e5ffffffff"
         // NumTxOut
         "02"
         // Start TxOut0
         "ac4c8bd5000000001976a9148dce8946f1c7763bb60ea5cf16ef514cbed0633b88ac"
         // Start TxOut1
         "002f6859000000001976a9146a59ac0e8f553f292dfe5e9f3aaa1da93499c15e88ac"
         // Locktime
         "00000000");

      rawTxFragged_ = READHEX(
         //"01000000020044fbc929d78e4203eed6f1d3d39c0157d8e5c100bbe0886779c0"
         //"ebf6a69324010000008a47304402206568144ed5e7064d6176c74738b04c08ca"
         //"19ca54ddeb480084b77f45eebfe57802207927d6975a5ac0e1bb36f5c05356dc"
         //"da1f521770511ee5e03239c8e1eecf3aed0141045d74feae58c4c36d7c35beac"
         //"05eddddc78b3ce4b02491a2eea72043978056a8bc439b99ddaad327207b09ef1"
         //"6a8910828e805b0cc8c11fba5caea2ee939346d7ffffffff45c866b219b17695"
         //"2508f8e5aea728f950186554fc4a5807e2186a8e1c4009e5000000008c493046"
         //"022100bd5d41662f98cfddc46e86ea7e4a3bc8fe9f1dfc5c4836eaf7df582596"
         //"cfe0e9022100fc459ae4f59b8279d679003b88935896acd10021b6e2e4619377"
         //"e336b5296c5e014104c00bab76a708ba7064b2315420a1c533ca9945eeff9754"
         //"cdc574224589e9113469b4e71752146a10028079e04948ecdf70609bf1b9801f"
         //"6b73ab75947ac339e5ffffffff0200000000");
         // Version
         "01000000"
         // NumTxIn
         "02"
         // Start TxIn0
         "0044fbc929d78e4203eed6f1d3d39c0157d8e5c100bbe0886779c0"
         "ebf6a69324010000008a47304402206568144ed5e7064d6176c74738b04c08ca"
         "19ca54ddeb480084b77f45eebfe57802207927d6975a5ac0e1bb36f5c05356dc"
         "da1f521770511ee5e03239c8e1eecf3aed0141045d74feae58c4c36d7c35beac"
         "05eddddc78b3ce4b02491a2eea72043978056a8bc439b99ddaad327207b09ef1"
         "6a8910828e805b0cc8c11fba5caea2ee939346d7ffffffff"
         // Start TxIn1
         "45c866b219b17695"
         "2508f8e5aea728f950186554fc4a5807e2186a8e1c4009e5000000008c493046"
         "022100bd5d41662f98cfddc46e86ea7e4a3bc8fe9f1dfc5c4836eaf7df582596"
         "cfe0e9022100fc459ae4f59b8279d679003b88935896acd10021b6e2e4619377"
         "e336b5296c5e014104c00bab76a708ba7064b2315420a1c533ca9945eeff9754"
         "cdc574224589e9113469b4e71752146a10028079e04948ecdf70609bf1b9801f"
         "6b73ab75947ac339e5ffffffff"
         // NumTxOut
         "02"
         // ... TxOuts fragged out 
         // Locktime
         "00000000");

      rawTxOut0_ = READHEX(
         // Value
         "ac4c8bd500000000"
         // Script size (var_int)
         "19"
         // Script
         "76""a9""14""8dce8946f1c7763bb60ea5cf16ef514cbed0633b""88""ac");
      rawTxOut1_ = READHEX(
         // Value 
         "002f685900000000"
         // Script size (var_int)
         "19"
         // Script
         "76""a9""14""6a59ac0e8f553f292dfe5e9f3aaa1da93499c15e""88""ac");

      bh_.unserialize(rawHead_);
      tx1_.unserialize(rawTx0_);
      tx2_.unserialize(rawTx1_);


      sbh_.unserialize(rawHead_);

      // Make sure the global DB type and prune type are reset for each test
      DBUtils::setArmoryDbType(ARMORY_DB_FULL);
      DBUtils::setDbPruneType(DB_PRUNE_NONE);
   }

   BinaryData rawHead_;
   BinaryData headHashLE_;
   BinaryData headHashBE_;

   BinaryData rawBlock_;

   BinaryData rawTx0_;
   BinaryData rawTx1_;

   BlockHeader bh_;
   Tx tx1_;
   Tx tx2_;

   BinaryData rawTxUnfrag_;
   BinaryData rawTxFragged_;
   BinaryData rawTxOut0_;
   BinaryData rawTxOut1_;

   StoredHeader sbh_;

};


::testing::Environment* const btcenv = 
               ::testing::AddGlobalTestEnvironment(new BitcoinEnvironment);
*/

// Utility function - Clean up comments later
int char2int(char input)
{
  if(input >= '0' && input <= '9')
    return input - '0';
  if(input >= 'A' && input <= 'F')
    return input - 'A' + 10;
  if(input >= 'a' && input <= 'f')
    return input - 'a' + 10;
  return 0;
}

// This function assumes src to be a zero terminated sanitized string with
// an even number of [0-9a-f] characters, and target to be sufficiently large
void hex2bin(const char* src, unsigned char* target)
{
  while(*src && src[1])
  {
    *(target++) = char2int(*src)*16 + char2int(src[1]);
    src += 2;
  }
}

////////////////////////////////////////////////////////////////////////////////
// Test any custom Crypto++ code we've written.
// Deterministic signing vectors taken from RFC6979. (NOT TRUE JUST YET!)
class CryptoPPTest : public ::testing::Test
{
protected:
    virtual void SetUp(void)
    {
        // Private keys for test vectors. (See RFC 6979, Sect. A.2.3-7.)
        // NB 1: Entry data must consist contain full bytes. Nibbles will cause
        // data shifts and unpredictable results.
        // NB 2: No test vectors for secp256k1 were included in RFC 6979.
        string prvKeyStr1 = "6FAB034934E4C0FC9AE67F5B5659A9D7D1FEFD187EE09FD4"; // secp192r1
        string prvKeyStr2 = "F220266E1105BFE3083E03EC7A3A654651F45E37167E88600BF257C1"; // secp224r1
        string prvKeyStr3 = "C9AFA9D845BA75166B5C215767B1D6934E50C3DB36E89B127B8A622B120F6721"; // secp256r1
        string prvKeyStr4 = "6B9D3DAD2E1B8C1C05B19875B6659F4DE23C3B667BF297BA9AA47740787137D896D5724E4C70A825F872C9EA60D2EDF5"; // secp384r1
        string prvKeyStr5 = "00FAD06DAA62BA3B25D2FB40133DA757205DE67F5BB0018FEE8C86E1B68C7E75CAA896EB32F1F47C70855836A6D16FCC1466F6D8FBEC67DB89EC0C08B0E996B83538"; // secp521r1
        unsigned char difPrvKey1[24];
        unsigned char difPrvKey2[28];
        unsigned char difPrvKey3[32];
        unsigned char difPrvKey4[48];
        unsigned char difPrvKey5[66];
        hex2bin(prvKeyStr1.c_str(), difPrvKey1);
        hex2bin(prvKeyStr2.c_str(), difPrvKey2);
        hex2bin(prvKeyStr3.c_str(), difPrvKey3);
        hex2bin(prvKeyStr4.c_str(), difPrvKey4);
        hex2bin(prvKeyStr5.c_str(), difPrvKey5);
        prvKey1.Decode(reinterpret_cast<const unsigned char*>(difPrvKey1), 24);
        prvKey2.Decode(reinterpret_cast<const unsigned char*>(difPrvKey2), 28);
        prvKey3.Decode(reinterpret_cast<const unsigned char*>(difPrvKey3), 32);
        prvKey4.Decode(reinterpret_cast<const unsigned char*>(difPrvKey4), 48);
        prvKey5.Decode(reinterpret_cast<const unsigned char*>(difPrvKey5), 66);

        // Unofficial secp256k1 test vectors from Python ECDSA code.
        string prvKeyStr1U = "9d0219792467d7d37b4d43298a7d0c05";
        string prvKeyStr2U = "cca9fbcc1b41e5a95d369eaa6ddcff73b61a4efaa279cfc6567e8daa39cbaf50";
        string prvKeyStr3U = "01";
        string prvKeyStr4U = "01";
        string prvKeyStr5U = "FFFFFFFFFFFFFFFFFFFFFFFFFFFFFFFEBAAEDCE6AF48A03BBFD25E8CD0364140";
        string prvKeyStr6U = "f8b8af8ce3c7cca5e300d33939540c10d45ce001b8f252bfbc57ba0342904181";
        unsigned char difPrvKey1U[16];
        unsigned char difPrvKey2U[32];
        unsigned char difPrvKey3U[1];
        unsigned char difPrvKey4U[1];
        unsigned char difPrvKey5U[32];
        unsigned char difPrvKey6U[32];
        hex2bin(prvKeyStr1U.c_str(), difPrvKey1U);
        hex2bin(prvKeyStr2U.c_str(), difPrvKey2U);
        hex2bin(prvKeyStr3U.c_str(), difPrvKey3U);
        hex2bin(prvKeyStr4U.c_str(), difPrvKey4U);
        hex2bin(prvKeyStr5U.c_str(), difPrvKey5U);
        hex2bin(prvKeyStr6U.c_str(), difPrvKey6U);
        prvKey1U.Decode(reinterpret_cast<const unsigned char*>(difPrvKey1U), 16);
        prvKey2U.Decode(reinterpret_cast<const unsigned char*>(difPrvKey2U), 32);
        prvKey3U.Decode(reinterpret_cast<const unsigned char*>(difPrvKey3U), 1);
        prvKey4U.Decode(reinterpret_cast<const unsigned char*>(difPrvKey4U), 1);
        prvKey5U.Decode(reinterpret_cast<const unsigned char*>(difPrvKey5U), 32);
        prvKey6U.Decode(reinterpret_cast<const unsigned char*>(difPrvKey6U), 32);

        // Unofficial secp256k1 test vector from Trezor source code (Github)
        // that isn't duplicated by the Python ECDSA test vector.
        string prvKeyStr1T = "e91671c46231f833a6406ccbea0e3e392c76c167bac1cb013f6f1013980455c2";
        unsigned char difPrvKey1T[32];
        hex2bin(prvKeyStr1T.c_str(), difPrvKey1T);
        prvKey1T.Decode(reinterpret_cast<const unsigned char*>(difPrvKey1T), 32);

        // Unofficial secp256k1 test vector derived from Python ECDSA source.
        // Designed to test the case where the k-value is too large and must be
        // recalculated.
        string prvKeyStr1F = "009A4D6792295A7F730FC3F2B49CBC0F62E862272F";
        unsigned char difPrvKey1F[21];
        hex2bin(prvKeyStr1F.c_str(), difPrvKey1F);
        prvKey1F.Decode(reinterpret_cast<const unsigned char*>(difPrvKey1F), 21);
    }

    CryptoPP::Integer prvKey1;
    CryptoPP::Integer prvKey2;
    CryptoPP::Integer prvKey3;
    CryptoPP::Integer prvKey4;
    CryptoPP::Integer prvKey5;
    CryptoPP::Integer prvKey1U;
    CryptoPP::Integer prvKey2U;
    CryptoPP::Integer prvKey3U;
    CryptoPP::Integer prvKey4U;
    CryptoPP::Integer prvKey5U;
    CryptoPP::Integer prvKey6U;
    CryptoPP::Integer prvKey1T;
    CryptoPP::Integer prvKey1F;
};

////////////////////////////////////////////////////////////////////////////////
TEST_F(CryptoPPTest, DetSigning)
{
    string data1 = "sample";
    string data2 = "test";

    // secp192r1
    // Curve orders & results from RFC 6979, Sect. A.2.3-7. (Orders also from
    // SEC 2 document, Sects. 2.5-2.9.)
    CryptoPP::Integer secp192r1Order("FFFFFFFFFFFFFFFFFFFFFFFF99DEF836146BC9B1B4D22831h");
    CryptoPP::Integer secp192r1ExpRes1("32B1B6D7D42A05CB449065727A84804FB1A3E34D8F261496h");
    CryptoPP::Integer secp192r1ExpRes2("5C4CE89CF56D9E7C77C8585339B006B97B5F0680B4306C6Ch");
    CryptoPP::Integer secp192r1Res1 = getDetKVal(prvKey1,
                                                 reinterpret_cast<const unsigned char*>(data1.c_str()),
                                                 strlen(data1.c_str()),
                                                 secp192r1Order,
                                                 secp192r1Order.BitCount());
    CryptoPP::Integer secp192r1Res2 = getDetKVal(prvKey1,
                                                 reinterpret_cast<const unsigned char*>(data2.c_str()),
                                                 strlen(data2.c_str()),
                                                 secp192r1Order,
                                                 secp192r1Order.BitCount());
    EXPECT_EQ(secp192r1ExpRes1, secp192r1Res1);
    EXPECT_EQ(secp192r1ExpRes2, secp192r1Res2);

    // secp224r1
    CryptoPP::Integer secp224r1Order("FFFFFFFFFFFFFFFFFFFFFFFFFFFF16A2E0B8F03E13DD29455C5C2A3Dh");
    CryptoPP::Integer secp224r1ExpRes1("AD3029E0278F80643DE33917CE6908C70A8FF50A411F06E41DEDFCDCh");
    CryptoPP::Integer secp224r1ExpRes2("FF86F57924DA248D6E44E8154EB69F0AE2AEBAEE9931D0B5A969F904h");
    CryptoPP::Integer secp224r1Res1 = getDetKVal(prvKey2,
                                                 reinterpret_cast<const unsigned char*>(data1.c_str()),
                                                 strlen(data1.c_str()),
                                                 secp224r1Order,
                                                 secp224r1Order.BitCount());
    CryptoPP::Integer secp224r1Res2 = getDetKVal(prvKey2,
                                                 reinterpret_cast<const unsigned char*>(data2.c_str()),
                                                 strlen(data2.c_str()),
                                                 secp224r1Order,
                                                 secp224r1Order.BitCount());
    EXPECT_EQ(secp224r1ExpRes1, secp224r1Res1);
    EXPECT_EQ(secp224r1ExpRes2, secp224r1Res2);

    // secp256r1
    CryptoPP::Integer secp256r1Order("FFFFFFFF00000000FFFFFFFFFFFFFFFFBCE6FAADA7179E84F3B9CAC2FC632551h");
    CryptoPP::Integer secp256r1ExpRes1("A6E3C57DD01ABE90086538398355DD4C3B17AA873382B0F24D6129493D8AAD60h");
    CryptoPP::Integer secp256r1ExpRes2("D16B6AE827F17175E040871A1C7EC3500192C4C92677336EC2537ACAEE0008E0h");
    CryptoPP::Integer secp256r1Res1 = getDetKVal(prvKey3,
                                                 reinterpret_cast<const unsigned char*>(data1.c_str()),
                                                 strlen(data1.c_str()),
                                                 secp256r1Order,
                                                 secp256r1Order.BitCount());
    CryptoPP::Integer secp256r1Res2 = getDetKVal(prvKey3,
                                                 reinterpret_cast<const unsigned char*>(data2.c_str()),
                                                 strlen(data2.c_str()),
                                                 secp256r1Order,
                                                 secp256r1Order.BitCount());
    EXPECT_EQ(secp256r1ExpRes1, secp256r1Res1);
    EXPECT_EQ(secp256r1ExpRes2, secp256r1Res2);

    // secp384r1
    CryptoPP::Integer secp384r1Order("FFFFFFFFFFFFFFFFFFFFFFFFFFFFFFFFFFFFFFFFFFFFFFFFC7634D81F4372DDF581A0DB248B0A77AECEC196ACCC52973h");
    CryptoPP::Integer secp384r1ExpRes1("180AE9F9AEC5438A44BC159A1FCB277C7BE54FA20E7CF404B490650A8ACC414E375572342863C899F9F2EDF9747A9B60h");
    CryptoPP::Integer secp384r1ExpRes2("0CFAC37587532347DC3389FDC98286BBA8C73807285B184C83E62E26C401C0FAA48DD070BA79921A3457ABFF2D630AD7h");
    CryptoPP::Integer secp384r1Res1 = getDetKVal(prvKey4,
                                                 reinterpret_cast<const unsigned char*>(data1.c_str()),
                                                 strlen(data1.c_str()),
                                                 secp384r1Order,
                                                 secp384r1Order.BitCount());
    CryptoPP::Integer secp384r1Res2 = getDetKVal(prvKey4,
                                                 reinterpret_cast<const unsigned char*>(data2.c_str()),
                                                 strlen(data2.c_str()),
                                                 secp384r1Order,
                                                 secp384r1Order.BitCount());
    EXPECT_EQ(secp384r1ExpRes1, secp384r1Res1);
    EXPECT_EQ(secp384r1ExpRes2, secp384r1Res2);

    // secp521r1
    CryptoPP::Integer secp521r1Order("01FFFFFFFFFFFFFFFFFFFFFFFFFFFFFFFFFFFFFFFFFFFFFFFFFFFFFFFFFFFFFFFFFA51868783BF2F966B7FCC0148F709A5D03BB5C9B8899C47AEBB6FB71E91386409h");
    CryptoPP::Integer secp521r1ExpRes1("0EDF38AFCAAECAB4383358B34D67C9F2216C8382AAEA44A3DAD5FDC9C32575761793FEF24EB0FC276DFC4F6E3EC476752F043CF01415387470BCBD8678ED2C7E1A0h");
    CryptoPP::Integer secp521r1ExpRes2("01DE74955EFAABC4C4F17F8E84D881D1310B5392D7700275F82F145C61E843841AF09035BF7A6210F5A431A6A9E81C9323354A9E69135D44EBD2FCAA7731B909258h");
    CryptoPP::Integer secp521r1Res1 = getDetKVal(prvKey5,
                                                 reinterpret_cast<const unsigned char*>(data1.c_str()),
                                                 strlen(data1.c_str()),
                                                 secp521r1Order,
                                                 secp521r1Order.BitCount());
    CryptoPP::Integer secp521r1Res2 = getDetKVal(prvKey5,
                                                 reinterpret_cast<const unsigned char*>(data2.c_str()),
                                                 strlen(data2.c_str()),
                                                 secp521r1Order,
                                                 secp521r1Order.BitCount());
    EXPECT_EQ(secp521r1ExpRes1, secp521r1Res1);
    EXPECT_EQ(secp521r1ExpRes2, secp521r1Res2);

    // Unofficial secp256k1 test vectors from Python ECDSA code.
    string data1U = "sample";
    string data2U = "sample";
    string data3U = "Satoshi Nakamoto";
    string data4U = "All those moments will be lost in time, like tears in rain. Time to die...";
    string data5U = "Satoshi Nakamoto";
    string data6U = "Alan Turing";
    CryptoPP::Integer secp256k1ExpRes1U("8fa1f95d514760e498f28957b824ee6ec39ed64826ff4fecc2b5739ec45b91cdh");
    CryptoPP::Integer secp256k1ExpRes2U("2df40ca70e639d89528a6b670d9d48d9165fdc0febc0974056bdce192b8e16a3h");
    CryptoPP::Integer secp256k1ExpRes3U("8F8A276C19F4149656B280621E358CCE24F5F52542772691EE69063B74F15D15h");
    CryptoPP::Integer secp256k1ExpRes4U("38AA22D72376B4DBC472E06C3BA403EE0A394DA63FC58D88686C611ABA98D6B3h");
    CryptoPP::Integer secp256k1ExpRes5U("33A19B60E25FB6F4435AF53A3D42D493644827367E6453928554F43E49AA6F90h");
    CryptoPP::Integer secp256k1ExpRes6U("525A82B70E67874398067543FD84C83D30C175FDC45FDEEE082FE13B1D7CFDF1h");
    CryptoPP::Integer secp256k1Order("FFFFFFFFFFFFFFFFFFFFFFFFFFFFFFFEBAAEDCE6AF48A03BBFD25E8CD0364141h");
    CryptoPP::Integer secp256k1Res1U = getDetKVal(prvKey1U,
                                                  reinterpret_cast<const unsigned char*>(data1U.c_str()),
                                                  strlen(data1U.c_str()),
                                                  secp256k1Order,
                                                  secp256k1Order.BitCount());
    CryptoPP::Integer secp256k1Res2U = getDetKVal(prvKey2U,
                                                  reinterpret_cast<const unsigned char*>(data2U.c_str()),
                                                  strlen(data2U.c_str()),
                                                  secp256k1Order,
                                                  secp256k1Order.BitCount());
    CryptoPP::Integer secp256k1Res3U = getDetKVal(prvKey3U,
                                                  reinterpret_cast<const unsigned char*>(data3U.c_str()),
                                                  strlen(data3U.c_str()),
                                                  secp256k1Order,
                                                  secp256k1Order.BitCount());
    CryptoPP::Integer secp256k1Res4U = getDetKVal(prvKey4U,
                                                  reinterpret_cast<const unsigned char*>(data4U.c_str()),
                                                  strlen(data4U.c_str()),
                                                  secp256k1Order,
                                                  secp256k1Order.BitCount());
    CryptoPP::Integer secp256k1Res5U = getDetKVal(prvKey5U,
                                                  reinterpret_cast<const unsigned char*>(data5U.c_str()),
                                                  strlen(data5U.c_str()),
                                                  secp256k1Order,
                                                  secp256k1Order.BitCount());
    CryptoPP::Integer secp256k1Res6U = getDetKVal(prvKey6U,
                                                  reinterpret_cast<const unsigned char*>(data6U.c_str()),
                                                  strlen(data6U.c_str()),
                                                  secp256k1Order,
                                                  secp256k1Order.BitCount());
    EXPECT_EQ(secp256k1ExpRes1U, secp256k1Res1U);
    EXPECT_EQ(secp256k1ExpRes2U, secp256k1Res2U);
    EXPECT_EQ(secp256k1ExpRes3U, secp256k1Res3U);
    EXPECT_EQ(secp256k1ExpRes4U, secp256k1Res4U);
    EXPECT_EQ(secp256k1ExpRes5U, secp256k1Res5U);
    EXPECT_EQ(secp256k1ExpRes6U, secp256k1Res6U);

//////
    // Repeat a Python ECDSA test vector using Armory's signing/verification
    // methodology (via Crypto++).
    // NB: Once RFC 6979 is properly integrated into Armory, this code ought to
    // use the actual signing & verification calls.
    SecureBinaryData prvKeyX(32);
    prvKey5U.Encode(prvKeyX.getPtr(), prvKeyX.getSize());
    BTC_PRIVKEY prvKeyY = CryptoECDSA().ParsePrivateKey(prvKeyX);

    // Signing materials
    BTC_DETSIGNER signer(prvKeyY);
    string outputSig;

    // PRNG
    BTC_PRNG dummyPRNG;

    // Data
    SecureBinaryData dataToSign(data5U.c_str());
    CryptoPP::StringSource(dataToSign.toBinStr(), true,
                           new CryptoPP::SignerFilter(dummyPRNG, signer,
                                                      new CryptoPP::StringSink(outputSig)));

    // Verify the sig.
    BTC_PUBKEY pubKeyY = CryptoECDSA().ComputePublicKey(prvKeyY);
    BTC_VERIFIER verifier(pubKeyY);
    SecureBinaryData finalSig(outputSig);
    EXPECT_TRUE(verifier.VerifyMessage((const byte*)dataToSign.getPtr(), 
                                                    dataToSign.getSize(),
                                       (const byte*)finalSig.getPtr(), 
                                                    finalSig.getSize()));
//////

    // Unofficial secp256k1 test vector derived from Python ECDSA source.
    // Designed to test the case where the k-value is too large and must be
    // recalculated.
    string data1F = "I want to be larger than the curve's order!!!1!";
    CryptoPP::Integer failExpRes1F("011e31b61d6822c294268786a22abb2de5f415d94fh");
    CryptoPP::Integer failOrder("04000000000000000000020108A2E0CC0D99F8A5EFh");
    CryptoPP::Integer failRes1F = getDetKVal(prvKey1F,
                                             reinterpret_cast<const unsigned char*>(data1F.c_str()),
                                             strlen(data1F.c_str()),
                                             failOrder,
                                             168); // Force code to use all bits 
    EXPECT_EQ(failExpRes1F, failRes1F);

    // Unofficial secp256k1 test vector from Trezor source code (Github) that
    // isn't duplicated by the Python ECDSA test vector.
    string data1T = "There is a computer disease that anybody who works with computers knows about. It's a very serious disease and it interferes completely with the work. The trouble with computers is that you 'play' with them!";
    CryptoPP::Integer secp256k1ExpRes1T("1f4b84c23a86a221d233f2521be018d9318639d5b8bbd6374a8a59232d16ad3dh");
    CryptoPP::Integer secp256k1Res1T = getDetKVal(prvKey1T,
                                                  reinterpret_cast<const unsigned char*>(data1T.c_str()),
                                                  strlen(data1T.c_str()),
                                                  secp256k1Order,
                                                  secp256k1Order.BitCount());
    EXPECT_EQ(secp256k1ExpRes1T, secp256k1Res1T);

}


////////////////////////////////////////////////////////////////////////////////
class BinaryDataTest : public ::testing::Test
{
protected:
   virtual void SetUp(void) 
   {
      str0_ = "";
      str4_ = "1234abcd";
      str5_ = "1234abcdef";

      bd0_ = READHEX(str0_);
      bd4_ = READHEX(str4_);
      bd5_ = READHEX(str5_);
   }

   string str0_;
   string str4_;
   string str5_;

   BinaryData bd0_;
   BinaryData bd4_;
   BinaryData bd5_;

};


////////////////////////////////////////////////////////////////////////////////
TEST_F(BinaryDataTest, Constructor)
{
   uint8_t* ptr = new uint8_t[4];
   ptr[0]='0'; // random junk
   ptr[1]='1';
   ptr[2]='2';
   ptr[3]='3';

   BinaryData a;
   BinaryData b(4);
   BinaryData c(ptr, 2);
   BinaryData d(ptr, 4);
   BinaryData e(b);
   BinaryData f(string("xyza"));

   EXPECT_EQ(a.getSize(), 0);
   EXPECT_EQ(b.getSize(), 4);
   EXPECT_EQ(c.getSize(), 2);
   EXPECT_EQ(d.getSize(), 4);
   EXPECT_EQ(e.getSize(), 4);
   EXPECT_EQ(f.getSize(), 4);

   EXPECT_TRUE( a.isNull());
   EXPECT_FALSE(b.isNull());
   EXPECT_FALSE(c.isNull());
   EXPECT_FALSE(d.isNull());
   EXPECT_FALSE(e.isNull());

   BinaryDataRef g(f);
   BinaryDataRef h(d);
   BinaryData    i(g);

   EXPECT_EQ(   g.getSize(), 4);
   EXPECT_EQ(   i.getSize(), 4);
   EXPECT_TRUE( g==f);
   EXPECT_FALSE(g==h);
   EXPECT_TRUE( i==g);

   delete[] ptr;
}


////////////////////////////////////////////////////////////////////////////////
TEST_F(BinaryDataTest, CopyFrom)
{
   BinaryData a,b,c,d,e,f;
   a.copyFrom((uint8_t*)bd0_.getPtr(), bd0_.getSize());
   b.copyFrom((uint8_t*)bd4_.getPtr(), (uint8_t*)bd4_.getPtr()+4);
   c.copyFrom((uint8_t*)bd4_.getPtr(), bd4_.getSize());
   d.copyFrom(str5_);
   e.copyFrom(a);

   BinaryDataRef i(b);
   f.copyFrom(i);

   EXPECT_EQ(a.getSize(), 0);
   EXPECT_EQ(b.getSize(), 4);
   EXPECT_EQ(c.getSize(), 4);
   EXPECT_EQ(a,e);
   EXPECT_EQ(b,c);
}


////////////////////////////////////////////////////////////////////////////////
TEST_F(BinaryDataTest, CopyTo)
{
   BinaryData a,b,c,d,e,f,g,h;
   bd0_.copyTo(a);
   bd4_.copyTo(b);

   c.resize(bd5_.getSize());
   bd5_.copyTo(c.getPtr());

   size_t sz = 2;
   d.resize(sz);
   e.resize(sz);
   bd5_.copyTo(d.getPtr(), sz);
   bd5_.copyTo(e.getPtr(), bd5_.getSize()-sz, sz);

   f.copyFrom(bd5_.getPtr(), bd5_.getPtr()+sz);

   EXPECT_TRUE(a==bd0_);
   EXPECT_TRUE(b==bd4_);
   EXPECT_TRUE(c==bd5_);
   EXPECT_TRUE(bd5_.startsWith(d));
   EXPECT_TRUE(bd5_.endsWith(e));
   EXPECT_TRUE(d==f);

   EXPECT_EQ(a.getSize(), 0);
   EXPECT_EQ(b.getSize(), 4);
   EXPECT_EQ(c.getSize(), 5);
   EXPECT_EQ(d.getSize(), 2);
   EXPECT_NE(b,c);
}

////////////////////////////////////////////////////////////////////////////////
TEST_F(BinaryDataTest, Fill)
{
   BinaryData a(0), b(1), c(4);
   BinaryData aAns = READHEX("");
   BinaryData bAns = READHEX("aa");
   BinaryData cAns = READHEX("aaaaaaaa");

   a.fill(0xaa);
   b.fill(0xaa);
   c.fill(0xaa);

   EXPECT_EQ(a, aAns);
   EXPECT_EQ(b, bAns);
   EXPECT_EQ(c, cAns);
}

////////////////////////////////////////////////////////////////////////////////
TEST_F(BinaryDataTest, IndexOp)
{
   EXPECT_EQ(bd4_[0], 0x12);
   EXPECT_EQ(bd4_[1], 0x34);
   EXPECT_EQ(bd4_[2], 0xab);
   EXPECT_EQ(bd4_[3], 0xcd);

   EXPECT_EQ(bd4_[-4], 0x12);
   EXPECT_EQ(bd4_[-3], 0x34);
   EXPECT_EQ(bd4_[-2], 0xab);
   EXPECT_EQ(bd4_[-1], 0xcd);

   bd4_[1] = 0xff;
   EXPECT_EQ(bd4_[0], 0x12);
   EXPECT_EQ(bd4_[1], 0xff);
   EXPECT_EQ(bd4_[2], 0xab);
   EXPECT_EQ(bd4_[3], 0xcd);

   EXPECT_EQ(bd4_[-4], 0x12);
   EXPECT_EQ(bd4_[-3], 0xff);
   EXPECT_EQ(bd4_[-2], 0xab);
   EXPECT_EQ(bd4_[-1], 0xcd);

   EXPECT_EQ(bd4_.toHexStr(), string("12ffabcd"));
}

////////////////////////////////////////////////////////////////////////////////
TEST_F(BinaryDataTest, StartsEndsWith)
{
   BinaryData a = READHEX("abcd");
   EXPECT_TRUE( bd0_.startsWith(bd0_));
   EXPECT_TRUE( bd4_.startsWith(bd0_));
   EXPECT_TRUE( bd5_.startsWith(bd4_));
   EXPECT_TRUE( bd5_.startsWith(bd5_));
   EXPECT_FALSE(bd4_.startsWith(bd5_));
   EXPECT_TRUE( bd0_.startsWith(bd0_));
   EXPECT_FALSE(bd0_.startsWith(bd4_));
   EXPECT_FALSE(bd5_.endsWith(a));
   EXPECT_TRUE( bd4_.endsWith(a));
   EXPECT_FALSE(bd0_.endsWith(a));
}


////////////////////////////////////////////////////////////////////////////////
TEST_F(BinaryDataTest, Append)
{
   BinaryData a = READHEX("ef");

   BinaryData static4 = bd4_;

   BinaryData b = bd4_ + a;
   BinaryData c = bd4_.append(a);

   BinaryDataRef d(a);
   bd4_.copyFrom(static4);
   BinaryData e = bd4_.append(d);
   bd4_.copyFrom(static4);
   BinaryData f = bd4_.append(a.getPtr(), 1);
   bd4_.copyFrom(static4);
   BinaryData g = bd4_.append(0xef);

   BinaryData h = bd0_ + a;
   BinaryData i = bd0_.append(a);
   bd0_.resize(0);
   BinaryData j = bd0_.append(a.getPtr(), 1);
   bd0_.resize(0);
   BinaryData k = bd0_.append(0xef);
   
   EXPECT_EQ(bd5_, b);
   EXPECT_EQ(bd5_, c);
   EXPECT_EQ(bd5_, e);
   EXPECT_EQ(bd5_, f);
   EXPECT_EQ(bd5_, g);

   EXPECT_NE(bd5_, h);
   EXPECT_EQ(a, h);
   EXPECT_EQ(a, i);
   EXPECT_EQ(a, j);
   EXPECT_EQ(a, k);
}


////////////////////////////////////////////////////////////////////////////////
TEST_F(BinaryDataTest, Inequality)
{
   EXPECT_FALSE(bd0_ < bd0_);
   EXPECT_TRUE( bd0_ < bd4_);
   EXPECT_TRUE( bd0_ < bd5_);

   EXPECT_FALSE(bd4_ < bd0_);
   EXPECT_FALSE(bd4_ < bd4_);
   EXPECT_TRUE( bd4_ < bd5_);

   EXPECT_FALSE(bd5_ < bd0_);
   EXPECT_FALSE(bd5_ < bd4_);
   EXPECT_FALSE(bd5_ < bd5_);
}

////////////////////////////////////////////////////////////////////////////////
TEST_F(BinaryDataTest, Equality)
{
   EXPECT_TRUE( bd0_==bd0_);
   EXPECT_TRUE( bd4_==bd4_);
   EXPECT_FALSE(bd4_==bd5_);
   EXPECT_TRUE( bd0_!=bd4_);
   EXPECT_TRUE( bd0_!=bd5_);
   EXPECT_TRUE( bd4_!=bd5_);
   EXPECT_FALSE(bd4_!=bd4_);
}


////////////////////////////////////////////////////////////////////////////////
TEST_F(BinaryDataTest, ToString)
{
   EXPECT_EQ(bd0_.toHexStr(), str0_);
   EXPECT_EQ(bd4_.toHexStr(), str4_);
   EXPECT_EQ(bd4_.toHexStr(), str4_);

   string a,b;
   bd0_.copyTo(a);
   bd4_.copyTo(b);
   EXPECT_EQ(bd0_.toBinStr(), a);
   EXPECT_EQ(bd4_.toBinStr(), b);

   string stra("cdab3412");
   BinaryData bda = READHEX(stra);

   EXPECT_EQ(bd4_.toHexStr(true), stra);
   EXPECT_EQ(bd4_.toBinStr(true), bda.toBinStr());

}


////////////////////////////////////////////////////////////////////////////////
TEST_F(BinaryDataTest, Endianness)
{
   BinaryData a = READHEX("cdab3412");
   BinaryData b = READHEX("1234cdab");

   BinaryData static4 = bd4_;

   EXPECT_EQ(   a.copySwapEndian(), bd4_);
   EXPECT_EQ(bd4_.copySwapEndian(),    a);
   EXPECT_EQ(bd0_.copySwapEndian(), bd0_);


   bd4_ = static4;
   bd4_.swapEndian();
   EXPECT_EQ(bd4_, a);

   bd4_ = static4;
   bd4_.swapEndian(2);
   EXPECT_EQ(bd4_, b);

   bd4_ = static4;
   bd4_.swapEndian(2,2);
   EXPECT_EQ(bd4_, b);

   bd4_ = static4;
   bd4_.swapEndian(2,4);
   EXPECT_EQ(bd4_, b);
}


TEST_F(BinaryDataTest, IntToBinData)
{
   // 0x1234 in src code is always interpreted by the compiler as
   // big-endian, regardless of the underlying architecture.  So 
   // writing 0x1234 will be interpretted as an integer with value
   // 4660 on all architectures.  
   BinaryData a,b;

   a = BinaryData::IntToStrLE<uint8_t>(0xab);
   b = BinaryData::IntToStrBE<uint8_t>(0xab);
   EXPECT_EQ(a, READHEX("ab"));
   EXPECT_EQ(b, READHEX("ab"));

   a = BinaryData::IntToStrLE<uint16_t>(0xabcd);
   b = BinaryData::IntToStrBE<uint16_t>(0xabcd);
   EXPECT_EQ(a, READHEX("cdab"));
   EXPECT_EQ(b, READHEX("abcd"));

   a = BinaryData::IntToStrLE((uint16_t)0xabcd);
   b = BinaryData::IntToStrBE((uint16_t)0xabcd);
   EXPECT_EQ(a, READHEX("cdab"));
   EXPECT_EQ(b, READHEX("abcd"));

   // This fails b/c it auto "promotes" non-suffix literals to 4-byte ints
   a = BinaryData::IntToStrLE(0xabcd);
   b = BinaryData::IntToStrBE(0xabcd);
   EXPECT_NE(a, READHEX("cdab"));
   EXPECT_NE(b, READHEX("abcd"));

   a = BinaryData::IntToStrLE(0xfec38a11);
   b = BinaryData::IntToStrBE(0xfec38a11);
   EXPECT_EQ(a, READHEX("118ac3fe"));
   EXPECT_EQ(b, READHEX("fec38a11"));

   a = BinaryData::IntToStrLE(0x00000000fec38a11ULL);
   b = BinaryData::IntToStrBE(0x00000000fec38a11ULL);
   EXPECT_EQ(a, READHEX("118ac3fe00000000"));
   EXPECT_EQ(b, READHEX("00000000fec38a11"));

}

TEST_F(BinaryDataTest, BinDataToInt)
{
   uint8_t   a8,  b8;
   uint16_t a16, b16;
   uint32_t a32, b32;
   uint64_t a64, b64;

   a8 = BinaryData::StrToIntBE<uint8_t>(READHEX("ab"));
   b8 = BinaryData::StrToIntLE<uint8_t>(READHEX("ab"));
   EXPECT_EQ(a8, 0xab);
   EXPECT_EQ(b8, 0xab);

   a16 = BinaryData::StrToIntBE<uint16_t>(READHEX("abcd"));
   b16 = BinaryData::StrToIntLE<uint16_t>(READHEX("abcd"));
   EXPECT_EQ(a16, 0xabcd);
   EXPECT_EQ(b16, 0xcdab);

   a32 = BinaryData::StrToIntBE<uint32_t>(READHEX("fec38a11"));
   b32 = BinaryData::StrToIntLE<uint32_t>(READHEX("fec38a11"));
   EXPECT_EQ(a32, 0xfec38a11);
   EXPECT_EQ(b32, 0x118ac3fe);

   a64 = BinaryData::StrToIntBE<uint64_t>(READHEX("00000000fec38a11"));
   b64 = BinaryData::StrToIntLE<uint64_t>(READHEX("00000000fec38a11"));
   EXPECT_EQ(a64, 0x00000000fec38a11);
   EXPECT_EQ(b64, 0x118ac3fe00000000);
    
   // These are really just identical tests, I have no idea whether it
   // was worth spending the time to write these, and even this comment
   // here explaining how it was probably a waste of time...
   a8 = READ_UINT8_BE(READHEX("ab"));
   b8 = READ_UINT8_LE(READHEX("ab"));
   EXPECT_EQ(a8, 0xab);
   EXPECT_EQ(b8, 0xab);

   a16 = READ_UINT16_BE(READHEX("abcd"));
   b16 = READ_UINT16_LE(READHEX("abcd"));
   EXPECT_EQ(a16, 0xabcd);
   EXPECT_EQ(b16, 0xcdab);

   a32 = READ_UINT32_BE(READHEX("fec38a11"));
   b32 = READ_UINT32_LE(READHEX("fec38a11"));
   EXPECT_EQ(a32, 0xfec38a11);
   EXPECT_EQ(b32, 0x118ac3fe);

   a64 = READ_UINT64_BE(READHEX("00000000fec38a11"));
   b64 = READ_UINT64_LE(READHEX("00000000fec38a11"));
   EXPECT_EQ(a64, 0x00000000fec38a11);
   EXPECT_EQ(b64, 0x118ac3fe00000000);

   // Test the all-on-one read-int macros
   a8 = READ_UINT8_HEX_BE("ab");
   b8 = READ_UINT8_HEX_LE("ab");
   EXPECT_EQ(a8, 0xab);
   EXPECT_EQ(b8, 0xab);

   a16 = READ_UINT16_HEX_BE("abcd");
   b16 = READ_UINT16_HEX_LE("abcd");
   EXPECT_EQ(a16, 0xabcd);
   EXPECT_EQ(b16, 0xcdab);

   a32 = READ_UINT32_HEX_BE("fec38a11");
   b32 = READ_UINT32_HEX_LE("fec38a11");
   EXPECT_EQ(a32, 0xfec38a11);
   EXPECT_EQ(b32, 0x118ac3fe);

   a64 = READ_UINT64_HEX_BE("00000000fec38a11");
   b64 = READ_UINT64_HEX_LE("00000000fec38a11");
   EXPECT_EQ(a64, 0x00000000fec38a11);
   EXPECT_EQ(b64, 0x118ac3fe00000000);
}

////////////////////////////////////////////////////////////////////////////////
TEST_F(BinaryDataTest, Find)
{
   BinaryData a = READHEX("12");
   BinaryData b = READHEX("34");
   BinaryData c = READHEX("abcd");
   BinaryData d = READHEX("ff");

   EXPECT_EQ(bd0_.find(bd0_),     0);
   EXPECT_EQ(bd0_.find(bd4_),    -1);
   EXPECT_EQ(bd0_.find(bd4_, 2), -1);
   EXPECT_EQ(bd4_.find(bd0_),     0);
   EXPECT_EQ(bd4_.find(bd0_, 2),  2);

   EXPECT_EQ(bd4_.find(a),  0);
   EXPECT_EQ(bd4_.find(b),  1);
   EXPECT_EQ(bd4_.find(c),  2);
   EXPECT_EQ(bd4_.find(d), -1);

   EXPECT_EQ(bd4_.find(a, 0),  0);
   EXPECT_EQ(bd4_.find(b, 0),  1);
   EXPECT_EQ(bd4_.find(c, 0),  2);
   EXPECT_EQ(bd4_.find(d, 0), -1);

   EXPECT_EQ(bd4_.find(a, 1), -1);
   EXPECT_EQ(bd4_.find(b, 1),  1);
   EXPECT_EQ(bd4_.find(c, 1),  2);
   EXPECT_EQ(bd4_.find(d, 1), -1);

   EXPECT_EQ(bd4_.find(a, 4), -1);
   EXPECT_EQ(bd4_.find(b, 4), -1);
   EXPECT_EQ(bd4_.find(c, 4), -1);
   EXPECT_EQ(bd4_.find(d, 4), -1);

   EXPECT_EQ(bd4_.find(a, 8), -1);
   EXPECT_EQ(bd4_.find(b, 8), -1);
   EXPECT_EQ(bd4_.find(c, 8), -1);
   EXPECT_EQ(bd4_.find(d, 8), -1);
}
    

TEST_F(BinaryDataTest, Contains)
{
   BinaryData a = READHEX("12");
   BinaryData b = READHEX("34");
   BinaryData c = READHEX("abcd");
   BinaryData d = READHEX("ff");

   EXPECT_TRUE( bd0_.contains(bd0_));
   EXPECT_FALSE(bd0_.contains(bd4_));
   EXPECT_FALSE(bd0_.contains(bd4_, 2));

   EXPECT_TRUE( bd4_.contains(a));
   EXPECT_TRUE( bd4_.contains(b));
   EXPECT_TRUE( bd4_.contains(c));
   EXPECT_FALSE(bd4_.contains(d));

   EXPECT_TRUE( bd4_.contains(a, 0));
   EXPECT_TRUE( bd4_.contains(b, 0));
   EXPECT_TRUE( bd4_.contains(c, 0));
   EXPECT_FALSE(bd4_.contains(d, 0));

   EXPECT_FALSE(bd4_.contains(a, 1));
   EXPECT_TRUE( bd4_.contains(b, 1));
   EXPECT_TRUE( bd4_.contains(c, 1));
   EXPECT_FALSE(bd4_.contains(d, 1));

   EXPECT_FALSE(bd4_.contains(a, 4));
   EXPECT_FALSE(bd4_.contains(b, 4));
   EXPECT_FALSE(bd4_.contains(c, 4));
   EXPECT_FALSE(bd4_.contains(d, 4));

   EXPECT_FALSE(bd4_.contains(a, 8));
   EXPECT_FALSE(bd4_.contains(b, 8));
   EXPECT_FALSE(bd4_.contains(c, 8));
   EXPECT_FALSE(bd4_.contains(d, 8));
}

////////////////////////////////////////////////////////////////////////////////
//TEST_F(BinaryDataTest, GenerateRandom)
//{
    // Yeah, this would be a fun one to try to test...
//}


////////////////////////////////////////////////////////////////////////////////
//TEST_F(BinaryDataTest, ReadFile)
//{
   //ofstream os("test
//}



////////////////////////////////////////////////////////////////////////////////
class BinaryDataRefTest : public ::testing::Test
{
protected:
   virtual void SetUp(void) 
   {
      str0_ = "";
      str4_ = "1234abcd";
      str5_ = "1234abcdef";

      bd0_ = READHEX(str0_);
      bd4_ = READHEX(str4_);
      bd5_ = READHEX(str5_);

      bdr__ = BinaryDataRef();
      bdr0_ = BinaryDataRef(bd0_);
      bdr4_ = BinaryDataRef(bd4_);
      bdr5_ = BinaryDataRef(bd5_);
   }

   string str0_;
   string str4_;
   string str5_;

   BinaryData bd0_;
   BinaryData bd4_;
   BinaryData bd5_;

   BinaryDataRef bdr__;
   BinaryDataRef bdr0_;
   BinaryDataRef bdr4_;
   BinaryDataRef bdr5_;
};



////////////////////////////////////////////////////////////////////////////////
TEST_F(BinaryDataRefTest, Constructor)
{
   BinaryDataRef a;
   BinaryDataRef b((uint8_t*)bd0_.getPtr(), bd0_.getSize());
   BinaryDataRef c((uint8_t*)bd0_.getPtr(), (uint8_t*)bd0_.getPtr());
   BinaryDataRef d((uint8_t*)bd4_.getPtr(), bd4_.getSize());
   BinaryDataRef e((uint8_t*)bd4_.getPtr(), (uint8_t*)bd4_.getPtr()+4);
   BinaryDataRef f(bd0_);
   BinaryDataRef g(bd4_);
   BinaryDataRef h(str0_);
   BinaryDataRef i(str4_);

   EXPECT_TRUE(a.getPtr()==NULL);
   EXPECT_EQ(a.getSize(), 0);

   EXPECT_TRUE(b.getPtr()==NULL);
   EXPECT_EQ(b.getSize(), 0);

   EXPECT_TRUE(c.getPtr()==NULL);
   EXPECT_EQ(c.getSize(), 0);

   EXPECT_FALSE(d.getPtr()==NULL);
   EXPECT_EQ(d.getSize(), 4);

   EXPECT_FALSE(e.getPtr()==NULL);
   EXPECT_EQ(e.getSize(), 4);

   EXPECT_TRUE(f.getPtr()==NULL);
   EXPECT_EQ(f.getSize(), 0);

   EXPECT_FALSE(g.getPtr()==NULL);
   EXPECT_EQ(g.getSize(), 4);

   EXPECT_TRUE(h.getPtr()==NULL);
   EXPECT_EQ(h.getSize(), 0);

   EXPECT_FALSE(i.getPtr()==NULL);
   EXPECT_EQ(i.getSize(), 8);

   EXPECT_TRUE( a.isNull());
   EXPECT_TRUE( b.isNull());
   EXPECT_TRUE( c.isNull());
   EXPECT_FALSE(d.isNull());
   EXPECT_FALSE(e.isNull());
   EXPECT_TRUE( f.isNull());
   EXPECT_FALSE(g.isNull());
   EXPECT_TRUE( h.isNull());
   EXPECT_FALSE(i.isNull());
}



////////////////////////////////////////////////////////////////////////////////
TEST_F(BinaryDataRefTest, PostConstruct)
{
   BinaryDataRef a,b,c,d,e,f,g,h,i;

   b.setRef((uint8_t*)bd0_.getPtr(), bd0_.getSize());
   c.setRef((uint8_t*)bd0_.getPtr(), (uint8_t*)bd0_.getPtr());
   d.setRef((uint8_t*)bd4_.getPtr(), bd4_.getSize());
   e.setRef((uint8_t*)bd4_.getPtr(), (uint8_t*)bd4_.getPtr()+4);
   f.setRef(bd0_);
   g.setRef(bd4_);
   h.setRef(str0_);
   i.setRef(str4_);

   EXPECT_TRUE(a.getPtr()==NULL);
   EXPECT_EQ(a.getSize(), 0);

   EXPECT_TRUE(b.getPtr()==NULL);
   EXPECT_EQ(b.getSize(), 0);

   EXPECT_TRUE(c.getPtr()==NULL);
   EXPECT_EQ(c.getSize(), 0);

   EXPECT_FALSE(d.getPtr()==NULL);
   EXPECT_EQ(d.getSize(), 4);

   EXPECT_FALSE(e.getPtr()==NULL);
   EXPECT_EQ(e.getSize(), 4);

   EXPECT_TRUE(f.getPtr()==NULL);
   EXPECT_EQ(f.getSize(), 0);

   EXPECT_FALSE(g.getPtr()==NULL);
   EXPECT_EQ(g.getSize(), 4);

   EXPECT_FALSE(h.getPtr()==NULL);
   EXPECT_EQ(h.getSize(), 0);

   EXPECT_FALSE(i.getPtr()==NULL);
   EXPECT_EQ(i.getSize(), 8);

   EXPECT_TRUE( a.isNull());
   EXPECT_TRUE( b.isNull());
   EXPECT_TRUE( c.isNull());
   EXPECT_FALSE(d.isNull());
   EXPECT_FALSE(e.isNull());
   EXPECT_TRUE( f.isNull());
   EXPECT_FALSE(g.isNull());
   EXPECT_FALSE(h.isNull());
   EXPECT_FALSE(i.isNull());
}



////////////////////////////////////////////////////////////////////////////////
TEST_F(BinaryDataRefTest, CopyTo)
{
   BinaryData a,b,c,d,e,f,g,h;
   bdr0_.copyTo(a);
   bdr4_.copyTo(b);

   c.resize(bdr5_.getSize());
   bdr5_.copyTo(c.getPtr());

   size_t sz = 2;
   d.resize(sz);
   e.resize(sz);
   bdr5_.copyTo(d.getPtr(), sz);
   bdr5_.copyTo(e.getPtr(), bdr5_.getSize()-sz, sz);

   f.copyFrom(bdr5_.getPtr(), bdr5_.getPtr()+sz);

   EXPECT_TRUE(a==bdr0_);
   EXPECT_TRUE(b==bdr4_);
   EXPECT_TRUE(c==bdr5_);
   EXPECT_TRUE(bdr5_.startsWith(d));
   EXPECT_TRUE(bdr5_.endsWith(e));
   EXPECT_TRUE(d==f);

   EXPECT_EQ(a.getSize(), 0);
   EXPECT_EQ(b.getSize(), 4);
   EXPECT_EQ(c.getSize(), 5);
   EXPECT_EQ(d.getSize(), 2);
   EXPECT_NE(b,c);

   g = bdr0_.copy();
   h = bdr4_.copy();

   EXPECT_EQ(g, bdr0_);
   EXPECT_EQ(h, bdr4_);
   EXPECT_EQ(g, bdr0_.copy());
   EXPECT_EQ(h, bdr4_.copy());

   EXPECT_EQ(bdr0_, g);
   EXPECT_EQ(bdr4_, h);
   EXPECT_EQ(bdr0_.copy(), g);
   EXPECT_EQ(bdr4_.copy(), h);
}



////////////////////////////////////////////////////////////////////////////////
TEST_F(BinaryDataRefTest, ToString)
{
   EXPECT_EQ(bdr0_.toHexStr(), str0_);
   EXPECT_EQ(bdr4_.toHexStr(), str4_);
   EXPECT_EQ(bdr4_.toHexStr(), str4_);

   string a,b;
   bdr0_.copyTo(a);
   bdr4_.copyTo(b);
   EXPECT_EQ(bd0_.toBinStr(), a);
   EXPECT_EQ(bd4_.toBinStr(), b);

   string stra("cdab3412");
   BinaryData bda = READHEX(stra);

   EXPECT_EQ(bdr4_.toHexStr(true), stra);
   EXPECT_EQ(bdr4_.toBinStr(true), bda.toBinStr());

}


////////////////////////////////////////////////////////////////////////////////
TEST_F(BinaryDataRefTest, Find)
{
   BinaryData a = READHEX("12");
   BinaryData b = READHEX("34");
   BinaryData c = READHEX("abcd");
   BinaryData d = READHEX("ff");

   EXPECT_EQ(bdr0_.find(bdr0_),     0);
   EXPECT_EQ(bdr0_.find(bdr4_),    -1);
   EXPECT_EQ(bdr0_.find(bdr4_, 2), -1);
   EXPECT_EQ(bdr4_.find(bdr0_),     0);
   EXPECT_EQ(bdr4_.find(bdr0_, 2),  2);

   EXPECT_EQ(bdr4_.find(a),  0);
   EXPECT_EQ(bdr4_.find(b),  1);
   EXPECT_EQ(bdr4_.find(c),  2);
   EXPECT_EQ(bdr4_.find(d), -1);

   EXPECT_EQ(bdr4_.find(a, 0),  0);
   EXPECT_EQ(bdr4_.find(b, 0),  1);
   EXPECT_EQ(bdr4_.find(c, 0),  2);
   EXPECT_EQ(bdr4_.find(d, 0), -1);

   EXPECT_EQ(bdr4_.find(a, 1), -1);
   EXPECT_EQ(bdr4_.find(b, 1),  1);
   EXPECT_EQ(bdr4_.find(c, 1),  2);
   EXPECT_EQ(bdr4_.find(d, 1), -1);

   EXPECT_EQ(bdr4_.find(a, 4), -1);
   EXPECT_EQ(bdr4_.find(b, 4), -1);
   EXPECT_EQ(bdr4_.find(c, 4), -1);
   EXPECT_EQ(bdr4_.find(d, 4), -1);

   EXPECT_EQ(bdr4_.find(a, 8), -1);
   EXPECT_EQ(bdr4_.find(b, 8), -1);
   EXPECT_EQ(bdr4_.find(c, 8), -1);
   EXPECT_EQ(bdr4_.find(d, 8), -1);

   EXPECT_EQ(bdr4_.find(a.getRef(), 0),  0);
   EXPECT_EQ(bdr4_.find(b.getRef(), 0),  1);
   EXPECT_EQ(bdr4_.find(c.getRef(), 0),  2);
   EXPECT_EQ(bdr4_.find(d.getRef(), 0), -1);
}


TEST_F(BinaryDataRefTest, Contains)
{
   BinaryData a = READHEX("12");
   BinaryData b = READHEX("34");
   BinaryData c = READHEX("abcd");
   BinaryData d = READHEX("ff");

   EXPECT_TRUE( bdr0_.contains(bdr0_));
   EXPECT_FALSE(bdr0_.contains(bdr4_));
   EXPECT_FALSE(bdr0_.contains(bdr4_, 2));

   EXPECT_TRUE( bdr4_.contains(a));
   EXPECT_TRUE( bdr4_.contains(b));
   EXPECT_TRUE( bdr4_.contains(c));
   EXPECT_FALSE(bdr4_.contains(d));

   EXPECT_TRUE( bdr4_.contains(a, 0));
   EXPECT_TRUE( bdr4_.contains(b, 0));
   EXPECT_TRUE( bdr4_.contains(c, 0));
   EXPECT_FALSE(bdr4_.contains(d, 0));

   EXPECT_FALSE(bdr4_.contains(a, 1));
   EXPECT_TRUE( bdr4_.contains(b, 1));
   EXPECT_TRUE( bdr4_.contains(c, 1));
   EXPECT_FALSE(bdr4_.contains(d, 1));

   EXPECT_FALSE(bdr4_.contains(a, 4));
   EXPECT_FALSE(bdr4_.contains(b, 4));
   EXPECT_FALSE(bdr4_.contains(c, 4));
   EXPECT_FALSE(bdr4_.contains(d, 4));

   EXPECT_FALSE(bdr4_.contains(a, 8));
   EXPECT_FALSE(bdr4_.contains(b, 8));
   EXPECT_FALSE(bdr4_.contains(c, 8));
   EXPECT_FALSE(bdr4_.contains(d, 8));

   EXPECT_TRUE( bdr4_.contains(a.getRef(), 0));
   EXPECT_TRUE( bdr4_.contains(b.getRef(), 0));
   EXPECT_TRUE( bdr4_.contains(c.getRef(), 0));
   EXPECT_FALSE(bdr4_.contains(d.getRef(), 0));
}


////////////////////////////////////////////////////////////////////////////////
TEST_F(BinaryDataRefTest, StartsEndsWith)
{
   BinaryData a = READHEX("abcd");
   EXPECT_TRUE( bdr0_.startsWith(bdr0_));
   EXPECT_TRUE( bdr4_.startsWith(bdr0_));
   EXPECT_TRUE( bdr5_.startsWith(bdr4_));
   EXPECT_TRUE( bdr5_.startsWith(bdr5_));
   EXPECT_FALSE(bdr4_.startsWith(bdr5_));
   EXPECT_TRUE( bdr0_.startsWith(bdr0_));
   EXPECT_FALSE(bdr0_.startsWith(bdr4_));

   EXPECT_TRUE( bdr0_.startsWith(bd0_));
   EXPECT_TRUE( bdr4_.startsWith(bd0_));
   EXPECT_TRUE( bdr5_.startsWith(bd4_));
   EXPECT_TRUE( bdr5_.startsWith(bd5_));
   EXPECT_FALSE(bdr4_.startsWith(bd5_));
   EXPECT_TRUE( bdr0_.startsWith(bd0_));
   EXPECT_FALSE(bdr0_.startsWith(bd4_));
   EXPECT_FALSE(bdr5_.endsWith(a));
   EXPECT_TRUE( bdr4_.endsWith(a));
   EXPECT_FALSE(bdr0_.endsWith(a));
}


////////////////////////////////////////////////////////////////////////////////
TEST_F(BinaryDataRefTest, Inequality)
{
   EXPECT_FALSE(bdr0_ < bdr0_);
   EXPECT_TRUE( bdr0_ < bdr4_);
   EXPECT_TRUE( bdr0_ < bdr5_);

   EXPECT_FALSE(bdr4_ < bdr0_);
   EXPECT_FALSE(bdr4_ < bdr4_);
   EXPECT_TRUE( bdr4_ < bdr5_);

   EXPECT_FALSE(bdr5_ < bdr0_);
   EXPECT_FALSE(bdr5_ < bdr4_);
   EXPECT_FALSE(bdr5_ < bdr5_);

   EXPECT_FALSE(bdr0_ < bd0_);
   EXPECT_TRUE( bdr0_ < bd4_);
   EXPECT_TRUE( bdr0_ < bd5_);

   EXPECT_FALSE(bdr4_ < bd0_);
   EXPECT_FALSE(bdr4_ < bd4_);
   EXPECT_TRUE( bdr4_ < bd5_);

   EXPECT_FALSE(bdr5_ < bd0_);
   EXPECT_FALSE(bdr5_ < bd4_);
   EXPECT_FALSE(bdr5_ < bd5_);

   EXPECT_FALSE(bdr0_ > bdr0_);
   EXPECT_TRUE( bdr4_ > bdr0_);
   EXPECT_TRUE( bdr5_ > bdr0_);

   EXPECT_FALSE(bdr0_ > bdr4_);
   EXPECT_FALSE(bdr4_ > bdr4_);
   EXPECT_TRUE( bdr5_ > bdr4_);

   EXPECT_FALSE(bdr0_ > bdr5_);
   EXPECT_FALSE(bdr4_ > bdr5_);
   EXPECT_FALSE(bdr5_ > bdr5_);
}

////////////////////////////////////////////////////////////////////////////////
TEST_F(BinaryDataRefTest, Equality)
{
   EXPECT_TRUE( bdr0_==bdr0_);
   EXPECT_TRUE( bdr4_==bdr4_);
   EXPECT_FALSE(bdr4_==bdr5_);
   EXPECT_TRUE( bdr0_!=bdr4_);
   EXPECT_TRUE( bdr0_!=bdr5_);
   EXPECT_TRUE( bdr4_!=bdr5_);
   EXPECT_FALSE(bdr4_!=bdr4_);

   EXPECT_TRUE( bdr0_==bd0_);
   EXPECT_TRUE( bdr4_==bd4_);
   EXPECT_FALSE(bdr4_==bd5_);
   EXPECT_TRUE( bdr0_!=bd4_);
   EXPECT_TRUE( bdr0_!=bd5_);
   EXPECT_TRUE( bdr4_!=bd5_);
   EXPECT_FALSE(bdr4_!=bd4_);
}


////////////////////////////////////////////////////////////////////////////////
////////////////////////////////////////////////////////////////////////////////
TEST(BitReadWriteTest, Writer8)
{
   BitPacker<uint8_t> bitp;
   
   //EXPECT_EQ( bitp.getValue(), 0);
   EXPECT_EQ( bitp.getBitsUsed(), 0);
   EXPECT_EQ( bitp.getBinaryData(), READHEX("00"));

   bitp.putBit(true);
   //EXPECT_EQ( bitp.getValue(), 128);
   EXPECT_EQ( bitp.getBitsUsed(), 1);
   EXPECT_EQ( bitp.getBinaryData(), READHEX("80"));

   bitp.putBit(false);
   //EXPECT_EQ( bitp.getValue(), 128);
   EXPECT_EQ( bitp.getBitsUsed(), 2);
   EXPECT_EQ( bitp.getBinaryData(), READHEX("80"));

   bitp.putBit(true);
   //EXPECT_EQ( bitp.getValue(), 160);
   EXPECT_EQ( bitp.getBitsUsed(), 3);
   EXPECT_EQ( bitp.getBinaryData(), READHEX("a0"));

   bitp.putBits(0, 2);
   //EXPECT_EQ( bitp.getValue(),  160);
   EXPECT_EQ( bitp.getBitsUsed(), 5);
   EXPECT_EQ( bitp.getBinaryData(), READHEX("a0"));

   bitp.putBits(3, 3);
   //EXPECT_EQ( bitp.getValue(),  163);
   EXPECT_EQ( bitp.getBitsUsed(), 8);
   EXPECT_EQ( bitp.getBinaryData(), READHEX("a3"));
}

////////////////////////////////////////////////////////////////////////////////
TEST(BitReadWriteTest, Writer16)
{
   BitPacker<uint16_t> bitp;
   
   //EXPECT_EQ( bitp.getValue(), 0);
   EXPECT_EQ( bitp.getBitsUsed(), 0);
   EXPECT_EQ( bitp.getBinaryData(), READHEX("0000"));

   bitp.putBit(true);
   //EXPECT_EQ( bitp.getValue(), 0x8000);
   EXPECT_EQ( bitp.getBitsUsed(), 1);
   EXPECT_EQ( bitp.getBinaryData(), READHEX("8000"));

   bitp.putBit(false);
   //EXPECT_EQ( bitp.getValue(), 0x8000);
   EXPECT_EQ( bitp.getBitsUsed(), 2);
   EXPECT_EQ( bitp.getBinaryData(), READHEX("8000"));

   bitp.putBit(true);
   //EXPECT_EQ( bitp.getValue(), 0xa000);
   EXPECT_EQ( bitp.getBitsUsed(), 3);
   EXPECT_EQ( bitp.getBinaryData(), READHEX("a000"));

   bitp.putBits(0, 2);
   //EXPECT_EQ( bitp.getValue(),  0xa000);
   EXPECT_EQ( bitp.getBitsUsed(), 5);
   EXPECT_EQ( bitp.getBinaryData(), READHEX("a000"));

   bitp.putBits(3, 3);
   //EXPECT_EQ( bitp.getValue(),  0xa300);
   EXPECT_EQ( bitp.getBitsUsed(), 8);
   EXPECT_EQ( bitp.getBinaryData(), READHEX("a300"));

   bitp.putBits(3, 8);
   //EXPECT_EQ( bitp.getValue(),  0xa303);
   EXPECT_EQ( bitp.getBitsUsed(), 16);
   EXPECT_EQ( bitp.getBinaryData(), READHEX("a303"));
}


////////////////////////////////////////////////////////////////////////////////
TEST(BitReadWriteTest, Writer32)
{
   BitPacker<uint32_t> bitp;
   
   bitp.putBits(0xffffff00, 32);
   //EXPECT_EQ( bitp.getValue(),  0xffffff00);
   EXPECT_EQ( bitp.getBitsUsed(), 32);
   EXPECT_EQ( bitp.getBinaryData(), READHEX("ffffff00"));
}

////////////////////////////////////////////////////////////////////////////////
TEST(BitReadWriteTest, Writer64)
{
   BitPacker<uint64_t> bitp;
   
   bitp.putBits(0xffffff00ffffffaaULL, 64);
   //EXPECT_EQ( bitp.getValue(),  0xffffff00ffffffaaULL);
   EXPECT_EQ( bitp.getBitsUsed(), 64);
   EXPECT_EQ( bitp.getBinaryData(), READHEX("ffffff00ffffffaa"));

   BitPacker<uint64_t> bitp2;
   bitp2.putBits(0xff, 32);
   bitp2.putBits(0xff, 32);
   //EXPECT_EQ( bitp2.getValue(),  0x000000ff000000ffULL);
   EXPECT_EQ( bitp2.getBitsUsed(), 64);
   EXPECT_EQ( bitp2.getBinaryData(), READHEX("000000ff000000ff"));
}

////////////////////////////////////////////////////////////////////////////////
TEST(BitReadWriteTest, Reader8)
{
   BitUnpacker<uint8_t> bitu;
   
   bitu.setValue(0xa3);
   EXPECT_TRUE( bitu.getBit());
   EXPECT_FALSE(bitu.getBit());
   EXPECT_TRUE( bitu.getBit());
   EXPECT_EQ(   bitu.getBits(2), 0);
   EXPECT_EQ(   bitu.getBits(3), 3);
}

////////////////////////////////////////////////////////////////////////////////
TEST(BitReadWriteTest, Reader16)
{
   BitUnpacker<uint16_t> bitu;
   
   bitu.setValue(0xa303);
   
   EXPECT_TRUE( bitu.getBit());
   EXPECT_FALSE(bitu.getBit());
   EXPECT_TRUE( bitu.getBit());
   EXPECT_EQ(   bitu.getBits(2), 0);
   EXPECT_EQ(   bitu.getBits(3), 3);
   EXPECT_EQ(   bitu.getBits(8), 3);
}


////////////////////////////////////////////////////////////////////////////////
TEST(BitReadWriteTest, Reader32)
{
   BitUnpacker<uint32_t> bitu(0xffffff00);
   EXPECT_EQ(bitu.getBits(32), 0xffffff00);
}

////////////////////////////////////////////////////////////////////////////////
TEST(BitReadWriteTest, Reader64)
{
   BitUnpacker<uint64_t> bitu(0xffffff00ffffffaaULL);
   EXPECT_EQ( bitu.getBits(64),  0xffffff00ffffffaaULL);
}

////////////////////////////////////////////////////////////////////////////////
TEST(BinaryReadWriteTest, Writer)
{
   BinaryData out = READHEX("01""0100""013200aa""ff00ff00ff00ff00"
                            "ab""fdffff""fe013200aa""ffff00ff00ff00ff00");

   BinaryWriter bw;
   bw.put_uint8_t(1);                       EXPECT_EQ(bw.getSize(), 1);
   bw.put_uint16_t(1);                      EXPECT_EQ(bw.getSize(), 3);
   bw.put_uint32_t(0xaa003201);             EXPECT_EQ(bw.getSize(), 7);
   bw.put_uint64_t(0x00ff00ff00ff00ffULL);  EXPECT_EQ(bw.getSize(), 15);
   bw.put_var_int(0xab);                    EXPECT_EQ(bw.getSize(), 16);
   bw.put_var_int(0xffff);                  EXPECT_EQ(bw.getSize(), 19);
   bw.put_var_int(0xaa003201);              EXPECT_EQ(bw.getSize(), 24);
   bw.put_var_int(0x00ff00ff00ff00ffULL);   EXPECT_EQ(bw.getSize(), 33);

   EXPECT_EQ(bw.getData(), out);
   EXPECT_EQ(bw.getDataRef(), out.getRef());
}

////////////////////////////////////////////////////////////////////////////////
TEST(BinaryReadWriteTest, WriterEndian)
{
   BinaryData out = READHEX("01""0100""013200aa""ff00ff00ff00ff00"
                            "ab""fdffff""fe013200aa""ffff00ff00ff00ff00");

   BinaryWriter bw;
   bw.put_uint8_t(1);                          EXPECT_EQ(bw.getSize(), 1);
   bw.put_uint16_t(0x0100, BE);                EXPECT_EQ(bw.getSize(), 3);
   bw.put_uint32_t(0x013200aa, BE);            EXPECT_EQ(bw.getSize(), 7);
   bw.put_uint64_t(0xff00ff00ff00ff00ULL, BE); EXPECT_EQ(bw.getSize(), 15);
   bw.put_var_int(0xab);                       EXPECT_EQ(bw.getSize(), 16);
   bw.put_var_int(0xffff);                     EXPECT_EQ(bw.getSize(), 19);
   bw.put_var_int(0xaa003201);                 EXPECT_EQ(bw.getSize(), 24);
   bw.put_var_int(0x00ff00ff00ff00ffULL);      EXPECT_EQ(bw.getSize(), 33);
   EXPECT_EQ(bw.getData(), out);
   EXPECT_EQ(bw.getDataRef(), out.getRef());

   BinaryWriter bw2;
   bw2.put_uint8_t(1);                          EXPECT_EQ(bw2.getSize(), 1);
   bw2.put_uint16_t(0x0001, LE);                EXPECT_EQ(bw2.getSize(), 3);
   bw2.put_uint32_t(0xaa003201, LE);            EXPECT_EQ(bw2.getSize(), 7);
   bw2.put_uint64_t(0x00ff00ff00ff00ffULL, LE); EXPECT_EQ(bw2.getSize(), 15);
   bw2.put_var_int(0xab);                       EXPECT_EQ(bw2.getSize(), 16);
   bw2.put_var_int(0xffff);                     EXPECT_EQ(bw2.getSize(), 19);
   bw2.put_var_int(0xaa003201);                 EXPECT_EQ(bw2.getSize(), 24);
   bw2.put_var_int(0x00ff00ff00ff00ffULL);      EXPECT_EQ(bw2.getSize(), 33);
   EXPECT_EQ(bw2.getData(), out);
   EXPECT_EQ(bw2.getDataRef(), out.getRef());
}

////////////////////////////////////////////////////////////////////////////////
TEST(BinaryReadWriteTest, Reader)
{
   BinaryData in = READHEX("01""0100""013200aa""ff00ff00ff00ff00"
                           "ab""fdffff""fe013200aa""ffff00ff00ff00ff00");

   BinaryReader br(in);
   EXPECT_EQ(br.get_uint8_t(), 1);                       
   EXPECT_EQ(br.get_uint16_t(), 1);                      
   EXPECT_EQ(br.get_uint32_t(), 0xaa003201);             
   EXPECT_EQ(br.get_uint64_t(), 0x00ff00ff00ff00ffULL);  
   EXPECT_EQ(br.get_var_int(), 0xab);                   
   EXPECT_EQ(br.get_var_int(), 0xffff);                
   EXPECT_EQ(br.get_var_int(), 0xaa003201);           
   EXPECT_EQ(br.get_var_int(), 0x00ff00ff00ff00ffULL);

   BinaryRefReader brr(in);
   EXPECT_EQ(brr.get_uint8_t(), 1);                       
   EXPECT_EQ(brr.get_uint16_t(), 1);                      
   EXPECT_EQ(brr.get_uint32_t(), 0xaa003201);             
   EXPECT_EQ(brr.get_uint64_t(), 0x00ff00ff00ff00ffULL);  
   EXPECT_EQ(brr.get_var_int(), 0xab);                   
   EXPECT_EQ(brr.get_var_int(), 0xffff);                
   EXPECT_EQ(brr.get_var_int(), 0xaa003201);           
   EXPECT_EQ(brr.get_var_int(), 0x00ff00ff00ff00ffULL);
}

////////////////////////////////////////////////////////////////////////////////
TEST(BinaryReadWriteTest, ReaderEndian)
{
   BinaryData in = READHEX("01""0100""013200aa""ff00ff00ff00ff00"
                           "ab""fdffff""fe013200aa""ffff00ff00ff00ff00");

   BinaryReader br(in);
   EXPECT_EQ(br.get_uint8_t(LE), 1);                       
   EXPECT_EQ(br.get_uint16_t(LE), 1);                      
   EXPECT_EQ(br.get_uint32_t(LE), 0xaa003201);             
   EXPECT_EQ(br.get_uint64_t(LE), 0x00ff00ff00ff00ffULL);  
   EXPECT_EQ(br.get_var_int(), 0xab);                   
   EXPECT_EQ(br.get_var_int(), 0xffff);                
   EXPECT_EQ(br.get_var_int(), 0xaa003201);           
   EXPECT_EQ(br.get_var_int(), 0x00ff00ff00ff00ffULL);

   BinaryRefReader brr(in);
   EXPECT_EQ(brr.get_uint8_t(LE), 1);                       
   EXPECT_EQ(brr.get_uint16_t(LE), 1);                      
   EXPECT_EQ(brr.get_uint32_t(LE), 0xaa003201);             
   EXPECT_EQ(brr.get_uint64_t(LE), 0x00ff00ff00ff00ffULL);  
   EXPECT_EQ(brr.get_var_int(), 0xab);                   
   EXPECT_EQ(brr.get_var_int(), 0xffff);                
   EXPECT_EQ(brr.get_var_int(), 0xaa003201);           
   EXPECT_EQ(brr.get_var_int(), 0x00ff00ff00ff00ffULL);

   BinaryReader br2(in);
   EXPECT_EQ(br2.get_uint8_t(LITTLEENDIAN), 1);                       
   EXPECT_EQ(br2.get_uint16_t(LITTLEENDIAN), 1);                      
   EXPECT_EQ(br2.get_uint32_t(LITTLEENDIAN), 0xaa003201);             
   EXPECT_EQ(br2.get_uint64_t(LITTLEENDIAN), 0x00ff00ff00ff00ffULL);  
   EXPECT_EQ(br2.get_var_int(), 0xab);                   
   EXPECT_EQ(br2.get_var_int(), 0xffff);                
   EXPECT_EQ(br2.get_var_int(), 0xaa003201);           
   EXPECT_EQ(br2.get_var_int(), 0x00ff00ff00ff00ffULL);

   BinaryRefReader brr2(in);
   EXPECT_EQ(brr2.get_uint8_t(LITTLEENDIAN), 1);                       
   EXPECT_EQ(brr2.get_uint16_t(LITTLEENDIAN), 1);                      
   EXPECT_EQ(brr2.get_uint32_t(LITTLEENDIAN), 0xaa003201);             
   EXPECT_EQ(brr2.get_uint64_t(LITTLEENDIAN), 0x00ff00ff00ff00ffULL);  
   EXPECT_EQ(brr2.get_var_int(), 0xab);                   
   EXPECT_EQ(brr2.get_var_int(), 0xffff);                
   EXPECT_EQ(brr2.get_var_int(), 0xaa003201);           
   EXPECT_EQ(brr2.get_var_int(), 0x00ff00ff00ff00ffULL);

   BinaryReader brBE(in);
   EXPECT_EQ(brBE.get_uint8_t(BE), 1);                       
   EXPECT_EQ(brBE.get_uint16_t(BE), 0x0100);                      
   EXPECT_EQ(brBE.get_uint32_t(BE), 0x013200aa);
   EXPECT_EQ(brBE.get_uint64_t(BE), 0xff00ff00ff00ff00ULL);  
   EXPECT_EQ(brBE.get_var_int(), 0xab);                   
   EXPECT_EQ(brBE.get_var_int(), 0xffff);                
   EXPECT_EQ(brBE.get_var_int(), 0xaa003201);           
   EXPECT_EQ(brBE.get_var_int(), 0x00ff00ff00ff00ffULL);

   BinaryRefReader brrBE(in);
   EXPECT_EQ(brrBE.get_uint8_t(BE), 1);                       
   EXPECT_EQ(brrBE.get_uint16_t(BE), 0x0100);                      
   EXPECT_EQ(brrBE.get_uint32_t(BE), 0x013200aa);
   EXPECT_EQ(brrBE.get_uint64_t(BE), 0xff00ff00ff00ff00ULL);  
   EXPECT_EQ(brrBE.get_var_int(), 0xab);                   
   EXPECT_EQ(brrBE.get_var_int(), 0xffff);                
   EXPECT_EQ(brrBE.get_var_int(), 0xaa003201);           
   EXPECT_EQ(brrBE.get_var_int(), 0x00ff00ff00ff00ffULL);

   BinaryReader brBE2(in);
   EXPECT_EQ(brBE2.get_uint8_t(BIGENDIAN), 1);                       
   EXPECT_EQ(brBE2.get_uint16_t(BIGENDIAN), 0x0100);                      
   EXPECT_EQ(brBE2.get_uint32_t(BIGENDIAN), 0x013200aa);
   EXPECT_EQ(brBE2.get_uint64_t(BIGENDIAN), 0xff00ff00ff00ff00ULL);  
   EXPECT_EQ(brBE2.get_var_int(), 0xab);                   
   EXPECT_EQ(brBE2.get_var_int(), 0xffff);                
   EXPECT_EQ(brBE2.get_var_int(), 0xaa003201);           
   EXPECT_EQ(brBE2.get_var_int(), 0x00ff00ff00ff00ffULL);

   BinaryRefReader brrBE2(in);
   EXPECT_EQ(brrBE2.get_uint8_t(BIGENDIAN), 1);                       
   EXPECT_EQ(brrBE2.get_uint16_t(BIGENDIAN), 0x0100);                      
   EXPECT_EQ(brrBE2.get_uint32_t(BIGENDIAN), 0x013200aa);
   EXPECT_EQ(brrBE2.get_uint64_t(BIGENDIAN), 0xff00ff00ff00ff00ULL);  
   EXPECT_EQ(brrBE2.get_var_int(), 0xab);                   
   EXPECT_EQ(brrBE2.get_var_int(), 0xffff);                
   EXPECT_EQ(brrBE2.get_var_int(), 0xaa003201);           
   EXPECT_EQ(brrBE2.get_var_int(), 0x00ff00ff00ff00ffULL);
}

////////////////////////////////////////////////////////////////////////////////
////////////////////////////////////////////////////////////////////////////////
class BtcUtilsTest : public ::testing::Test
{
protected:
   virtual void SetUp(void) 
   {
      rawHead_ = READHEX(
         "010000001d8f4ec0443e1f19f305e488c1085c95de7cc3fd25e0d2c5bb5d0000"
         "000000009762547903d36881a86751f3f5049e23050113f779735ef82734ebf0"
         "b4450081d8c8c84db3936a1a334b035b");
      headHashLE_ = READHEX(
         "1195e67a7a6d0674bbd28ae096d602e1f038c8254b49dfe79d47000000000000");
      headHashBE_ = READHEX(
         "000000000000479de7df494b25c838f0e102d696e08ad2bb74066d7a7ae69511");

      satoshiPubKey_ = READHEX( "04"
         "fc9702847840aaf195de8442ebecedf5b095cdbb9bc716bda9110971b28a49e0"
         "ead8564ff0db22209e0374782c093bb899692d524e9d6a6956e7c5ecbcd68284");
      satoshiHash160_ = READHEX("65a4358f4691660849d9f235eb05f11fabbd69fa");

      prevHashCB_  = READHEX(
         "0000000000000000000000000000000000000000000000000000000000000000");
      prevHashReg_ = READHEX(
         "894862e362905c6075074d9ec4b4e2dc34720089b1e9ef4738ee1b13f3bdcdb7");
   }

   BinaryData rawHead_;
   BinaryData headHashLE_;
   BinaryData headHashBE_;

   BinaryData satoshiPubKey_;
   BinaryData satoshiHash160_;

   BinaryData prevHashCB_;
   BinaryData prevHashReg_;
};




TEST_F(BtcUtilsTest, ReadVarInt)
{
   BinaryData vi0 = READHEX("00");
   BinaryData vi1 = READHEX("21");
   BinaryData vi3 = READHEX("fdff00");
   BinaryData vi5 = READHEX("fe00000100");
   BinaryData vi9 = READHEX("ff0010a5d4e8000000");

   uint64_t v = 0;
   uint64_t w = 33;
   uint64_t x = 255;
   uint64_t y = 65536;
   uint64_t z = 1000000000000ULL;

   BinaryRefReader brr;
   pair<uint64_t, uint8_t> a;

   brr.setNewData(vi0);
   a = BtcUtils::readVarInt(brr);
   EXPECT_EQ(a.first,   v);
   EXPECT_EQ(a.second,  1);

   brr.setNewData(vi1);
   a = BtcUtils::readVarInt(brr);
   EXPECT_EQ(a.first,   w);
   EXPECT_EQ(a.second,  1);

   brr.setNewData(vi3);
   a = BtcUtils::readVarInt(brr);
   EXPECT_EQ(a.first,   x);
   EXPECT_EQ(a.second,  3);

   brr.setNewData(vi5);
   a = BtcUtils::readVarInt(brr);
   EXPECT_EQ(a.first,   y);
   EXPECT_EQ(a.second,  5);

   brr.setNewData(vi9);
   a = BtcUtils::readVarInt(brr);
   EXPECT_EQ(a.first,   z);
   EXPECT_EQ(a.second,  9);

   // Just the length
   EXPECT_EQ(BtcUtils::readVarIntLength(vi0.getPtr()), 1);
   EXPECT_EQ(BtcUtils::readVarIntLength(vi1.getPtr()), 1);
   EXPECT_EQ(BtcUtils::readVarIntLength(vi3.getPtr()), 3);
   EXPECT_EQ(BtcUtils::readVarIntLength(vi5.getPtr()), 5);
   EXPECT_EQ(BtcUtils::readVarIntLength(vi9.getPtr()), 9);

   EXPECT_EQ(BtcUtils::calcVarIntSize(v), 1);
   EXPECT_EQ(BtcUtils::calcVarIntSize(w), 1);
   EXPECT_EQ(BtcUtils::calcVarIntSize(x), 3);
   EXPECT_EQ(BtcUtils::calcVarIntSize(y), 5);
   EXPECT_EQ(BtcUtils::calcVarIntSize(z), 9);
}


TEST_F(BtcUtilsTest, Num2Str)
{
   EXPECT_EQ(BtcUtils::numToStrWCommas(0),         string("0"));
   EXPECT_EQ(BtcUtils::numToStrWCommas(100),       string("100"));
   EXPECT_EQ(BtcUtils::numToStrWCommas(-100),      string("-100"));
   EXPECT_EQ(BtcUtils::numToStrWCommas(999),       string("999"));
   EXPECT_EQ(BtcUtils::numToStrWCommas(1234),      string("1,234"));
   EXPECT_EQ(BtcUtils::numToStrWCommas(-1234),     string("-1,234"));
   EXPECT_EQ(BtcUtils::numToStrWCommas(12345678),  string("12,345,678"));
   EXPECT_EQ(BtcUtils::numToStrWCommas(-12345678), string("-12,345,678"));
}



TEST_F(BtcUtilsTest, PackBits)
{
   list<bool>::iterator iter, iter2;
   list<bool> bitList;

   bitList = BtcUtils::UnpackBits( READHEX("00"), 0);
   EXPECT_EQ(bitList.size(), 0);

   bitList = BtcUtils::UnpackBits( READHEX("00"), 3);
   EXPECT_EQ(bitList.size(), 3);
   iter = bitList.begin(); 
   EXPECT_FALSE(*iter);  iter++;
   EXPECT_FALSE(*iter);  iter++;
   EXPECT_FALSE(*iter);  iter++;
   
   
   bitList = BtcUtils::UnpackBits( READHEX("00"), 8);
   EXPECT_EQ(bitList.size(), 8);
   iter = bitList.begin(); 
   EXPECT_FALSE(*iter);  iter++;
   EXPECT_FALSE(*iter);  iter++;
   EXPECT_FALSE(*iter);  iter++;
   EXPECT_FALSE(*iter);  iter++;
   EXPECT_FALSE(*iter);  iter++;
   EXPECT_FALSE(*iter);  iter++;
   EXPECT_FALSE(*iter);  iter++;
   EXPECT_FALSE(*iter);  iter++;

   bitList = BtcUtils::UnpackBits( READHEX("017f"), 8);
   EXPECT_EQ(bitList.size(), 8);
   iter = bitList.begin(); 
   EXPECT_FALSE(*iter);  iter++;
   EXPECT_FALSE(*iter);  iter++;
   EXPECT_FALSE(*iter);  iter++;
   EXPECT_FALSE(*iter);  iter++;
   EXPECT_FALSE(*iter);  iter++;
   EXPECT_FALSE(*iter);  iter++;
   EXPECT_FALSE(*iter);  iter++;
   EXPECT_TRUE( *iter);  iter++;


   bitList = BtcUtils::UnpackBits( READHEX("017f"), 12);
   EXPECT_EQ(bitList.size(), 12);
   iter = bitList.begin(); 
   EXPECT_FALSE(*iter);  iter++;
   EXPECT_FALSE(*iter);  iter++;
   EXPECT_FALSE(*iter);  iter++;
   EXPECT_FALSE(*iter);  iter++;
   EXPECT_FALSE(*iter);  iter++;
   EXPECT_FALSE(*iter);  iter++;
   EXPECT_FALSE(*iter);  iter++;
   EXPECT_TRUE( *iter);  iter++;
   EXPECT_FALSE(*iter);  iter++;
   EXPECT_TRUE( *iter);  iter++;
   EXPECT_TRUE( *iter);  iter++;
   EXPECT_TRUE( *iter);  iter++;

   bitList = BtcUtils::UnpackBits( READHEX("017f"), 16);
   EXPECT_EQ(bitList.size(), 16);
   iter = bitList.begin(); 
   EXPECT_FALSE(*iter);  iter++;
   EXPECT_FALSE(*iter);  iter++;
   EXPECT_FALSE(*iter);  iter++;
   EXPECT_FALSE(*iter);  iter++;
   EXPECT_FALSE(*iter);  iter++;
   EXPECT_FALSE(*iter);  iter++;
   EXPECT_FALSE(*iter);  iter++;
   EXPECT_TRUE( *iter);  iter++;
   EXPECT_FALSE(*iter);  iter++;
   EXPECT_TRUE( *iter);  iter++;
   EXPECT_TRUE( *iter);  iter++;
   EXPECT_TRUE( *iter);  iter++;
   EXPECT_TRUE( *iter);  iter++;
   EXPECT_TRUE( *iter);  iter++;
   EXPECT_TRUE( *iter);  iter++;
   EXPECT_TRUE( *iter);  iter++;


   BinaryData packed;
   packed = BtcUtils::PackBits(bitList);
   EXPECT_EQ(packed, READHEX("017f"));

   bitList = BtcUtils::UnpackBits( READHEX("017f"), 12);
   packed = BtcUtils::PackBits(bitList);
   EXPECT_EQ(packed, READHEX("0170"));
}



////////////////////////////////////////////////////////////////////////////////
TEST_F(BtcUtilsTest, SimpleHash)
{
   BinaryData hashOut; 

   // sha256(sha256(X));
   BtcUtils::getHash256(rawHead_.getPtr(), rawHead_.getSize(), hashOut);
   EXPECT_EQ(hashOut, headHashLE_);
   EXPECT_EQ(hashOut, headHashBE_.copySwapEndian());

   BtcUtils::getHash256_NoSafetyCheck(rawHead_.getPtr(), rawHead_.getSize(), hashOut);
   EXPECT_EQ(hashOut, headHashLE_);
   EXPECT_EQ(hashOut, headHashBE_.copySwapEndian());

   hashOut = BtcUtils::getHash256(rawHead_.getPtr(), rawHead_.getSize());
   EXPECT_EQ(hashOut, headHashLE_);

   BtcUtils::getHash256(rawHead_, hashOut);
   EXPECT_EQ(hashOut, headHashLE_);

   BtcUtils::getHash256(rawHead_.getRef(), hashOut);
   EXPECT_EQ(hashOut, headHashLE_);

   hashOut = BtcUtils::getHash256(rawHead_);
   EXPECT_EQ(hashOut, headHashLE_);

   
   // ripemd160(sha256(X));
   BtcUtils::getHash160(satoshiPubKey_.getPtr(), satoshiPubKey_.getSize(), hashOut);
   EXPECT_EQ(hashOut, satoshiHash160_);

   BtcUtils::getHash160(satoshiPubKey_.getPtr(), satoshiPubKey_.getSize(), hashOut);
   EXPECT_EQ(hashOut, satoshiHash160_);

   hashOut = BtcUtils::getHash160(satoshiPubKey_.getPtr(), satoshiPubKey_.getSize());
   EXPECT_EQ(hashOut, satoshiHash160_);

   BtcUtils::getHash160(satoshiPubKey_, hashOut);
   EXPECT_EQ(hashOut, satoshiHash160_);

   BtcUtils::getHash160(satoshiPubKey_.getRef(), hashOut);
   EXPECT_EQ(hashOut, satoshiHash160_);

   hashOut = BtcUtils::getHash160(satoshiPubKey_);
   EXPECT_EQ(hashOut, satoshiHash160_);
}



////////////////////////////////////////////////////////////////////////////////
TEST_F(BtcUtilsTest, TxOutScriptID_Hash160)
{
   //TXOUT_SCRIPT_STDHASH160,
   //TXOUT_SCRIPT_STDPUBKEY65,
   //TXOUT_SCRIPT_STDPUBKEY33,
   //TXOUT_SCRIPT_MULTISIG,
   //TXOUT_SCRIPT_P2SH,
   //TXOUT_SCRIPT_NONSTANDARD,

   BinaryData script = READHEX("76a914a134408afa258a50ed7a1d9817f26b63cc9002cc88ac");
   BinaryData a160   = READHEX(  "a134408afa258a50ed7a1d9817f26b63cc9002cc");
   BinaryData unique = READHEX("00a134408afa258a50ed7a1d9817f26b63cc9002cc");
   TXOUT_SCRIPT_TYPE scrType = BtcUtils::getTxOutScriptType(script);
   EXPECT_EQ(scrType, TXOUT_SCRIPT_STDHASH160 );
   EXPECT_EQ(BtcUtils::getTxOutRecipientAddr(script), a160 );
   EXPECT_EQ(BtcUtils::getTxOutRecipientAddr(script, scrType), a160 );
   EXPECT_EQ(BtcUtils::getTxOutScrAddr(script), unique );
   EXPECT_EQ(BtcUtils::getTxOutScrAddr(script, scrType), unique );
}

////////////////////////////////////////////////////////////////////////////////
TEST_F(BtcUtilsTest, TxOutScriptID_PubKey65)
{
   BinaryData script = READHEX(
      "4104b0bd634234abbb1ba1e986e884185c61cf43e001f9137f23c2c409273eb1"
      "6e6537a576782eba668a7ef8bd3b3cfb1edb7117ab65129b8a2e681f3c1e0908ef7bac");
   BinaryData a160   = READHEX(  "e24b86bff5112623ba67c63b6380636cbdf1a66d");
   BinaryData unique = READHEX("00e24b86bff5112623ba67c63b6380636cbdf1a66d");
   TXOUT_SCRIPT_TYPE scrType = BtcUtils::getTxOutScriptType(script);
   EXPECT_EQ(scrType, TXOUT_SCRIPT_STDPUBKEY65 );
   EXPECT_EQ(BtcUtils::getTxOutRecipientAddr(script), a160 );
   EXPECT_EQ(BtcUtils::getTxOutRecipientAddr(script, scrType), a160 );
   EXPECT_EQ(BtcUtils::getTxOutScrAddr(script), unique );
   EXPECT_EQ(BtcUtils::getTxOutScrAddr(script, scrType), unique );
}

////////////////////////////////////////////////////////////////////////////////
TEST_F(BtcUtilsTest, TxOutScriptID_PubKey33)
{
   BinaryData script = READHEX(
      "21024005c945d86ac6b01fb04258345abea7a845bd25689edb723d5ad4068ddd3036ac");
   BinaryData a160   = READHEX(  "0c1b83d01d0ffb2bccae606963376cca3863a7ce");
   BinaryData unique = READHEX("000c1b83d01d0ffb2bccae606963376cca3863a7ce");
   TXOUT_SCRIPT_TYPE scrType = BtcUtils::getTxOutScriptType(script);
   EXPECT_EQ(scrType, TXOUT_SCRIPT_STDPUBKEY33 );
   EXPECT_EQ(BtcUtils::getTxOutRecipientAddr(script), a160 );
   EXPECT_EQ(BtcUtils::getTxOutRecipientAddr(script, scrType), a160 );
   EXPECT_EQ(BtcUtils::getTxOutScrAddr(script), unique );
   EXPECT_EQ(BtcUtils::getTxOutScrAddr(script, scrType), unique );
}

////////////////////////////////////////////////////////////////////////////////
TEST_F(BtcUtilsTest, TxOutScriptID_NonStd)
{
   // This was from block 150951 which was erroneously produced by MagicalTux
   // This is not only non-standard, it's non-spendable
   BinaryData script = READHEX("76a90088ac");
   BinaryData a160   = BtcUtils::BadAddress();
   BinaryData unique = READHEX("ff") + BtcUtils::getHash160(READHEX("76a90088ac"));
   TXOUT_SCRIPT_TYPE scrType = BtcUtils::getTxOutScriptType(script);
   EXPECT_EQ(scrType, TXOUT_SCRIPT_NONSTANDARD );
   EXPECT_EQ(BtcUtils::getTxOutRecipientAddr(script), a160 );
   EXPECT_EQ(BtcUtils::getTxOutRecipientAddr(script, scrType), a160 );
   EXPECT_EQ(BtcUtils::getTxOutScrAddr(script), unique );
   EXPECT_EQ(BtcUtils::getTxOutScrAddr(script, scrType), unique );
}

////////////////////////////////////////////////////////////////////////////////
TEST_F(BtcUtilsTest, TxOutScriptID_P2SH)
{
   // P2SH script from tx: 4ac04b4830d115eb9a08f320ef30159cc107dfb72b29bbc2f370093f962397b4 (TxOut: 1)
   // Spent in tx:         fd16d6bbf1a3498ca9777b9d31ceae883eb8cb6ede1fafbdd218bae107de66fe (TxIn: 1)
   // P2SH address:        3Lip6sxQymNr9LD2cAVp6wLrw8xdKBdYFG
   // Hash160:             d0c15a7d41500976056b3345f542d8c944077c8a
   BinaryData script = READHEX("a914d0c15a7d41500976056b3345f542d8c944077c8a87"); // send to P2SH
   BinaryData a160 =   READHEX(  "d0c15a7d41500976056b3345f542d8c944077c8a");
   BinaryData unique = READHEX("05d0c15a7d41500976056b3345f542d8c944077c8a");
   TXOUT_SCRIPT_TYPE scrType = BtcUtils::getTxOutScriptType(script);
   EXPECT_EQ(scrType, TXOUT_SCRIPT_P2SH);
   EXPECT_EQ(BtcUtils::getTxOutRecipientAddr(script), a160 );
   EXPECT_EQ(BtcUtils::getTxOutRecipientAddr(script, scrType), a160 );
   EXPECT_EQ(BtcUtils::getTxOutScrAddr(script), unique );
   EXPECT_EQ(BtcUtils::getTxOutScrAddr(script, scrType), unique );
}

////////////////////////////////////////////////////////////////////////////////
TEST_F(BtcUtilsTest, TxOutScriptID_Multisig)
{
   BinaryData script = READHEX(
      "5221034758cefcb75e16e4dfafb32383b709fa632086ea5ca982712de6add93"
      "060b17a2103fe96237629128a0ae8c3825af8a4be8fe3109b16f62af19cec0b1"
      "eb93b8717e252ae");
   BinaryData pub1   = READHEX(
      "034758cefcb75e16e4dfafb32383b709fa632086ea5ca982712de6add93060b17a");
   BinaryData pub2   = READHEX(
      "03fe96237629128a0ae8c3825af8a4be8fe3109b16f62af19cec0b1eb93b8717e2");
   BinaryData addr1  = READHEX("b3348abf9dd2d1491359f937e2af64b1bb6d525a");
   BinaryData addr2  = READHEX("785652a6b8e721e80ffa353e5dfd84f0658284a9");
   BinaryData a160   = BtcUtils::BadAddress();
   BinaryData unique = READHEX(
      "fe0202785652a6b8e721e80ffa353e5dfd84f0658284a9b3348abf9dd2d14913"
      "59f937e2af64b1bb6d525a");

   TXOUT_SCRIPT_TYPE scrType = BtcUtils::getTxOutScriptType(script);
   EXPECT_EQ(scrType, TXOUT_SCRIPT_MULTISIG);
   EXPECT_EQ(BtcUtils::getTxOutRecipientAddr(script), a160 );
   EXPECT_EQ(BtcUtils::getTxOutRecipientAddr(script, scrType), a160 );
   EXPECT_EQ(BtcUtils::getTxOutScrAddr(script), unique );
   EXPECT_EQ(BtcUtils::getTxOutScrAddr(script, scrType), unique );
}


////////////////////////////////////////////////////////////////////////////////
TEST_F(BtcUtilsTest, TxOutScriptID_MultiList)
{
   BinaryData script = READHEX(
      "5221034758cefcb75e16e4dfafb32383b709fa632086ea5ca982712de6add930"
      "60b17a2103fe96237629128a0ae8c3825af8a4be8fe3109b16f62af19cec0b1e"
      "b93b8717e252ae");
   BinaryData addr0  = READHEX("785652a6b8e721e80ffa353e5dfd84f0658284a9");
   BinaryData addr1  = READHEX("b3348abf9dd2d1491359f937e2af64b1bb6d525a");
   BinaryData a160   = BtcUtils::BadAddress();
   BinaryData unique = READHEX(
      "fe0202785652a6b8e721e80ffa353e5dfd84f0658284a9b3348abf9dd2d14913"
      "59f937e2af64b1bb6d525a");

   BinaryData pub0 = READHEX(
      "034758cefcb75e16e4dfafb32383b709fa632086ea5ca982712de6add93060b17a");
   BinaryData pub1 = READHEX(
      "03fe96237629128a0ae8c3825af8a4be8fe3109b16f62af19cec0b1eb93b8717e2");

   vector<BinaryData> a160List;
   uint32_t M;

   M = BtcUtils::getMultisigAddrList(script, a160List);
   EXPECT_EQ(M, 2);              
   EXPECT_EQ(a160List.size(), 2); // N
   
   EXPECT_EQ(a160List[0], addr0);
   EXPECT_EQ(a160List[1], addr1);

   vector<BinaryData> pkList;
   M = BtcUtils::getMultisigPubKeyList(script, pkList);
   EXPECT_EQ(M, 2);              
   EXPECT_EQ(pkList.size(), 2); // N
   
   EXPECT_EQ(pkList[0], pub0);
   EXPECT_EQ(pkList[1], pub1);
}


//TEST_F(BtcUtilsTest, TxInScriptID)
//{
   //TXIN_SCRIPT_STDUNCOMPR,
   //TXIN_SCRIPT_STDCOMPR,
   //TXIN_SCRIPT_COINBASE,
   //TXIN_SCRIPT_SPENDPUBKEY,
   //TXIN_SCRIPT_SPENDMULTI,
   //TXIN_SCRIPT_SPENDP2SH,
   //TXIN_SCRIPT_NONSTANDARD
//}
 
////////////////////////////////////////////////////////////////////////////////
TEST_F(BtcUtilsTest, TxInScriptID_StdUncompr)
{
   BinaryData script = READHEX(
      "493046022100b9daf2733055be73ae00ee0c5d78ca639d554fe779f163396c1a"
      "39b7913e7eac02210091f0deeb2e510c74354afb30cc7d8fbac81b1ca8b39406"
      "13379adc41a6ffd226014104b1537fa5bc2242d25ebf54f31e76ebabe0b3de4a"
      "4dccd9004f058d6c2caa5d31164252e1e04e5df627fae7adec27fa9d40c271fc"
      "4d30ff375ef6b26eba192bac");
   BinaryData a160 = READHEX("c42a8290196b2c5bcb35471b45aa0dc096baed5e");
   BinaryData prevHash = prevHashReg_;

   TXIN_SCRIPT_TYPE scrType = BtcUtils::getTxInScriptType( script, prevHash);
   EXPECT_EQ(scrType,  TXIN_SCRIPT_STDUNCOMPR);
   EXPECT_EQ(BtcUtils::getTxInAddr(script, prevHash), a160);
   EXPECT_EQ(BtcUtils::getTxInAddr(script, prevHash, scrType), a160);
   EXPECT_EQ(BtcUtils::getTxInAddrFromType(script,  scrType), a160);
}

////////////////////////////////////////////////////////////////////////////////
TEST_F(BtcUtilsTest, TxInScriptID_StdCompr)
{
   BinaryData script = READHEX(
      "47304402205299224886e5e3402b0e9fa3527bcfe1d73c4e2040f18de8dd17f1"
      "16e3365a1102202590dcc16c4b711daae6c37977ba579ca65bcaa8fba2bd7168"
      "a984be727ccf7a01210315122ff4d41d9fe3538a0a8c6c7f813cf12a901069a4"
      "3d6478917246dc92a782");
   BinaryData a160 = READHEX("03214fc1433a287e964d6c4242093c34e4ed0001");
   BinaryData prevHash = prevHashReg_;

   TXIN_SCRIPT_TYPE scrType = BtcUtils::getTxInScriptType(script, prevHash);
   EXPECT_EQ(scrType,  TXIN_SCRIPT_STDCOMPR);
   EXPECT_EQ(BtcUtils::getTxInAddr(script, prevHash), a160);
   EXPECT_EQ(BtcUtils::getTxInAddr(script, prevHash, scrType), a160);
   EXPECT_EQ(BtcUtils::getTxInAddrFromType(script,  scrType), a160);
}


////////////////////////////////////////////////////////////////////////////////
TEST_F(BtcUtilsTest, TxInScriptID_Coinbase)
{
   BinaryData script = READHEX(
      "0310920304000071c3124d696e656420627920425443204775696c640800b75f950e000000");
   BinaryData a160 =  BtcUtils::BadAddress();
   BinaryData prevHash = prevHashCB_;

   TXIN_SCRIPT_TYPE scrType = BtcUtils::getTxInScriptType(script, prevHash);
   EXPECT_EQ(scrType, TXIN_SCRIPT_COINBASE);
   EXPECT_EQ(BtcUtils::getTxInAddr(script, prevHash), a160);
   EXPECT_EQ(BtcUtils::getTxInAddr(script, prevHash, scrType), a160);
   EXPECT_EQ(BtcUtils::getTxInAddrFromType(script,  scrType), a160);
}

////////////////////////////////////////////////////////////////////////////////
TEST_F(BtcUtilsTest, TxInScriptID_SpendPubKey)
{
   BinaryData script = READHEX(
      "47304402201ffc44394e5a3dd9c8b55bdc12147e18574ac945d15dac026793bf"
      "3b8ff732af022035fd832549b5176126f735d87089c8c1c1319447a458a09818"
      "e173eaf0c2eef101");
   BinaryData a160 =  BtcUtils::BadAddress();
   BinaryData prevHash = prevHashReg_;

   TXIN_SCRIPT_TYPE scrType = BtcUtils::getTxInScriptType(script, prevHash);
   EXPECT_EQ(scrType, TXIN_SCRIPT_SPENDPUBKEY);
   EXPECT_EQ(BtcUtils::getTxInAddr(script, prevHash), a160);
   EXPECT_EQ(BtcUtils::getTxInAddr(script, prevHash, scrType), a160);
   EXPECT_EQ(BtcUtils::getTxInAddrFromType(script,  scrType), a160);
   //txInHash160s.push_back( READHEX("957efec6af757ccbbcf9a436f0083c5ddaa3bf1d")); // this one can't be determined
}



////////////////////////////////////////////////////////////////////////////////
TEST_F(BtcUtilsTest, TxInScriptID_SpendMultisig)
{

   BinaryData script = READHEX(
      "004830450221009254113fa46918f299b1d18ec918613e56cffbeba0960db05f"
      "66b51496e5bf3802201e229de334bd753a2b08b36cc3f38f5263a23e9714a737"
      "520db45494ec095ce80148304502206ee62f539d5cd94f990b7abfda77750f58"
      "ff91043c3f002501e5448ef6dba2520221009d29229cdfedda1dd02a1a90bb71"
      "b30b77e9c3fc28d1353f054c86371f6c2a8101");
   BinaryData a160 =  BtcUtils::BadAddress();
   BinaryData prevHash = prevHashReg_;
   TXIN_SCRIPT_TYPE scrType = BtcUtils::getTxInScriptType(script, prevHash);
   EXPECT_EQ(scrType, TXIN_SCRIPT_SPENDMULTI);
   EXPECT_EQ(BtcUtils::getTxInAddr(script, prevHash), a160);
   EXPECT_EQ(BtcUtils::getTxInAddr(script, prevHash, scrType), a160);
   EXPECT_EQ(BtcUtils::getTxInAddrFromType(script,  scrType), a160);


   vector<BinaryDataRef> scrParts = BtcUtils::splitPushOnlyScriptRefs(script);
   BinaryData zero = READHEX("00");
   BinaryData sig1 = READHEX(
      "30450221009254113fa46918f299b1d18ec918613e56cffbeba0960db05f66b5"
      "1496e5bf3802201e229de334bd753a2b08b36cc3f38f5263a23e9714a737520d"
      "b45494ec095ce801");
   BinaryData sig2 = READHEX(
      "304502206ee62f539d5cd94f990b7abfda77750f58ff91043c3f002501e5448e"
      "f6dba2520221009d29229cdfedda1dd02a1a90bb71b30b77e9c3fc28d1353f05"
      "4c86371f6c2a8101");

   EXPECT_EQ(scrParts.size(), 3);
   EXPECT_EQ(scrParts[0], zero);
   EXPECT_EQ(scrParts[1], sig1);
   EXPECT_EQ(scrParts[2], sig2);

   //BinaryData p2sh = READHEX("5221034758cefcb75e16e4dfafb32383b709fa632086ea5ca982712de6add93060b17a2103fe96237629128a0ae8c3825af8a4be8fe3109b16f62af19cec0b1eb93b8717e252ae");
   //BinaryData pub1 = READHEX("034758cefcb75e16e4dfafb32383b709fa632086ea5ca982712de6add93060b17a");
   //BinaryData pub1 = READHEX("03fe96237629128a0ae8c3825af8a4be8fe3109b16f62af19cec0b1eb93b8717e2");

   
}

////////////////////////////////////////////////////////////////////////////////
TEST_F(BtcUtilsTest, TxInScriptID_SpendP2SH)
{

   // Spending P2SH output as above:  fd16d6bbf1a3498ca9777b9d31ceae883eb8cb6ede1fafbdd218bae107de66fe (TxIn: 1, 219 B)
   // Leading 0x00 byte is required due to a bug in OP_CHECKMULTISIG
   BinaryData script = READHEX(
      "004830450221009254113fa46918f299b1d18ec918613e56cffbeba0960db05f"
      "66b51496e5bf3802201e229de334bd753a2b08b36cc3f38f5263a23e9714a737"
      "520db45494ec095ce80148304502206ee62f539d5cd94f990b7abfda77750f58"
      "ff91043c3f002501e5448ef6dba2520221009d29229cdfedda1dd02a1a90bb71"
      "b30b77e9c3fc28d1353f054c86371f6c2a8101475221034758cefcb75e16e4df"
      "afb32383b709fa632086ea5ca982712de6add93060b17a2103fe96237629128a"
      "0ae8c3825af8a4be8fe3109b16f62af19cec0b1eb93b8717e252ae");
   BinaryData a160 =  READHEX("d0c15a7d41500976056b3345f542d8c944077c8a");
   BinaryData prevHash = prevHashReg_;
   TXIN_SCRIPT_TYPE scrType = BtcUtils::getTxInScriptType(script, prevHash);
   EXPECT_EQ(scrType, TXIN_SCRIPT_SPENDP2SH);
   EXPECT_EQ(BtcUtils::getTxInAddr(script, prevHash), a160);
   EXPECT_EQ(BtcUtils::getTxInAddr(script, prevHash, scrType), a160);
   EXPECT_EQ(BtcUtils::getTxInAddrFromType(script,  scrType), a160);
}



////////////////////////////////////////////////////////////////////////////////
TEST_F(BtcUtilsTest, BitsToDifficulty)
{

   double a = BtcUtils::convertDiffBitsToDouble(READHEX("ffff001d"));
   double b = BtcUtils::convertDiffBitsToDouble(READHEX("be2f021a"));
   double c = BtcUtils::convertDiffBitsToDouble(READHEX("3daa011a"));
   
   EXPECT_DOUBLE_EQ(a, 1.0);
   EXPECT_DOUBLE_EQ(b, 7672999.920164138);
   EXPECT_DOUBLE_EQ(c, 10076292.883418716);
}


////////////////////////////////////////////////////////////////////////////////
TEST_F(BtcUtilsTest, ScriptToOpCodes)
{
   BinaryData complexScript = READHEX(
      "526b006b7dac7ca9143cd1def404e12a85ead2b4d3f5f9f817fb0d46ef879a6c"
      "936b7dac7ca9146a4e7d5f798e90e84db9244d4805459f87275943879a6c936b"
      "7dac7ca914486efdd300987a054510b4ce1148d4ad290d911e879a6c936b6c6ca2");

   vector<string> opstr;
   opstr.reserve(40);
   opstr.push_back(string("OP_2"));
   opstr.push_back(string("OP_TOALTSTACK"));
   opstr.push_back(string("OP_0"));
   opstr.push_back(string("OP_TOALTSTACK"));
   opstr.push_back(string("OP_TUCK"));
   opstr.push_back(string("OP_CHECKSIG"));
   opstr.push_back(string("OP_SWAP"));
   opstr.push_back(string("OP_HASH160"));
   opstr.push_back(string("[PUSHDATA -- 20 BYTES:]"));
   opstr.push_back(string("3cd1def404e12a85ead2b4d3f5f9f817fb0d46ef"));
   opstr.push_back(string("OP_EQUAL"));
   opstr.push_back(string("OP_BOOLAND"));
   opstr.push_back(string("OP_FROMALTSTACK"));
   opstr.push_back(string("OP_ADD"));
   opstr.push_back(string("OP_TOALTSTACK"));
   opstr.push_back(string("OP_TUCK"));
   opstr.push_back(string("OP_CHECKSIG"));
   opstr.push_back(string("OP_SWAP"));
   opstr.push_back(string("OP_HASH160"));
   opstr.push_back(string("[PUSHDATA -- 20 BYTES:]"));
   opstr.push_back(string("6a4e7d5f798e90e84db9244d4805459f87275943"));
   opstr.push_back(string("OP_EQUAL"));
   opstr.push_back(string("OP_BOOLAND"));
   opstr.push_back(string("OP_FROMALTSTACK"));
   opstr.push_back(string("OP_ADD"));
   opstr.push_back(string("OP_TOALTSTACK"));
   opstr.push_back(string("OP_TUCK"));
   opstr.push_back(string("OP_CHECKSIG"));
   opstr.push_back(string("OP_SWAP"));
   opstr.push_back(string("OP_HASH160"));
   opstr.push_back(string("[PUSHDATA -- 20 BYTES:]"));
   opstr.push_back(string("486efdd300987a054510b4ce1148d4ad290d911e"));
   opstr.push_back(string("OP_EQUAL"));
   opstr.push_back(string("OP_BOOLAND"));
   opstr.push_back(string("OP_FROMALTSTACK"));
   opstr.push_back(string("OP_ADD"));
   opstr.push_back(string("OP_TOALTSTACK"));
   opstr.push_back(string("OP_FROMALTSTACK"));
   opstr.push_back(string("OP_FROMALTSTACK"));
   opstr.push_back(string("OP_GREATERTHANOREQUAL"));

   vector<string> output = BtcUtils::convertScriptToOpStrings(complexScript);
   ASSERT_EQ(output.size(), opstr.size());
   for(uint32_t i=0; i<opstr.size(); i++)
      EXPECT_EQ(output[i], opstr[i]);
}



////////////////////////////////////////////////////////////////////////////////
////////////////////////////////////////////////////////////////////////////////
class BlockObjTest : public ::testing::Test
{
protected:
   virtual void SetUp(void) 
   {
      rawHead_ = READHEX(
         "01000000"
         "1d8f4ec0443e1f19f305e488c1085c95de7cc3fd25e0d2c5bb5d000000000000"
         "9762547903d36881a86751f3f5049e23050113f779735ef82734ebf0b4450081"
         "d8c8c84d"
         "b3936a1a"
         "334b035b");
      headHashLE_ = READHEX(
         "1195e67a7a6d0674bbd28ae096d602e1f038c8254b49dfe79d47000000000000");
      headHashBE_ = READHEX(
         "000000000000479de7df494b25c838f0e102d696e08ad2bb74066d7a7ae69511");

      rawTx0_ = READHEX( 
         "01000000016290dce984203b6a5032e543e9e272d8bce934c7de4d15fa0fe44d"
         "d49ae4ece9010000008b48304502204f2fa458d439f957308bca264689aa175e"
         "3b7c5f78a901cb450ebd20936b2c500221008ea3883a5b80128e55c9c6070aa6"
         "264e1e0ce3d18b7cd7e85108ce3d18b7419a0141044202550a5a6d3bb81549c4"
         "a7803b1ad59cdbba4770439a4923624a8acfc7d34900beb54a24188f7f0a4068"
         "9d905d4847cc7d6c8d808a457d833c2d44ef83f76bffffffff0242582c0a0000"
         "00001976a914c1b4695d53b6ee57a28647ce63e45665df6762c288ac80d1f008"
         "000000001976a9140e0aec36fe2545fb31a41164fb6954adcd96b34288ac0000"
         "0000");

      rawTx1_ = READHEX( 
         "0100000001f658dbc28e703d86ee17c9a2d3b167a8508b082fa0745f55be5144"
         "a4369873aa010000008c49304602210041e1186ca9a41fdfe1569d5d807ca7ff"
         "6c5ffd19d2ad1be42f7f2a20cdc8f1cc0221003366b5d64fe81e53910e156914"
         "091d12646bc0d1d662b7a65ead3ebe4ab8f6c40141048d103d81ac9691cf13f3"
         "fc94e44968ef67b27f58b27372c13108552d24a6ee04785838f34624b294afee"
         "83749b64478bb8480c20b242c376e77eea2b3dc48b4bffffffff0200e1f50500"
         "0000001976a9141b00a2f6899335366f04b277e19d777559c35bc888ac40aeeb"
         "02000000001976a9140e0aec36fe2545fb31a41164fb6954adcd96b34288ac00"
         "000000");

      rawBlock_ = READHEX(
         // Header (80 bytes in 6 fields)
         "01000000"
         "eb10c9a996a2340a4d74eaab41421ed8664aa49d18538bab5901000000000000"
         "5a2f06efa9f2bd804f17877537f2080030cadbfa1eb50e02338117cc604d91b9"
         "b7541a4e"
         "cfbb0a1a"
         "64f1ade7"
         // NumTx (3)
         "03"
         // Tx0 (Coinbase)
         "0100000001000000000000000000000000000000000000000000000000000000"
         "0000000000ffffffff0804cfbb0a1a02360affffffff0100f2052a0100000043"
         "4104c2239c4eedb3beb26785753463be3ec62b82f6acd62efb65f452f8806f2e"
         "de0b338e31d1f69b1ce449558d7061aa1648ddc2bf680834d3986624006a272d"
         "c21cac00000000"
         // Tx1 (Regular)
         "0100000003e8caa12bcb2e7e86499c9de49c45c5a1c6167ea4"
         "b894c8c83aebba1b6100f343010000008c493046022100e2f5af5329d1244807"
         "f8347a2c8d9acc55a21a5db769e9274e7e7ba0bb605b26022100c34ca3350df5"
         "089f3415d8af82364d7f567a6a297fcc2c1d2034865633238b8c014104129e42"
         "2ac490ddfcb7b1c405ab9fb42441246c4bca578de4f27b230de08408c64cad03"
         "af71ee8a3140b40408a7058a1984a9f246492386113764c1ac132990d1ffffff"
         "ff5b55c18864e16c08ef9989d31c7a343e34c27c30cd7caa759651b0e08cae01"
         "06000000008c4930460221009ec9aa3e0caf7caa321723dea561e232603e0068"
         "6d4bfadf46c5c7352b07eb00022100a4f18d937d1e2354b2e69e02b18d11620a"
         "6a9332d563e9e2bbcb01cee559680a014104411b35dd963028300e36e82ee8cf"
         "1b0c8d5bf1fc4273e970469f5cb931ee07759a2de5fef638961726d04bd5eb4e"
         "5072330b9b371e479733c942964bb86e2b22ffffffff3de0c1e913e6271769d8"
         "c0172cea2f00d6d3240afc3a20f9fa247ce58af30d2a010000008c4930460221"
         "00b610e169fd15ac9f60fe2b507529281cf2267673f4690ba428cbb2ba3c3811"
         "fd022100ffbe9e3d71b21977a8e97fde4c3ba47b896d08bc09ecb9d086bb5917"
         "5b5b9f03014104ff07a1833fd8098b25f48c66dcf8fde34cbdbcc0f5f21a8c20"
         "05b160406cbf34cc432842c6b37b2590d16b165b36a3efc9908d65fb0e605314"
         "c9b278f40f3e1affffffff0240420f00000000001976a914adfa66f57ded1b65"
         "5eb4ccd96ee07ca62bc1ddfd88ac007d6a7d040000001976a914981a0c9ae61f"
         "a8f8c96ae6f8e383d6e07e77133e88ac00000000"
         // Tx2 (Regular)
         "010000000138e7586e078428"
         "0df58bd3dc5e3d350c9036b1ec4107951378f45881799c92a4000000008a4730"
         "4402207c945ae0bbdaf9dadba07bdf23faa676485a53817af975ddf85a104f76"
         "4fb93b02201ac6af32ddf597e610b4002e41f2de46664587a379a0161323a853"
         "89b4f82dda014104ec8883d3e4f7a39d75c9f5bb9fd581dc9fb1b7cdf7d6b5a6"
         "65e4db1fdb09281a74ab138a2dba25248b5be38bf80249601ae688c90c6e0ac8"
         "811cdb740fcec31dffffffff022f66ac61050000001976a914964642290c194e"
         "3bfab661c1085e47d67786d2d388ac2f77e200000000001976a9141486a7046a"
         "ffd935919a3cb4b50a8a0c233c286c"
         "88ac00000000");

      rawTxIn_ = READHEX(
         // OutPoint
         "0044fbc929d78e4203eed6f1d3d39c0157d8e5c100bbe0886779c0ebf6a69324"
         "01000000"
         // Script Size
         "8a"
         // SigScript
         "47304402206568144ed5e7064d6176c74738b04c08ca19ca54ddeb480084b77f"
         "45eebfe57802207927d6975a5ac0e1bb36f5c05356dcda1f521770511ee5e032"
         "39c8e1eecf3aed0141045d74feae58c4c36d7c35beac05eddddc78b3ce4b0249"
         "1a2eea72043978056a8bc439b99ddaad327207b09ef16a8910828e805b0cc8c1"
         "1fba5caea2ee939346d7"
         // Sequence
         "ffffffff");

      rawTxOut_ = READHEX(
         // Value
         "ac4c8bd500000000"
         // Script size (var_int)
         "19"
         // Script
         "76""a9""14""8dce8946f1c7763bb60ea5cf16ef514cbed0633b""88""ac");
         bh_.unserialize(rawHead_);
         tx1_.unserialize(rawTx0_);
         tx2_.unserialize(rawTx1_);
   }

   BinaryData rawHead_;
   BinaryData headHashLE_;
   BinaryData headHashBE_;

   BinaryData rawBlock_;

   BinaryData rawTx0_;
   BinaryData rawTx1_;
   BinaryData rawTxIn_;
   BinaryData rawTxOut_;

   BlockHeader bh_;
   Tx tx1_;
   Tx tx2_;
};



////////////////////////////////////////////////////////////////////////////////
TEST_F(BlockObjTest, HeaderNoInit)
{
   BlockHeader bh;
   EXPECT_FALSE(bh.isInitialized());
   EXPECT_EQ(bh.getNumTx(), UINT32_MAX);
   EXPECT_EQ(bh.getBlockSize(), UINT32_MAX);
}


////////////////////////////////////////////////////////////////////////////////
TEST_F(BlockObjTest, HeaderUnserialize)
{
   uint32_t boolFalse = (uint32_t)false;
   EXPECT_GT(bh_.isInitialized(), boolFalse);
   EXPECT_EQ(bh_.getNumTx(), UINT32_MAX);
   EXPECT_EQ(bh_.getBlockSize(), UINT32_MAX);
   EXPECT_EQ(bh_.getVersion(), 1);
   EXPECT_EQ(bh_.getThisHash(), headHashLE_);
}

////////////////////////////////////////////////////////////////////////////////
TEST_F(BlockObjTest, HeaderProperties)
{
   BinaryData prevHash = READHEX(
      "1d8f4ec0443e1f19f305e488c1085c95de7cc3fd25e0d2c5bb5d000000000000");
   BinaryData merkleRoot = READHEX(
      "9762547903d36881a86751f3f5049e23050113f779735ef82734ebf0b4450081");

   // The values are actually little-endian in the serialization, but 
   // 0x____ notation requires big-endian
   uint32_t   timestamp =        0x4dc8c8d8;
   uint32_t   nonce     =        0x5b034b33;
   BinaryData diffBits  = READHEX("b3936a1a");

   EXPECT_EQ(bh_.getPrevHash(), prevHash);
   EXPECT_EQ(bh_.getTimestamp(), timestamp);
   EXPECT_EQ(bh_.getDiffBits(), diffBits);
   EXPECT_EQ(bh_.getNonce(), nonce);
   EXPECT_DOUBLE_EQ(bh_.getDifficulty(), 157416.40184364893);

   BinaryDataRef bdrThis(headHashLE_);
   BinaryDataRef bdrPrev(rawHead_.getPtr()+4, 32);
   EXPECT_EQ(bh_.getThisHashRef(), bdrThis);
   EXPECT_EQ(bh_.getPrevHashRef(), bdrPrev);

   EXPECT_EQ(BlockHeader(rawHead_).serialize(), rawHead_);
}



////////////////////////////////////////////////////////////////////////////////
TEST_F(BlockObjTest, OutPointProperties)
{
   BinaryData rawOP = READHEX(
      "0044fbc929d78e4203eed6f1d3d39c0157d8e5c100bbe0886779c0ebf6a69324"
      "01000000");
   BinaryData prevHash = READHEX(
      "0044fbc929d78e4203eed6f1d3d39c0157d8e5c100bbe0886779c0ebf6a69324");
   BinaryData prevIdx = READHEX(
      "01000000");

   OutPoint op;
   EXPECT_EQ(op.getTxHash().getSize(), 32);
   EXPECT_EQ(op.getTxOutIndex(), UINT32_MAX);

   op.setTxHash(prevHash);
   EXPECT_EQ(op.getTxHash().getSize(), 32);
   EXPECT_EQ(op.getTxOutIndex(), UINT32_MAX);
   EXPECT_EQ(op.getTxHash(), prevHash);
   EXPECT_EQ(op.getTxHashRef(), prevHash.getRef());

   op.setTxOutIndex(12);
   EXPECT_EQ(op.getTxHash().getSize(), 32);
   EXPECT_EQ(op.getTxOutIndex(), 12);
   EXPECT_EQ(op.getTxHash(), prevHash);
   EXPECT_EQ(op.getTxHashRef(), prevHash.getRef());
}


////////////////////////////////////////////////////////////////////////////////
TEST_F(BlockObjTest, OutPointSerialize)
{
   BinaryData rawOP = READHEX(
      "0044fbc929d78e4203eed6f1d3d39c0157d8e5c100bbe0886779c0ebf6a69324"
      "01000000");
   BinaryData prevHash = READHEX(
      "0044fbc929d78e4203eed6f1d3d39c0157d8e5c100bbe0886779c0ebf6a69324");
   BinaryData prevIdx = READHEX(
      "01000000");

   OutPoint op(rawOP.getPtr(), rawOP.getSize());
   EXPECT_EQ(op.getTxHash().getSize(), 32);
   EXPECT_EQ(op.getTxOutIndex(), 1);
   EXPECT_EQ(op.getTxHash(), prevHash);
   EXPECT_EQ(op.getTxHashRef(), prevHash.getRef());

   EXPECT_EQ(op.serialize(), rawOP);
}


////////////////////////////////////////////////////////////////////////////////
TEST_F(BlockObjTest, TxInNoInit)
{
   TxIn txin;

   EXPECT_FALSE(txin.isInitialized());
   EXPECT_EQ(   txin.serialize().getSize(), 0);
   EXPECT_EQ(   txin.getScriptType(), TXIN_SCRIPT_NONSTANDARD);
   EXPECT_FALSE(txin.isStandard());
   EXPECT_FALSE(txin.isCoinbase());
   EXPECT_EQ(   txin.getParentHeight(), 0xffffffff);

   BinaryData newhash = READHEX("abcd1234");
   txin.setParentHash(newhash);
   txin.setParentHeight(1234);
   
   EXPECT_EQ(txin.getParentHash(nullptr),   newhash);
   EXPECT_EQ(txin.getParentHeight(), 1234);
}


////////////////////////////////////////////////////////////////////////////////
TEST_F(BlockObjTest, TxInUnserialize)
{
   BinaryRefReader brr(rawTxIn_);
   const uint32_t len = rawTxIn_.getSize();
   BinaryData srcAddr = BtcUtils::getHash160( READHEX("04"
      "5d74feae58c4c36d7c35beac05eddddc78b3ce4b02491a2eea72043978056a8b"
      "c439b99ddaad327207b09ef16a8910828e805b0cc8c11fba5caea2ee939346d7"));
   BinaryData rawOP = READHEX(
      "0044fbc929d78e4203eed6f1d3d39c0157d8e5c100bbe0886779c0ebf6a69324"
      "01000000");

   vector<TxIn> txins(6);
   txins[0].unserialize_checked(rawTxIn_.getPtr(), len); 
   txins[1].unserialize_checked(rawTxIn_.getPtr(), len, len); 
   txins[2].unserialize_checked(rawTxIn_.getPtr(), len, len, TxRef(), 12); 
   txins[3].unserialize(rawTxIn_.getRef());
   txins[4].unserialize(brr);
   txins[5].unserialize_swigsafe_(rawTxIn_);

   for(uint32_t i=0; i<6; i++)
   {
      EXPECT_TRUE( txins[i].isInitialized());
      EXPECT_EQ(   txins[i].serialize().getSize(), len);
      EXPECT_EQ(   txins[i].getScriptType(), TXIN_SCRIPT_STDUNCOMPR);
      EXPECT_EQ(   txins[i].getScriptSize(), len-(36+1+4));
      EXPECT_TRUE( txins[i].isStandard());
      EXPECT_FALSE(txins[i].isCoinbase());
      EXPECT_EQ(   txins[i].getSequence(), UINT32_MAX);
      EXPECT_EQ(   txins[i].getSenderScrAddrIfAvail(), srcAddr);
      EXPECT_EQ(   txins[i].getOutPoint().serialize(), rawOP);

      EXPECT_FALSE(txins[i].getParentTxRef().isInitialized());
      EXPECT_EQ(   txins[i].getParentHeight(), UINT32_MAX);
      EXPECT_EQ(   txins[i].getParentHash(nullptr),   BinaryData(0));
      EXPECT_EQ(   txins[i].serialize(),       rawTxIn_);
      if(i==2)
         EXPECT_EQ(txins[i].getIndex(), 12);
      else
         EXPECT_EQ(txins[i].getIndex(), UINT32_MAX);
   }
}


////////////////////////////////////////////////////////////////////////////////
TEST_F(BlockObjTest, TxOutUnserialize)
{
   BinaryRefReader brr(rawTxOut_);
   uint32_t len = rawTxOut_.getSize();
   BinaryData dstAddr = READHEX("8dce8946f1c7763bb60ea5cf16ef514cbed0633b");

   vector<TxOut> txouts(6);
   txouts[0].unserialize_checked(rawTxOut_.getPtr(), len); 
   txouts[1].unserialize_checked(rawTxOut_.getPtr(), len, len); 
   txouts[2].unserialize_checked(rawTxOut_.getPtr(), len, len, TxRef(), 12); 
   txouts[3].unserialize(rawTxOut_.getRef());
   txouts[4].unserialize(brr);
   txouts[5].unserialize_swigsafe_(rawTxOut_);

   for(uint32_t i=0; i<6; i++)
   {
      EXPECT_TRUE( txouts[i].isInitialized());
      EXPECT_EQ(   txouts[i].getSize(), len);
      EXPECT_EQ(   txouts[i].getScriptType(), TXOUT_SCRIPT_STDHASH160);
      EXPECT_EQ(   txouts[i].getScriptSize(), 25);
      EXPECT_TRUE( txouts[i].isStandard());
      EXPECT_EQ(   txouts[i].getValue(), 0x00000000d58b4cac);
      EXPECT_EQ(   txouts[i].getScrAddressStr(), HASH160PREFIX+dstAddr);

      EXPECT_TRUE( txouts[i].isScriptStandard());
      EXPECT_TRUE( txouts[i].isScriptStdHash160());
      EXPECT_FALSE(txouts[i].isScriptStdPubKey65());
      EXPECT_FALSE(txouts[i].isScriptStdPubKey33());
      EXPECT_FALSE(txouts[i].isScriptP2SH());
      EXPECT_FALSE(txouts[i].isScriptNonStd());

      EXPECT_FALSE(txouts[i].getParentTxRef().isInitialized());
      EXPECT_EQ(   txouts[i].getParentHeight(), UINT32_MAX);
      EXPECT_EQ(   txouts[i].getParentHash(nullptr),   BinaryData(0));
      EXPECT_EQ(   txouts[i].serialize(),       rawTxOut_);
      if(i==2)
         EXPECT_EQ(txouts[i].getIndex(), 12);
      else
         EXPECT_EQ(txouts[i].getIndex(), UINT32_MAX);
   }
}


////////////////////////////////////////////////////////////////////////////////
TEST_F(BlockObjTest, TxNoInit)
{
   Tx tx;
   
   EXPECT_FALSE(tx.isInitialized());

   // Actually, why even bother with all these no-init tests?  We should always
   // check whether the tx is initialized before using it.  If you don't, you
   // deserve to seg fault :)
   //EXPECT_EQ(   tx.getSize(), UINT32_MAX);
   //EXPECT_TRUE( tx.isStandard());
   //EXPECT_EQ(   tx.getValue(), 0x00000000d58b4cac);
   //EXPECT_EQ(   tx.getRecipientAddr(), dstAddr);

   //EXPECT_TRUE( tx.isScriptStandard());
   //EXPECT_TRUE( tx.isScriptStdHash160());
   //EXPECT_FALSE(tx.isScriptStdPubKey65());
   //EXPECT_FALSE(tx.isScriptStdPubKey33());
   //EXPECT_FALSE(tx.isScriptP2SH());
   //EXPECT_FALSE(tx.isScriptNonStd());

}

////////////////////////////////////////////////////////////////////////////////
TEST_F(BlockObjTest, TxUnserialize)
{
   uint32_t len = rawTx0_.getSize();
   BinaryData tx0hash = READHEX(
      "aa739836a44451be555f74a02f088b50a867b1d3a2c917ee863d708ec2db58f6");

   BinaryData tx0_In0  = READHEX("aff189b24a36a1b93de2ea4d157c13d18251270a");
   BinaryData tx0_Out0 = READHEX("c1b4695d53b6ee57a28647ce63e45665df6762c2");
   BinaryData tx0_Out1 = READHEX("0e0aec36fe2545fb31a41164fb6954adcd96b342");
   BinaryData tx0_Val0 = READHEX("42582c0a00000000");
   BinaryData tx0_Val1 = READHEX("80d1f00800000000");
   BinaryRefReader brr(rawTx0_);

   uint64_t v0 = *(uint64_t*)tx0_Val0.getPtr();
   uint64_t v1 = *(uint64_t*)tx0_Val1.getPtr();

   Tx tx;
   vector<Tx> txs(10);
   txs[0] = Tx(rawTx0_.getPtr(), len); 
   txs[1] = Tx(brr);  brr.resetPosition();
   txs[2] = Tx(rawTx0_);
   txs[3] = Tx(rawTx0_.getRef());
   txs[4].unserialize(rawTx0_.getPtr(), len);
   txs[5].unserialize(rawTx0_);
   txs[6].unserialize(rawTx0_.getRef());
   txs[7].unserialize(brr);  brr.resetPosition();
   txs[8].unserialize_swigsafe_(rawTx0_);
   txs[9] = Tx::createFromStr(rawTx0_);

   for(uint32_t i=0; i<10; i++)
   {
      EXPECT_TRUE( txs[i].isInitialized());
      EXPECT_EQ(   txs[i].getSize(), len);

      EXPECT_EQ(   txs[i].getVersion(), 1);
      EXPECT_EQ(   txs[i].getNumTxIn(), 1);
      EXPECT_EQ(   txs[i].getNumTxOut(), 2);
      EXPECT_EQ(   txs[i].getThisHash(), tx0hash.copySwapEndian());
      //EXPECT_FALSE(txs[i].isMainBranch());

      EXPECT_EQ(   txs[i].getTxInOffset(0),    5);
      EXPECT_EQ(   txs[i].getTxInOffset(1),  185);
      EXPECT_EQ(   txs[i].getTxOutOffset(0), 186);
      EXPECT_EQ(   txs[i].getTxOutOffset(1), 220);
      EXPECT_EQ(   txs[i].getTxOutOffset(2), 254);

      EXPECT_EQ(   txs[i].getLockTime(), 0);

      EXPECT_EQ(   txs[i].serialize(), rawTx0_);
      EXPECT_EQ(   txs[0].getTxInCopy(0).getSenderScrAddrIfAvail(), tx0_In0);
      EXPECT_EQ(   txs[i].getTxOutCopy(0).getScrAddressStr(), HASH160PREFIX+tx0_Out0);
      EXPECT_EQ(   txs[i].getTxOutCopy(1).getScrAddressStr(), HASH160PREFIX+tx0_Out1);
      EXPECT_EQ(   txs[i].getScrAddrForTxOut(0), HASH160PREFIX+tx0_Out0);
      EXPECT_EQ(   txs[i].getScrAddrForTxOut(1), HASH160PREFIX+tx0_Out1);
      EXPECT_EQ(   txs[i].getTxOutCopy(0).getValue(), v0);
      EXPECT_EQ(   txs[i].getTxOutCopy(1).getValue(), v1);
      EXPECT_EQ(   txs[i].getSumOfOutputs(),  v0+v1);

      EXPECT_EQ(   txs[i].getBlockTxIndex(),  UINT16_MAX);
   }
}

////////////////////////////////////////////////////////////////////////////////
TEST_F(BlockObjTest, DISABLED_FullBlock)
{
   EXPECT_TRUE(false);

   BinaryRefReader brr(rawBlock_);
}


////////////////////////////////////////////////////////////////////////////////
TEST_F(BlockObjTest, DISABLED_TxIOPairStuff)
{
   EXPECT_TRUE(false);
}

////////////////////////////////////////////////////////////////////////////////
TEST_F(BlockObjTest, DISABLED_RegisteredTxStuff)
{
   EXPECT_TRUE(false);
}



////////////////////////////////////////////////////////////////////////////////
////////////////////////////////////////////////////////////////////////////////
class StoredBlockObjTest : public ::testing::Test
{
protected:
   virtual void SetUp(void) 
   {
      rawHead_ = READHEX(
         "01000000"
         "1d8f4ec0443e1f19f305e488c1085c95de7cc3fd25e0d2c5bb5d000000000000"
         "9762547903d36881a86751f3f5049e23050113f779735ef82734ebf0b4450081"
         "d8c8c84d"
         "b3936a1a"
         "334b035b");
      headHashLE_ = READHEX(
         "1195e67a7a6d0674bbd28ae096d602e1f038c8254b49dfe79d47000000000000");
      headHashBE_ = READHEX(
         "000000000000479de7df494b25c838f0e102d696e08ad2bb74066d7a7ae69511");

      rawTx0_ = READHEX( 
         "01000000016290dce984203b6a5032e543e9e272d8bce934c7de4d15fa0fe44d"
         "d49ae4ece9010000008b48304502204f2fa458d439f957308bca264689aa175e"
         "3b7c5f78a901cb450ebd20936b2c500221008ea3883a5b80128e55c9c6070aa6"
         "264e1e0ce3d18b7cd7e85108ce3d18b7419a0141044202550a5a6d3bb81549c4"
         "a7803b1ad59cdbba4770439a4923624a8acfc7d34900beb54a24188f7f0a4068"
         "9d905d4847cc7d6c8d808a457d833c2d44ef83f76bffffffff0242582c0a0000"
         "00001976a914c1b4695d53b6ee57a28647ce63e45665df6762c288ac80d1f008"
         "000000001976a9140e0aec36fe2545fb31a41164fb6954adcd96b34288ac0000"
         "0000");
      rawTx1_ = READHEX( 
         "0100000001f658dbc28e703d86ee17c9a2d3b167a8508b082fa0745f55be5144"
         "a4369873aa010000008c49304602210041e1186ca9a41fdfe1569d5d807ca7ff"
         "6c5ffd19d2ad1be42f7f2a20cdc8f1cc0221003366b5d64fe81e53910e156914"
         "091d12646bc0d1d662b7a65ead3ebe4ab8f6c40141048d103d81ac9691cf13f3"
         "fc94e44968ef67b27f58b27372c13108552d24a6ee04785838f34624b294afee"
         "83749b64478bb8480c20b242c376e77eea2b3dc48b4bffffffff0200e1f50500"
         "0000001976a9141b00a2f6899335366f04b277e19d777559c35bc888ac40aeeb"
         "02000000001976a9140e0aec36fe2545fb31a41164fb6954adcd96b34288ac00"
         "000000");

      rawBlock_ = READHEX(
         "01000000eb10c9a996a2340a4d74eaab41421ed8664aa49d18538bab59010000"
         "000000005a2f06efa9f2bd804f17877537f2080030cadbfa1eb50e02338117cc"
         "604d91b9b7541a4ecfbb0a1a64f1ade703010000000100000000000000000000"
         "00000000000000000000000000000000000000000000ffffffff0804cfbb0a1a"
         "02360affffffff0100f2052a01000000434104c2239c4eedb3beb26785753463"
         "be3ec62b82f6acd62efb65f452f8806f2ede0b338e31d1f69b1ce449558d7061"
         "aa1648ddc2bf680834d3986624006a272dc21cac000000000100000003e8caa1"
         "2bcb2e7e86499c9de49c45c5a1c6167ea4b894c8c83aebba1b6100f343010000"
         "008c493046022100e2f5af5329d1244807f8347a2c8d9acc55a21a5db769e927"
         "4e7e7ba0bb605b26022100c34ca3350df5089f3415d8af82364d7f567a6a297f"
         "cc2c1d2034865633238b8c014104129e422ac490ddfcb7b1c405ab9fb4244124"
         "6c4bca578de4f27b230de08408c64cad03af71ee8a3140b40408a7058a1984a9"
         "f246492386113764c1ac132990d1ffffffff5b55c18864e16c08ef9989d31c7a"
         "343e34c27c30cd7caa759651b0e08cae0106000000008c4930460221009ec9aa"
         "3e0caf7caa321723dea561e232603e00686d4bfadf46c5c7352b07eb00022100"
         "a4f18d937d1e2354b2e69e02b18d11620a6a9332d563e9e2bbcb01cee559680a"
         "014104411b35dd963028300e36e82ee8cf1b0c8d5bf1fc4273e970469f5cb931"
         "ee07759a2de5fef638961726d04bd5eb4e5072330b9b371e479733c942964bb8"
         "6e2b22ffffffff3de0c1e913e6271769d8c0172cea2f00d6d3240afc3a20f9fa"
         "247ce58af30d2a010000008c493046022100b610e169fd15ac9f60fe2b507529"
         "281cf2267673f4690ba428cbb2ba3c3811fd022100ffbe9e3d71b21977a8e97f"
         "de4c3ba47b896d08bc09ecb9d086bb59175b5b9f03014104ff07a1833fd8098b"
         "25f48c66dcf8fde34cbdbcc0f5f21a8c2005b160406cbf34cc432842c6b37b25"
         "90d16b165b36a3efc9908d65fb0e605314c9b278f40f3e1affffffff0240420f"
         "00000000001976a914adfa66f57ded1b655eb4ccd96ee07ca62bc1ddfd88ac00"
         "7d6a7d040000001976a914981a0c9ae61fa8f8c96ae6f8e383d6e07e77133e88"
         "ac00000000010000000138e7586e0784280df58bd3dc5e3d350c9036b1ec4107"
         "951378f45881799c92a4000000008a47304402207c945ae0bbdaf9dadba07bdf"
         "23faa676485a53817af975ddf85a104f764fb93b02201ac6af32ddf597e610b4"
         "002e41f2de46664587a379a0161323a85389b4f82dda014104ec8883d3e4f7a3"
         "9d75c9f5bb9fd581dc9fb1b7cdf7d6b5a665e4db1fdb09281a74ab138a2dba25"
         "248b5be38bf80249601ae688c90c6e0ac8811cdb740fcec31dffffffff022f66"
         "ac61050000001976a914964642290c194e3bfab661c1085e47d67786d2d388ac"
         "2f77e200000000001976a9141486a7046affd935919a3cb4b50a8a0c233c286c"
         "88ac00000000");

      rawTxUnfrag_ = READHEX(
         // Version
         "01000000"
         // NumTxIn
         "02"
         // Start TxIn0
         "0044fbc929d78e4203eed6f1d3d39c0157d8e5c100bbe0886779c0"
         "ebf6a69324010000008a47304402206568144ed5e7064d6176c74738b04c08ca"
         "19ca54ddeb480084b77f45eebfe57802207927d6975a5ac0e1bb36f5c05356dc"
         "da1f521770511ee5e03239c8e1eecf3aed0141045d74feae58c4c36d7c35beac"
         "05eddddc78b3ce4b02491a2eea72043978056a8bc439b99ddaad327207b09ef1"
         "6a8910828e805b0cc8c11fba5caea2ee939346d7ffffffff"
         // Start TxIn1
         "45c866b219b17695"
         "2508f8e5aea728f950186554fc4a5807e2186a8e1c4009e5000000008c493046"
         "022100bd5d41662f98cfddc46e86ea7e4a3bc8fe9f1dfc5c4836eaf7df582596"
         "cfe0e9022100fc459ae4f59b8279d679003b88935896acd10021b6e2e4619377"
         "e336b5296c5e014104c00bab76a708ba7064b2315420a1c533ca9945eeff9754"
         "cdc574224589e9113469b4e71752146a10028079e04948ecdf70609bf1b9801f"
         "6b73ab75947ac339e5ffffffff"
         // NumTxOut
         "02"
         // Start TxOut0
         "ac4c8bd5000000001976a9148dce8946f1c7763bb60ea5cf16ef514cbed0633b88ac"
         // Start TxOut1
         "002f6859000000001976a9146a59ac0e8f553f292dfe5e9f3aaa1da93499c15e88ac"
         // Locktime
         "00000000");

      rawTxFragged_ = READHEX(
         //"01000000020044fbc929d78e4203eed6f1d3d39c0157d8e5c100bbe0886779c0"
         //"ebf6a69324010000008a47304402206568144ed5e7064d6176c74738b04c08ca"
         //"19ca54ddeb480084b77f45eebfe57802207927d6975a5ac0e1bb36f5c05356dc"
         //"da1f521770511ee5e03239c8e1eecf3aed0141045d74feae58c4c36d7c35beac"
         //"05eddddc78b3ce4b02491a2eea72043978056a8bc439b99ddaad327207b09ef1"
         //"6a8910828e805b0cc8c11fba5caea2ee939346d7ffffffff45c866b219b17695"
         //"2508f8e5aea728f950186554fc4a5807e2186a8e1c4009e5000000008c493046"
         //"022100bd5d41662f98cfddc46e86ea7e4a3bc8fe9f1dfc5c4836eaf7df582596"
         //"cfe0e9022100fc459ae4f59b8279d679003b88935896acd10021b6e2e4619377"
         //"e336b5296c5e014104c00bab76a708ba7064b2315420a1c533ca9945eeff9754"
         //"cdc574224589e9113469b4e71752146a10028079e04948ecdf70609bf1b9801f"
         //"6b73ab75947ac339e5ffffffff0200000000");
         // Version
         "01000000"
         // NumTxIn
         "02"
         // Start TxIn0
         "0044fbc929d78e4203eed6f1d3d39c0157d8e5c100bbe0886779c0"
         "ebf6a69324010000008a47304402206568144ed5e7064d6176c74738b04c08ca"
         "19ca54ddeb480084b77f45eebfe57802207927d6975a5ac0e1bb36f5c05356dc"
         "da1f521770511ee5e03239c8e1eecf3aed0141045d74feae58c4c36d7c35beac"
         "05eddddc78b3ce4b02491a2eea72043978056a8bc439b99ddaad327207b09ef1"
         "6a8910828e805b0cc8c11fba5caea2ee939346d7ffffffff"
         // Start TxIn1
         "45c866b219b17695"
         "2508f8e5aea728f950186554fc4a5807e2186a8e1c4009e5000000008c493046"
         "022100bd5d41662f98cfddc46e86ea7e4a3bc8fe9f1dfc5c4836eaf7df582596"
         "cfe0e9022100fc459ae4f59b8279d679003b88935896acd10021b6e2e4619377"
         "e336b5296c5e014104c00bab76a708ba7064b2315420a1c533ca9945eeff9754"
         "cdc574224589e9113469b4e71752146a10028079e04948ecdf70609bf1b9801f"
         "6b73ab75947ac339e5ffffffff"
         // NumTxOut
         "02"
         // ... TxOuts fragged out 
         // Locktime
         "00000000");

      rawTxOut0_ = READHEX(
         // Value
         "ac4c8bd500000000"
         // Script size (var_int)
         "19"
         // Script
         "76""a9""14""8dce8946f1c7763bb60ea5cf16ef514cbed0633b""88""ac");
      rawTxOut1_ = READHEX(
         // Value 
         "002f685900000000"
         // Script size (var_int)
         "19"
         // Script
         "76""a9""14""6a59ac0e8f553f292dfe5e9f3aaa1da93499c15e""88""ac");

      bh_.unserialize(rawHead_);
      tx1_.unserialize(rawTx0_);
      tx2_.unserialize(rawTx1_);


      sbh_.unserialize(rawHead_);
   }

   BinaryData PREFBYTE(DB_PREFIX pref) 
   { 
      BinaryWriter bw;
      bw.put_uint8_t((uint8_t)pref);
      return bw.getData();
   }

   BinaryData rawHead_;
   BinaryData headHashLE_;
   BinaryData headHashBE_;

   BinaryData rawBlock_;

   BinaryData rawTx0_;
   BinaryData rawTx1_;

   BlockHeader bh_;
   Tx tx1_;
   Tx tx2_;

   BinaryData rawTxUnfrag_;
   BinaryData rawTxFragged_;
   BinaryData rawTxOut0_;
   BinaryData rawTxOut1_;

   uint32_t commitId_ = 0;

   StoredHeader sbh_;
};


////////////////////////////////////////////////////////////////////////////////
TEST_F(StoredBlockObjTest, StoredObjNoInit)
{
   StoredHeader        sbh;
   StoredTx            stx;
   StoredTxOut         stxo;
   StoredScriptHistory ssh;
   StoredUndoData      sud;
   StoredHeadHgtList   hhl;
   StoredTxHints       sths;

   EXPECT_FALSE( sbh.isInitialized() );
   EXPECT_FALSE( stx.isInitialized() );
   EXPECT_FALSE( stxo.isInitialized() );
   EXPECT_FALSE( ssh.isInitialized() );
   EXPECT_FALSE( sud.isInitialized() );
   EXPECT_FALSE( hhl.isInitialized() );
   EXPECT_FALSE( sths.isInitialized() );
}

////////////////////////////////////////////////////////////////////////////////
TEST_F(StoredBlockObjTest, GetDBKeys)
{
   StoredHeader        sbh;
   StoredTx            stx;
   StoredTxOut         stxo;
   StoredScriptHistory ssh1;
   StoredScriptHistory ssh2;
   StoredUndoData      sud;
   StoredHeadHgtList   hhl;
   StoredTxHints       sths;

   BinaryData key    = READHEX("aaaaffff");
   uint32_t   hgt    = 123000;
   uint8_t    dup    = 15;
   uint8_t    txi    = 7;
   uint8_t    txo    = 1;
   BinaryData hgtx   = READHEX("01e0780f");
   BinaryData txidx  = WRITE_UINT16_BE(txi);
   BinaryData txoidx = WRITE_UINT16_BE(txo);

   sbh.blockHeight_  = hgt;
   sbh.duplicateID_  = dup;

   stx.blockHeight_  = hgt;
   stx.duplicateID_  = dup;
   stx.txIndex_      = txi;

   stxo.blockHeight_ = hgt;
   stxo.duplicateID_ = dup;
   stxo.txIndex_     = txi;
   stxo.txOutIndex_  = txo;

   ssh1.uniqueKey_   = key;
   ssh2.uniqueKey_   = key;
   sud.blockHeight_  = hgt;
   sud.duplicateID_  = dup;
   hhl.height_       = hgt;
   sths.txHashPrefix_= key;

   BinaryData TXB = PREFBYTE(DB_PREFIX_TXDATA);
   BinaryData SSB = PREFBYTE(DB_PREFIX_SCRIPT);
   BinaryData UDB = PREFBYTE(DB_PREFIX_UNDODATA);
   BinaryData HHB = PREFBYTE(DB_PREFIX_HEADHGT);
   BinaryData THB = PREFBYTE(DB_PREFIX_TXHINTS);
   EXPECT_EQ(sbh.getDBKey(  true ),   TXB + hgtx);
   EXPECT_EQ(stx.getDBKey(  true ),   TXB + hgtx + txidx);
   EXPECT_EQ(stxo.getDBKey( true ),   TXB + hgtx + txidx + txoidx);
   EXPECT_EQ(ssh1.getDBKey( true ),   SSB + key);
   EXPECT_EQ(ssh2.getDBKey( true ),   SSB + key);
   EXPECT_EQ(sud.getDBKey(  true ),   UDB + hgtx);
   EXPECT_EQ(hhl.getDBKey(  true ),   HHB + WRITE_UINT32_BE(hgt));
   EXPECT_EQ(sths.getDBKey( true ),   THB + key);

   EXPECT_EQ(sbh.getDBKey(  false ),         hgtx);
   EXPECT_EQ(stx.getDBKey(  false ),         hgtx + txidx);
   EXPECT_EQ(stxo.getDBKey( false ),         hgtx + txidx + txoidx);
   EXPECT_EQ(ssh1.getDBKey( false ),         key);
   EXPECT_EQ(ssh2.getDBKey( false ),         key);
   EXPECT_EQ(sud.getDBKey(  false ),         hgtx);
   EXPECT_EQ(hhl.getDBKey(  false ),         WRITE_UINT32_BE(hgt));
   EXPECT_EQ(sths.getDBKey( false ),         key);
}



////////////////////////////////////////////////////////////////////////////////
TEST_F(StoredBlockObjTest, LengthUnfrag)
{
   StoredTx tx;
   vector<size_t> offin, offout;

   uint32_t lenUnfrag  = BtcUtils::StoredTxCalcLength( rawTxUnfrag_.getPtr(), 
                                                       false, 
                                                       &offin, 
                                                       &offout);
   ASSERT_EQ(lenUnfrag,  438);

   ASSERT_EQ(offin.size(),    3);
   EXPECT_EQ(offin[0],        5);
   EXPECT_EQ(offin[1],      184);
   EXPECT_EQ(offin[2],      365);

   ASSERT_EQ(offout.size(),   3);
   EXPECT_EQ(offout[0],     366);
   EXPECT_EQ(offout[1],     400);
   EXPECT_EQ(offout[2],     434);
}



////////////////////////////////////////////////////////////////////////////////
TEST_F(StoredBlockObjTest, LengthFragged)
{
   vector<size_t> offin, offout;

   uint32_t lenFragged = BtcUtils::StoredTxCalcLength( rawTxFragged_.getPtr(), 
                                                       true, 
                                                       &offin, 
                                                       &offout);
   ASSERT_EQ(lenFragged, 370);

   ASSERT_EQ(offin.size(),    3);
   EXPECT_EQ(offin[0],        5);
   EXPECT_EQ(offin[1],      184);
   EXPECT_EQ(offin[2],      365);
   
   ASSERT_EQ(offout.size(),   3);
   EXPECT_EQ(offout[0],     366);
   EXPECT_EQ(offout[1],     366);
   EXPECT_EQ(offout[2],     366);
}

////////////////////////////////////////////////////////////////////////////////
TEST_F(StoredBlockObjTest, BlkDataKeys)
{
   const uint32_t hgt = 0x001a332b;
   const uint8_t  dup = 0x01;
   const uint16_t tix = 0x0102;
   const uint16_t tox = 0x0021;
   
   EXPECT_EQ(DBUtils::getBlkDataKey(hgt, dup),           
                                               READHEX("031a332b01"));
   EXPECT_EQ(DBUtils::getBlkDataKey(hgt, dup, tix),      
                                               READHEX("031a332b010102"));
   EXPECT_EQ(DBUtils::getBlkDataKey(hgt, dup, tix, tox), 
                                               READHEX("031a332b0101020021"));

   EXPECT_EQ(DBUtils::getBlkDataKeyNoPrefix(hgt, dup),           
                                               READHEX("1a332b01"));
   EXPECT_EQ(DBUtils::getBlkDataKeyNoPrefix(hgt, dup, tix),      
                                               READHEX("1a332b010102"));
   EXPECT_EQ(DBUtils::getBlkDataKeyNoPrefix(hgt, dup, tix, tox), 
                                               READHEX("1a332b0101020021"));
}

////////////////////////////////////////////////////////////////////////////////
TEST_F(StoredBlockObjTest, ReadBlkKeyData)
{
   BinaryData TXP  = WRITE_UINT8_BE((uint8_t)DB_PREFIX_TXDATA);
   BinaryData key5p = TXP + READHEX("01e078""0f");
   BinaryData key7p = TXP + READHEX("01e078""0f""0007");
   BinaryData key9p = TXP + READHEX("01e078""0f""0007""0001");
   BinaryData key5 =        READHEX("01e078""0f");
   BinaryData key7 =        READHEX("01e078""0f""0007");
   BinaryData key9 =        READHEX("01e078""0f""0007""0001");
   BinaryRefReader brr;

   uint32_t hgt;
   uint8_t  dup;
   uint16_t txi;
   uint16_t txo;

   BLKDATA_TYPE bdtype;

   /////////////////////////////////////////////////////////////////////////////
   // 5 bytes, with prefix
   brr.setNewData(key5p);
   bdtype = DBUtils::readBlkDataKey(brr, hgt, dup);
   EXPECT_EQ( hgt,     123000);
   EXPECT_EQ( dup,         15);
   EXPECT_EQ( brr.getSizeRemaining(), 0);
   EXPECT_EQ( bdtype, BLKDATA_HEADER);

   brr.setNewData(key5p);
   bdtype = DBUtils::readBlkDataKey(brr, hgt, dup, txi);
   EXPECT_EQ( hgt,     123000);
   EXPECT_EQ( dup,         15);
   EXPECT_EQ( txi, UINT16_MAX);
   EXPECT_EQ( brr.getSizeRemaining(), 0);
   EXPECT_EQ( bdtype, BLKDATA_HEADER);
   
   brr.setNewData(key5p);
   bdtype = DBUtils::readBlkDataKey(brr, hgt, dup, txi, txo);
   EXPECT_EQ( hgt,     123000);
   EXPECT_EQ( dup,         15);
   EXPECT_EQ( txi, UINT16_MAX);
   EXPECT_EQ( txo, UINT16_MAX);
   EXPECT_EQ( brr.getSizeRemaining(), 0);
   EXPECT_EQ( bdtype, BLKDATA_HEADER);


   /////////////////////////////////////////////////////////////////////////////
   // 7 bytes, with prefix
   brr.setNewData(key7p);
   bdtype = DBUtils::readBlkDataKey(brr, hgt, dup);
   EXPECT_EQ( hgt,     123000);
   EXPECT_EQ( dup,         15);
   EXPECT_EQ( brr.getSizeRemaining(), 0);
   EXPECT_EQ( bdtype, BLKDATA_TX);

   brr.setNewData(key7p);
   bdtype = DBUtils::readBlkDataKey(brr, hgt, dup, txi);
   EXPECT_EQ( hgt,     123000);
   EXPECT_EQ( dup,         15);
   EXPECT_EQ( txi,          7);
   EXPECT_EQ( brr.getSizeRemaining(), 0);
   EXPECT_EQ( bdtype, BLKDATA_TX);
   
   brr.setNewData(key7p);
   bdtype = DBUtils::readBlkDataKey(brr, hgt, dup, txi, txo);
   EXPECT_EQ( hgt,     123000);
   EXPECT_EQ( dup,         15);
   EXPECT_EQ( txi,          7);
   EXPECT_EQ( txo, UINT16_MAX);
   EXPECT_EQ( brr.getSizeRemaining(), 0);
   EXPECT_EQ( bdtype, BLKDATA_TX);


   /////////////////////////////////////////////////////////////////////////////
   // 9 bytes, with prefix
   brr.setNewData(key9p);
   bdtype = DBUtils::readBlkDataKey(brr, hgt, dup);
   EXPECT_EQ( hgt,     123000);
   EXPECT_EQ( dup,         15);
   EXPECT_EQ( brr.getSizeRemaining(), 0);
   EXPECT_EQ( bdtype, BLKDATA_TXOUT);

   brr.setNewData(key9p);
   bdtype = DBUtils::readBlkDataKey(brr, hgt, dup, txi);
   EXPECT_EQ( hgt,     123000);
   EXPECT_EQ( dup,         15);
   EXPECT_EQ( txi,          7);
   EXPECT_EQ( brr.getSizeRemaining(), 0);
   EXPECT_EQ( bdtype, BLKDATA_TXOUT);
   
   brr.setNewData(key9p);
   bdtype = DBUtils::readBlkDataKey(brr, hgt, dup, txi, txo);
   EXPECT_EQ( hgt,     123000);
   EXPECT_EQ( dup,         15);
   EXPECT_EQ( txi,          7);
   EXPECT_EQ( txo,          1);
   EXPECT_EQ( brr.getSizeRemaining(), 0);
   EXPECT_EQ( bdtype, BLKDATA_TXOUT);


   /////////////////////////////////////////////////////////////////////////////
   // 5 bytes, no prefix
   brr.setNewData(key5);
   bdtype = DBUtils::readBlkDataKeyNoPrefix(brr, hgt, dup);
   EXPECT_EQ( hgt,     123000);
   EXPECT_EQ( dup,         15);
   EXPECT_EQ( brr.getSizeRemaining(), 0);
   EXPECT_EQ( bdtype, BLKDATA_HEADER);

   brr.setNewData(key5);
   bdtype = DBUtils::readBlkDataKeyNoPrefix(brr, hgt, dup, txi);
   EXPECT_EQ( hgt,     123000);
   EXPECT_EQ( dup,         15);
   EXPECT_EQ( txi, UINT16_MAX);
   EXPECT_EQ( brr.getSizeRemaining(), 0);
   EXPECT_EQ( bdtype, BLKDATA_HEADER);
   
   brr.setNewData(key5);
   bdtype = DBUtils::readBlkDataKeyNoPrefix(brr, hgt, dup, txi, txo);
   EXPECT_EQ( hgt,     123000);
   EXPECT_EQ( dup,         15);
   EXPECT_EQ( txi, UINT16_MAX);
   EXPECT_EQ( txo, UINT16_MAX);
   EXPECT_EQ( brr.getSizeRemaining(), 0);
   EXPECT_EQ( bdtype, BLKDATA_HEADER);


   /////////////////////////////////////////////////////////////////////////////
   // 7 bytes, no prefix
   brr.setNewData(key7);
   bdtype = DBUtils::readBlkDataKeyNoPrefix(brr, hgt, dup);
   EXPECT_EQ( hgt,     123000);
   EXPECT_EQ( dup,         15);
   EXPECT_EQ( brr.getSizeRemaining(), 0);
   EXPECT_EQ( bdtype, BLKDATA_TX);

   brr.setNewData(key7);
   bdtype = DBUtils::readBlkDataKeyNoPrefix(brr, hgt, dup, txi);
   EXPECT_EQ( hgt,     123000);
   EXPECT_EQ( dup,         15);
   EXPECT_EQ( txi,          7);
   EXPECT_EQ( brr.getSizeRemaining(), 0);
   EXPECT_EQ( bdtype, BLKDATA_TX);
   
   brr.setNewData(key7);
   bdtype = DBUtils::readBlkDataKeyNoPrefix(brr, hgt, dup, txi, txo);
   EXPECT_EQ( hgt,     123000);
   EXPECT_EQ( dup,         15);
   EXPECT_EQ( txi,          7);
   EXPECT_EQ( txo, UINT16_MAX);
   EXPECT_EQ( brr.getSizeRemaining(), 0);
   EXPECT_EQ( bdtype, BLKDATA_TX);


   /////////////////////////////////////////////////////////////////////////////
   // 9 bytes, no prefix
   brr.setNewData(key9);
   bdtype = DBUtils::readBlkDataKeyNoPrefix(brr, hgt, dup);
   EXPECT_EQ( hgt,     123000);
   EXPECT_EQ( dup,         15);
   EXPECT_EQ( brr.getSizeRemaining(), 0);
   EXPECT_EQ( bdtype, BLKDATA_TXOUT);

   brr.setNewData(key9);
   bdtype = DBUtils::readBlkDataKeyNoPrefix(brr, hgt, dup, txi);
   EXPECT_EQ( hgt,     123000);
   EXPECT_EQ( dup,         15);
   EXPECT_EQ( txi,          7);
   EXPECT_EQ( brr.getSizeRemaining(), 0);
   EXPECT_EQ( bdtype, BLKDATA_TXOUT);
   
   brr.setNewData(key9);
   bdtype = DBUtils::readBlkDataKeyNoPrefix(brr, hgt, dup, txi, txo);
   EXPECT_EQ( hgt,     123000);
   EXPECT_EQ( dup,         15);
   EXPECT_EQ( txi,          7);
   EXPECT_EQ( txo,          1);
   EXPECT_EQ( brr.getSizeRemaining(), 0);
   EXPECT_EQ( bdtype, BLKDATA_TXOUT);
}

////////////////////////////////////////////////////////////////////////////////
TEST_F(StoredBlockObjTest, SHeaderUnserialize)
{
   // SetUp already contains sbh_.unserialize(rawHead_);
   EXPECT_TRUE( sbh_.isInitialized());
   EXPECT_FALSE(sbh_.isMainBranch_);
   EXPECT_FALSE(sbh_.haveFullBlock());
   EXPECT_FALSE(sbh_.isMerkleCreated());
   EXPECT_EQ(   sbh_.numTx_,       UINT32_MAX);
   EXPECT_EQ(   sbh_.numBytes_,    UINT32_MAX);
   EXPECT_EQ(   sbh_.blockHeight_, UINT32_MAX);
   EXPECT_EQ(   sbh_.duplicateID_, UINT8_MAX);
   EXPECT_EQ(   sbh_.merkle_.getSize(), 0);
   EXPECT_EQ(   sbh_.stxMap_.size(), 0);
}


////////////////////////////////////////////////////////////////////////////////
TEST_F(StoredBlockObjTest, SHeaderDBSerFull_H)
{
//    DBUtils::setArmoryDbType(ARMORY_DB_FULL);
//    DBUtils::setDbPruneType(DB_PRUNE_NONE);

   sbh_.blockHeight_      = 65535;
   sbh_.duplicateID_      = 1;
   sbh_.merkle_           = READHEX("deadbeef");
   sbh_.merkleIsPartial_  = false;
   sbh_.isMainBranch_     = true;
   sbh_.numTx_            = 15;
   sbh_.numBytes_         = 65535;

   // SetUp already contains sbh_.unserialize(rawHead_);
   BinaryData last4 = READHEX("00ffff01");
   EXPECT_EQ(serializeDBValue(sbh_, HEADERS, ARMORY_DB_FULL, DB_PRUNE_NONE), rawHead_ + last4);
}


////////////////////////////////////////////////////////////////////////////////
TEST_F(StoredBlockObjTest, SHeaderDBSerFull_B1)
{
   // ARMORY_DB_FULL means no merkle string (cause all Tx are in the DB
   // so the merkle tree would be redundant.
//    DBUtils::setArmoryDbType(ARMORY_DB_FULL);
//    DBUtils::setDbPruneType(DB_PRUNE_NONE);

   sbh_.blockHeight_      = 65535;
   sbh_.duplicateID_      = 1;
   sbh_.merkle_           = READHEX("deadbeef");
   sbh_.merkleIsPartial_  = false;
   sbh_.isMainBranch_     = true;
   sbh_.numTx_            = 15;
   sbh_.numBytes_         = 65535;

   // SetUp already contains sbh_.unserialize(rawHead_);
   BinaryData flags = READHEX("01340000");
   BinaryData ntx   = READHEX("0f000000");
   BinaryData nbyte = READHEX("ffff0000");

   BinaryData headBlkData = flags + rawHead_ + ntx + nbyte;
   EXPECT_EQ(serializeDBValue(sbh_, BLKDATA, ARMORY_DB_FULL, DB_PRUNE_NONE), headBlkData);
}


////////////////////////////////////////////////////////////////////////////////
TEST_F(StoredBlockObjTest, SHeaderDBSerFull_B2)
{
   // With merkle string
//    DBUtils::setArmoryDbType(ARMORY_DB_PARTIAL);
//    DBUtils::setDbPruneType(DB_PRUNE_NONE);

   BinaryWriter bw;

   sbh_.blockHeight_      = 65535;
   sbh_.duplicateID_      = 1;
   sbh_.merkle_           = READHEX("deadbeef");
   sbh_.merkleIsPartial_  = false;
   sbh_.isMainBranch_     = true;
   sbh_.numTx_            = 15;
   sbh_.numBytes_         = 65535;

   // SetUp already contains sbh_.unserialize(rawHead_);
   BinaryData flags = READHEX("01260000");
   BinaryData ntx   = READHEX("0f000000");
   BinaryData nbyte = READHEX("ffff0000");

   BinaryData headBlkData = flags + rawHead_ + ntx + nbyte + sbh_.merkle_;
   EXPECT_EQ(serializeDBValue(sbh_, BLKDATA, ARMORY_DB_PARTIAL, DB_PRUNE_NONE), headBlkData);
}

////////////////////////////////////////////////////////////////////////////////
TEST_F(StoredBlockObjTest, SHeaderDBSerFull_B3)
{
//    DBUtils::setArmoryDbType(ARMORY_DB_LITE);
//    DBUtils::setDbPruneType(DB_PRUNE_ALL);

   BinaryWriter bw;

   sbh_.blockHeight_      = 65535;
   sbh_.duplicateID_      = 1;
   sbh_.merkle_           = BinaryData(0);
   sbh_.merkleIsPartial_  = false;
   sbh_.isMainBranch_     = true;
   sbh_.numTx_            = 15;
   sbh_.numBytes_         = 65535;

   // SetUp already contains sbh_.unserialize(rawHead_);
   BinaryData flags = READHEX("01100000");
   BinaryData ntx   = READHEX("0f000000");
   BinaryData nbyte = READHEX("ffff0000");

   BinaryData headBlkData = flags + rawHead_ + ntx + nbyte;
   EXPECT_EQ(serializeDBValue(sbh_, BLKDATA, ARMORY_DB_LITE, DB_PRUNE_ALL), headBlkData);
}


////////////////////////////////////////////////////////////////////////////////
TEST_F(StoredBlockObjTest, SHeaderDBUnserFull_H)
{
   BinaryData dbval = READHEX(
      "010000001d8f4ec0443e1f19f305e488c1085c95de7cc3fd25e0d2c5bb5d0000"
      "000000009762547903d36881a86751f3f5049e23050113f779735ef82734ebf0"
      "b4450081d8c8c84db3936a1a334b035b00ffff01");

   BinaryRefReader brr(dbval);
   sbh_.unserializeDBValue(HEADERS, brr);

   EXPECT_EQ(sbh_.blockHeight_, 65535);
   EXPECT_EQ(sbh_.duplicateID_, 1);
}


////////////////////////////////////////////////////////////////////////////////
TEST_F(StoredBlockObjTest, SHeaderDBUnserFull_B1)
{
   BinaryData dbval = READHEX(
      "01340000010000001d8f4ec0443e1f19f305e488c1085c95de7cc3fd25e0d2c5"
      "bb5d0000000000009762547903d36881a86751f3f5049e23050113f779735ef8"
      "2734ebf0b4450081d8c8c84db3936a1a334b035b0f000000ffff0000");

   BinaryRefReader brr(dbval);
   sbh_.unserializeDBValue(BLKDATA, brr);
   sbh_.setHeightAndDup(65535, 1);

   EXPECT_EQ(sbh_.blockHeight_,  65535);
   EXPECT_EQ(sbh_.duplicateID_,  1);
   EXPECT_EQ(sbh_.merkle_     ,  READHEX(""));
   EXPECT_EQ(sbh_.numTx_      ,  15);
   EXPECT_EQ(sbh_.numBytes_   ,  65535);
   EXPECT_EQ(sbh_.unserArmVer_,  0x00);
   EXPECT_EQ(sbh_.unserBlkVer_,  1);
   EXPECT_EQ(sbh_.unserDbType_,  ARMORY_DB_FULL);
   EXPECT_EQ(sbh_.unserPrType_,  DB_PRUNE_NONE);
   EXPECT_EQ(sbh_.unserMkType_,  MERKLE_SER_NONE);
}


////////////////////////////////////////////////////////////////////////////////
TEST_F(StoredBlockObjTest, SHeaderDBUnserFull_B2)
{
   BinaryData dbval = READHEX(
      "01260000010000001d8f4ec0443e1f19f305e488c1085c95de7cc3fd25e0d2c5"
      "bb5d0000000000009762547903d36881a86751f3f5049e23050113f779735ef8"
      "2734ebf0b4450081d8c8c84db3936a1a334b035b0f000000ffff0000deadbeef");

   BinaryRefReader brr(dbval);
   sbh_.unserializeDBValue(BLKDATA, brr);
   sbh_.setHeightAndDup(65535, 1);

   EXPECT_EQ(sbh_.blockHeight_ , 65535);
   EXPECT_EQ(sbh_.duplicateID_ , 1);
   EXPECT_EQ(sbh_.merkle_      , READHEX("deadbeef"));
   EXPECT_EQ(sbh_.numTx_       , 15);
   EXPECT_EQ(sbh_.numBytes_    , 65535);
   EXPECT_EQ(sbh_.unserArmVer_,  0x00);
   EXPECT_EQ(sbh_.unserBlkVer_,  1);
   EXPECT_EQ(sbh_.unserDbType_,  ARMORY_DB_PARTIAL);
   EXPECT_EQ(sbh_.unserPrType_,  DB_PRUNE_NONE);
   EXPECT_EQ(sbh_.unserMkType_,  MERKLE_SER_FULL);
}

////////////////////////////////////////////////////////////////////////////////
TEST_F(StoredBlockObjTest, SHeaderDBUnserFull_B3)
{
   BinaryData dbval = READHEX(
      "01100000010000001d8f4ec0443e1f19f305e488c1085c95de7cc3fd25e0d2c5"
      "bb5d0000000000009762547903d36881a86751f3f5049e23050113f779735ef8"
      "2734ebf0b4450081d8c8c84db3936a1a334b035b0f000000ffff0000");

   BinaryRefReader brr(dbval);
   sbh_.unserializeDBValue(BLKDATA, brr);
   sbh_.setHeightAndDup(65535, 1);

   EXPECT_EQ(sbh_.blockHeight_,  65535);
   EXPECT_EQ(sbh_.duplicateID_,  1);
   EXPECT_EQ(sbh_.merkle_     ,  READHEX(""));
   EXPECT_EQ(sbh_.numTx_      ,  15);
   EXPECT_EQ(sbh_.numBytes_   ,  65535);
   EXPECT_EQ(sbh_.unserArmVer_,  0x00);
   EXPECT_EQ(sbh_.unserBlkVer_,  1);
   EXPECT_EQ(sbh_.unserDbType_,  ARMORY_DB_LITE);
   EXPECT_EQ(sbh_.unserPrType_,  DB_PRUNE_ALL);
   EXPECT_EQ(sbh_.unserMkType_,  MERKLE_SER_NONE);
}




////////////////////////////////////////////////////////////////////////////////
TEST_F(StoredBlockObjTest, STxUnserUnfrag)
{
   Tx regTx(rawTx0_);

   StoredTx stx;
   stx.createFromTx(regTx, false);

   EXPECT_TRUE( stx.isInitialized());
   EXPECT_TRUE( stx.haveAllTxOut());
   EXPECT_FALSE(stx.isFragged_);
   EXPECT_EQ(   stx.version_, 1);
   EXPECT_EQ(   stx.blockHeight_, UINT32_MAX);
   EXPECT_EQ(   stx.duplicateID_,  UINT8_MAX);
   EXPECT_EQ(   stx.txIndex_,     UINT16_MAX);
   EXPECT_EQ(   stx.dataCopy_.getSize(), 258);
   EXPECT_EQ(   stx.numBytes_,    258);
   EXPECT_EQ(   stx.fragBytes_,   190);

   ASSERT_EQ(   stx.stxoMap_.size(), 2);
   EXPECT_TRUE( stx.stxoMap_[0].isInitialized());
   EXPECT_TRUE( stx.stxoMap_[1].isInitialized());
   EXPECT_EQ(   stx.stxoMap_[0].txIndex_, UINT16_MAX);
   EXPECT_EQ(   stx.stxoMap_[1].txIndex_, UINT16_MAX);
   EXPECT_EQ(   stx.stxoMap_[0].txOutIndex_, 0);
   EXPECT_EQ(   stx.stxoMap_[1].txOutIndex_, 1);
}


////////////////////////////////////////////////////////////////////////////////
TEST_F(StoredBlockObjTest, STxUnserFragged)
{
   Tx regTx(rawTx0_);

   StoredTx stx;
   stx.createFromTx(regTx, true);

   EXPECT_TRUE( stx.isInitialized());
   EXPECT_TRUE( stx.haveAllTxOut());
   EXPECT_TRUE( stx.isFragged_);
   EXPECT_EQ(   stx.version_, 1);
   EXPECT_EQ(   stx.blockHeight_, UINT32_MAX);
   EXPECT_EQ(   stx.duplicateID_,  UINT8_MAX);
   EXPECT_EQ(   stx.txIndex_,     UINT16_MAX);
   EXPECT_EQ(   stx.dataCopy_.getSize(), 190);

   ASSERT_EQ(   stx.stxoMap_.size(), 2);
   EXPECT_TRUE( stx.stxoMap_[0].isInitialized());
   EXPECT_TRUE( stx.stxoMap_[1].isInitialized());
   EXPECT_EQ(   stx.stxoMap_[0].txIndex_, UINT16_MAX);
   EXPECT_EQ(   stx.stxoMap_[1].txIndex_, UINT16_MAX);
   EXPECT_EQ(   stx.stxoMap_[0].txOutIndex_, 0);
   EXPECT_EQ(   stx.stxoMap_[1].txOutIndex_, 1);
}



////////////////////////////////////////////////////////////////////////////////
TEST_F(StoredBlockObjTest, STxReconstruct)
{
   Tx regTx, reconTx;
   StoredTx stx;

   // Reconstruct an unfragged tx
   regTx.unserialize(rawTx0_);
   stx.createFromTx(regTx, false);

   reconTx = stx.getTxCopy();
   EXPECT_EQ(reconTx.serialize(),   rawTx0_);
   EXPECT_EQ(stx.getSerializedTx(), rawTx0_);

   // Reconstruct an fragged tx
   regTx.unserialize(rawTx0_);
   stx.createFromTx(regTx, true);

   reconTx = stx.getTxCopy();
   EXPECT_EQ(reconTx.serialize(),   rawTx0_);
   EXPECT_EQ(stx.getSerializedTx(), rawTx0_);
}

////////////////////////////////////////////////////////////////////////////////
TEST_F(StoredBlockObjTest, STxSerUnfragToFrag)
{
   StoredTx stx;
   stx.unserialize(rawTxUnfrag_);

   EXPECT_EQ(stx.getSerializedTx(),        rawTxUnfrag_);
   EXPECT_EQ(stx.getSerializedTxFragged(), rawTxFragged_);
}

////////////////////////////////////////////////////////////////////////////////
TEST_F(StoredBlockObjTest, STxSerDBValue_1)
{
//    DBUtils::setArmoryDbType(ARMORY_DB_FULL);
//    DBUtils::setDbPruneType(DB_PRUNE_NONE);
   
   Tx origTx(rawTxUnfrag_);

   StoredTx stx;
   stx.unserialize(rawTxUnfrag_);

   //   0123   45   67 01  23 4567 
   //  |----| |--| |-- --|
   //   DBVer TxVer TxSer
   //
   // For this example:  DBVer=0, TxVer=1, TxSer=FRAGGED[1]
   //   0000   01   00 01  -- ----
   BinaryData  first2  = READHEX("0440"); // little-endian, of course
   BinaryData  txHash  = origTx.getThisHash();
   BinaryData  fragged = stx.getSerializedTxFragged();
   BinaryData  output  = first2 + txHash + fragged;
   EXPECT_EQ(serializeDBValue(stx, ARMORY_DB_FULL, DB_PRUNE_NONE), output);
}

////////////////////////////////////////////////////////////////////////////////
TEST_F(StoredBlockObjTest, DISABLED_STxSerDBValue_2)
{
   // I modified the ARMORY_DB_SUPER code to frag, as well.  There's no
   // mode that doesn't frag, now.
   //DBUtils::setArmoryDbType(ARMORY_DB_SUPER);
   //DBUtils::setDbPruneType(DB_PRUNE_NONE);
   
   Tx origTx(rawTxUnfrag_);

   StoredTx stx;
   stx.unserialize(rawTxUnfrag_);

   //   0123   45   67 01  23 4567 
   //  |----| |--| |-- --|
   //   DBVer TxVer TxSer
   //
   // For this example:  DBVer=0, TxVer=1, TxSer=FRAGGED[1]
   //   0000   01   00 00  -- ----
   BinaryData  first2  = READHEX("0400"); // little-endian, of course
   BinaryData  txHash  = origTx.getThisHash();
   BinaryData  fragged = stx.getSerializedTx();  // Full Tx this time
   BinaryData  output  = first2 + txHash + fragged;
   EXPECT_EQ(serializeDBValue(stx, ARMORY_DB_SUPER, DB_PRUNE_NONE), output);
}

////////////////////////////////////////////////////////////////////////////////
TEST_F(StoredBlockObjTest, STxUnserDBValue_1)
{
   Tx origTx(rawTxUnfrag_);

   BinaryData toUnser = READHEX(
      "0440e471262336aa67391e57c8c6fe03bae29734079e06ff75c7fa4d0a873c83"
      "f03c01000000020044fbc929d78e4203eed6f1d3d39c0157d8e5c100bbe08867"
      "79c0ebf6a69324010000008a47304402206568144ed5e7064d6176c74738b04c"
      "08ca19ca54ddeb480084b77f45eebfe57802207927d6975a5ac0e1bb36f5c053"
      "56dcda1f521770511ee5e03239c8e1eecf3aed0141045d74feae58c4c36d7c35"
      "beac05eddddc78b3ce4b02491a2eea72043978056a8bc439b99ddaad327207b0"
      "9ef16a8910828e805b0cc8c11fba5caea2ee939346d7ffffffff45c866b219b1"
      "76952508f8e5aea728f950186554fc4a5807e2186a8e1c4009e5000000008c49"
      "3046022100bd5d41662f98cfddc46e86ea7e4a3bc8fe9f1dfc5c4836eaf7df58"
      "2596cfe0e9022100fc459ae4f59b8279d679003b88935896acd10021b6e2e461"
      "9377e336b5296c5e014104c00bab76a708ba7064b2315420a1c533ca9945eeff"
      "9754cdc574224589e9113469b4e71752146a10028079e04948ecdf70609bf1b9"
      "801f6b73ab75947ac339e5ffffffff0200000000");

   BinaryRefReader brr(toUnser);

   StoredTx stx;
   stx.unserializeDBValue(brr);

   EXPECT_TRUE( stx.isInitialized());
   EXPECT_EQ(   stx.thisHash_,    origTx.getThisHash());
   EXPECT_EQ(   stx.lockTime_,    origTx.getLockTime());
   EXPECT_EQ(   stx.dataCopy_,    rawTxFragged_);
   EXPECT_TRUE( stx.isFragged_);
   EXPECT_EQ(   stx.version_,     1);
   EXPECT_EQ(   stx.blockHeight_, UINT32_MAX);
   EXPECT_EQ(   stx.duplicateID_, UINT8_MAX);
   EXPECT_EQ(   stx.txIndex_,     UINT16_MAX);
   EXPECT_EQ(   stx.numTxOut_,    origTx.getNumTxOut());
   EXPECT_EQ(   stx.numBytes_,    UINT32_MAX);
   EXPECT_EQ(   stx.fragBytes_,   370);
}

////////////////////////////////////////////////////////////////////////////////
TEST_F(StoredBlockObjTest, STxUnserDBValue_2)
{
   Tx origTx(rawTxUnfrag_);

   BinaryData toUnser = READHEX(
      "0004e471262336aa67391e57c8c6fe03bae29734079e06ff75c7fa4d0a873c83"
      "f03c01000000020044fbc929d78e4203eed6f1d3d39c0157d8e5c100bbe08867"
      "79c0ebf6a69324010000008a47304402206568144ed5e7064d6176c74738b04c"
      "08ca19ca54ddeb480084b77f45eebfe57802207927d6975a5ac0e1bb36f5c053"
      "56dcda1f521770511ee5e03239c8e1eecf3aed0141045d74feae58c4c36d7c35"
      "beac05eddddc78b3ce4b02491a2eea72043978056a8bc439b99ddaad327207b0"
      "9ef16a8910828e805b0cc8c11fba5caea2ee939346d7ffffffff45c866b219b1"
      "76952508f8e5aea728f950186554fc4a5807e2186a8e1c4009e5000000008c49"
      "3046022100bd5d41662f98cfddc46e86ea7e4a3bc8fe9f1dfc5c4836eaf7df58"
      "2596cfe0e9022100fc459ae4f59b8279d679003b88935896acd10021b6e2e461"
      "9377e336b5296c5e014104c00bab76a708ba7064b2315420a1c533ca9945eeff"
      "9754cdc574224589e9113469b4e71752146a10028079e04948ecdf70609bf1b9"
      "801f6b73ab75947ac339e5ffffffff02ac4c8bd5000000001976a9148dce8946"
      "f1c7763bb60ea5cf16ef514cbed0633b88ac002f6859000000001976a9146a59"
      "ac0e8f553f292dfe5e9f3aaa1da93499c15e88ac00000000");

   BinaryRefReader brr(toUnser);

   StoredTx stx;
   stx.unserializeDBValue(brr);

   EXPECT_TRUE( stx.isInitialized());
   EXPECT_EQ(   stx.thisHash_,    origTx.getThisHash());
   EXPECT_EQ(   stx.lockTime_,    origTx.getLockTime());
   EXPECT_EQ(   stx.dataCopy_,    rawTxUnfrag_);
   EXPECT_FALSE(stx.isFragged_);
   EXPECT_EQ(   stx.version_,     1);
   EXPECT_EQ(   stx.blockHeight_, UINT32_MAX);
   EXPECT_EQ(   stx.duplicateID_,  UINT8_MAX);
   EXPECT_EQ(   stx.txIndex_,     UINT16_MAX);
   EXPECT_EQ(   stx.numTxOut_,    origTx.getNumTxOut());
   EXPECT_EQ(   stx.numBytes_,    origTx.getSize());
   EXPECT_EQ(   stx.fragBytes_,   370);
}



////////////////////////////////////////////////////////////////////////////////
TEST_F(StoredBlockObjTest, STxOutUnserialize)
{
   TxOut        txo0,  txo1;
   StoredTxOut stxo0, stxo1;

   stxo0.unserialize(rawTxOut0_);
   stxo1.unserialize(rawTxOut1_);
    txo0.unserialize(rawTxOut0_);
    txo1.unserialize(rawTxOut1_);

   uint64_t val0 = READ_UINT64_HEX_LE("ac4c8bd500000000");
   uint64_t val1 = READ_UINT64_HEX_LE("002f685900000000");

   EXPECT_EQ(stxo0.getSerializedTxOut(), rawTxOut0_);
   EXPECT_EQ(stxo0.getSerializedTxOut(), txo0.serialize());
   EXPECT_EQ(stxo1.getSerializedTxOut(), rawTxOut1_);
   EXPECT_EQ(stxo1.getSerializedTxOut(), txo1.serialize());

   EXPECT_EQ(stxo0.getValue(), val0);
   EXPECT_EQ(stxo1.getValue(), val1);
   
   TxOut txoRecon = stxo0.getTxOutCopy();
   EXPECT_EQ(txoRecon.serialize(), rawTxOut0_);
}

////////////////////////////////////////////////////////////////////////////////
TEST_F(StoredBlockObjTest, STxOutSerDBValue_1)
{
//    DBUtils::setArmoryDbType(ARMORY_DB_FULL);
//    DBUtils::setDbPruneType(DB_PRUNE_NONE);

   StoredTxOut stxo0;

   stxo0.unserialize(rawTxOut0_);

   stxo0.txVersion_ = 1;
   stxo0.spentness_ = TXOUT_UNSPENT;

   //   0123   45    67   0  123 4567 
   //  |----| |--|  |--| |-|
   //   DBVer TxVer Spnt  CB
   //
   // For this example:  DBVer=0, TxVer=1, TxSer=FRAGGED[1]
   //   0000   01    00   0  --- ----
   EXPECT_EQ(serializeDBValue(stxo0, ARMORY_DB_FULL, DB_PRUNE_NONE),  READHEX("0400") + rawTxOut0_);
}
   

////////////////////////////////////////////////////////////////////////////////
TEST_F(StoredBlockObjTest, STxOutSerDBValue_2)
{
//    DBUtils::setArmoryDbType(ARMORY_DB_FULL);
//    DBUtils::setDbPruneType(DB_PRUNE_NONE);

   StoredTxOut stxo0;
   stxo0.unserialize(rawTxOut0_);
   stxo0.txVersion_ = 1;
   stxo0.spentness_ = TXOUT_UNSPENT;

   // Test a spent TxOut
   //   0000   01    01   0  --- ----
   BinaryData spentStr = DBUtils::getBlkDataKeyNoPrefix( 100000, 1, 127, 15);
   stxo0.spentness_ = TXOUT_SPENT;
   stxo0.spentByTxInKey_ = spentStr;
   EXPECT_EQ(
      serializeDBValue(stxo0, ARMORY_DB_FULL, DB_PRUNE_NONE),
      READHEX("0500")+rawTxOut0_+spentStr
   );
}



////////////////////////////////////////////////////////////////////////////////
TEST_F(StoredBlockObjTest, STxOutSerDBValue_3)
{
//    DBUtils::setArmoryDbType(ARMORY_DB_FULL);
//    DBUtils::setDbPruneType(DB_PRUNE_NONE);

   StoredTxOut stxo0;
   stxo0.unserialize(rawTxOut0_);
   stxo0.txVersion_ = 1;
   stxo0.isCoinbase_ = true;

   // Test a spent TxOut but in lite mode where we don't record spentness
   //   0000   01    01   1  --- ----
   BinaryData spentStr = DBUtils::getBlkDataKeyNoPrefix( 100000, 1, 127, 15);
   stxo0.spentness_ = TXOUT_SPENT;
   stxo0.spentByTxInKey_ = spentStr;
   EXPECT_EQ(
      serializeDBValue(stxo0, ARMORY_DB_LITE, DB_PRUNE_NONE),
      READHEX("0680")+rawTxOut0_
   );
}


////////////////////////////////////////////////////////////////////////////////
TEST_F(StoredBlockObjTest, STxOutUnserDBValue_1)
{
   BinaryData input = READHEX( "0400ac4c8bd5000000001976a9148dce8946f1c7763b"
                               "b60ea5cf16ef514cbed0633b88ac");
   StoredTxOut stxo;
   stxo.unserializeDBValue(input);

   EXPECT_TRUE( stxo.isInitialized());
   EXPECT_EQ(   stxo.txVersion_,    1);
   EXPECT_EQ(   stxo.dataCopy_,     rawTxOut0_);
   EXPECT_EQ(   stxo.blockHeight_,  UINT32_MAX);
   EXPECT_EQ(   stxo.duplicateID_,   UINT8_MAX);
   EXPECT_EQ(   stxo.txIndex_,      UINT16_MAX);
   EXPECT_EQ(   stxo.txOutIndex_,   UINT16_MAX);
   EXPECT_EQ(   stxo.spentness_,    TXOUT_UNSPENT);
   EXPECT_EQ(   stxo.spentByTxInKey_.getSize(), 0);
   EXPECT_FALSE(stxo.isCoinbase_);
   EXPECT_EQ(   stxo.unserArmVer_,  0);
}
////////////////////////////////////////////////////////////////////////////////
TEST_F(StoredBlockObjTest, STxOutUnserDBValue_2)
{
   BinaryData input = READHEX( "0500ac4c8bd5000000001976a9148dce8946f1c7763b"
                               "b60ea5cf16ef514cbed0633b88ac01a086017f000f00");
   StoredTxOut stxo;
   stxo.unserializeDBValue(input);

   EXPECT_TRUE( stxo.isInitialized());
   EXPECT_EQ(   stxo.txVersion_,    1);
   EXPECT_EQ(   stxo.dataCopy_,     rawTxOut0_);
   EXPECT_EQ(   stxo.blockHeight_,  UINT32_MAX);
   EXPECT_EQ(   stxo.duplicateID_,   UINT8_MAX);
   EXPECT_EQ(   stxo.txIndex_,      UINT16_MAX);
   EXPECT_EQ(   stxo.txOutIndex_,   UINT16_MAX);
   EXPECT_EQ(   stxo.spentness_,    TXOUT_SPENT);
   EXPECT_FALSE(stxo.isCoinbase_);
   EXPECT_EQ(   stxo.spentByTxInKey_, READHEX("01a086017f000f00"));
   EXPECT_EQ(   stxo.unserArmVer_,  0);
}


////////////////////////////////////////////////////////////////////////////////
TEST_F(StoredBlockObjTest, STxOutUnserDBValue_3)
{
   BinaryData input = READHEX( "0680ac4c8bd5000000001976a9148dce8946f1c7763b"
                               "b60ea5cf16ef514cbed0633b88ac");
   StoredTxOut stxo;
   stxo.unserializeDBValue(input);

   EXPECT_TRUE( stxo.isInitialized());
   EXPECT_EQ(   stxo.txVersion_,    1);
   EXPECT_EQ(   stxo.dataCopy_,     rawTxOut0_);
   EXPECT_EQ(   stxo.blockHeight_,  UINT32_MAX);
   EXPECT_EQ(   stxo.duplicateID_,   UINT8_MAX);
   EXPECT_EQ(   stxo.txIndex_,      UINT16_MAX);
   EXPECT_EQ(   stxo.txOutIndex_,   UINT16_MAX);
   EXPECT_EQ(   stxo.spentness_,    TXOUT_SPENTUNK);
   EXPECT_TRUE( stxo.isCoinbase_);
   EXPECT_EQ(   stxo.spentByTxInKey_.getSize(), 0);
   EXPECT_EQ(   stxo.unserArmVer_,  0);
}


////////////////////////////////////////////////////////////////////////////////
TEST_F(StoredBlockObjTest, SHeaderFullBlock)
{
   // I'll make this more robust later... kind of tired of writing tests...
   StoredHeader sbh;
   sbh.unserializeFullBlock(rawBlock_.getRef());

   BinaryWriter bw;
   sbh.serializeFullBlock(bw);

   EXPECT_EQ(bw.getDataRef(), rawBlock_.getRef());
}


////////////////////////////////////////////////////////////////////////////////
TEST_F(StoredBlockObjTest, SUndoDataSer)
{
//    DBUtils::setArmoryDbType(ARMORY_DB_FULL);
//    DBUtils::setDbPruneType(DB_PRUNE_NONE);

   BinaryData arbHash  = READHEX("11112221111222111122222211112222"
                                 "11112221111222111122211112221111");
   BinaryData op0_str  = READHEX("aaaabbbbaaaabbbbaaaabbbbaaaabbbb"
                                 "aaaabbbbaaaabbbbaaaabbbbaaaabbbb");
   BinaryData op1_str  = READHEX("ffffbbbbffffbbbbffffbbbbffffbbbb"
                                 "ffffbbbbffffbbbbffffbbbbffffbbbb");

   
   StoredUndoData sud;
   OutPoint op0(op0_str, 1);
   OutPoint op1(op1_str, 2);

   StoredTxOut stxo0, stxo1;
   stxo0.unserialize(rawTxOut0_);
   stxo1.unserialize(rawTxOut1_);

   stxo0.txVersion_  = 1;
   stxo1.txVersion_  = 1;
   stxo0.blockHeight_ = 100000;
   stxo1.blockHeight_ = 100000;
   stxo0.duplicateID_ = 2;
   stxo1.duplicateID_ = 2;
   stxo0.txIndex_ = 17;
   stxo1.txIndex_ = 17;
   stxo0.parentHash_ = arbHash;
   stxo1.parentHash_ = arbHash;
   stxo0.txOutIndex_ = 5;
   stxo1.txOutIndex_ = 5;

   sud.stxOutsRemovedByBlock_.clear();
   sud.stxOutsRemovedByBlock_.push_back(stxo0);
   sud.stxOutsRemovedByBlock_.push_back(stxo1);
   sud.outPointsAddedByBlock_.clear();
   sud.outPointsAddedByBlock_.push_back(op0);
   sud.outPointsAddedByBlock_.push_back(op1);

   sud.blockHash_ = arbHash;
   sud.blockHeight_ = 123000; // unused for this test
   sud.duplicateID_ = 15;     // unused for this test

   BinaryData flags = READHEX("34");
   BinaryData str2  = WRITE_UINT32_LE(2);
   BinaryData str5  = WRITE_UINT32_LE(5);
   BinaryData answer = 
         arbHash + 
            str2 + 
               flags + stxo0.getDBKey(false) + arbHash + str5 + rawTxOut0_ +
               flags + stxo1.getDBKey(false) + arbHash + str5 + rawTxOut1_ +
            str2 +
               op0.serialize() +
               op1.serialize();

   EXPECT_EQ(serializeDBValue(sud, ARMORY_DB_FULL, DB_PRUNE_NONE), answer);
}



////////////////////////////////////////////////////////////////////////////////
TEST_F(StoredBlockObjTest, SUndoDataUnser)
{
//    DBUtils::setArmoryDbType(ARMORY_DB_FULL);
//    DBUtils::setDbPruneType(DB_PRUNE_NONE);

   BinaryData arbHash  = READHEX("11112221111222111122222211112222"
                                 "11112221111222111122211112221111");
   BinaryData op0_str  = READHEX("aaaabbbbaaaabbbbaaaabbbbaaaabbbb"
                                 "aaaabbbbaaaabbbbaaaabbbbaaaabbbb");
   BinaryData op1_str  = READHEX("ffffbbbbffffbbbbffffbbbbffffbbbb"
                                 "ffffbbbbffffbbbbffffbbbbffffbbbb");
   OutPoint op0(op0_str, 1);
   OutPoint op1(op1_str, 2);

   //BinaryData sudToUnser = READHEX( 
      //"1111222111122211112222221111222211112221111222111122211112221111"
      //"0200000024111122211112221111222222111122221111222111122211112221"
      //"111222111105000000ac4c8bd5000000001976a9148dce8946f1c7763bb60ea5"
      //"cf16ef514cbed0633b88ac241111222111122211112222221111222211112221"
      //"11122211112221111222111105000000002f6859000000001976a9146a59ac0e"
      //"8f553f292dfe5e9f3aaa1da93499c15e88ac02000000aaaabbbbaaaabbbbaaaa"
      //"bbbbaaaabbbbaaaabbbbaaaabbbbaaaabbbbaaaabbbb01000000ffffbbbbffff"
      //"bbbbffffbbbbffffbbbbffffbbbbffffbbbbffffbbbbffffbbbb02000000");

   BinaryData sudToUnser = READHEX( 
      "1111222111122211112222221111222211112221111222111122211112221111"
      "02000000240186a0020011000511112221111222111122222211112222111122"
      "2111122211112221111222111105000000ac4c8bd5000000001976a9148dce89"
      "46f1c7763bb60ea5cf16ef514cbed0633b88ac240186a0020011000511112221"
      "1112221111222222111122221111222111122211112221111222111105000000"
      "002f6859000000001976a9146a59ac0e8f553f292dfe5e9f3aaa1da93499c15e"
      "88ac02000000aaaabbbbaaaabbbbaaaabbbbaaaabbbbaaaabbbbaaaabbbbaaaa"
      "bbbbaaaabbbb01000000ffffbbbbffffbbbbffffbbbbffffbbbbffffbbbbffff"
      "bbbbffffbbbbffffbbbb02000000");

   StoredUndoData sud;
   sud.unserializeDBValue(sudToUnser, ARMORY_DB_FULL, DB_PRUNE_NONE);

   ASSERT_EQ(sud.outPointsAddedByBlock_.size(), 2);
   ASSERT_EQ(sud.stxOutsRemovedByBlock_.size(), 2);

   EXPECT_EQ(sud.outPointsAddedByBlock_[0].serialize(), op0.serialize());
   EXPECT_EQ(sud.outPointsAddedByBlock_[1].serialize(), op1.serialize());
   EXPECT_EQ(sud.stxOutsRemovedByBlock_[0].getSerializedTxOut(), rawTxOut0_);
   EXPECT_EQ(sud.stxOutsRemovedByBlock_[1].getSerializedTxOut(), rawTxOut1_);

   EXPECT_EQ(sud.stxOutsRemovedByBlock_[0].parentHash_, arbHash);
   EXPECT_EQ(sud.stxOutsRemovedByBlock_[1].parentHash_, arbHash);

   EXPECT_EQ(sud.stxOutsRemovedByBlock_[0].blockHeight_, 100000);
   EXPECT_EQ(sud.stxOutsRemovedByBlock_[1].blockHeight_, 100000);
   EXPECT_EQ(sud.stxOutsRemovedByBlock_[0].duplicateID_, 2);
   EXPECT_EQ(sud.stxOutsRemovedByBlock_[1].duplicateID_, 2);
   EXPECT_EQ(sud.stxOutsRemovedByBlock_[0].txIndex_, 17);
   EXPECT_EQ(sud.stxOutsRemovedByBlock_[1].txIndex_, 17);
}


////////////////////////////////////////////////////////////////////////////////
TEST_F(StoredBlockObjTest, STxHintsSer)
{
   BinaryData hint0 = DBUtils::getBlkDataKeyNoPrefix(123000,  7, 255);
   BinaryData hint1 = DBUtils::getBlkDataKeyNoPrefix(123000, 15, 127);
   BinaryData hint2 = DBUtils::getBlkDataKeyNoPrefix(183922, 15,   3);

   StoredTxHints sths;
   sths.txHashPrefix_ = READHEX("aaaaffff");
   sths.dbKeyList_.clear();

   /////
   BinaryWriter ans0;
   ans0.put_var_int(0);
   EXPECT_EQ(sths.serializeDBValue(), ans0.getData());

   /////
   sths.dbKeyList_.push_back(hint0);
   sths.preferredDBKey_ = hint0;
   BinaryWriter ans1;
   ans1.put_var_int(1);
   ans1.put_BinaryData(hint0);
   EXPECT_EQ(sths.dbKeyList_.size(), 1);
   EXPECT_EQ(sths.preferredDBKey_, hint0);
   EXPECT_EQ(sths.serializeDBValue(), ans1.getData());

   /////
   sths.dbKeyList_.push_back(hint1);
   sths.dbKeyList_.push_back(hint2);
   BinaryWriter ans3;
   ans3.put_var_int(3);
   ans3.put_BinaryData(hint0);
   ans3.put_BinaryData(hint1);
   ans3.put_BinaryData(hint2);
   EXPECT_EQ(sths.dbKeyList_.size(), 3);
   EXPECT_EQ(sths.preferredDBKey_, hint0);
   EXPECT_EQ(sths.serializeDBValue(), ans3.getData());
}

////////////////////////////////////////////////////////////////////////////////
TEST_F(StoredBlockObjTest, STxHintsReorder)
{
   BinaryData hint0 = DBUtils::getBlkDataKeyNoPrefix(123000,  7, 255);
   BinaryData hint1 = DBUtils::getBlkDataKeyNoPrefix(123000, 15, 127);
   BinaryData hint2 = DBUtils::getBlkDataKeyNoPrefix(183922, 15,   3);

   StoredTxHints sths;
   sths.txHashPrefix_ = READHEX("aaaaffff");
   sths.dbKeyList_.clear();
   sths.dbKeyList_.push_back(hint0);
   sths.dbKeyList_.push_back(hint1);
   sths.dbKeyList_.push_back(hint2);
   sths.preferredDBKey_ = hint1;

   BinaryWriter expectedOut;
   expectedOut.put_var_int(3);
   expectedOut.put_BinaryData(hint1);
   expectedOut.put_BinaryData(hint0);
   expectedOut.put_BinaryData(hint2);

   EXPECT_EQ(sths.serializeDBValue(), expectedOut.getData());
}

////////////////////////////////////////////////////////////////////////////////
TEST_F(StoredBlockObjTest, STxHintsUnser)
{
   BinaryData hint0 = DBUtils::getBlkDataKeyNoPrefix(123000,  7, 255);
   BinaryData hint1 = DBUtils::getBlkDataKeyNoPrefix(123000, 15, 127);
   BinaryData hint2 = DBUtils::getBlkDataKeyNoPrefix(183922, 15,   3);

   BinaryData in0 = READHEX("00");
   BinaryData in1 = READHEX("01""01e0780700ff");
   BinaryData in3 = READHEX("03""01e0780700ff""01e0780f007f""02ce720f0003");

   StoredTxHints sths0, sths1, sths3;

   sths0.unserializeDBValue(in0);

   EXPECT_EQ(sths0.dbKeyList_.size(), 0);
   EXPECT_EQ(sths0.preferredDBKey_.getSize(), 0);

   sths1.unserializeDBValue(in1);

   EXPECT_EQ(sths1.dbKeyList_.size(),  1);
   EXPECT_EQ(sths1.dbKeyList_[0],      hint0);
   EXPECT_EQ(sths1.preferredDBKey_,    hint0);

   sths3.unserializeDBValue(in3);
   EXPECT_EQ(sths3.dbKeyList_.size(),  3);
   EXPECT_EQ(sths3.dbKeyList_[0],      hint0);
   EXPECT_EQ(sths3.dbKeyList_[1],      hint1);
   EXPECT_EQ(sths3.dbKeyList_[2],      hint2);
   EXPECT_EQ(sths3.preferredDBKey_,    hint0);
}

////////////////////////////////////////////////////////////////////////////////
TEST_F(StoredBlockObjTest, SHeadHgtListSer)
{
   StoredHeadHgtList baseHHL, testHHL;
   baseHHL.height_ = 123000;
   baseHHL.dupAndHashList_.resize(0);
   BinaryData hash0 = READHEX("aaaabbbbaaaabbbbaaaabbbbaaaabbbb"
                              "aaaabbbbaaaabbbbaaaabbbbaaaabbbb");
   BinaryData hash1 = READHEX("2222bbbb2222bbbb2222bbbb2222bbbb"
                              "2222bbbb2222bbbb2222bbbb2222bbbb");
   BinaryData hash2 = READHEX("2222ffff2222ffff2222ffff2222ffff"
                              "2222ffff2222ffff2222ffff2222ffff");

   uint8_t dup0 = 0;
   uint8_t dup1 = 1;
   uint8_t dup2 = 7;

   BinaryWriter expectOut;

   // Test writing empty list
   expectOut.reset();
   expectOut.put_uint8_t(0);
   EXPECT_EQ(testHHL.serializeDBValue(), expectOut.getData());

   
   // Test writing list with one entry but no preferred dupID
   expectOut.reset();
   testHHL = baseHHL;
   testHHL.dupAndHashList_.push_back(pair<uint8_t, BinaryData>(dup0, hash0)); 
   expectOut.put_uint8_t(1);
   expectOut.put_uint8_t(dup0);
   expectOut.put_BinaryData(hash0);
   EXPECT_EQ(testHHL.serializeDBValue(), expectOut.getData());
   
   // Test writing list with one entry which is a preferred dupID
   expectOut.reset();
   testHHL = baseHHL;
   testHHL.preferredDup_ = 0;
   testHHL.dupAndHashList_.push_back(pair<uint8_t, BinaryData>(dup0, hash0)); 
   expectOut.put_uint8_t(1);
   expectOut.put_uint8_t(dup0 | 0x80);
   expectOut.put_BinaryData(hash0);
   EXPECT_EQ(testHHL.serializeDBValue(), expectOut.getData());

   // Test writing list with one entry preferred dupID but that dup isn't avail
   expectOut.reset();
   testHHL = baseHHL;
   testHHL.preferredDup_ = 1;
   testHHL.dupAndHashList_.push_back(pair<uint8_t, BinaryData>(dup0, hash0)); 
   expectOut.put_uint8_t(1);
   expectOut.put_uint8_t(dup0);
   expectOut.put_BinaryData(hash0);
   EXPECT_EQ(testHHL.serializeDBValue(), expectOut.getData());

   // Test writing with three entries, no preferred
   expectOut.reset();
   testHHL = baseHHL;
   testHHL.dupAndHashList_.push_back(pair<uint8_t, BinaryData>(dup0, hash0)); 
   testHHL.dupAndHashList_.push_back(pair<uint8_t, BinaryData>(dup1, hash1)); 
   testHHL.dupAndHashList_.push_back(pair<uint8_t, BinaryData>(dup2, hash2)); 
   expectOut.put_uint8_t(3);
   expectOut.put_uint8_t(dup0); expectOut.put_BinaryData(hash0);
   expectOut.put_uint8_t(dup1); expectOut.put_BinaryData(hash1);
   expectOut.put_uint8_t(dup2); expectOut.put_BinaryData(hash2);
   EXPECT_EQ(testHHL.serializeDBValue(), expectOut.getData());


   // Test writing with three entries, with preferred
   expectOut.reset();
   testHHL = baseHHL;
   testHHL.dupAndHashList_.push_back(pair<uint8_t, BinaryData>(dup0, hash0)); 
   testHHL.dupAndHashList_.push_back(pair<uint8_t, BinaryData>(dup1, hash1)); 
   testHHL.dupAndHashList_.push_back(pair<uint8_t, BinaryData>(dup2, hash2)); 
   testHHL.preferredDup_ = 1;
   expectOut.put_uint8_t(3);
   expectOut.put_uint8_t(dup1 | 0x80); expectOut.put_BinaryData(hash1);
   expectOut.put_uint8_t(dup0);        expectOut.put_BinaryData(hash0);
   expectOut.put_uint8_t(dup2);        expectOut.put_BinaryData(hash2);
   EXPECT_EQ(testHHL.serializeDBValue(), expectOut.getData());
}


////////////////////////////////////////////////////////////////////////////////
TEST_F(StoredBlockObjTest, SHeadHgtListUnser)
{
   BinaryData hash0 = READHEX("aaaabbbbaaaabbbbaaaabbbbaaaabbbb"
                              "aaaabbbbaaaabbbbaaaabbbbaaaabbbb");
   BinaryData hash1 = READHEX("2222bbbb2222bbbb2222bbbb2222bbbb"
                              "2222bbbb2222bbbb2222bbbb2222bbbb");
   BinaryData hash2 = READHEX("2222ffff2222ffff2222ffff2222ffff"
                              "2222ffff2222ffff2222ffff2222ffff");

   vector<BinaryData> tests;
   tests.push_back( READHEX(
      "0100aaaabbbbaaaabbbbaaaabbbbaaaabbbbaaaabbbbaaaabbbbaaaabbbbaaaabbbb"));
   tests.push_back( READHEX(
      "0180aaaabbbbaaaabbbbaaaabbbbaaaabbbbaaaabbbbaaaabbbbaaaabbbbaaaabbbb"));
   tests.push_back( READHEX(
      "0300aaaabbbbaaaabbbbaaaabbbbaaaabbbbaaaabbbbaaaabbbbaaaabbbbaaaa"
      "bbbb012222bbbb2222bbbb2222bbbb2222bbbb2222bbbb2222bbbb2222bbbb22"
      "22bbbb072222ffff2222ffff2222ffff2222ffff2222ffff2222ffff2222ffff"
      "2222ffff"));
   tests.push_back( READHEX(
      "03812222bbbb2222bbbb2222bbbb2222bbbb2222bbbb2222bbbb2222bbbb2222"
      "bbbb00aaaabbbbaaaabbbbaaaabbbbaaaabbbbaaaabbbbaaaabbbbaaaabbbbaa"
      "aabbbb072222ffff2222ffff2222ffff2222ffff2222ffff2222ffff2222ffff"
      "2222ffff"));

   uint8_t dup0 = 0;
   uint8_t dup1 = 1;
   uint8_t dup2 = 7;

   for(uint32_t i=0; i<tests.size(); i++)
   {
      BinaryRefReader brr(tests[i]);
      StoredHeadHgtList hhl;
      hhl.unserializeDBValue(brr);

      if(i==0)
      {
         ASSERT_EQ(hhl.dupAndHashList_.size(), 1);
         EXPECT_EQ(hhl.dupAndHashList_[0].first,  dup0);
         EXPECT_EQ(hhl.dupAndHashList_[0].second, hash0);
         EXPECT_EQ(hhl.preferredDup_,  UINT8_MAX);
      }
      else if(i==1)
      {
         ASSERT_EQ(hhl.dupAndHashList_.size(), 1);
         EXPECT_EQ(hhl.dupAndHashList_[0].first,  dup0);
         EXPECT_EQ(hhl.dupAndHashList_[0].second, hash0);
         EXPECT_EQ(hhl.preferredDup_,  0);
      }
      else if(i==2)
      {
         ASSERT_EQ(hhl.dupAndHashList_.size(), 3);
         EXPECT_EQ(hhl.dupAndHashList_[0].first,  dup0);
         EXPECT_EQ(hhl.dupAndHashList_[0].second, hash0);
         EXPECT_EQ(hhl.dupAndHashList_[1].first,  dup1);
         EXPECT_EQ(hhl.dupAndHashList_[1].second, hash1);
         EXPECT_EQ(hhl.dupAndHashList_[2].first,  dup2);
         EXPECT_EQ(hhl.dupAndHashList_[2].second, hash2);
         EXPECT_EQ(hhl.preferredDup_,  UINT8_MAX);
      }
      else if(i==3)
      {
         ASSERT_EQ(hhl.dupAndHashList_.size(), 3);
         EXPECT_EQ(hhl.dupAndHashList_[0].first,  dup1);
         EXPECT_EQ(hhl.dupAndHashList_[0].second, hash1);
         EXPECT_EQ(hhl.dupAndHashList_[1].first,  dup0);
         EXPECT_EQ(hhl.dupAndHashList_[1].second, hash0);
         EXPECT_EQ(hhl.dupAndHashList_[2].first,  dup2);
         EXPECT_EQ(hhl.dupAndHashList_[2].second, hash2);
         EXPECT_EQ(hhl.preferredDup_,  1);
      }
   }
}

////////////////////////////////////////////////////////////////////////////////
TEST_F(StoredBlockObjTest, SScriptHistorySer)
{
   StoredScriptHistory ssh;
   ssh.uniqueKey_ = READHEX("00""1234abcde1234abcde1234abcdefff1234abcdef");
   ssh.version_ = 1;
   ssh.alreadyScannedUpToBlk_ = 65535;

   /////////////////////////////////////////////////////////////////////////////
   // Empty SSH (shouldn't be written in supernode, should be in full node)
   BinaryData expect, expSub1, expSub2;
   expect = READHEX("0400""ffff0000""00");
   EXPECT_EQ(serializeDBValue(ssh, nullptr, ARMORY_DB_BARE, DB_PRUNE_NONE), expect); // ???

   /////////////////////////////////////////////////////////////////////////////
   // With a single TxIO
   TxIOPair txio0(READHEX("0000ff00""0001""0001"), READ_UINT64_HEX_LE("0100000000000000"));
   txio0.setFromCoinbase(false);
   txio0.setTxOutFromSelf(false);
   txio0.setMultisig(false);
   ssh.insertTxio(nullptr, txio0);

   expect = READHEX("0400""ffff0000""01""0100000000000000");
   EXPECT_EQ(serializeDBValue(ssh, nullptr, ARMORY_DB_BARE, DB_PRUNE_NONE), expect); // ???

   /////////////////////////////////////////////////////////////////////////////
   // Added a second one, different subSSH
   TxIOPair txio1(READHEX("00010000""0002""0002"), READ_UINT64_HEX_LE("0002000000000000"));
   ssh.insertTxio(nullptr, txio1);
   expect  = READHEX("0400""ffff0000""02""0102000000000000");
   expSub1 = READHEX("01""00""0100000000000000""0001""0001");
   expSub2 = READHEX("01""00""0002000000000000""0002""0002");
   EXPECT_EQ(serializeDBValue(ssh, nullptr, ARMORY_DB_BARE, DB_PRUNE_NONE), expect);
   EXPECT_EQ(serializeDBValue(ssh.subHistMap_[READHEX("0000ff00")], nullptr, ARMORY_DB_BARE, DB_PRUNE_NONE), expSub1);
   EXPECT_EQ(serializeDBValue(ssh.subHistMap_[READHEX("00010000")], nullptr, ARMORY_DB_BARE, DB_PRUNE_NONE), expSub2);

   /////////////////////////////////////////////////////////////////////////////
   // Added another TxIO to the second subSSH
   TxIOPair txio2(READHEX("00010000""0004""0004"), READ_UINT64_HEX_LE("0000030000000000"));
   ssh.insertTxio(nullptr, txio2);
   expect  = READHEX("0400""ffff0000""03""0102030000000000");
   expSub1 = READHEX("01"
                       "00""0100000000000000""0001""0001");
   expSub2 = READHEX("02"
                       "00""0002000000000000""0002""0002"
                       "00""0000030000000000""0004""0004");
   EXPECT_EQ(serializeDBValue(ssh, nullptr, ARMORY_DB_BARE, DB_PRUNE_NONE), expect);
   EXPECT_EQ(serializeDBValue(ssh.subHistMap_[READHEX("0000ff00")], nullptr, ARMORY_DB_BARE, DB_PRUNE_NONE), expSub1);
   EXPECT_EQ(serializeDBValue(ssh.subHistMap_[READHEX("00010000")], nullptr, ARMORY_DB_BARE, DB_PRUNE_NONE), expSub2);

   /////////////////////////////////////////////////////////////////////////////
   // Now we explicitly delete a TxIO (with pruning, this should be basically
   // equivalent to marking it spent, but we are DB-mode-agnostic here, testing
   // just the base insert/erase operations)
   ssh.eraseTxio(txio1, commitId_);
   expect  = READHEX("0400""ffff0000""02""0100030000000000");
   expSub1 = READHEX("01"
                       "00""0100000000000000""0001""0001");
   expSub2 = READHEX("01"
                       "00""0000030000000000""0004""0004");
   EXPECT_EQ(serializeDBValue(ssh, nullptr, ARMORY_DB_BARE, DB_PRUNE_NONE), expect);
   EXPECT_EQ(serializeDBValue(ssh.subHistMap_[READHEX("0000ff00")], nullptr, ARMORY_DB_BARE, DB_PRUNE_NONE), expSub1);
   EXPECT_EQ(serializeDBValue(ssh.subHistMap_[READHEX("00010000")], nullptr, ARMORY_DB_BARE, DB_PRUNE_NONE), expSub2);
   
   /////////////////////////////////////////////////////////////////////////////
   // Insert a multisig TxIO -- this should increment totalTxioCount_, but not 
   // the value 
   TxIOPair txio3(READHEX("00010000""0006""0006"), READ_UINT64_HEX_LE("0000000400000000"));
   txio3.setMultisig(true);
   ssh.insertTxio(nullptr, txio3);
   expect  = READHEX("0400""ffff0000""03""0100030000000000");
   expSub1 = READHEX("01"
                       "00""0100000000000000""0001""0001");
   expSub2 = READHEX("02"
                       "00""0000030000000000""0004""0004"
                       "10""0000000400000000""0006""0006");
   EXPECT_EQ(serializeDBValue(ssh, nullptr, ARMORY_DB_BARE, DB_PRUNE_NONE), expect);
   EXPECT_EQ(serializeDBValue(ssh.subHistMap_[READHEX("0000ff00")], nullptr, ARMORY_DB_BARE, DB_PRUNE_NONE), expSub1);
   EXPECT_EQ(serializeDBValue(ssh.subHistMap_[READHEX("00010000")], nullptr, ARMORY_DB_BARE, DB_PRUNE_NONE), expSub2);
   
   /////////////////////////////////////////////////////////////////////////////
   // Remove the multisig
   ssh.eraseTxio(txio3, commitId_);
   expect  = READHEX("0400""ffff0000""02""0100030000000000");
   expSub1 = READHEX("01"
                       "00""0100000000000000""0001""0001");
   expSub2 = READHEX("01"
                       "00""0000030000000000""0004""0004");
   EXPECT_EQ(serializeDBValue(ssh, nullptr, ARMORY_DB_BARE, DB_PRUNE_NONE), expect);
   EXPECT_EQ(serializeDBValue(ssh.subHistMap_[READHEX("0000ff00")], nullptr, ARMORY_DB_BARE, DB_PRUNE_NONE), expSub1);
   EXPECT_EQ(serializeDBValue(ssh.subHistMap_[READHEX("00010000")], nullptr, ARMORY_DB_BARE, DB_PRUNE_NONE), expSub2);

   /////////////////////////////////////////////////////////////////////////////
   // Remove a full subSSH (it shouldn't be deleted, though, that will be done
   // by BlockUtils in a post-processing step
   ssh.eraseTxio(txio0, commitId_);
   expect  = READHEX("0400""ffff0000""01""0000030000000000");
   expSub1 = READHEX("00");
   expSub2 = READHEX("01"
                       "00""0000030000000000""0004""0004");
   EXPECT_EQ(serializeDBValue(ssh, nullptr, ARMORY_DB_BARE, DB_PRUNE_NONE), expect);
   EXPECT_EQ(serializeDBValue(ssh.subHistMap_[READHEX("0000ff00")], nullptr, ARMORY_DB_BARE, DB_PRUNE_NONE), expSub1);
   EXPECT_EQ(serializeDBValue(ssh.subHistMap_[READHEX("00010000")], nullptr, ARMORY_DB_BARE, DB_PRUNE_NONE), expSub2);
   
}

////////////////////////////////////////////////////////////////////////////////
TEST_F(StoredBlockObjTest, SScriptHistoryUnser)
{
   StoredScriptHistory ssh, sshorig;
   StoredSubHistory subssh1, subssh2;
   BinaryData toUnser;
   BinaryData hgtX0 = READHEX("0000ff00");
   BinaryData hgtX1 = READHEX("00010000");
   BinaryData uniq  = READHEX("00""0000ffff0000ffff0000ffff0000ffff0000ffff");

   sshorig.uniqueKey_ = uniq;
   sshorig.version_  = 1;

   BinaryWriter bw;
   bw.put_uint8_t(DB_PREFIX_SCRIPT);
   BinaryData DBPREF = bw.getData();

   /////////////////////////////////////////////////////////////////////////////
   ssh = sshorig;
   toUnser = READHEX("0400""ffff0000""00");
   ssh.unserializeDBKey(DBPREF + uniq);
   ssh.unserializeDBValue(toUnser, nullptr);

   EXPECT_EQ(   ssh.subHistMap_.size(), 0);
   EXPECT_EQ(   ssh.alreadyScannedUpToBlk_, 65535);
   EXPECT_EQ(   ssh.totalTxioCount_, 0);
   EXPECT_EQ(   ssh.totalUnspent_, 0);

   /////////////////////////////////////////////////////////////////////////////
   ssh = sshorig;
   toUnser = READHEX("0400""ffff0000""01""0100000000000000");
   ssh.unserializeDBKey(DBPREF + uniq);
   ssh.unserializeDBValue(toUnser, nullptr);
   BinaryData txioKey = hgtX0 + READHEX("00010001");

   EXPECT_EQ(   ssh.alreadyScannedUpToBlk_, 65535);
   EXPECT_EQ(   ssh.totalTxioCount_, 1);
   EXPECT_EQ(   ssh.totalUnspent_, READ_UINT64_HEX_LE("0100000000000000"));


   /////////////////////////////////////////////////////////////////////////////
   // Test reading a subSSH and merging it with the regular SSH
   ssh = sshorig;
   subssh1 = StoredSubHistory();

   ssh.unserializeDBKey(DBPREF + uniq);
   ssh.unserializeDBValue(READHEX("0400""ffff0000""02""0000030400000000"), nullptr);
   subssh1.unserializeDBKey(DBPREF + uniq + hgtX0);
   subssh1.unserializeDBValue(READHEX("02"
                                        "00""0000030000000000""0004""0004"
                                        "00""0000000400000000""0006""0006"));

   BinaryData last4_0 = READHEX("0004""0004");
   BinaryData last4_1 = READHEX("0006""0006");
   BinaryData txio0key = hgtX0 + last4_0;
   BinaryData txio1key = hgtX0 + last4_1;
   uint64_t val0 = READ_UINT64_HEX_LE("0000030000000000");
   uint64_t val1 = READ_UINT64_HEX_LE("0000000400000000");

   // Unmerged, so SSH doesn't have the subSSH as part of it yet.
   EXPECT_EQ(   ssh.subHistMap_.size(), 0);
   EXPECT_EQ(   ssh.alreadyScannedUpToBlk_, 65535);
   EXPECT_EQ(   ssh.totalTxioCount_, 2);
   EXPECT_EQ(   ssh.totalUnspent_, READ_UINT64_HEX_LE("0000030400000000"));

   EXPECT_EQ(   subssh1.uniqueKey_,  uniq);
   EXPECT_EQ(   subssh1.hgtX_,       hgtX0);
   EXPECT_EQ(   subssh1.txioMap_.size(), 2);
   ASSERT_NE(   subssh1.txioMap_.find(txio0key), subssh1.txioMap_.end());
   ASSERT_NE(   subssh1.txioMap_.find(txio1key), subssh1.txioMap_.end());
   EXPECT_EQ(   subssh1.txioMap_[txio0key].getValue(), val0);
   EXPECT_EQ(   subssh1.txioMap_[txio1key].getValue(), val1);
   EXPECT_EQ(   subssh1.txioMap_[txio0key].getDBKeyOfOutput(), txio0key);
   EXPECT_EQ(   subssh1.txioMap_[txio1key].getDBKeyOfOutput(), txio1key);
   
   uint64_t addSize;
   ssh.mergeSubHistory(subssh1, addSize, 0);
   EXPECT_EQ(   ssh.subHistMap_.size(), 1);
   ASSERT_NE(   ssh.subHistMap_.find(hgtX0), ssh.subHistMap_.end());

   StoredSubHistory & subref = ssh.subHistMap_[hgtX0];
   EXPECT_EQ(   subref.uniqueKey_, uniq);
   EXPECT_EQ(   subref.hgtX_,      hgtX0);
   EXPECT_EQ(   subref.txioMap_.size(), 2);
   ASSERT_NE(   subref.txioMap_.find(txio0key), subref.txioMap_.end());
   ASSERT_NE(   subref.txioMap_.find(txio1key), subref.txioMap_.end());
   EXPECT_EQ(   subref.txioMap_[txio0key].getValue(), val0);
   EXPECT_EQ(   subref.txioMap_[txio1key].getValue(), val1);
   EXPECT_EQ(   subref.txioMap_[txio0key].getDBKeyOfOutput(), txio0key);
   EXPECT_EQ(   subref.txioMap_[txio1key].getDBKeyOfOutput(), txio1key);
   


   /////////////////////////////////////////////////////////////////////////////
   // Try it with two sub-SSHs and a multisig object
   //ssh = sshorig;
   //subssh1 = StoredSubHistory();
   //subssh2 = StoredSubHistory();
   //expSub1 = READHEX("01"
                       //"00""0100000000000000""0001""0001");
   //expSub2 = READHEX("02"
                       //"00""0000030000000000""0004""0004"
                       //"10""0000000400000000""0006""0006");
}

////////////////////////////////////////////////////////////////////////////////
/*
TEST_F(StoredBlockObjTest, SScriptHistoryMarkSpent)
{
   DBUtils::setArmoryDbType(ARMORY_DB_SUPER);
   DBUtils::setDbPruneType(DB_PRUNE_NONE);

   StoredScriptHistory ssh;

   BinaryData a160 = READHEX("aabbccdd11223344aabbccdd11223344aabbccdd"); 

   BinaryData dbKey0 = READHEX("01e078""0f""0007""0001");
   BinaryData dbKey1 = READHEX("01e078""0f""0009""0005");
   BinaryData dbKey2 = READHEX("01e078""0f""000f""0000");
   BinaryData dbKey3 = READHEX("02e078""0f""0030""0003");
   BinaryData dbKey4 = READHEX("02e078""0f""0030""0009");
   BinaryData dbKey5 = READHEX("02e078""0f""00a0""0008");

   uint32_t hgt = READ_UINT32_HEX_BE("0001e078");
   uint32_t dup = READ_UINT8_HEX_BE("0f");

   TxIOPair txio0(dbKey0, 10*COIN);
   TxIOPair txio1(dbKey1, 11*COIN);
   TxIOPair txio2(dbKey2, 12*COIN);
   TxIOPair txio3(dbKey3, 13*COIN);

   txio0.setFromCoinbase(true);
   txio0.setTxOutFromSelf(false);
   txio0.setMultisig(false);

   txio1.setFromCoinbase(false);
   txio1.setTxOutFromSelf(true);
   txio1.setMultisig(false);

   txio2.setFromCoinbase(false);
   txio2.setTxOutFromSelf(false);
   txio2.setMultisig(true);

   txio3.setFromCoinbase(false);
   txio3.setTxOutFromSelf(false);
   txio3.setMultisig(true);

   //BinaryData dbKey0 = READHEX("01e078""0f""0007""0001");
   //BinaryData dbKey1 = READHEX("01e078""0f""0009""0005");
   //BinaryData dbKey2 = READHEX("01e078""0f""000f""0000");
   //BinaryData dbKey3 = READHEX("02e078""0f""0030""0003");
   //BinaryData dbKey4 = READHEX("02e078""0f""0030""0009");
   //BinaryData dbKey5 = READHEX("02e078""0f""00a0""0008");

   // First test, only one TxIO, stored in base SSH object
   BinaryData expect_ssh1 = READHEX(
      "0400""ffffffff"
      "01"
         "40""00ca9a3b00000000""01e0780f0007""0001")


   // First test, only one TxIO, stored in base SSH object
   BinaryData expectSSH_ssh2 = READHEX(
      "0480""ffffffff""02""00752b7d00000000")
   BinaryData expectSSH_ssh2sub1 = READHEX(
      "02"
         "00""00ca9a3b00000000""0007""0001"
         "00""00ab904100000000""0009""0005");


   BinaryData expectSSH_bothspent = READHEX(
      "0400""ffffffff"
      "02"
         "60""00ca9a3b00000000""01e0780f0007""0001""01e0780f00a00008"
         "a0""0065cd1d00000000""01e0780f0009""0005""01e0780f000f0000"
      "02"
         "01e0780f00300003"
         "01e0780f00300009");

   BinaryData expectSSH_bothunspent = READHEX(
      "0400""ffffffff"
      "02"
         "40""00ca9a3b00000000""01e0780f0007""0001"
         "80""0065cd1d00000000""01e0780f0009""0005"
      "02"
         "01e0780f00300003"
         "01e0780f00300009");

   BinaryData expectSSH_afterrm = READHEX(
      "0400""ffffffff"
      "01"
         "40""00ca9a3b00000000""01e0780f0007""0001"
      "02"
         "01e0780f00300003"
         "01e0780f00300009");
  
   // Mark the second one spent (from same block as it was created)
   txio1.setTxIn(dbKey4);

   // In order for for these tests to work properly, the TxIns and TxOuts need
   // to look like they're in the main branch.  Se we set the valid dupID vals
   // so that txio.hasTxInInMain() and txio.hasTxOutInMain() both pass
   LSMWrapper::GetInterfacePtr()->setValidDupIDForHeight(hgt,dup);

   ssh.uniqueKey_ = HASH160PREFIX + a160;
   ssh.version_ = 1;
   ssh.alreadyScannedUpToBlk_ = UINT32_MAX;

   ssh.markTxOutUnspent(txio0);

   // Check the initial state matches expectations
   EXPECT_EQ(ssh.serializeDBValue(), expectSSH_orig);

   ssh.insertTxio(txio1);
   // Mark the first output spent (second one was already marked spent)
   ssh.markTxOutSpent( dbKey0, dbKey5);
   EXPECT_EQ(ssh.serializeDBValue(), expectSSH_bothspent);

   // Undo the last operation
   ssh.markTxOutUnspent(dbKey0);
   EXPECT_EQ(ssh.serializeDBValue(), expectSSH_orig);


   ssh.markTxOutUnspent(dbKey1);
   EXPECT_EQ(ssh.serializeDBValue(), expectSSH_bothunspent);

   ssh.markTxOutSpent( dbKey1, dbKey2);
   EXPECT_EQ(ssh.serializeDBValue(), expectSSH_orig);


   ssh.eraseTxio(dbKey1);
   EXPECT_EQ(ssh.serializeDBValue(), expectSSH_afterrm);

}
*/

////////////////////////////////////////////////////////////////////////////////
////////////////////////////////////////////////////////////////////////////////
class LevelDBTest : public ::testing::Test
{
protected:
   virtual void SetUp(void) 
   {
      #ifdef _MSC_VER
         rmdir("./ldbtestdir");
         mkdir("./ldbtestdir");
      #else
         system("rm -rf ./ldbtestdir/*");
      #endif


      
      iface_ = new LMDBBlockDatabase;
      magic_ = READHEX(MAINNET_MAGIC_BYTES);
      ghash_ = READHEX(MAINNET_GENESIS_HASH_HEX);
      gentx_ = READHEX(MAINNET_GENESIS_TX_HASH_HEX);
      zeros_ = READHEX("00000000");
         
      config_.armoryDbType = ARMORY_DB_FULL;
      config_.pruneType = DB_PRUNE_NONE;
      config_.levelDBLocation = string("ldbtestdir");

      config_.genesisBlockHash = ghash_;
      config_.genesisTxHash = gentx_;
      config_.magicBytes = magic_;

      // Make sure the global DB type and prune type are reset for each test
      //iface_->openDatabases( ldbdir_, ghash_, gentx_, magic_, 
      //                        ARMORY_DB_BARE, DB_PRUNE_NONE);
//       DBUtils::setArmoryDbType(ARMORY_DB_FULL);
//       DBUtils::setDbPruneType(DB_PRUNE_NONE);

      rawHead_ = READHEX(
         "01000000"
         "1d8f4ec0443e1f19f305e488c1085c95de7cc3fd25e0d2c5bb5d000000000000"
         "9762547903d36881a86751f3f5049e23050113f779735ef82734ebf0b4450081"
         "d8c8c84d"
         "b3936a1a"
         "334b035b");
      headHashLE_ = READHEX(
         "1195e67a7a6d0674bbd28ae096d602e1f038c8254b49dfe79d47000000000000");
      headHashBE_ = READHEX(
         "000000000000479de7df494b25c838f0e102d696e08ad2bb74066d7a7ae69511");

      rawTx0_ = READHEX( 
         "01000000016290dce984203b6a5032e543e9e272d8bce934c7de4d15fa0fe44d"
         "d49ae4ece9010000008b48304502204f2fa458d439f957308bca264689aa175e"
         "3b7c5f78a901cb450ebd20936b2c500221008ea3883a5b80128e55c9c6070aa6"
         "264e1e0ce3d18b7cd7e85108ce3d18b7419a0141044202550a5a6d3bb81549c4"
         "a7803b1ad59cdbba4770439a4923624a8acfc7d34900beb54a24188f7f0a4068"
         "9d905d4847cc7d6c8d808a457d833c2d44ef83f76bffffffff0242582c0a0000"
         "00001976a914c1b4695d53b6ee57a28647ce63e45665df6762c288ac80d1f008"
         "000000001976a9140e0aec36fe2545fb31a41164fb6954adcd96b34288ac0000"
         "0000");
      rawTx1_ = READHEX( 
         "0100000001f658dbc28e703d86ee17c9a2d3b167a8508b082fa0745f55be5144"
         "a4369873aa010000008c49304602210041e1186ca9a41fdfe1569d5d807ca7ff"
         "6c5ffd19d2ad1be42f7f2a20cdc8f1cc0221003366b5d64fe81e53910e156914"
         "091d12646bc0d1d662b7a65ead3ebe4ab8f6c40141048d103d81ac9691cf13f3"
         "fc94e44968ef67b27f58b27372c13108552d24a6ee04785838f34624b294afee"
         "83749b64478bb8480c20b242c376e77eea2b3dc48b4bffffffff0200e1f50500"
         "0000001976a9141b00a2f6899335366f04b277e19d777559c35bc888ac40aeeb"
         "02000000001976a9140e0aec36fe2545fb31a41164fb6954adcd96b34288ac00"
         "000000");

      rawBlock_ = READHEX(
         // Header
         "01000000eb10c9a996a2340a4d74eaab41421ed8664aa49d18538bab59010000"
         "000000005a2f06efa9f2bd804f17877537f2080030cadbfa1eb50e02338117cc"
         "604d91b9b7541a4ecfbb0a1a64f1ade7"
         // 3 transactions
         "03"  
         ///// Tx0, version
         "01000000"
         "01"
         // Tx0, Txin0
         "0000000000000000000000000000000000000000000000000000000000000000"
         "ffffffff"
         "08""04cfbb0a1a02360a""ffffffff"  
         // Tx0, 1 TxOut
         "01"
         // Tx0, TxOut0
         "00f2052a01000000"
         "434104c2239c4eedb3beb26785753463be3ec62b82f6acd62efb65f452f8806f"
         "2ede0b338e31d1f69b1ce449558d7061aa1648ddc2bf680834d3986624006a27"
         "2dc21cac"
         // Tx0, Locktime
         "00000000"
         ///// Tx1, Version 
         "01000000"
         // Tx1, 3 txins
         "03"
         // Tx1, TxIn0
         "e8caa12bcb2e7e86499c9de49c45c5a1c6167ea4b894c8c83aebba1b6100f343"
         "01000000"
         "8c493046022100e2f5af5329d1244807f8347a2c8d9acc55a21a5db769e9274e"
         "7e7ba0bb605b26022100c34ca3350df5089f3415d8af82364d7f567a6a297fcc"
         "2c1d2034865633238b8c014104129e422ac490ddfcb7b1c405ab9fb42441246c"
         "4bca578de4f27b230de08408c64cad03af71ee8a3140b40408a7058a1984a9f2"
         "46492386113764c1ac132990d1""ffffffff" 
         // Tx1, TxIn1
         "5b55c18864e16c08ef9989d31c7a343e34c27c30cd7caa759651b0e08cae0106"
         "00000000"
         "8c4930460221009ec9aa3e0caf7caa321723dea561e232603e00686d4bfadf46"
         "c5c7352b07eb00022100a4f18d937d1e2354b2e69e02b18d11620a6a9332d563"
         "e9e2bbcb01cee559680a014104411b35dd963028300e36e82ee8cf1b0c8d5bf1"
         "fc4273e970469f5cb931ee07759a2de5fef638961726d04bd5eb4e5072330b9b"
         "371e479733c942964bb86e2b22""ffffffff" 
         // Tx1, TxIn2
         "3de0c1e913e6271769d8c0172cea2f00d6d3240afc3a20f9fa247ce58af30d2a"
         "01000000"
         "8c493046022100b610e169fd15ac9f60fe2b507529281cf2267673f4690ba428"
         "cbb2ba3c3811fd022100ffbe9e3d71b21977a8e97fde4c3ba47b896d08bc09ec"
         "b9d086bb59175b5b9f03014104ff07a1833fd8098b25f48c66dcf8fde34cbdbc"
         "c0f5f21a8c2005b160406cbf34cc432842c6b37b2590d16b165b36a3efc9908d"
         "65fb0e605314c9b278f40f3e1a""ffffffff" 
         // Tx1, 2 TxOuts
         "02"
         // Tx1, TxOut0
         "40420f0000000000""19""76a914adfa66f57ded1b655eb4ccd96ee07ca62bc1ddfd88ac"
         // Tx1, TxOut1
         "007d6a7d04000000""19""76a914981a0c9ae61fa8f8c96ae6f8e383d6e07e77133e88ac"
         // Tx1 Locktime
         "00000000"
         ///// Tx2 Version
         "01000000"
         // Tx2 1 TxIn
         "01"
         "38e7586e0784280df58bd3dc5e3d350c9036b1ec4107951378f45881799c92a4"
         "00000000"
         "8a47304402207c945ae0bbdaf9dadba07bdf23faa676485a53817af975ddf85a"
         "104f764fb93b02201ac6af32ddf597e610b4002e41f2de46664587a379a01613"
         "23a85389b4f82dda014104ec8883d3e4f7a39d75c9f5bb9fd581dc9fb1b7cdf7"
         "d6b5a665e4db1fdb09281a74ab138a2dba25248b5be38bf80249601ae688c90c"
         "6e0ac8811cdb740fcec31d""ffffffff" 
         // Tx2, 2 TxOuts
         "02"
         // Tx2, TxOut0
         "2f66ac6105000000""19""76a914964642290c194e3bfab661c1085e47d67786d2d388ac"
         // Tx2, TxOut1
         "2f77e20000000000""19""76a9141486a7046affd935919a3cb4b50a8a0c233c286c88ac"
         // Tx2 Locktime
         "00000000");

      rawTxUnfrag_ = READHEX(
         // Version
         "01000000"
         // NumTxIn
         "02"
         // Start TxIn0
         "0044fbc929d78e4203eed6f1d3d39c0157d8e5c100bbe0886779c0"
         "ebf6a69324010000008a47304402206568144ed5e7064d6176c74738b04c08ca"
         "19ca54ddeb480084b77f45eebfe57802207927d6975a5ac0e1bb36f5c05356dc"
         "da1f521770511ee5e03239c8e1eecf3aed0141045d74feae58c4c36d7c35beac"
         "05eddddc78b3ce4b02491a2eea72043978056a8bc439b99ddaad327207b09ef1"
         "6a8910828e805b0cc8c11fba5caea2ee939346d7ffffffff"
         // Start TxIn1
         "45c866b219b17695"
         "2508f8e5aea728f950186554fc4a5807e2186a8e1c4009e5000000008c493046"
         "022100bd5d41662f98cfddc46e86ea7e4a3bc8fe9f1dfc5c4836eaf7df582596"
         "cfe0e9022100fc459ae4f59b8279d679003b88935896acd10021b6e2e4619377"
         "e336b5296c5e014104c00bab76a708ba7064b2315420a1c533ca9945eeff9754"
         "cdc574224589e9113469b4e71752146a10028079e04948ecdf70609bf1b9801f"
         "6b73ab75947ac339e5ffffffff"
         // NumTxOut
         "02"
         // Start TxOut0
         "ac4c8bd5000000001976a9148dce8946f1c7763bb60ea5cf16ef514cbed0633b88ac"
         // Start TxOut1
         "002f6859000000001976a9146a59ac0e8f553f292dfe5e9f3aaa1da93499c15e88ac"
         // Locktime
         "00000000");

      rawTxFragged_ = READHEX(
         // Version
         "01000000"
         // NumTxIn
         "02"
         // Start TxIn0
         "0044fbc929d78e4203eed6f1d3d39c0157d8e5c100bbe0886779c0"
         "ebf6a69324010000008a47304402206568144ed5e7064d6176c74738b04c08ca"
         "19ca54ddeb480084b77f45eebfe57802207927d6975a5ac0e1bb36f5c05356dc"
         "da1f521770511ee5e03239c8e1eecf3aed0141045d74feae58c4c36d7c35beac"
         "05eddddc78b3ce4b02491a2eea72043978056a8bc439b99ddaad327207b09ef1"
         "6a8910828e805b0cc8c11fba5caea2ee939346d7ffffffff"
         // Start TxIn1
         "45c866b219b17695"
         "2508f8e5aea728f950186554fc4a5807e2186a8e1c4009e5000000008c493046"
         "022100bd5d41662f98cfddc46e86ea7e4a3bc8fe9f1dfc5c4836eaf7df582596"
         "cfe0e9022100fc459ae4f59b8279d679003b88935896acd10021b6e2e4619377"
         "e336b5296c5e014104c00bab76a708ba7064b2315420a1c533ca9945eeff9754"
         "cdc574224589e9113469b4e71752146a10028079e04948ecdf70609bf1b9801f"
         "6b73ab75947ac339e5ffffffff"
         // NumTxOut
         "02"
         // ... TxOuts fragged out 
         // Locktime
         "00000000");

      rawTxOut0_ = READHEX(
         // Value
         "ac4c8bd500000000"
         // Script size (var_int)
         "19"
         // Script
         "76""a9""14""8dce8946f1c7763bb60ea5cf16ef514cbed0633b""88""ac");
      rawTxOut1_ = READHEX(
         // Value 
         "002f685900000000"
         // Script size (var_int)
         "19"
         // Script
         "76""a9""14""6a59ac0e8f553f292dfe5e9f3aaa1da93499c15e""88""ac");

      bh_.unserialize(rawHead_);
      tx1_.unserialize(rawTx0_);
      tx2_.unserialize(rawTx1_);
      sbh_.unserialize(rawHead_);

      LOGDISABLESTDOUT();
   }

   /////
   virtual void TearDown(void)
   {
      // This seem to be the best way to remove a dir tree in C++ (in Linux)
      delete dbTx;
      iface_->closeDatabases();
      delete iface_;
      iface_ = NULL;

      #ifdef _MSC_VER
         rmdir("./ldbtestdir/*");
      #else
         system("rm -rf ./ldbtestdir/*");
      #endif

      CLEANUP_ALL_TIMERS();
   }

   /////
   void addOutPairH(BinaryData key, BinaryData val)
   { 
      expectOutH_.push_back( pair<BinaryData,BinaryData>(key,val));
   }

   /////
   void addOutPairB(BinaryData key, BinaryData val)
   { 
      expectOutB_.push_back( pair<BinaryData,BinaryData>(key,val));
   }

   /////
   void replaceTopOutPairB(BinaryData key, BinaryData val)
   { 
      uint32_t last = expectOutB_.size() -1;
      expectOutB_[last] = pair<BinaryData,BinaryData>(key,val);
   }

   /////
   void printOutPairs(void)
   {
      cout << "Num Houts: " << expectOutH_.size() << endl;
      for(uint32_t i=0; i<expectOutH_.size(); i++)
      {
         cout << "   \"" << expectOutH_[i].first.toHexStr() << "\"  ";
         cout << "   \"" << expectOutH_[i].second.toHexStr() << "\"    " << endl;
      }
      cout << "Num Bouts: " << expectOutB_.size() << endl;
      for(uint32_t i=0; i<expectOutB_.size(); i++)
      {
         cout << "   \"" << expectOutB_[i].first.toHexStr() << "\"  ";
         cout << "   \"" << expectOutB_[i].second.toHexStr() << "\"    " << endl;
      }
   }

   /////
   bool compareKVListRange(uint32_t startH, uint32_t endplus1H,
                           uint32_t startB, uint32_t endplus1B)
   {
      KVLIST fromDB = iface_->getAllDatabaseEntries(HEADERS);

      if(fromDB.size() < endplus1H || expectOutH_.size() < endplus1H)
      {
         LOGERR << "Headers DB not the correct size";
         LOGERR << "DB  size:  " << (int)fromDB.size();
         LOGERR << "Expected:  " << (int)expectOutH_.size();
         return false;
      }

      for(uint32_t i=startH; i<endplus1H; i++)
         if(fromDB[i].first  != expectOutH_[i].first || 
            fromDB[i].second != expectOutH_[i].second)
      {
         LOGERR << "Mismatch of DB keys/values: " << i;
         LOGERR << "KEYS: ";
         LOGERR << "   Database:   " << fromDB[i].first.toHexStr();
         LOGERR << "   Expected:   " << expectOutH_[i].first.toHexStr();
         LOGERR << "VALUES: ";
         LOGERR << "   Database:   " << fromDB[i].second.toHexStr();
         LOGERR << "   Expected:   " << expectOutH_[i].second.toHexStr();
         return false;
      }

      fromDB = iface_->getAllDatabaseEntries(BLKDATA);
      if(fromDB.size() < endplus1B || expectOutB_.size() < endplus1B)
      {
         LOGERR << "BLKDATA DB not the correct size";
         LOGERR << "DB  size:  " << (int)fromDB.size();
         LOGERR << "Expected:  " << (int)expectOutB_.size();
         return false;
      }

      for(uint32_t i=startB; i<endplus1B; i++)
         if(fromDB[i].first  != expectOutB_[i].first || 
            fromDB[i].second != expectOutB_[i].second)
      {
         LOGERR << "Mismatch of DB keys/values: " << i;
         LOGERR << "KEYS: ";
         LOGERR << "   Database:   " << fromDB[i].first.toHexStr();
         LOGERR << "   Expected:   " << expectOutB_[i].first.toHexStr();
         LOGERR << "VALUES: ";
         LOGERR << "   Database:   " << fromDB[i].second.toHexStr();
         LOGERR << "   Expected:   " << expectOutB_[i].second.toHexStr();
         return false;
      }

      return true;
   }


   /////
   bool standardOpenDBs(void) 
   {
      iface_->openDatabases(
         config_.levelDBLocation,
         config_.genesisBlockHash,
         config_.genesisTxHash,
         config_.magicBytes,
         config_.armoryDbType,
         config_.pruneType);

      dbTx = new LMDBEnv::Transaction(&iface_->dbEnv_, LMDB::ReadWrite);

      BinaryData DBINFO = StoredDBInfo().getDBKey();
      BinaryData flags = READHEX("03100000");
      BinaryData val0 = magic_+flags+zeros_+zeros_+ghash_;
      addOutPairH(DBINFO, val0);
      addOutPairB(DBINFO, val0);

      return iface_->databasesAreOpen();
   }


   LMDBBlockDatabase* iface_;
   BlockDataManagerConfig config_;
   LMDBEnv::Transaction* dbTx = nullptr;
   vector<pair<BinaryData, BinaryData> > expectOutH_;
   vector<pair<BinaryData, BinaryData> > expectOutB_;

   BinaryData magic_;
   BinaryData ghash_;
   BinaryData gentx_;
   BinaryData zeros_;

   BinaryData rawHead_;
   BinaryData headHashLE_;
   BinaryData headHashBE_;
   BinaryData rawBlock_;
   BinaryData rawTx0_;
   BinaryData rawTx1_;
   BlockHeader bh_;
   Tx tx1_;
   Tx tx2_;
   StoredHeader sbh_;
   BinaryData rawTxUnfrag_;
   BinaryData rawTxFragged_;
   BinaryData rawTxOut0_;
   BinaryData rawTxOut1_;

};


////////////////////////////////////////////////////////////////////////////////
TEST_F(LevelDBTest, OpenClose)
{
   iface_->openDatabases(
      config_.levelDBLocation,
      config_.genesisBlockHash,
      config_.genesisTxHash,
      config_.magicBytes,
      config_.armoryDbType,
      config_.pruneType);

   ASSERT_TRUE(iface_->databasesAreOpen());

   EXPECT_EQ(iface_->getTopBlockHeight(HEADERS), 0);
   EXPECT_EQ(READHEX(MAINNET_GENESIS_HASH_HEX), iface_->getTopBlockHash(HEADERS));
                          
   KVLIST HList = iface_->getAllDatabaseEntries(HEADERS);
   KVLIST BList = iface_->getAllDatabaseEntries(BLKDATA);

   // 0123 4567 0123 4567
   // 0000 0010 0001 ---- ---- ---- ---- ----
   BinaryData flags = READHEX("03100000");

   for(uint32_t i=0; i<HList.size(); i++)
   {
      EXPECT_EQ(HList[i].first,  READHEX("00"));
      EXPECT_EQ(BList[i].second, magic_ + flags + zeros_ + zeros_ + ghash_);
   }

   for(uint32_t i=0; i<BList.size(); i++)
   {
      EXPECT_EQ(HList[i].first,  READHEX("00"));
      EXPECT_EQ(BList[i].second, magic_ + flags + zeros_ + zeros_ + ghash_);
   }
                         
   iface_->closeDatabases();
}


////////////////////////////////////////////////////////////////////////////////
TEST_F(LevelDBTest, OpenCloseOpenNominal)
{
   // 0123 4567 0123 4567
   // 0000 0010 0001 ---- ---- ---- ---- ----
   BinaryData flags = READHEX("03100000");

   iface_->openDatabases(
      config_.levelDBLocation,
      config_.genesisBlockHash,
      config_.genesisTxHash,
      config_.magicBytes,
      config_.armoryDbType,
      config_.pruneType);


   iface_->closeDatabases();

   iface_->openDatabases(
      config_.levelDBLocation,
      config_.genesisBlockHash,
      config_.genesisTxHash,
      config_.magicBytes,
      config_.armoryDbType,
      config_.pruneType);

   ASSERT_TRUE(iface_->databasesAreOpen());

   KVLIST HList = iface_->getAllDatabaseEntries(HEADERS);
   KVLIST BList = iface_->getAllDatabaseEntries(BLKDATA);

   for(uint32_t i=0; i<HList.size(); i++)
   {
      EXPECT_EQ(HList[i].first,  READHEX("00"));
      EXPECT_EQ(BList[i].second, magic_ + flags + zeros_ + zeros_ + ghash_);
   }

   for(uint32_t i=0; i<BList.size(); i++)
   {
      EXPECT_EQ(HList[i].first,  READHEX("00"));
      EXPECT_EQ(BList[i].second, magic_ + flags + zeros_ + zeros_ + ghash_);
   }
                         
   iface_->closeDatabases();
}


////////////////////////////////////////////////////////////////////////////////
TEST_F(LevelDBTest, DISABLED_OpenCloseOpenMismatch)
{
   LOGERR << "Expecting four error messages here:  this is normal";
   iface_->openDatabases(
      config_.levelDBLocation,
      config_.genesisBlockHash,
      config_.genesisTxHash,
      config_.magicBytes,
      config_.armoryDbType,
      config_.pruneType);

   EXPECT_TRUE(iface_->databasesAreOpen());
   iface_->closeDatabases();

   iface_->openDatabases(
      config_.levelDBLocation,
      config_.genesisBlockHash,
      config_.genesisTxHash,
      config_.magicBytes,
      config_.armoryDbType,
      config_.pruneType);

   EXPECT_TRUE(iface_->databasesAreOpen());
   iface_->closeDatabases();

   iface_->openDatabases(
      config_.levelDBLocation,
      config_.genesisBlockHash,
      config_.genesisTxHash,
      config_.magicBytes,
      config_.armoryDbType,
      config_.pruneType);

   EXPECT_FALSE(iface_->databasesAreOpen());

   iface_->openDatabases(
      config_.levelDBLocation,
      config_.genesisBlockHash,
      config_.genesisTxHash,
      config_.magicBytes,
      config_.armoryDbType,
      config_.pruneType);

   EXPECT_FALSE(iface_->databasesAreOpen());

   iface_->openDatabases(
      config_.levelDBLocation,
      config_.genesisBlockHash,
      config_.genesisTxHash,
      config_.magicBytes,
      config_.armoryDbType,
      config_.pruneType);

   ASSERT_TRUE(iface_->databasesAreOpen());

   KVLIST HList = iface_->getAllDatabaseEntries(HEADERS);
   KVLIST BList = iface_->getAllDatabaseEntries(BLKDATA);

   EXPECT_EQ(HList.begin()->first,  READHEX("00"));
   EXPECT_EQ(BList.begin()->first,  READHEX("00"));
                         
   iface_->closeDatabases();
   
   
}


////////////////////////////////////////////////////////////////////////////////
TEST_F(LevelDBTest, PutGetDelete)
{
   BinaryData flags = READHEX("03100000");

   iface_->openDatabases(
      config_.levelDBLocation,
      config_.genesisBlockHash,
      config_.genesisTxHash,
      config_.magicBytes,
      config_.armoryDbType,
      config_.pruneType);

   ASSERT_TRUE(iface_->databasesAreOpen());
   
   LMDBEnv::Transaction tx(&iface_->dbEnv_, LMDB::ReadWrite);

   DB_PREFIX TXDATA = DB_PREFIX_TXDATA;
   BinaryData DBINFO = StoredDBInfo().getDBKey();
   BinaryData PREFIX = WRITE_UINT8_BE((uint8_t)TXDATA);
   BinaryData val0 = magic_+flags+zeros_+zeros_+ghash_;
   BinaryData commonValue = READHEX("abcd1234");
   BinaryData keyAB = READHEX("0000");
   BinaryData nothing = BinaryData(0);

   addOutPairH(DBINFO,         val0);

   addOutPairB(DBINFO,         val0);
   addOutPairB(         keyAB, commonValue);
   addOutPairB(PREFIX + keyAB, commonValue);

   ASSERT_TRUE( compareKVListRange(0,1, 0,1));

   iface_->putValue(BLKDATA, keyAB, commonValue);
   ASSERT_TRUE( compareKVListRange(0,1, 0,2));

   iface_->putValue(BLKDATA, DB_PREFIX_TXDATA, keyAB, commonValue);
   ASSERT_TRUE( compareKVListRange(0,1, 0,3));

   // Now test a bunch of get* methods
   ASSERT_EQ( iface_->getValue(      BLKDATA, PREFIX+keyAB),             commonValue);
   ASSERT_EQ( iface_->getValue(      BLKDATA, DB_PREFIX_DBINFO, nothing),val0);
   ASSERT_EQ( iface_->getValue(      BLKDATA, DBINFO),                   val0);
   ASSERT_EQ( iface_->getValueRef(   BLKDATA, PREFIX+keyAB),             commonValue);
   ASSERT_EQ( iface_->getValueRef(   BLKDATA, TXDATA, keyAB),            commonValue);
   ASSERT_EQ( iface_->getValueReader(BLKDATA, PREFIX+keyAB).getRawRef(), commonValue);
   ASSERT_EQ( iface_->getValueReader(BLKDATA, TXDATA, keyAB).getRawRef(),commonValue);

   iface_->deleteValue(BLKDATA, DB_PREFIX_TXDATA, keyAB);
   ASSERT_TRUE( compareKVListRange(0,1, 0,2));

   iface_->deleteValue(BLKDATA, PREFIX+ keyAB);
   ASSERT_TRUE( compareKVListRange(0,1, 0,1));

   iface_->deleteValue(BLKDATA, PREFIX+ keyAB);
}

////////////////////////////////////////////////////////////////////////////////
TEST_F(LevelDBTest, STxOutPutGet)
{
   BinaryData TXP     = WRITE_UINT8_BE((uint8_t)DB_PREFIX_TXDATA);
   BinaryData stxoVal = READHEX("0400") + rawTxOut0_;
   BinaryData stxoKey = TXP + READHEX("01e078""0f""0007""0001");
   
   ASSERT_TRUE(standardOpenDBs());

   StoredTxOut stxo0;
   stxo0.txVersion_   = 1;
   stxo0.spentness_   = TXOUT_UNSPENT;
   stxo0.blockHeight_ = 123000;
   stxo0.duplicateID_ = 15;
   stxo0.txIndex_     = 7;
   stxo0.txOutIndex_  = 1;
   stxo0.unserialize(rawTxOut0_);
   iface_->putStoredTxOut(stxo0);

   // Construct expected output
   addOutPairB(stxoKey, stxoVal);
   ASSERT_TRUE(compareKVListRange(0,1, 0,2));

   StoredTxOut stxoGet;
   iface_->getStoredTxOut(stxoGet, 123000, 15, 7, 1);
   EXPECT_EQ(
      serializeDBValue(stxoGet, ARMORY_DB_FULL, DB_PRUNE_NONE),
      serializeDBValue(stxo0, ARMORY_DB_FULL, DB_PRUNE_NONE)
   );

   //iface_->validDupByHeight_[123000] = 15;
   //iface_->getStoredTxOut(stxoGet, 123000, 7, 1);
   //EXPECT_EQ(serializeDBValue(stxoGet), serializeDBValue(stxo0));
   
   StoredTxOut stxo1;
   stxo1.txVersion_   = 1;
   stxo1.spentness_   = TXOUT_UNSPENT;
   stxo1.blockHeight_ = 200333;
   stxo1.duplicateID_ = 3;
   stxo1.txIndex_     = 7;
   stxo1.txOutIndex_  = 1;
   stxo1.unserialize(rawTxOut1_);
   stxoVal = READHEX("0400") + rawTxOut1_;
   stxoKey = TXP + READHEX("030e8d""03""00070001");
   iface_->putStoredTxOut(stxo1);

   iface_->getStoredTxOut(stxoGet, 123000, 15, 7, 1);
   EXPECT_EQ(
      serializeDBValue(stxoGet, ARMORY_DB_FULL, DB_PRUNE_NONE),
      serializeDBValue(stxo0, ARMORY_DB_FULL, DB_PRUNE_NONE)
   );
   iface_->getStoredTxOut(stxoGet, 200333,  3, 7, 1);
   EXPECT_EQ(
      serializeDBValue(stxoGet, ARMORY_DB_FULL, DB_PRUNE_NONE),
      serializeDBValue(stxo1, ARMORY_DB_FULL, DB_PRUNE_NONE)
   );

   addOutPairB(stxoKey, stxoVal);
   ASSERT_TRUE(compareKVListRange(0,1, 0,3));

}

////////////////////////////////////////////////////////////////////////////////
TEST_F(LevelDBTest, PutFullTxNoOuts)
{
//    DBUtils::setArmoryDbType(ARMORY_DB_FULL);
//    DBUtils::setDbPruneType(DB_PRUNE_NONE);

   ASSERT_TRUE(standardOpenDBs());

   StoredTx stx;
   stx.createFromTx(rawTxUnfrag_);
   stx.setKeyData(123000, 15, 7);

   BinaryData TXP     = WRITE_UINT8_BE((uint8_t)DB_PREFIX_TXDATA);
   BinaryData stxKey  = TXP + READHEX("01e078""0f""0007");
   BinaryData stxVal  = READHEX("0440") + stx.thisHash_ + rawTxFragged_;

   iface_->putStoredTx(stx, false);
   addOutPairB(stxKey,  stxVal);
   EXPECT_TRUE(compareKVListRange(0,1, 0,2));
}

////////////////////////////////////////////////////////////////////////////////
TEST_F(LevelDBTest, PutFullTx)
{
//    DBUtils::setArmoryDbType(ARMORY_DB_FULL);
//    DBUtils::setDbPruneType(DB_PRUNE_NONE);

   BinaryData TXP     = WRITE_UINT8_BE((uint8_t)DB_PREFIX_TXDATA);
   BinaryData stxoVal = READHEX("0400") + rawTxOut0_;
   BinaryData stxKey   = TXP + READHEX("01e078""0f""0007");
   BinaryData stxo0Key = TXP + READHEX("01e078""0f""0007""0000");
   BinaryData stxo1Key = TXP + READHEX("01e078""0f""0007""0001");
   BinaryData stxo0raw = READHEX(
      "ac4c8bd5000000001976a9148dce8946f1c7763bb60ea5cf16ef514cbed0633b88ac");
   BinaryData stxo1raw = READHEX(
      "002f6859000000001976a9146a59ac0e8f553f292dfe5e9f3aaa1da93499c15e88ac");
   
   ASSERT_TRUE(standardOpenDBs());

   StoredTx stx;
   stx.createFromTx(rawTxUnfrag_);
   stx.setKeyData(123000, 15, 7);

   ASSERT_EQ(stx.stxoMap_.size(), 2);
   for(uint32_t i=0; i<2; i++)
   {
      stx.stxoMap_[i].spentness_  = TXOUT_UNSPENT;
      stx.stxoMap_[i].isCoinbase_ = false;

      ASSERT_EQ(stx.stxoMap_[i].blockHeight_, 123000);
      ASSERT_EQ(stx.stxoMap_[i].duplicateID_,     15);
      ASSERT_EQ(stx.stxoMap_[i].txIndex_,          7);
      ASSERT_EQ(stx.stxoMap_[i].txOutIndex_,       i);
      ASSERT_EQ(stx.stxoMap_[i].isCoinbase_,   false);
   }

   BinaryData stxVal = READHEX("0440") + stx.thisHash_ + rawTxFragged_;
   BinaryData stxo0Val = READHEX("0400") + stxo0raw;
   BinaryData stxo1Val = READHEX("0400") + stxo1raw;

   iface_->putStoredTx(stx);
   addOutPairB(stxKey,  stxVal);
   addOutPairB(stxo0Key, stxo0Val);
   addOutPairB(stxo1Key, stxo1Val);
   EXPECT_TRUE(compareKVListRange(0,1, 0,4));
}


////////////////////////////////////////////////////////////////////////////////
TEST_F(LevelDBTest, PutFullBlockNoTx)
{
//    DBUtils::setArmoryDbType(ARMORY_DB_FULL);
//    DBUtils::setDbPruneType(DB_PRUNE_NONE);

   StoredHeader sbh;
   BinaryRefReader brr(rawBlock_);
   sbh.unserializeFullBlock(brr);
   sbh.setKeyData(123000, UINT8_MAX);

   StoredHeadHgtList hhl;
   hhl.height_ = 123000;
   hhl.dupAndHashList_.push_back( pair<uint8_t, BinaryData>(0, sbh.thisHash_));
   hhl.preferredDup_ = UINT8_MAX;

   BinaryData TXP   = WRITE_UINT8_BE((uint8_t)DB_PREFIX_TXDATA);
   BinaryData HHP   = WRITE_UINT8_BE((uint8_t)DB_PREFIX_HEADHASH);
   BinaryData HGP   = WRITE_UINT8_BE((uint8_t)DB_PREFIX_HEADHGT);
   BinaryData hgtx  = READHEX("01e078""00");
   BinaryData sbh_HH_key = HHP + sbh.thisHash_;
   BinaryData sbh_HH_val = sbh.dataCopy_ + hgtx;
   BinaryData sbh_HG_key = hhl.getDBKey();
   BinaryData sbh_HG_val = hhl.serializeDBValue();
   
   ASSERT_TRUE(standardOpenDBs());

   addOutPairH( sbh_HH_key, sbh_HH_val);
   addOutPairH( sbh_HG_key, sbh_HG_val);

   uint8_t sdup = iface_->putStoredHeader(sbh, false);
   EXPECT_TRUE(compareKVListRange(0,3, 0,1));
   EXPECT_EQ(sdup, 0);

   // Try adding it again and see if get the correct dup again, and no touch DB
   sdup = iface_->putStoredHeader(sbh, false);
   EXPECT_TRUE(compareKVListRange(0,3, 0,1));
   EXPECT_EQ(sdup, 0);
}

////////////////////////////////////////////////////////////////////////////////
TEST_F(LevelDBTest, PutGetBareHeader)
{
//    DBUtils::setArmoryDbType(ARMORY_DB_FULL);
//    DBUtils::setDbPruneType(DB_PRUNE_NONE);

   StoredHeader sbh;
   BinaryRefReader brr(rawBlock_);
   sbh.unserializeFullBlock(brr);
   sbh.setKeyData(123000, UINT8_MAX);
   BinaryData header0 = sbh.thisHash_;

   ASSERT_TRUE(standardOpenDBs());

   uint8_t sdup = iface_->putBareHeader(sbh);
   EXPECT_EQ(sdup, 0);
   EXPECT_EQ(sbh.duplicateID_, 0);

   // Try adding it again and see if get the correct dup again, and no touch DB
   sdup = iface_->putStoredHeader(sbh, false);
   EXPECT_EQ(sdup, 0);
   EXPECT_EQ(sbh.duplicateID_, 0);

   // Add a new header and make sure duplicate ID is done correctly
   BinaryData newHeader = READHEX( 
      "0000000105d3571220ef5f87c6ac0bc8bf5b33c02a9e6edf83c84d840109592c"
      "0000000027523728e15f5fe1ac507bff92499eada4af8a0c485d5178e3f96568"
      "c18f84994e0e4efc1c0175d646a91ad4");
   BinaryData header1 = BtcUtils::getHash256(newHeader);

   StoredHeader sbh2;
   sbh2.unserialize(newHeader);
   sbh2.setKeyData(123000, UINT8_MAX);
   
   uint8_t newDup = iface_->putBareHeader(sbh2);
   EXPECT_EQ(newDup, 1);
   EXPECT_EQ(sbh2.duplicateID_, 1);
   
   // Now add a new, isMainBranch_ header
   StoredHeader sbh3;
   BinaryData anotherHead = READHEX(
      "010000001d8f4ec0443e1f19f305e488c1085c95de7cc3fd25e0d2c5bb5d0000"
      "000000009762547903d36881a86751f3f5049e23050113f779735ef82734ebf0"
      "b4450081d8c8c84db3936a1a334b035b");
   BinaryData header2 = BtcUtils::getHash256(anotherHead);

   sbh3.unserialize(anotherHead);
   sbh3.setKeyData(123000, UINT8_MAX);
   sbh3.isMainBranch_ = true;
   uint8_t anotherDup = iface_->putBareHeader(sbh3);
   EXPECT_EQ(anotherDup, 2);
   EXPECT_EQ(sbh3.duplicateID_, 2);
   EXPECT_EQ(iface_->getValidDupIDForHeight(123000), 2);
   
   // Now test getting bare headers
   StoredHeader sbh4;
   iface_->getBareHeader(sbh4, 123000);
   EXPECT_EQ(sbh4.thisHash_, header2);
   EXPECT_EQ(sbh4.duplicateID_, 2);
   
   iface_->getBareHeader(sbh4, 123000, 1);
   EXPECT_EQ(sbh4.thisHash_, header1);
   EXPECT_EQ(sbh4.duplicateID_, 1);

   // Re-add the same SBH3, make sure nothing changes
   iface_->putBareHeader(sbh3);
   EXPECT_EQ(sbh3.duplicateID_, 2);
   EXPECT_EQ(iface_->getValidDupIDForHeight(123000), 2);
   
}

////////////////////////////////////////////////////////////////////////////////
TEST_F(LevelDBTest, PutFullBlock)
{
//    DBUtils::setArmoryDbType(ARMORY_DB_FULL);
//    DBUtils::setDbPruneType(DB_PRUNE_NONE);
   ASSERT_TRUE(standardOpenDBs());

   StoredHeader sbh;
   BinaryRefReader brr(rawBlock_);
   sbh.unserializeFullBlock(brr);
   sbh.setKeyData(123000);

   BinaryData rawHeader = READHEX(
      "01000000eb10c9a996a2340a4d74eaab41421ed8664aa49d18538bab59010000"
      "000000005a2f06efa9f2bd804f17877537f2080030cadbfa1eb50e02338117cc"
      "604d91b9b7541a4ecfbb0a1a64f1ade7");

   // Compute and write the headers to the expected-output
   StoredHeadHgtList hhl;
   hhl.height_ = 123000;
   hhl.dupAndHashList_.push_back( pair<uint8_t, BinaryData>(0, sbh.thisHash_));
   hhl.preferredDup_ = UINT8_MAX;
   BinaryData HHP   = WRITE_UINT8_BE((uint8_t)DB_PREFIX_HEADHASH);
   BinaryData HGP   = WRITE_UINT8_BE((uint8_t)DB_PREFIX_HEADHGT);
   BinaryData sbh_HH_key = HHP + sbh.thisHash_;
   BinaryData sbh_HH_val = rawHeader + READHEX("01e078""00");
   BinaryData sbh_HG_key = hhl.getDBKey();
   BinaryData sbh_HG_val = hhl.serializeDBValue();
   // Only HEADHASH and HEADHGT entries get written
   addOutPairH( sbh_HH_key, sbh_HH_val);
   addOutPairH( sbh_HG_key, sbh_HG_val);

   // Now compute and write the BLKDATA
   BinaryData TXP       = WRITE_UINT8_BE((uint8_t)DB_PREFIX_TXDATA);
   BinaryData sbhKey    = TXP + READHEX("01e078""00");
   BinaryData stx0Key   = sbhKey  + READHEX("0000");
   BinaryData stx1Key   = sbhKey  + READHEX("0001");
   BinaryData stx2Key   = sbhKey  + READHEX("0002");
   BinaryData stxo00Key = stx0Key + READHEX("0000");
   BinaryData stxo10Key = stx1Key + READHEX("0000");
   BinaryData stxo11Key = stx1Key + READHEX("0001");
   BinaryData stxo20Key = stx2Key + READHEX("0000");
   BinaryData stxo21Key = stx2Key + READHEX("0001");
   BinaryData stxo00Raw = READHEX( "00f2052a01000000""434104"
      "c2239c4eedb3beb26785753463be3ec62b82f6acd62efb65f452f8806f2ede0b"
      "338e31d1f69b1ce449558d7061aa1648ddc2bf680834d3986624006a272dc21cac");
   BinaryData stxo10Raw = READHEX( "40420f0000000000"
      "19""76a914adfa66f57ded1b655eb4ccd96ee07ca62bc1ddfd88ac");
   BinaryData stxo11Raw = READHEX( "007d6a7d04000000"
      "19""76a914981a0c9ae61fa8f8c96ae6f8e383d6e07e77133e88ac");
   BinaryData stxo20Raw = READHEX( "2f66ac6105000000"
      "19""76a914964642290c194e3bfab661c1085e47d67786d2d388ac");
   BinaryData stxo21Raw = READHEX( "2f77e20000000000"
      "19""76a9141486a7046affd935919a3cb4b50a8a0c233c286c88ac");

   StoredTx & stx0 = sbh.stxMap_[0];
   StoredTx & stx1 = sbh.stxMap_[1];
   StoredTx & stx2 = sbh.stxMap_[2];
   BinaryData hflags = READHEX("01340000");
   BinaryData ntx    = READHEX("03000000");
   BinaryData nbyte  = READHEX("46040000");

   // Add header to BLKDATA
   addOutPairB(sbhKey, hflags + rawHeader + ntx + nbyte);

   // Add Tx0 to BLKDATA
   addOutPairB(stx0Key,   READHEX("0440") + stx0.thisHash_ + stx0.getSerializedTxFragged());
   addOutPairB(stxo00Key, READHEX("0480") + stxo00Raw); // is coinbase

   // Add Tx1 to BLKDATA
   addOutPairB(stx1Key,   READHEX("0440") + stx1.thisHash_ + stx1.getSerializedTxFragged());
   addOutPairB(stxo10Key, READHEX("0400") + stxo10Raw);
   addOutPairB(stxo11Key, READHEX("0400") + stxo11Raw);

   // Add Tx2 to BLKDATA
   addOutPairB(stx2Key,   READHEX("0440") + stx2.thisHash_ + stx2.getSerializedTxFragged());
   addOutPairB(stxo20Key, READHEX("0400") + stxo20Raw);
   addOutPairB(stxo21Key, READHEX("0400") + stxo21Raw);

   // DuplicateID values get set when we putStoredHeader since we don't know
   // what dupIDs have been taken until we try to put it in the database.
   ASSERT_EQ(sbh.stxMap_.size(), 3);
   for(uint32_t i=0; i<3; i++)
   {
      ASSERT_EQ(sbh.stxMap_[i].blockHeight_,    123000);
      ASSERT_EQ(sbh.stxMap_[i].duplicateID_, UINT8_MAX);
      ASSERT_EQ(sbh.stxMap_[i].txIndex_,             i);
      for(uint32_t j=0; j<sbh.stxMap_[i].stxoMap_.size(); j++)
      {
         sbh.stxMap_[i].stxoMap_[j].spentness_ = TXOUT_UNSPENT;
         //sbh.stxoMap_[i].isCoinbase_ = (j==0);

         ASSERT_EQ(sbh.stxMap_[i].stxoMap_[j].blockHeight_,    123000);
         ASSERT_EQ(sbh.stxMap_[i].stxoMap_[j].duplicateID_, UINT8_MAX);
         ASSERT_EQ(sbh.stxMap_[i].stxoMap_[j].txIndex_,             i);
         ASSERT_EQ(sbh.stxMap_[i].stxoMap_[j].txOutIndex_,          j);
      }
   }

   iface_->putStoredHeader(sbh);

   ASSERT_TRUE(compareKVListRange(0,3, 0,9));
}



////////////////////////////////////////////////////////////////////////////////
// Of course, this test only works if the previous test passes (but doesn't 
// require a saved state, it just re-puts the full block into the DB).  I
// did it this way, because I wasn't comfortable committing the pre-filled
// DB to the repo.
TEST_F(LevelDBTest, GetFullBlock)
{
//    DBUtils::setArmoryDbType(ARMORY_DB_FULL);
//    DBUtils::setDbPruneType(DB_PRUNE_NONE);
   ASSERT_TRUE(standardOpenDBs());

   StoredHeader sbh;
   BinaryRefReader brr(rawBlock_);
   sbh.unserializeFullBlock(brr);
   sbh.setKeyData(123000);
   sbh.isMainBranch_ = true;

   // Check the DBInfo before and after putting the valid header
   StoredDBInfo sdbi;
   iface_->getStoredDBInfo(HEADERS, sdbi);
   EXPECT_EQ(sdbi.topBlkHgt_,  0);
   EXPECT_EQ(sdbi.topBlkHash_, iface_->getGenesisBlockHash());

   iface_->putStoredHeader(sbh);

   // Since we marked this block main-branch, it should have non-MAX validDup
   EXPECT_EQ(iface_->getValidDupIDForHeight(123000), 0);
   BinaryData headerHash = READHEX(
      "7d97d862654e03d6c43b77820a40df894e3d6890784528e9cd05000000000000");
   iface_->getStoredDBInfo(HEADERS, sdbi);
   EXPECT_EQ(sdbi.topBlkHgt_,  123000);
   EXPECT_EQ(sdbi.topBlkHash_, headerHash);

   BinaryData rawHeader = READHEX(
      "01000000eb10c9a996a2340a4d74eaab41421ed8664aa49d18538bab59010000"
      "000000005a2f06efa9f2bd804f17877537f2080030cadbfa1eb50e02338117cc"
      "604d91b9b7541a4ecfbb0a1a64f1ade7");

   ////////////////////
   // Now test the get methods
  
   for(uint32_t i=0; i<4; i++)
   {
      StoredHeader sbhGet;

      if(i==0)
         EXPECT_TRUE(iface_->getStoredHeader(sbhGet, 123000, 0, false));
      else if(i==1)
         EXPECT_TRUE(iface_->getStoredHeader(sbhGet, headerHash, false));
      else if(i==2)
         EXPECT_TRUE(iface_->getStoredHeader(sbhGet, 123000, 0, true));
      else if(i==3)
         EXPECT_TRUE(iface_->getStoredHeader(sbhGet, headerHash, true));

      EXPECT_TRUE( sbhGet.isInitialized());
      EXPECT_EQ(   sbhGet.dataCopy_,    rawHeader);
      EXPECT_EQ(   sbhGet.thisHash_,    headerHash);
      EXPECT_EQ(   sbhGet.numTx_,       3);
      EXPECT_EQ(   sbhGet.numBytes_,    1094);
      EXPECT_EQ(   sbhGet.blockHeight_, 123000);
      EXPECT_EQ(   sbhGet.duplicateID_, 0);
      EXPECT_EQ(   sbhGet.merkle_.getSize(), 0);
      EXPECT_FALSE(sbhGet.merkleIsPartial_);
      EXPECT_EQ(   sbhGet.unserArmVer_, 0);
      EXPECT_EQ(   sbhGet.unserBlkVer_, 1);
      EXPECT_EQ(   sbhGet.unserDbType_, ARMORY_DB_FULL);
      EXPECT_EQ(   sbhGet.unserPrType_, DB_PRUNE_NONE);

      if(i<2)
         EXPECT_EQ( sbhGet.stxMap_.size(), 0);
      else
      {
         EXPECT_EQ( sbhGet.stxMap_.size(), 3);
         EXPECT_EQ( sbhGet.stxMap_[1].blockHeight_, 123000);
         EXPECT_EQ( sbhGet.stxMap_[1].duplicateID_,      0);
         EXPECT_EQ( sbhGet.stxMap_[1].txIndex_,          1);
         EXPECT_EQ( sbhGet.stxMap_[1].numTxOut_,         2);
         EXPECT_EQ( sbhGet.stxMap_[1].numBytes_,       621);
         EXPECT_EQ( sbhGet.stxMap_[0].stxoMap_[0].isCoinbase_, true);
         EXPECT_EQ( sbhGet.stxMap_[0].stxoMap_[0].spentness_, TXOUT_SPENTUNK);
         EXPECT_EQ( sbhGet.stxMap_[1].stxoMap_[0].isCoinbase_, false);
         EXPECT_EQ( sbhGet.stxMap_[1].stxoMap_[0].blockHeight_, 123000);
         EXPECT_EQ( sbhGet.stxMap_[1].stxoMap_[0].duplicateID_,      0);
         EXPECT_EQ( sbhGet.stxMap_[1].stxoMap_[0].txIndex_,          1);
         EXPECT_EQ( sbhGet.stxMap_[1].stxoMap_[0].txOutIndex_,       0);
      }
   }

}


////////////////////////////////////////////////////////////////////////////////
TEST_F(LevelDBTest, PutGetStoredTxHints)
{
   ASSERT_TRUE(standardOpenDBs());

   BinaryData prefix = READHEX("aabbccdd");

   StoredTxHints sths;
   EXPECT_FALSE(iface_->getStoredTxHints(sths, prefix));

   sths.txHashPrefix_ = prefix;
   
   ASSERT_TRUE(iface_->putStoredTxHints(sths));

   BinaryData THP = WRITE_UINT8_BE((uint8_t)DB_PREFIX_TXHINTS);
   addOutPairB(THP + prefix, READHEX("00"));

   compareKVListRange(0,1, 0,2);
   
   /////
   sths.dbKeyList_.push_back(READHEX("abcd1234ffff"));
   replaceTopOutPairB(THP + prefix,  READHEX("01""abcd1234ffff"));
   EXPECT_TRUE(iface_->putStoredTxHints(sths));
   compareKVListRange(0,1, 0,2);

   /////
   sths.dbKeyList_.push_back(READHEX("00002222aaaa"));
   replaceTopOutPairB(THP + prefix,  READHEX("02""abcd1234ffff""00002222aaaa"));
   EXPECT_TRUE(iface_->putStoredTxHints(sths));
   compareKVListRange(0,1, 0,2);

   /////
   sths.preferredDBKey_ = READHEX("00002222aaaa");
   replaceTopOutPairB(THP + prefix,  READHEX("02""00002222aaaa""abcd1234ffff"));
   EXPECT_TRUE(iface_->putStoredTxHints(sths));
   compareKVListRange(0,1, 0,2);

   // Now test the get methods
   EXPECT_TRUE( iface_->getStoredTxHints(sths, prefix));
   EXPECT_EQ(   sths.txHashPrefix_,  prefix);
   EXPECT_EQ(   sths.dbKeyList_.size(),  2);
   EXPECT_EQ(   sths.preferredDBKey_, READHEX("00002222aaaa"));

   //
   sths.dbKeyList_.resize(0);
   sths.preferredDBKey_.resize(0);
   EXPECT_TRUE( iface_->putStoredTxHints(sths));
   EXPECT_TRUE( iface_->getStoredTxHints(sths, prefix));
   EXPECT_EQ(   sths.txHashPrefix_,  prefix);
   EXPECT_EQ(   sths.dbKeyList_.size(),  0);
   EXPECT_EQ(   sths.preferredDBKey_.getSize(), 0);
}


////////////////////////////////////////////////////////////////////////////////
TEST_F(LevelDBTest, PutGetStoredScriptHistory)
{
   ASSERT_TRUE(standardOpenDBs());

   ///////////////////////////////////////////////////////////////////////////
   // A whole bunch of setup stuff we need for SSH operations to work right
   LMDBBlockDatabase *const iface = iface_;
   iface->setValidDupIDForHeight(255,0);
   iface->setValidDupIDForHeight(256,0);

   BinaryData dbkey0 = READHEX("0000ff00""0001""0001");
   BinaryData dbkey1 = READHEX("0000ff00""0002""0002");
   BinaryData dbkey2 = READHEX("00010000""0004""0004");
   BinaryData dbkey3 = READHEX("00010000""0006""0006");
   uint64_t   val0   = READ_UINT64_HEX_LE("0100000000000000");
   uint64_t   val1   = READ_UINT64_HEX_LE("0002000000000000");
   uint64_t   val2   = READ_UINT64_HEX_LE("0000030000000000");
   uint64_t   val3   = READ_UINT64_HEX_LE("0000000400000000");

   BinaryData PREFIX = READHEX("03");
   BinaryData RAWTX = READHEX(
         "01000000016290dce984203b6a5032e543e9e272d8bce934c7de4d15fa0fe44d"
         "d49ae4ece9010000008b48304502204f2fa458d439f957308bca264689aa175e"
         "3b7c5f78a901cb450ebd20936b2c500221008ea3883a5b80128e55c9c6070aa6"
         "264e1e0ce3d18b7cd7e85108ce3d18b7419a0141044202550a5a6d3bb81549c4"
         "a7803b1ad59cdbba4770439a4923624a8acfc7d34900beb54a24188f7f0a4068"
         "9d905d4847cc7d6c8d808a457d833c2d44ef83f76bffffffff0242582c0a0000"
         "00001976a914c1b4695d53b6ee57a28647ce63e45665df6762c288ac80d1f008"
         "000000001976a9140e0aec36fe2545fb31a41164fb6954adcd96b34288ac0000"
         "0000");
   iface->putValue(BLKDATA, DB_PREFIX_TXDATA, dbkey0, RAWTX);
   iface->putValue(BLKDATA, DB_PREFIX_TXDATA, dbkey1, RAWTX);
   iface->putValue(BLKDATA, DB_PREFIX_TXDATA, dbkey2, RAWTX);
   iface->putValue(BLKDATA, DB_PREFIX_TXDATA, dbkey3, RAWTX);

   TxIOPair txio0(dbkey0, val0);
   TxIOPair txio1(dbkey1, val1);
   TxIOPair txio2(dbkey2, val2);
   TxIOPair txio3(dbkey3, val3);
   txio3.setMultisig(true);
   ///////////////////////////////////////////////////////////////////////////

   StoredSubHistory * subptr;
   TxIOPair * txioptr;

   StoredScriptHistory ssh, sshorig, sshtemp;
   BinaryData hgtX0 = READHEX("0000ff00");
   BinaryData hgtX1 = READHEX("00010000");
   BinaryData uniq  = READHEX("00""0000ffff0000ffff0000ffff0000ffff0000ffff");
   sshorig.uniqueKey_ = uniq;
   uint32_t blk = READ_UINT32_HEX_LE("ffff0000");
   sshorig.alreadyScannedUpToBlk_ = blk;
   sshorig.version_  = 1;

   /////////////////////////////////////////////////////////////////////////////
   // Haven't actually done anything yet...
   ssh = sshorig;
   EXPECT_EQ(ssh.uniqueKey_, uniq);
   EXPECT_EQ(ssh.alreadyScannedUpToBlk_, blk);
   EXPECT_EQ(ssh.subHistMap_.size(), 0);

   /////////////////////////////////////////////////////////////////////////////
   // An empty SSH -- this shouldn't happen in production, but test it anyway
   iface_->putStoredScriptHistory(ssh);
   iface_->getStoredScriptHistory(sshtemp, uniq);

   EXPECT_EQ(sshtemp.uniqueKey_, uniq);
   EXPECT_EQ(sshtemp.alreadyScannedUpToBlk_, blk);
   EXPECT_EQ(sshtemp.subHistMap_.size(), 0);
   
   /////////////////////////////////////////////////////////////////////////////
   // A single txio
   ssh = sshorig;
   ssh.insertTxio(iface, txio0);

   iface_->putStoredScriptHistory(ssh);
   iface_->getStoredScriptHistory(sshtemp, uniq);

   EXPECT_EQ(sshtemp.uniqueKey_, uniq);
   EXPECT_EQ(sshtemp.alreadyScannedUpToBlk_, blk);
   EXPECT_EQ(sshtemp.totalTxioCount_, 1);
   EXPECT_EQ(sshtemp.totalUnspent_, val0);
   EXPECT_EQ(sshtemp.subHistMap_.size(), 1);
   ASSERT_NE(sshtemp.subHistMap_.find(hgtX0), sshtemp.subHistMap_.end());
   subptr = &sshtemp.subHistMap_[hgtX0];
   EXPECT_EQ(subptr->uniqueKey_, uniq);
   EXPECT_EQ(subptr->hgtX_, hgtX0);
   ASSERT_EQ(subptr->txioMap_.size(), 1);
   ASSERT_NE(subptr->txioMap_.find(dbkey0), subptr->txioMap_.end());
   txioptr = &subptr->txioMap_[dbkey0];
   EXPECT_EQ(txioptr->getDBKeyOfOutput(), dbkey0);
   EXPECT_EQ(txioptr->getValue(), val0);
   EXPECT_FALSE(txioptr->isMultisig());
   
   /////////////////////////////////////////////////////////////////////////////
   // Two TxIOPairs in one sub history
   ssh = sshorig;
   sshtemp = StoredScriptHistory();
   ssh.insertTxio(iface, txio0);
   ssh.insertTxio(iface, txio1);

   iface_->putStoredScriptHistory(ssh);
   iface_->getStoredScriptHistory(sshtemp, uniq);

   EXPECT_EQ(sshtemp.uniqueKey_, uniq);
   EXPECT_EQ(sshtemp.alreadyScannedUpToBlk_, blk);
   EXPECT_EQ(sshtemp.totalTxioCount_, 2);
   EXPECT_EQ(sshtemp.totalUnspent_, val0+val1);
   EXPECT_EQ(sshtemp.subHistMap_.size(), 1);
   ASSERT_NE(sshtemp.subHistMap_.find(hgtX0), sshtemp.subHistMap_.end());
   subptr = &sshtemp.subHistMap_[hgtX0];
   EXPECT_EQ(subptr->uniqueKey_, uniq);
   EXPECT_EQ(subptr->hgtX_, hgtX0);
   ASSERT_EQ(subptr->txioMap_.size(), 2);
   ASSERT_NE(subptr->txioMap_.find(dbkey0), subptr->txioMap_.end());
   txioptr = &subptr->txioMap_[dbkey0];
   EXPECT_EQ(txioptr->getDBKeyOfOutput(), dbkey0);
   EXPECT_EQ(txioptr->getValue(), val0);
   EXPECT_FALSE(txioptr->isMultisig());
   txioptr = &subptr->txioMap_[dbkey1];
   EXPECT_EQ(txioptr->getDBKeyOfOutput(), dbkey1);
   EXPECT_EQ(txioptr->getValue(), val1);
   EXPECT_FALSE(txioptr->isMultisig());
   

   /////////////////////////////////////////////////////////////////////////////
   // Add new sub-history with multisig
   ssh = sshorig;
   ssh.insertTxio(iface, txio0);
   ssh.insertTxio(iface, txio1);
   ssh.insertTxio(iface, txio3);

   iface_->putStoredScriptHistory(ssh);
   iface_->getStoredScriptHistory(sshtemp, uniq);

   EXPECT_EQ(sshtemp.uniqueKey_, uniq);
   EXPECT_EQ(sshtemp.alreadyScannedUpToBlk_, blk);
   EXPECT_EQ(sshtemp.totalTxioCount_, 3);
   EXPECT_EQ(sshtemp.totalUnspent_, val0+val1);
   EXPECT_EQ(sshtemp.subHistMap_.size(), 2);

   ASSERT_NE(sshtemp.subHistMap_.find(hgtX0), sshtemp.subHistMap_.end());
   subptr = &sshtemp.subHistMap_[hgtX0];
   EXPECT_EQ(subptr->uniqueKey_, uniq);
   EXPECT_EQ(subptr->hgtX_, hgtX0);
   ASSERT_EQ(subptr->txioMap_.size(), 2);
   ASSERT_NE(subptr->txioMap_.find(dbkey0), subptr->txioMap_.end());
   txioptr = &subptr->txioMap_[dbkey0];
   EXPECT_EQ(txioptr->getDBKeyOfOutput(), dbkey0);
   EXPECT_EQ(txioptr->getValue(), val0);
   txioptr = &subptr->txioMap_[dbkey1];
   EXPECT_EQ(txioptr->getDBKeyOfOutput(), dbkey1);
   EXPECT_EQ(txioptr->getValue(), val1);
   EXPECT_FALSE(txioptr->isMultisig());

   ASSERT_NE(sshtemp.subHistMap_.find(hgtX1), sshtemp.subHistMap_.end());
   subptr = &sshtemp.subHistMap_[hgtX1];
   EXPECT_EQ(subptr->uniqueKey_, uniq);
   EXPECT_EQ(subptr->hgtX_, hgtX1);
   ASSERT_EQ(subptr->txioMap_.size(), 1);
   ASSERT_NE(subptr->txioMap_.find(dbkey3), subptr->txioMap_.end());
   txioptr = &subptr->txioMap_[dbkey3];
   EXPECT_EQ(txioptr->getDBKeyOfOutput(), dbkey3);
   EXPECT_EQ(txioptr->getValue(), val3);
   EXPECT_TRUE(txioptr->isMultisig());
}


////////////////////////////////////////////////////////////////////////////////
TEST_F(LevelDBTest, DISABLED_PutGetStoredUndoData)
{
   // We don't actually use undo data at all yet, so I'll skip the tests for now
}


TEST_F(LevelDBTest, HeaderDump)
{
   // We don't actually use undo data at all yet, so I'll skip the tests for now
}
////////////////////////////////////////////////////////////////////////////////
////////////////////////////////////////////////////////////////////////////////
class TxRefTest : public ::testing::Test
{
protected:
};


////////////////////////////////////////////////////////////////////////////////
TEST_F(TxRefTest, TxRefNoInit)
{
   TxRef txr;
   EXPECT_FALSE(txr.isInitialized());
   //EXPECT_FALSE(txr.isBound());

   EXPECT_EQ(txr.getDBKey(),     BinaryData(0));
   EXPECT_EQ(txr.getDBKeyRef(),  BinaryDataRef());
   //EXPECT_EQ(txr.getBlockTimestamp(), UINT32_MAX);
   EXPECT_EQ(txr.getBlockHeight(),    UINT32_MAX);
   EXPECT_EQ(txr.getDuplicateID(),    UINT8_MAX );
   EXPECT_EQ(txr.getBlockTxIndex(),   UINT16_MAX);
}

////////////////////////////////////////////////////////////////////////////////
TEST_F(TxRefTest, TxRefKeyParts)
{
   TxRef txr;
   BinaryData    newKey = READHEX("e3c4027f000f");
   BinaryDataRef newRef(newKey);


   txr.setDBKey(newKey);
   EXPECT_EQ(txr.getDBKey(),    newKey);
   EXPECT_EQ(txr.getDBKeyRef(), newRef);

   EXPECT_EQ(txr.getBlockHeight(),  0xe3c402);
   EXPECT_EQ(txr.getDuplicateID(),  127);
   EXPECT_EQ(txr.getBlockTxIndex(), 15);
}


////////////////////////////////////////////////////////////////////////////////
////////////////////////////////////////////////////////////////////////////////
// TODO:  These tests were taken directly from the BlockUtilsSuper.cpp where 
//        they previously ran without issue.  After bringing them over to here,
//        they now seg-fault.  Disabled for now, since the PartialMerkleTrees 
//        are not actually in use anywhere yet.
class DISABLED_PartialMerkleTest : public ::testing::Test
{
protected:

   virtual void SetUp(void) 
   {
      vector<BinaryData> txList_(7);
      // The "abcd" quartets are to trigger endianness errors -- without them,
      // these hashes are palindromes that work regardless of your endian-handling
      txList_[0] = READHEX("00000000000000000000000000000000"
                           "000000000000000000000000abcd0000");
      txList_[1] = READHEX("11111111111111111111111111111111"
                           "111111111111111111111111abcd1111");
      txList_[2] = READHEX("22222222222222222222222222222222"
                           "222222222222222222222222abcd2222");
      txList_[3] = READHEX("33333333333333333333333333333333"
                           "333333333333333333333333abcd3333");
      txList_[4] = READHEX("44444444444444444444444444444444"
                           "444444444444444444444444abcd4444");
      txList_[5] = READHEX("55555555555555555555555555555555"
                           "555555555555555555555555abcd5555");
      txList_[6] = READHEX("66666666666666666666666666666666"
                           "666666666666666666666666abcd6666");
   
      vector<BinaryData> merkleTree_ = BtcUtils::calculateMerkleTree(txList_); 

      /*
      cout << "Merkle Tree looks like the following (7 tx): " << endl;
      cout << "The ** indicates the nodes we care about for partial tree test" << endl;
      cout << "                                                    \n";
      cout << "                   _____0a10_____                   \n";
      cout << "                  /              \\                  \n";
      cout << "                _/                \\_                \n";
      cout << "            65df                    b4d6            \n";
      cout << "          /      \\                /      \\          \n";
      cout << "      6971        22dc        5675        d0b6      \n";
      cout << "     /    \\      /    \\      /    \\      /          \n";
      cout << "   0000  1111  2222  3333  4444  5555  6666         \n";
      cout << "    **                            **                \n";
      cout << "    " << endl;
      cout << endl;

      cout << "Full Merkle Tree (this one has been unit tested before):" << endl;
      for(uint32_t i=0; i<merkleTree_.size(); i++)
         cout << "    " << i << " " << merkleTree_[i].toHexStr() << endl;
      */
   }

   vector<BinaryData> txList_;
   vector<BinaryData> merkleTree_;
};



////////////////////////////////////////////////////////////////////////////////
TEST_F(DISABLED_PartialMerkleTest, FullTree)
{
   vector<bool> isOurs(7);
   isOurs[0] = true;
   isOurs[1] = true;
   isOurs[2] = true;
   isOurs[3] = true;
   isOurs[4] = true;
   isOurs[5] = true;
   isOurs[6] = true;

   //cout << "Start serializing a full tree" << endl;
   PartialMerkleTree pmtFull(7, &isOurs, &txList_);
   BinaryData pmtSerFull = pmtFull.serialize();

   //cout << "Finished serializing (full)" << endl;
   //cout << "Merkle Root: " << pmtFull.getMerkleRoot().toHexStr() << endl;

   //cout << "Starting unserialize (full):" << endl;
   //cout << "Serialized: " << pmtSerFull.toHexStr() << endl;
   PartialMerkleTree pmtFull2(7);
   pmtFull2.unserialize(pmtSerFull);
   BinaryData pmtSerFull2 = pmtFull2.serialize();
   //cout << "Reserializ: " << pmtSerFull2.toHexStr() << endl;
   //cout << "Equal? " << (pmtSerFull==pmtSerFull2 ? "True" : "False") << endl;

   //cout << "Print Tree:" << endl;
   //pmtFull2.pprintTree();
   EXPECT_EQ(pmtSerFull, pmtSerFull2);
}


////////////////////////////////////////////////////////////////////////////////
TEST_F(DISABLED_PartialMerkleTest, SingleLeaf)
{
   vector<bool> isOurs(7);
   /////////////////////////////////////////////////////////////////////////////
   // Test all 7 single-flagged trees
   for(uint32_t i=0; i<7; i++)
   {
      for(uint32_t j=0; j<7; j++)
         isOurs[j] = i==j;

      PartialMerkleTree pmt(7, &isOurs, &txList_);
      //cout << "Serializing (partial)" << endl;
      BinaryData pmtSer = pmt.serialize();
      PartialMerkleTree pmt2(7);
      //cout << "Unserializing (partial)" << endl;
      pmt2.unserialize(pmtSer);
      //cout << "Reserializing (partial)" << endl;
      BinaryData pmtSer2 = pmt2.serialize();
      //cout << "Serialized (Partial): " << pmtSer.toHexStr() << endl;
      //cout << "Reserializ (Partial): " << pmtSer.toHexStr() << endl;
      //cout << "Equal? " << (pmtSer==pmtSer2 ? "True" : "False") << endl;

      //cout << "Print Tree:" << endl;
      //pmt2.pprintTree();
      EXPECT_EQ(pmtSer, pmtSer2);
   }
}


////////////////////////////////////////////////////////////////////////////////
TEST_F(DISABLED_PartialMerkleTest, MultiLeaf)
{
   // Use deterministic seed
   srand(0);

   vector<bool> isOurs(7);

   /////////////////////////////////////////////////////////////////////////////
   // Test a variety of 3-flagged trees
   for(uint32_t i=0; i<512; i++)
   {
      if(i<256)
      { 
         // 2/3 of leaves will be selected
         for(uint32_t j=0; j<7; j++)
            isOurs[j] = (rand() % 3 < 2);  
      }
      else
      {
         // 1/3 of leaves will be selected
         for(uint32_t j=0; j<7; j++)
            isOurs[j] = (rand() % 3 < 1);  
      }

      PartialMerkleTree pmt(7, &isOurs, &txList_);
      //cout << "Serializing (partial)" << endl;
      BinaryData pmtSer = pmt.serialize();
      PartialMerkleTree pmt2(7);
      //cout << "Unserializing (partial)" << endl;
      pmt2.unserialize(pmtSer);
      //cout << "Reserializing (partial)" << endl;
      BinaryData pmtSer2 = pmt2.serialize();
      //cout << "Serialized (Partial): " << pmtSer.toHexStr() << endl;
      //cout << "Reserializ (Partial): " << pmtSer.toHexStr() << endl;
      cout << "Equal? " << (pmtSer==pmtSer2 ? "True" : "False") << endl;

      //cout << "Print Tree:" << endl;
      //pmt2.pprintTree();
      EXPECT_EQ(pmtSer, pmtSer2);
   }
}


////////////////////////////////////////////////////////////////////////////////
TEST_F(DISABLED_PartialMerkleTest, EmptyTree)
{
   vector<bool> isOurs(7);
   isOurs[0] = false;
   isOurs[1] = false;
   isOurs[2] = false;
   isOurs[3] = false;
   isOurs[4] = false;
   isOurs[5] = false;
   isOurs[6] = false;

   //cout << "Start serializing a full tree" << endl;
   PartialMerkleTree pmtFull(7, &isOurs, &txList_);
   BinaryData pmtSerFull = pmtFull.serialize();

   //cout << "Finished serializing (full)" << endl;
   //cout << "Merkle Root: " << pmtFull.getMerkleRoot().toHexStr() << endl;

   //cout << "Starting unserialize (full):" << endl;
   //cout << "Serialized: " << pmtSerFull.toHexStr() << endl;
   PartialMerkleTree pmtFull2(7);
   pmtFull2.unserialize(pmtSerFull);
   BinaryData pmtSerFull2 = pmtFull2.serialize();
   //cout << "Reserializ: " << pmtSerFull2.toHexStr() << endl;
   //cout << "Equal? " << (pmtSerFull==pmtSerFull2 ? "True" : "False") << endl;

   //cout << "Print Tree:" << endl;
   //pmtFull2.pprintTree();
   EXPECT_EQ(pmtSerFull, pmtSerFull2);
   
}

/*class ThreadSafeSTLTest : public ::testing::Test
{
   protected:
      static ts_container<vector<int>> testTSS;
      static std::atomic<int32_t> removeTotal;

      virtual void SetUp(void)
      {
         removeTotal = 0;
      }

      virtual void TearDown(void)
      {
         testTSS.clear();
      }

      static void* Add(void *in)
      {
         int c = *((int*)in);
         c *= 1000;
         for(int i=0; i<1000; i++)
            testTSS.push_back(++c);

         return 0;
      }

      static void* Remove(void *in)
      {
         int c = *((int*)in);
         c *= 1000;
         int total = 0;
         for(int i=0; i<1000; i++)
         {
            ++c;
            if(!(rand() % 3))
            {
               testTSS.erase(c);
               total += c;
            }
         }

         removeTotal.fetch_add(total);
         return 0;
      }
};
ts_container<vector<int>> ThreadSafeSTLTest::testTSS;
std::atomic<int32_t> ThreadSafeSTLTest::removeTotal;


TEST_F(ThreadSafeSTLTest, AddRemoveClearAdd)
{
   testTSS.push_back(1);
   testTSS.push_back(2);
   testTSS.push_back(3);
   testTSS.push_back(4);

   {
      ts_container<vector<int>>::const_snapshot testSnapshot(testTSS);

      int expect = 1+2+3+4;
      int total  = 0;
      for(ts_container<vector<int>>::const_iterator testIter = testSnapshot.begin();
         testIter!= testSnapshot.end(); ++testIter)
         total += (*testIter);

      EXPECT_EQ(total, expect);
   }
   
   testTSS.erase(3);
   {
      ts_container<vector<int>>::const_snapshot testSnapshot(testTSS);

      int expect = 1+2+4;
      int total  = 0;

      for (ts_container<vector<int>>::const_iterator testIter = testSnapshot.begin();
         testIter != testSnapshot.end(); ++testIter)
         total += (*testIter);

      EXPECT_EQ(total, expect);
   }
   
   {
      //grab same snapshot
      ts_container<vector<int>>::const_snapshot testSnapshot(testTSS);
      int expect = 1 + 2 + 4;
      int total  = 0;

      for (ts_container<vector<int>>::const_iterator testIter = testSnapshot.begin();
         testIter != testSnapshot.end(); ++testIter)
         total += (*testIter);

      EXPECT_EQ(total, expect);
   }
   
   testTSS.clear();
   {   
      ts_container<vector<int>>::const_snapshot testSnapshot(testTSS);

      int expect = 0;
      int total  = 0;

      for (ts_container<vector<int>>::const_iterator testIter = testSnapshot.begin();
         testIter != testSnapshot.end(); ++testIter)
         total += (*testIter);

      EXPECT_EQ(total, expect);
   }
   testTSS.push_back(5);
   testTSS.push_back(6);
   testTSS.push_back(7);
   {
      ts_container<vector<int>>::const_snapshot testSnapshot(testTSS);

      int expect = 5+6+7;
      int total  = 0;
      for (ts_container<vector<int>>::const_iterator testIter = testSnapshot.begin();
         testIter != testSnapshot.end(); ++testIter)
         total += (*testIter);

      EXPECT_EQ(total, expect);
   }
}

TEST_F(ThreadSafeSTLTest, MultiThreaded_AddRemoveClearAdd)
{
   int nThreads = 4;
   pthread_t* tssThreads = (pthread_t*)malloc(sizeof(pthread_t)*nThreads);
   int *threadParam = (int*)malloc(sizeof(int)*nThreads);

   //fill the vector
   int i;
   for(i=0; i<nThreads; i++)
   {
      threadParam[i] = i;
      pthread_create(tssThreads +i, 0, Add, threadParam +i);
   }

   for(i=0; i<nThreads; i++)
      pthread_join(tssThreads[i], 0);

   //get iterator for add
   ts_container<vector<int>>::const_snapshot* testSnapshot = \
      new ts_container<vector<int>>::const_snapshot(testTSS);
   ts_container<vector<int>>::const_iterator testIter;

   //randomly remove some elements
   for(i=0; i<nThreads; i++)
      pthread_create(tssThreads +i, 0, Remove, threadParam +i);

   //run through iterator
   int expect = ((nThreads*nThreads*1000*1000)+nThreads*1000)/2;
   int total  = 0;
   for (testIter = testSnapshot->begin();
      testIter != testSnapshot->end(); ++testIter)
      total += (*testIter);

   EXPECT_EQ(total, expect);
   delete testSnapshot;

   //wait on the remove threads
   for(i=0; i<nThreads; i++)
      pthread_join(tssThreads[i], 0);

   //get iterator for remove
   testSnapshot = new ts_container<vector<int>>::const_snapshot(testTSS);

   //clear
   testTSS.clear();

   //run through iterator
   expect -= removeTotal.load();
   total  = 0;
   for (testIter = testSnapshot->begin();
      testIter != testSnapshot->end(); ++testIter)
      total += (*testIter);

   EXPECT_EQ(total, expect);
   delete testSnapshot;

   //get iterator for clear
   testSnapshot = new ts_container<vector<int>>::const_snapshot(testTSS);

   //new round of add
   for(i=0; i<nThreads; i++)
   {
      threadParam[i] = i+nThreads;
      pthread_create(tssThreads +i, 0, Add, threadParam +i);
   }

   //run through clear iterator
   expect = 0;
   total  = 0;
   for (testIter = testSnapshot->begin();
      testIter != testSnapshot->end(); ++testIter)
      total += (*testIter);

   EXPECT_EQ(total, expect);
   delete testSnapshot;

   //wait on new add
   for(i=0; i<nThreads; i++)
      pthread_join(tssThreads[i], 0);

   //grab last iterator
   testSnapshot = new ts_container<vector<int>>::const_snapshot(testTSS);

   //run through last iterator
   expect = (3*nThreads*nThreads*1000000 + nThreads*1000)/2;
   total  = 0;
   for (testIter = testSnapshot->begin();
      testIter != testSnapshot->end(); ++testIter)
      total += (*testIter);

   EXPECT_EQ(total, expect);
   delete testSnapshot;

   free(tssThreads);
   free(threadParam);
}*/

////////////////////////////////////////////////////////////////////////////////
////////////////////////////////////////////////////////////////////////////////
// THESE ARE ARMORY_DB_BARE tests.  Identical to above except for the mode.
////////////////////////////////////////////////////////////////////////////////
////////////////////////////////////////////////////////////////////////////////
class BlockUtilsBare : public ::testing::Test
{
protected:
   BlockDataManager_LevelDB *theBDM;
   BlockDataViewer *theBDV;

   /////////////////////////////////////////////////////////////////////////////
   virtual void SetUp()
   {
      
      LOGDISABLESTDOUT();
      magic_ = READHEX(MAINNET_MAGIC_BYTES);
      ghash_ = READHEX(MAINNET_GENESIS_HASH_HEX);
      gentx_ = READHEX(MAINNET_GENESIS_TX_HASH_HEX);
      zeros_ = READHEX("00000000");

      blkdir_  = string("./blkfiletest");
      homedir_ = string("./fakehomedir");
      ldbdir_  = string("./ldbtestdir");


      mkdir(blkdir_);
      mkdir(homedir_);

      // Put the first 5 blocks into the blkdir
      blk0dat_ = BtcUtils::getBlkFilename(blkdir_, 0);
      BtcUtils::copyFile("../reorgTest/blk_0_to_4.dat", blk0dat_);

      config.armoryDbType = ARMORY_DB_BARE;
      config.pruneType = DB_PRUNE_NONE;
      config.homeDirLocation = homedir_;
      config.blkFileLocation = blkdir_;
      config.levelDBLocation = ldbdir_;
      
      config.genesisBlockHash = ghash_;
      config.genesisTxHash = gentx_;
      config.magicBytes = magic_;

      theBDM = new BlockDataManager_LevelDB(config);
      iface_ = theBDM->getIFace();

      theBDV = new BlockDataViewer(theBDM);

      /*iface_->openDatabases(
         LMDB::ReadWrite,
         config.levelDBLocation,
         config.genesisBlockHash,
         config.genesisTxHash,
         config.magicBytes,
         config.armoryDbType,
         config.pruneType);

      if (!iface_->databasesAreOpen())
         LOGERR << "ERROR OPENING DATABASES FOR TESTING!";*/

      blkHash0 = READHEX("6fe28c0ab6f1b372c1a6a246ae63f74f931e8365e15a089c68d6190000000000");
      blkHash1 = READHEX("1b5514b83257d924be7f10c65b95b1f3c0e50081e1dfd8943eece5eb00000000");
      blkHash2 = READHEX("979fc39616bf1dc6b1f88167f76383d44d65ccd0fc99b7f91bcb2c9500000000");
      blkHash3 = READHEX("50f8231e5fd476f470e1ba4937bc97cb304136c96c765339308935bc00000000");
      blkHash4 = READHEX("8e121ba0d275f49a21bbc171d7d49890de13c9b9733e0104654d262f00000000");
      blkHash3A= READHEX("dd63f62ef59d5b6a6da2a36407f76e4e28026a3fd3a46700d284424700000000");
      blkHash4A= READHEX("bfa204022816102169b4e1d4f78cdf77258048f6d14282144cc01d5500000000");
      blkHash5A= READHEX("4e049fd71ef7381a73e4f550d97812d1eb0fbd1489c1774e18855f1900000000");

      addrA_ = READHEX("62e907b15cbf27d5425399ebf6f0fb50ebb88f18");
      addrB_ = READHEX("ee26c56fc1d942be8d7a24b2a1001dd894693980");
      addrC_ = READHEX("cb2abde8bccacc32e893df3a054b9ef7f227a4ce");
      addrD_ = READHEX("c522664fb0e55cdc5c0cea73b4aad97ec8343232");
      addrE_ = READHEX("0000664fb0e55cdc5c0cea73b4aad97ec8343232");

      scrAddrA_ = HASH160PREFIX + addrA_;
      scrAddrB_ = HASH160PREFIX + addrB_;
      scrAddrC_ = HASH160PREFIX + addrC_;
      scrAddrD_ = HASH160PREFIX + addrD_;
      scrAddrE_ = HASH160PREFIX + addrE_;

   }


   /////////////////////////////////////////////////////////////////////////////
   virtual void TearDown(void)
   {
      delete theBDM;
      delete theBDV;

      theBDM = nullptr;
      theBDV = nullptr;
      
      rmdir(blkdir_);
      rmdir(homedir_);

      #ifdef _MSC_VER
         rmdir("./ldbtestdir");
         mkdir("./ldbtestdir");
      #else
         string delstr = ldbdir_ + "/*";
         rmdir(delstr);
      #endif
      LOGENABLESTDOUT();
      CLEANUP_ALL_TIMERS();
   }



#if ! defined(_MSC_VER) && ! defined(__MINGW32__)

   /////////////////////////////////////////////////////////////////////////////
   void rmdir(string src)
   {
      char* syscmd = new char[4096];
      sprintf(syscmd, "rm -rf %s", src.c_str());
      system(syscmd);
      delete[] syscmd;
   }

   /////////////////////////////////////////////////////////////////////////////
   void mkdir(string newdir)
   {
      char* syscmd = new char[4096];
      sprintf(syscmd, "mkdir -p %s", newdir.c_str());
      system(syscmd);
      delete[] syscmd;
   }
#endif
   BlockDataManagerConfig config;

   LMDBBlockDatabase* iface_;
   BinaryData magic_;
   BinaryData ghash_;
   BinaryData gentx_;
   BinaryData zeros_;

   string blkdir_;
   string homedir_;
   string ldbdir_;
   string blk0dat_;;

   BinaryData blkHash0;
   BinaryData blkHash1;
   BinaryData blkHash2;
   BinaryData blkHash3;
   BinaryData blkHash4;
   BinaryData blkHash3A;
   BinaryData blkHash4A;
   BinaryData blkHash5A;

   BinaryData addrA_;
   BinaryData addrB_;
   BinaryData addrC_;
   BinaryData addrD_;
   BinaryData addrE_;

   BinaryData scrAddrA_;
   BinaryData scrAddrB_;
   BinaryData scrAddrC_;
   BinaryData scrAddrD_;
   BinaryData scrAddrE_;
};

////////////////////////////////////////////////////////////////////////////////
TEST_F(BlockUtilsBare, BuildNoRegisterWlt)
{
   TheBDM.doInitialSyncOnLoad( [] (unsigned, double,unsigned) {} ); 
}

////////////////////////////////////////////////////////////////////////////////
TEST_F(BlockUtilsBare, Load5Blocks)
{
   BtcWallet wlt(theBDV);
   wlt.addScrAddress(scrAddrA_);
   wlt.addScrAddress(scrAddrB_);
   wlt.addScrAddress(scrAddrC_);
   theBDV->registerWallet(&wlt);
   //wlt.addScrAddress(scrAddrD_);
   
   TheBDM.doInitialSyncOnLoad([] (unsigned, double,unsigned) {});
   theBDV->scanWallets();

   const ScrAddrObj *scrobj;
   scrobj = wlt.getScrAddrObjByKey(scrAddrA_);
   EXPECT_EQ(scrobj->getFullBalance(),100*COIN);
   scrobj = wlt.getScrAddrObjByKey(scrAddrB_);
   EXPECT_EQ(scrobj->getFullBalance(),  0*COIN);
   scrobj = wlt.getScrAddrObjByKey(scrAddrC_);
   EXPECT_EQ(scrobj->getFullBalance(), 50*COIN);
   /*try
   {
      scrobj = &wlt.getScrAddrObjByKey(scrAddrD_);
      EXPECT_TRUE(false);  //unreachable
   }
   catch (...)
   {
      // hasn't been scanned yet
   }*/

   EXPECT_EQ(wlt.getFullBalance(), 150*COIN);
}

////////////////////////////////////////////////////////////////////////////////
TEST_F(BlockUtilsBare, Load5Blocks_DamagedBlkFile)
{
   BtcWallet wlt(theBDV);
   wlt.addScrAddress(scrAddrA_);
   wlt.addScrAddress(scrAddrB_);
   wlt.addScrAddress(scrAddrC_);
   theBDV->registerWallet(&wlt);
   //wlt.addScrAddress(scrAddrD_);

   BtcUtils::copyFile("../reorgTest/botched_block.dat", blk0dat_);
   TheBDM.doInitialSyncOnLoad([](unsigned, double, unsigned) {});
   theBDV->scanWallets();

   const ScrAddrObj *scrobj;
   scrobj = wlt.getScrAddrObjByKey(scrAddrA_);
   EXPECT_EQ(scrobj->getFullBalance(), 100 * COIN);
   scrobj = wlt.getScrAddrObjByKey(scrAddrB_);
   EXPECT_EQ(scrobj->getFullBalance(), 0 * COIN);
   scrobj = wlt.getScrAddrObjByKey(scrAddrC_);
   EXPECT_EQ(scrobj->getFullBalance(), 50 * COIN);
   /*try
   {
   scrobj = &wlt.getScrAddrObjByKey(scrAddrD_);
   EXPECT_TRUE(false);  //unreachable
   }
   catch (...)
   {
   // hasn't been scanned yet
   }*/

   EXPECT_EQ(wlt.getFullBalance(), 150 * COIN);
}

////////////////////////////////////////////////////////////////////////////////
TEST_F(BlockUtilsBare, Load4Blocks_Plus1)
{
   BtcWallet wlt(theBDV);
   wlt.addScrAddress(scrAddrA_);
   wlt.addScrAddress(scrAddrB_);
   wlt.addScrAddress(scrAddrC_);
   theBDV->registerWallet(&wlt);
   //wlt.addScrAddress(scrAddrD_);
   
   // Copy only the first four blocks.  Will copy the full file next to test
   // readBlkFileUpdate method on non-reorg blocks.
   BtcUtils::copyFile("../reorgTest/blk_0_to_4.dat", blk0dat_, 1596);
   TheBDM.doInitialSyncOnLoad([](unsigned, double, unsigned) {});
   theBDV->scanWallets();

   EXPECT_EQ(iface_->getTopBlockHeight(HEADERS), 3);
   EXPECT_EQ(iface_->getTopBlockHash(HEADERS), blkHash3);
   EXPECT_TRUE(TheBDM.blockchain().getHeaderByHash(blkHash3).isMainBranch());
   
   const ScrAddrObj * scrobj;
   scrobj = wlt.getScrAddrObjByKey(scrAddrA_);
   EXPECT_EQ(scrobj->getFullBalance(), 50 * COIN);
   scrobj = wlt.getScrAddrObjByKey(scrAddrB_);
   EXPECT_EQ(scrobj->getFullBalance(), 50 * COIN);
   scrobj = wlt.getScrAddrObjByKey(scrAddrC_);
   EXPECT_EQ(scrobj->getFullBalance(), 50 * COIN);

   BtcUtils::copyFile("../reorgTest/blk_0_to_4.dat", blk0dat_);
   TheBDM.readBlkFileUpdate(); 
   theBDV->scanWallets();
   EXPECT_EQ(iface_->getTopBlockHeight(HEADERS), 4);
   EXPECT_EQ(iface_->getTopBlockHash(HEADERS), blkHash4);
   EXPECT_TRUE(TheBDM.blockchain().getHeaderByHash(blkHash4).isMainBranch());

   scrobj = wlt.getScrAddrObjByKey(scrAddrA_);
   EXPECT_EQ(scrobj->getFullBalance(),100*COIN);
   scrobj = wlt.getScrAddrObjByKey(scrAddrB_);
   EXPECT_EQ(scrobj->getFullBalance(),  0*COIN);
   scrobj = wlt.getScrAddrObjByKey(scrAddrC_);
   EXPECT_EQ(scrobj->getFullBalance(), 50*COIN);
   /*try
   {
      scrobj = &wlt.getScrAddrObjByKey(scrAddrD_);
      EXPECT_TRUE(false);  //unreachable
   }
   catch (...)
   {
      // hasn't been scanned yet
   }*/
}

////////////////////////////////////////////////////////////////////////////////
TEST_F(BlockUtilsBare, Load4Blocks_ReloadBDM_ZC_Plus1)
{
   BtcWallet* wlt = new BtcWallet(theBDV);
   theBDV->enableZeroConf("");
   wlt->addScrAddress(scrAddrA_);
   wlt->addScrAddress(scrAddrB_);
   wlt->addScrAddress(scrAddrC_);
   theBDV->registerWallet(wlt);
   wlt->addScrAddress(scrAddrE_);
   
   // Copy only the first four blocks.  Will copy the full file next to test
   // readBlkFileUpdate method on non-reorg blocks.
   BtcUtils::copyFile("../reorgTest/blk_0_to_4.dat", blk0dat_, 1596);
   TheBDM.doInitialSyncOnLoad([](unsigned, double, unsigned) {});
   theBDV->scanWallets();

   EXPECT_EQ(iface_->getTopBlockHeight(HEADERS), 3);
   EXPECT_EQ(iface_->getTopBlockHash(HEADERS), blkHash3);
   EXPECT_TRUE(TheBDM.blockchain().getHeaderByHash(blkHash3).isMainBranch());
   
   const ScrAddrObj * scrobj;
   
   scrobj = wlt->getScrAddrObjByKey(scrAddrA_);
   EXPECT_EQ(scrobj->getFullBalance(), 50*COIN);
   scrobj = wlt->getScrAddrObjByKey(scrAddrB_);
   EXPECT_EQ(scrobj->getFullBalance(), 50*COIN);
   scrobj = wlt->getScrAddrObjByKey(scrAddrC_);
   EXPECT_EQ(scrobj->getFullBalance(), 50*COIN);

   uint64_t fullBalance = wlt->getFullBalance();
   uint64_t spendableBalance = wlt->getSpendableBalance(4);
   uint64_t unconfirmedBalance = wlt->getUnconfirmedBalance(4);
   EXPECT_EQ(fullBalance, 150*COIN);
   EXPECT_EQ(spendableBalance, 0*COIN);
   EXPECT_EQ(unconfirmedBalance, 150*COIN);

   //restart bdm
   delete wlt;
   delete theBDM;
   delete theBDV;

   theBDM = new BlockDataManager_LevelDB(config);
   theBDV = new BlockDataViewer(theBDM);
   iface_ = theBDM->getIFace();

   BtcWallet wlt2(theBDV);
   theBDV->enableZeroConf("");
   wlt2.addScrAddress(scrAddrA_);
   wlt2.addScrAddress(scrAddrB_);
   wlt2.addScrAddress(scrAddrC_);
   wlt2.addScrAddress(scrAddrE_);
   theBDV->registerWallet(&wlt2);
   TheBDM.doInitialSyncOnLoad([](unsigned, double, unsigned) {});
   theBDV->scanWallets();

   scrobj = wlt2.getScrAddrObjByKey(scrAddrA_);
   EXPECT_EQ(scrobj->getFullBalance(), 50 * COIN);
   scrobj = wlt2.getScrAddrObjByKey(scrAddrB_);
   EXPECT_EQ(scrobj->getFullBalance(), 50 * COIN);
   scrobj = wlt2.getScrAddrObjByKey(scrAddrC_);
   EXPECT_EQ(scrobj->getFullBalance(), 50 * COIN);

   fullBalance = wlt2.getFullBalance();
   spendableBalance = wlt2.getSpendableBalance(4);
   unconfirmedBalance = wlt2.getUnconfirmedBalance(4);
   EXPECT_EQ(fullBalance, 150 * COIN);
   EXPECT_EQ(spendableBalance, 0 * COIN);
   EXPECT_EQ(unconfirmedBalance, 150 * COIN);

   //add ZC
   BinaryData rawZC(159);
   FILE *ff = fopen("../reorgTest/ZCtx.tx", "rb");
   fread(rawZC.getPtr(), 159, 1, ff);
   fclose(ff);

   theBDV->addNewZeroConfTx(rawZC, 0, false);
   theBDV->parseNewZeroConfTx();
   theBDV->scanWallets();
   scrobj = wlt2.getScrAddrObjByKey(scrAddrA_);
   EXPECT_EQ(scrobj->getFullBalance(), 50*COIN);
   scrobj = wlt2.getScrAddrObjByKey(scrAddrB_);
   EXPECT_EQ(scrobj->getFullBalance(), 0*COIN);
   scrobj = wlt2.getScrAddrObjByKey(scrAddrC_);
   EXPECT_EQ(scrobj->getFullBalance(), 50*COIN);

   fullBalance = wlt2.getFullBalance();
   spendableBalance = wlt2.getSpendableBalance(4);
   unconfirmedBalance = wlt2.getUnconfirmedBalance(4);
   EXPECT_EQ(fullBalance, 100*COIN);
   EXPECT_EQ(spendableBalance, 0*COIN);
   EXPECT_EQ(unconfirmedBalance, 100*COIN);

   
   BtcUtils::copyFile("../reorgTest/blk_0_to_4.dat", blk0dat_);
   TheBDM.readBlkFileUpdate(); 
   theBDV->scanWallets();

   EXPECT_EQ(iface_->getTopBlockHeight(HEADERS), 4);
   EXPECT_EQ(iface_->getTopBlockHash(HEADERS), blkHash4);
   EXPECT_TRUE(TheBDM.blockchain().getHeaderByHash(blkHash4).isMainBranch());

   scrobj = wlt2.getScrAddrObjByKey(scrAddrA_);
   EXPECT_EQ(scrobj->getFullBalance(),100*COIN);
   scrobj = wlt2.getScrAddrObjByKey(scrAddrB_);
   EXPECT_EQ(scrobj->getFullBalance(),  0*COIN);
   scrobj = wlt2.getScrAddrObjByKey(scrAddrC_);
   EXPECT_EQ(scrobj->getFullBalance(), 50*COIN);

   fullBalance = wlt2.getFullBalance();
   spendableBalance = wlt2.getSpendableBalance(5);
   unconfirmedBalance = wlt2.getUnconfirmedBalance(5);
   EXPECT_EQ(fullBalance, 150*COIN);
   EXPECT_EQ(spendableBalance, 0*COIN);
   EXPECT_EQ(unconfirmedBalance, 150*COIN);

   /*try
   {
      scrobj = &wlt.getScrAddrObjByKey(scrAddrD_);
      EXPECT_TRUE(false);  //unreachable
   }
   catch (...)
   {
      // hasn't been scanned yet
   }*/
}

////////////////////////////////////////////////////////////////////////////////
TEST_F(BlockUtilsBare, Load3locks_ZC_Plus2_TestLedgers)
{
   BtcWallet* wlt = new BtcWallet(theBDV);
   theBDV->enableZeroConf("");
   wlt->addScrAddress(scrAddrA_);
   wlt->addScrAddress(scrAddrB_);
   wlt->addScrAddress(scrAddrC_);
   theBDV->registerWallet(wlt);
   wlt->addScrAddress(scrAddrE_);

   //copy the first 3 blocks
   BtcUtils::copyFile("../reorgTest/blk_0_to_4.dat", blk0dat_, 926);
   TheBDM.doInitialSyncOnLoad([](unsigned, double, unsigned) {});
   theBDV->scanWallets();

   EXPECT_EQ(iface_->getTopBlockHeight(HEADERS), 2);
   EXPECT_EQ(iface_->getTopBlockHash(HEADERS), blkHash2);
   EXPECT_TRUE(TheBDM.blockchain().getHeaderByHash(blkHash2).isMainBranch());

   const ScrAddrObj * scrobj;

   scrobj = wlt->getScrAddrObjByKey(scrAddrA_);
   EXPECT_EQ(scrobj->getFullBalance(), 50 * COIN);
   scrobj = wlt->getScrAddrObjByKey(scrAddrB_);
   EXPECT_EQ(scrobj->getFullBalance(), 90 * COIN);
   scrobj = wlt->getScrAddrObjByKey(scrAddrC_);
   EXPECT_EQ(scrobj->getFullBalance(), 10 * COIN);

   uint64_t fullBalance = wlt->getFullBalance();
   uint64_t spendableBalance = wlt->getSpendableBalance(3);
   uint64_t unconfirmedBalance = wlt->getUnconfirmedBalance(3);
   EXPECT_EQ(fullBalance, 150 * COIN);
   EXPECT_EQ(spendableBalance, 50 * COIN);
   EXPECT_EQ(unconfirmedBalance, 150 * COIN);

   //add ZC
   BinaryData rawZC(159);
   FILE *ff = fopen("../reorgTest/ZCtx.tx", "rb");
   fread(rawZC.getPtr(), 159, 1, ff);
   fclose(ff);

   BinaryData ZChash = READHEX("223212f753be87b7d0f9855196a578055079aa3561dc0532bbd89f2cd6b6df94");

   theBDV->addNewZeroConfTx(rawZC, 1300000000, false);
   theBDV->parseNewZeroConfTx();
   theBDV->scanWallets();
   scrobj = wlt->getScrAddrObjByKey(scrAddrA_);
   EXPECT_EQ(scrobj->getFullBalance(), 50 * COIN);
   scrobj = wlt->getScrAddrObjByKey(scrAddrB_);
   EXPECT_EQ(scrobj->getFullBalance(), 40 * COIN);
   scrobj = wlt->getScrAddrObjByKey(scrAddrC_);
   EXPECT_EQ(scrobj->getFullBalance(), 10 * COIN);

   fullBalance = wlt->getFullBalance();
   spendableBalance = wlt->getSpendableBalance(4);
   unconfirmedBalance = wlt->getUnconfirmedBalance(4);
   EXPECT_EQ(fullBalance, 100 * COIN);
   EXPECT_EQ(spendableBalance, 50 * COIN);
   EXPECT_EQ(unconfirmedBalance, 100 * COIN);

   LedgerEntry le = wlt->getLedgerEntryForTx(ZChash);
   EXPECT_EQ(le.getTxTime(), 1300000000);
   EXPECT_EQ(le.getValue(), -5000000000);
   EXPECT_EQ(le.getBlockNum(), UINT32_MAX);

   //add 4th block
   BtcUtils::copyFile("../reorgTest/blk_0_to_4.dat", blk0dat_, 1596);
   TheBDM.readBlkFileUpdate();
   theBDV->scanWallets();

   EXPECT_EQ(iface_->getTopBlockHeight(HEADERS), 3);
   EXPECT_EQ(iface_->getTopBlockHash(HEADERS), blkHash3);
   EXPECT_TRUE(TheBDM.blockchain().getHeaderByHash(blkHash3).isMainBranch());

   scrobj = wlt->getScrAddrObjByKey(scrAddrA_);
   EXPECT_EQ(scrobj->getFullBalance(), 50 * COIN);
   scrobj = wlt->getScrAddrObjByKey(scrAddrB_);
   EXPECT_EQ(scrobj->getFullBalance(), 0 * COIN);
   scrobj = wlt->getScrAddrObjByKey(scrAddrC_);
   EXPECT_EQ(scrobj->getFullBalance(), 50 * COIN);

   fullBalance = wlt->getFullBalance();
   spendableBalance = wlt->getSpendableBalance(5);
   unconfirmedBalance = wlt->getUnconfirmedBalance(5);
   EXPECT_EQ(fullBalance, 100 * COIN);
   EXPECT_EQ(spendableBalance, 0 * COIN);
   EXPECT_EQ(unconfirmedBalance, 100 * COIN);

   le = wlt->getLedgerEntryForTx(ZChash);
   EXPECT_EQ(le.getTxTime(), 1300000000);
   EXPECT_EQ(le.getValue(), -5000000000);
   EXPECT_EQ(le.getBlockNum(), UINT32_MAX);

   //add 5th block
   BtcUtils::copyFile("../reorgTest/blk_0_to_4.dat", blk0dat_);
   TheBDM.readBlkFileUpdate();
   theBDV->scanWallets();

   EXPECT_EQ(iface_->getTopBlockHeight(HEADERS), 4);
   EXPECT_EQ(iface_->getTopBlockHash(HEADERS), blkHash4);
   EXPECT_TRUE(TheBDM.blockchain().getHeaderByHash(blkHash4).isMainBranch());

   scrobj = wlt->getScrAddrObjByKey(scrAddrA_);
   EXPECT_EQ(scrobj->getFullBalance(), 100 * COIN);
   scrobj = wlt->getScrAddrObjByKey(scrAddrB_);
   EXPECT_EQ(scrobj->getFullBalance(), 0 * COIN);
   scrobj = wlt->getScrAddrObjByKey(scrAddrC_);
   EXPECT_EQ(scrobj->getFullBalance(), 50 * COIN);

   fullBalance = wlt->getFullBalance();
   spendableBalance = wlt->getSpendableBalance(5);
   unconfirmedBalance = wlt->getUnconfirmedBalance(5);
   EXPECT_EQ(fullBalance, 150 * COIN);
   EXPECT_EQ(spendableBalance, 0 * COIN);
   EXPECT_EQ(unconfirmedBalance, 150 * COIN);

   le = wlt->getLedgerEntryForTx(ZChash);
   EXPECT_EQ(le.getTxTime(), 1231008907);
   EXPECT_EQ(le.getValue(), -5000000000);
   EXPECT_EQ(le.getBlockNum(), 4);

   delete wlt;
}

////////////////////////////////////////////////////////////////////////////////
TEST_F(BlockUtilsBare, Load5Blocks_FullReorg)
{
   BtcWallet wlt(theBDV);
   wlt.addScrAddress(scrAddrA_);
   wlt.addScrAddress(scrAddrB_);
   wlt.addScrAddress(scrAddrC_);
   theBDV->registerWallet(&wlt);
   //wlt.addScrAddress(scrAddrD_);

   BtcWallet wlt2(theBDV);
   wlt2.addScrAddress(scrAddrD_);
   theBDV->registerWallet(&wlt2);
   
   TheBDM.doInitialSyncOnLoad([](unsigned, double, unsigned) {});

   BtcUtils::copyFile("../reorgTest/blk_3A.dat", blk0dat_);
   TheBDM.readBlkFileUpdate();
   BtcUtils::copyFile("../reorgTest/blk_4A.dat", blk0dat_);
   TheBDM.readBlkFileUpdate();

   BtcUtils::copyFile("../reorgTest/blk_5A.dat", blk0dat_);
   uint32_t prevBlock = TheBDM.readBlkFileUpdate();

   theBDV->scanWallets(prevBlock);

   const ScrAddrObj * scrobj;
   scrobj = wlt.getScrAddrObjByKey(scrAddrA_);
   EXPECT_EQ(scrobj->getFullBalance(),150*COIN);
   scrobj = wlt.getScrAddrObjByKey(scrAddrB_);
   EXPECT_EQ(scrobj->getFullBalance(), 10*COIN);
   scrobj = wlt.getScrAddrObjByKey(scrAddrC_);
   EXPECT_EQ(scrobj->getFullBalance(),  0*COIN);
   
   scrobj = wlt2.getScrAddrObjByKey(scrAddrD_);
   EXPECT_EQ(scrobj->getFullBalance(),140*COIN);

   EXPECT_EQ(wlt.getFullBalance(), 160*COIN);
}

////////////////////////////////////////////////////////////////////////////////
TEST_F(BlockUtilsBare, Load5Blocks_DoubleReorg)
{
   BtcWallet wlt(theBDV);
   wlt.addScrAddress(scrAddrA_);
   wlt.addScrAddress(scrAddrB_);
   wlt.addScrAddress(scrAddrC_);
   theBDV->registerWallet(&wlt);
   //wlt.addScrAddress(scrAddrD_);

   BtcWallet wlt2(theBDV);
   wlt2.addScrAddress(scrAddrD_);
   theBDV->registerWallet(&wlt2);

   //read blocks 0 through 3A
   BtcUtils::copyFile("../reorgTest/blk_doubleReorg.dat", blk0dat_, 1596);
   TheBDM.doInitialSyncOnLoad([](unsigned, double, unsigned) {});
   theBDV->scanWallets();

   //first reorg: add blocks 3 and 4
   BtcUtils::copyFile("../reorgTest/blk_doubleReorg.dat", blk0dat_, 2645);
   uint32_t prevBlock = TheBDM.readBlkFileUpdate();
   theBDV->scanWallets(prevBlock);

   const ScrAddrObj *scrobj;
   scrobj = wlt.getScrAddrObjByKey(scrAddrA_);
   EXPECT_EQ(scrobj->getFullBalance(), 100 * COIN);
   scrobj = wlt.getScrAddrObjByKey(scrAddrB_);
   EXPECT_EQ(scrobj->getFullBalance(), 0 * COIN);
   scrobj = wlt.getScrAddrObjByKey(scrAddrC_);
   EXPECT_EQ(scrobj->getFullBalance(), 50 * COIN);

   EXPECT_EQ(wlt.getFullBalance(), 150 * COIN);

   //second reorg: add block 4A and 5A
   BtcUtils::copyFile("../reorgTest/blk_doubleReorg.dat", blk0dat_);
   prevBlock = TheBDM.readBlkFileUpdate();

   theBDV->scanWallets(prevBlock);

   scrobj = wlt.getScrAddrObjByKey(scrAddrA_);
   EXPECT_EQ(scrobj->getFullBalance(), 150 * COIN);
   scrobj = wlt.getScrAddrObjByKey(scrAddrB_);
   EXPECT_EQ(scrobj->getFullBalance(), 10 * COIN);
   scrobj = wlt.getScrAddrObjByKey(scrAddrC_);
   EXPECT_EQ(scrobj->getFullBalance(), 0 * COIN);

   scrobj = wlt2.getScrAddrObjByKey(scrAddrD_);
   EXPECT_EQ(scrobj->getFullBalance(), 140 * COIN);

   EXPECT_EQ(wlt.getFullBalance(), 160 * COIN);
}

////////////////////////////////////////////////////////////////////////////////
TEST_F(BlockUtilsBare, CorruptedBlock)
{
   BtcWallet wlt(theBDV);
   wlt.addScrAddress(scrAddrA_);
   wlt.addScrAddress(scrAddrB_);
   wlt.addScrAddress(scrAddrC_);
   theBDV->registerWallet(&wlt);
   //wlt.addScrAddress(scrAddrD_);

   BtcWallet wlt2(theBDV);
   wlt2.addScrAddress(scrAddrD_);
   theBDV->registerWallet(&wlt2);

   TheBDM.doInitialSyncOnLoad([](unsigned, double, unsigned) {});
   //TheBDM.scanBlockchainForTx(wlt);
   //TheBDM.scanBlockchainForTx(wlt2);

   // corrupt blk_5A
   {
      const std::string src = "../reorgTest/blk_5A.dat";
      const std::string dst = blk0dat_;
      
      const uint64_t srcsz = BtcUtils::GetFileSize(src);
      
      BinaryData temp((size_t)srcsz);
      ifstream is(src.c_str(), ios::in  | ios::binary);
      is.read((char*)temp.getPtr(), srcsz);
      is.close();
      
      ofstream os(dst.c_str(), ios::out | ios::binary);
      os.write((char*)temp.getPtr(), 100);
      os.write((char*)temp.getPtr()+120, srcsz-100-20); // erase 20 bytes
      os.close();
   }

   TheBDM.readBlkFileUpdate();
   theBDV->scanWallets();

   const ScrAddrObj * scrobj;
   scrobj = wlt.getScrAddrObjByKey(scrAddrA_);
   EXPECT_EQ(scrobj->getFullBalance(),100*COIN);
   scrobj = wlt.getScrAddrObjByKey(scrAddrB_);
   EXPECT_EQ(scrobj->getFullBalance(), 0*COIN);
   //scrobj = &wlt.getScrAddrObjByKey(scrAddrD_);
   //EXPECT_EQ(scrobj->getFullBalance(),140*COIN);

   EXPECT_EQ(wlt.getFullBalance(), 150*COIN);
}

////////////////////////////////////////////////////////////////////////////////
TEST_F(BlockUtilsBare, Load5Blocks_RescanOps)
{
   const ScrAddrObj * scrobj;
   BtcWallet wlt(theBDV);
   wlt.addScrAddress(scrAddrA_);
   wlt.addScrAddress(scrAddrB_);
   wlt.addScrAddress(scrAddrC_);
   theBDV->registerWallet(&wlt);

   // Regular sync
   TheBDM.doInitialSyncOnLoad([](unsigned, double, unsigned) {});

   scrobj = wlt.getScrAddrObjByKey(scrAddrA_);
   EXPECT_EQ(scrobj->getFullBalance(),100*COIN);
   scrobj = wlt.getScrAddrObjByKey(scrAddrB_);
   EXPECT_EQ(scrobj->getFullBalance(),  0*COIN);
   scrobj = wlt.getScrAddrObjByKey(scrAddrC_);
   EXPECT_EQ(scrobj->getFullBalance(), 50*COIN);

   // Rebuild on-the-fly
   TheBDM.doRebuildDatabases([](unsigned, double, unsigned) {});

   scrobj = wlt.getScrAddrObjByKey(scrAddrA_);
   EXPECT_EQ(scrobj->getFullBalance(),100*COIN);
   scrobj = wlt.getScrAddrObjByKey(scrAddrB_);
   EXPECT_EQ(scrobj->getFullBalance(),  0*COIN);
   scrobj = wlt.getScrAddrObjByKey(scrAddrC_);
   EXPECT_EQ(scrobj->getFullBalance(), 50*COIN);

   // Rebuild on-the-fly
   TheBDM.doFullRescanRegardlessOfSync([](unsigned, double, unsigned) {});

   scrobj = wlt.getScrAddrObjByKey(scrAddrA_);
   EXPECT_EQ(scrobj->getFullBalance(),100*COIN);
   scrobj = wlt.getScrAddrObjByKey(scrAddrB_);
   EXPECT_EQ(scrobj->getFullBalance(),  0*COIN);
   scrobj = wlt.getScrAddrObjByKey(scrAddrC_);
   EXPECT_EQ(scrobj->getFullBalance(), 50*COIN);
   

   TheBDM.doSyncIfNeeded([](unsigned, double, unsigned) {});

   scrobj = wlt.getScrAddrObjByKey(scrAddrA_);
   EXPECT_EQ(scrobj->getFullBalance(),100*COIN);
   scrobj = wlt.getScrAddrObjByKey(scrAddrB_);
   EXPECT_EQ(scrobj->getFullBalance(),  0*COIN);
   scrobj = wlt.getScrAddrObjByKey(scrAddrC_);
   EXPECT_EQ(scrobj->getFullBalance(), 50*COIN);

   // Now add a new addr (with balance) and rescan

   //scrobj = &wlt.getScrAddrObjByKey(scrAddrD_);
   //EXPECT_EQ(scrobj->getFullBalance(),100*COIN);  // hasn't been scanned yet

}

////////////////////////////////////////////////////////////////////////////////
TEST_F(BlockUtilsBare, Load5Blocks_RescanEmptyDB)
{
   BtcWallet wlt(theBDV);
   wlt.addScrAddress(scrAddrA_);
   wlt.addScrAddress(scrAddrB_);
   wlt.addScrAddress(scrAddrC_);
   theBDV->registerWallet(&wlt);

   TheBDM.doInitialSyncOnLoad_Rescan([](unsigned, double, unsigned) {});
   //TheBDM.scanBlockchainForTx(wlt);

   const ScrAddrObj * scrobj;
   scrobj = wlt.getScrAddrObjByKey(scrAddrA_);
   EXPECT_EQ(scrobj->getFullBalance(),100*COIN);
   scrobj = wlt.getScrAddrObjByKey(scrAddrB_);
   EXPECT_EQ(scrobj->getFullBalance(),  0*COIN);
   scrobj = wlt.getScrAddrObjByKey(scrAddrC_);
   EXPECT_EQ(scrobj->getFullBalance(), 50*COIN);
}

////////////////////////////////////////////////////////////////////////////////
TEST_F(BlockUtilsBare, Load5Blocks_RebuildEmptyDB)
{
   BtcWallet wlt(theBDV);
   wlt.addScrAddress(scrAddrA_);
   wlt.addScrAddress(scrAddrB_);
   wlt.addScrAddress(scrAddrC_);
   theBDV->registerWallet(&wlt);

   ///////////////////////////////////////////
   TheBDM.doInitialSyncOnLoad_Rebuild([](unsigned, double, unsigned) {});
   ///////////////////////////////////////////

   //TheBDM.scanBlockchainForTx(wlt);

   const ScrAddrObj * scrobj;
   scrobj = wlt.getScrAddrObjByKey(scrAddrA_);
   EXPECT_EQ(scrobj->getFullBalance(),100*COIN);
   scrobj = wlt.getScrAddrObjByKey(scrAddrB_);
   EXPECT_EQ(scrobj->getFullBalance(),  0*COIN);
   scrobj = wlt.getScrAddrObjByKey(scrAddrC_);
   EXPECT_EQ(scrobj->getFullBalance(), 50*COIN);
}

////////////////////////////////////////////////////////////////////////////////
TEST_F(BlockUtilsBare, Load5Blocks_ForceFullRewhatever)
{
   const ScrAddrObj * scrobj;
   BtcWallet wlt(theBDV);
   wlt.addScrAddress(scrAddrA_);
   wlt.addScrAddress(scrAddrB_);
   wlt.addScrAddress(scrAddrC_);
   theBDV->registerWallet(&wlt);

   // This is just a regular load
   TheBDM.doInitialSyncOnLoad([](unsigned, double, unsigned) {});

   //post initial load address registration
   wlt.addScrAddress(scrAddrD_);

   //wait on the address scan
   while (wlt.getMergeFlag() == false)
      usleep(100);

   scrobj = wlt.getScrAddrObjByKey(scrAddrA_);
   EXPECT_EQ(scrobj->getFullBalance(),100*COIN);
   scrobj = wlt.getScrAddrObjByKey(scrAddrB_);
   EXPECT_EQ(scrobj->getFullBalance(),  0*COIN);
   scrobj = wlt.getScrAddrObjByKey(scrAddrC_);
   EXPECT_EQ(scrobj->getFullBalance(), 50*COIN);
   scrobj = wlt.getScrAddrObjByKey(scrAddrD_);
   EXPECT_EQ(scrobj,  nullptr);

   ///////////////////////////////////////////
   theBDV->reset();
   TheBDM.doFullRescanRegardlessOfSync([](unsigned, double, unsigned) {});
   theBDV->scanWallets();
   ///////////////////////////////////////////
   
   scrobj = wlt.getScrAddrObjByKey(scrAddrA_);
   EXPECT_EQ(scrobj->getFullBalance(),100*COIN);
   scrobj = wlt.getScrAddrObjByKey(scrAddrB_);
   EXPECT_EQ(scrobj->getFullBalance(),  0*COIN);
   scrobj = wlt.getScrAddrObjByKey(scrAddrC_);
   EXPECT_EQ(scrobj->getFullBalance(), 50*COIN);
   scrobj = wlt.getScrAddrObjByKey(scrAddrD_);
   EXPECT_EQ(scrobj->getFullBalance(),100*COIN);

   ///////////////////////////////////////////
   theBDV->reset();
   TheBDM.doRebuildDatabases([](unsigned, double, unsigned) {});
   theBDV->scanWallets();
   ///////////////////////////////////////////
   

   scrobj = wlt.getScrAddrObjByKey(scrAddrA_);
   EXPECT_EQ(scrobj->getFullBalance(),100*COIN);
   scrobj = wlt.getScrAddrObjByKey(scrAddrB_);
   EXPECT_EQ(scrobj->getFullBalance(),  0*COIN);
   scrobj = wlt.getScrAddrObjByKey(scrAddrC_);
   EXPECT_EQ(scrobj->getFullBalance(), 50*COIN);
   scrobj = wlt.getScrAddrObjByKey(scrAddrD_);
   EXPECT_EQ(scrobj->getFullBalance(),100*COIN);
}

////////////////////////////////////////////////////////////////////////////////
TEST_F(BlockUtilsBare, Load5Blocks_ScanWhatIsNeeded)
{
   const ScrAddrObj * scrobj;
   BtcWallet wlt(theBDV);
   wlt.addScrAddress(scrAddrA_);
   wlt.addScrAddress(scrAddrB_);
   wlt.addScrAddress(scrAddrC_);
   theBDV->registerWallet(&wlt);

   // This is just a regular load
   TheBDM.doInitialSyncOnLoad([](unsigned, double, unsigned) {});

   wlt.addScrAddress(scrAddrD_);

   //wait on the address scan
   while (wlt.getMergeFlag() == false)
      usleep(100);

   scrobj = wlt.getScrAddrObjByKey(scrAddrA_);
   EXPECT_EQ(scrobj->getFullBalance(),100*COIN);
   scrobj = wlt.getScrAddrObjByKey(scrAddrB_);
   EXPECT_EQ(scrobj->getFullBalance(),  0*COIN);
   scrobj = wlt.getScrAddrObjByKey(scrAddrC_);
   EXPECT_EQ(scrobj->getFullBalance(), 50*COIN);
   scrobj = wlt.getScrAddrObjByKey(scrAddrD_);
   EXPECT_EQ(scrobj, nullptr);

   ///////////////////////////////////////////
   theBDV->reset();
   TheBDM.doSyncIfNeeded([](unsigned, double, unsigned) {});
   theBDV->scanWallets();
   ///////////////////////////////////////////


   scrobj = wlt.getScrAddrObjByKey(scrAddrA_);
   EXPECT_EQ(scrobj->getFullBalance(),100*COIN);
   scrobj = wlt.getScrAddrObjByKey(scrAddrB_);
   EXPECT_EQ(scrobj->getFullBalance(),  0*COIN);
   scrobj = wlt.getScrAddrObjByKey(scrAddrC_);
   EXPECT_EQ(scrobj->getFullBalance(), 50*COIN);
   scrobj = wlt.getScrAddrObjByKey(scrAddrD_);
   EXPECT_EQ(scrobj->getFullBalance(),100*COIN);

   ///////////////////////////////////////////
   theBDV->reset();
   TheBDM.doSyncIfNeeded([](unsigned, double, unsigned) {});
   theBDV->scanWallets();
   ///////////////////////////////////////////

   scrobj = wlt.getScrAddrObjByKey(scrAddrA_);
   EXPECT_EQ(scrobj->getFullBalance(),100*COIN);
   scrobj = wlt.getScrAddrObjByKey(scrAddrB_);
   EXPECT_EQ(scrobj->getFullBalance(),  0*COIN);
   scrobj = wlt.getScrAddrObjByKey(scrAddrC_);
   EXPECT_EQ(scrobj->getFullBalance(), 50*COIN);
   scrobj = wlt.getScrAddrObjByKey(scrAddrD_);
   EXPECT_EQ(scrobj->getFullBalance(),100*COIN);
}

////////////////////////////////////////////////////////////////////////////////
////////////////////////////////////////////////////////////////////////////////
/*
class FullScanTest : public ::testing::Test
{
protected:

   /////////////////////////////////////////////////////////////////////////////
   virtual void SetUp(void) 
   {
      LOGDISABLESTDOUT();
      //iface_ = LSMWrapper::GetInterfacePtr();
      magic_ = READHEX(MAINNET_MAGIC_BYTES);
      ghash_ = READHEX(MAINNET_GENESIS_HASH_HEX);
      gentx_ = READHEX(MAINNET_GENESIS_TX_HASH_HEX);
      zeros_ = READHEX("00000000");
      //DBUtils::setArmoryDbType(ARMORY_DB_BARE);
      //DBUtils::setDbPruneType(DB_PRUNE_NONE);

      blkdatadir_ = string("./databases/leveldb_blkdata");
   }

   /////
   virtual void TearDown(void)
   {
      // This seem to be the best way to remove a dir tree in C++ (in Linux)
      //iface_->closeDatabases();
      iface_ = NULL;

   }

   leveldb::Slice binaryDataToSlice(BinaryData const & bd) 
         {return leveldb::Slice((char*)bd.getPtr(), bd.getSize());}
   leveldb::Slice binaryDataRefToSlice(BinaryDataRef const & bdr)
         {return leveldb::Slice((char*)bdr.getPtr(), bdr.getSize());}

   BinaryRefReader sliceToRefReader(leveldb::Slice slice)
         { return BinaryRefReader( (uint8_t*)(slice.data()), slice.size()); }

   LMDBBlockDatabase* iface_;
   BinaryData magic_;
   BinaryData ghash_;
   BinaryData gentx_;
   BinaryData zeros_;
   string blkdatadir_;
   BinaryRefReader currKey_;
   BinaryRefReader currVal_;

};

////////////////////////////////////////////////////////////////////////////////
TEST_F(FullScanTest, DISABLED_TestSuperRaw)
{


   leveldb::Options opts;
   opts.compression = leveldb::kNoCompression;
   //opts.block_cache = leveldb::NewLRUCache(2048 * 1024 * 1024);   
   leveldb::DB* dbptr;
   leveldb::Status stat = leveldb::DB::Open(opts, blkdatadir_, &dbptr);
   
   if(!stat.ok())
      cout << "Error opening DB: " << stat.ToString() << endl;

   leveldb::ReadOptions readopts;
   readopts.fill_cache = false;
   //cout << "fill_cache = true (bad)" << endl;
   cout << "fill_cache = false (good)" << endl;
   leveldb::Iterator* iter = dbptr->NewIterator(readopts);


   BinaryData firstKeyBD = DBUtils::getBlkDataKey(0,0);
   leveldb::Slice firstKey = binaryDataToSlice(firstKeyBD);
   iter->Seek(firstKey);

   uint32_t hgt;
   uint8_t  dup;
   uint16_t txi;
   uint16_t txo;
   BLKDATA_TYPE bdtype;
   BinaryData pref = WRITE_UINT8_LE((uint8_t)DB_PREFIX_TXDATA);

   // This scraddr should have 8 tx
   BinaryData scraddr = WRITE_UINT8_LE((uint8_t)TXOUT_SCRIPT_STDHASH160);
   scraddr = scraddr + READHEX("33da2736b16558c9569cc226d4b349ce1aacf649");
      

   vector<OutPoint> opList;

   BinaryData currTxHash(32);
   while(iter->Valid())
   {
      currKey_.setNewData((uint8_t*)iter->key().data(), iter->key().size());
      currVal_.setNewData((uint8_t*)iter->value().data(), iter->value().size());

      if(!currKey_.getRawRef().startsWith(pref))
         break;

      bdtype = DBUtils::readBlkDataKey(currKey_, hgt, dup, txi, txo);      

      if(bdtype==BLKDATA_HEADER)
      {
         // Need to do a little reading&processing to make sure it is actually pulling dat afrom disk
         currVal_.advance(4);
         BinaryData hhash = currVal_.get_BinaryData(80);
         if(hhash.startsWith(zeros_))
            cout << "Starts with four zeros!" << endl;
      }
      else if(bdtype==BLKDATA_TX)
      {
         currVal_.advance(2);
         currTxHash = currVal_.get_BinaryData(32);
      }
      else if(bdtype==BLKDATA_TXOUT)
      {
         currVal_.advance(2);

         TxOut txout;
         txout.unserialize(currVal_);
         if(txout.getScrAddressStr() == scraddr)
         {
            cout << "Found a txout!" << endl;
            opList.push_back(OutPoint(currTxHash, txo));
         }
      }
      else if(bdtype==NOT_BLKDATA)
         break;

      iter->Next();
   }

   for(uint32_t o=0; o<opList.size(); o++)
   {
      cout << o << ": " << opList[o].getTxHash().toHexStr().c_str()
                << ":" << opList[o].getTxOutIndex() << endl;
   }
}


////////////////////////////////////////////////////////////////////////////////
TEST_F(FullScanTest, DISABLED_CreateSuperRawDB)
{
   string dbdir("./rawdbdir");
   
   leveldb::Options opts;
   opts.compression = leveldb::kNoCompression;
   opts.create_if_missing = true;
   opts.block_size = 8*1024*1024;
   leveldb::DB* dbptr;
   leveldb::Status stat = leveldb::DB::Open(opts, dbdir, &dbptr);
   
   if(!stat.ok())
      cout << "Error opening DB: " << stat.ToString() << endl;

   //leveldb::Iterator* iter = dbptr->NewIterator(leveldb::ReadOptions());
   uint32_t i=0;
   uint32_t nblk=0;
   uint64_t lastWrite=0;
   uint64_t writeBytes=0;
   string fname = BtcUtils::getBlkFilename("/home/alan/.bitcoin/blocks", i);
   
   BinaryData magic(4), nbytes(4);
   BinaryData expectedMagicBytes = READHEX(MAINNET_MAGIC_BYTES);

   leveldb::WriteBatch* writebatch = new leveldb::WriteBatch;
   
   while(BtcUtils::GetFileSize(fname) != FILE_DOES_NOT_EXIST)
   {
      cout << "Opening: " << fname.c_str() << "(" << BtcUtils::GetFileSize(fname) << ")" << endl;
      ifstream is(fname.c_str(), ios::in | ios::binary);

      while(!is.eof())
      {
         // Magic bytes
         is.read((char*)magic.getPtr(), 4);
         if(magic != expectedMagicBytes)
            break;         

         // Number of bytes in block
         is.read((char*)nbytes.getPtr(), 4);
         uint32_t blkBytes = READ_UINT32_LE(nbytes.getPtr());

         // Reading
         cout << nblk << " Reading " << blkBytes << " bytes in block; ";
         BinaryReader br(blkBytes);
         is.read((char*)br.exposeDataPtr(), blkBytes);

         br.advance(80);
         uint32_t numTx = (uint32_t)br.get_var_int();
         cout << "Number of tx in block: " << numTx << endl;
         for(uint32_t tx=0; tx<numTx; tx++)
         {
            uint32_t txSize = BtcUtils::TxCalcLength(br.getCurrPtr());
            BinaryData rawTx, txHash;
            br.get_BinaryData(rawTx, txSize);
            BtcUtils::getHash256(rawTx, txHash);
            leveldb::Slice ldbKey((char*)txHash.getPtr(), 32);
            leveldb::Slice ldbVal((char*)rawTx.getPtr(), txSize);
         
            writeBytes += (uint64_t)txSize;
            writebatch->Put(ldbKey, ldbVal);

         }

         if(writeBytes - lastWrite > 1024*1024*1024)
         {
            lastWrite = writeBytes;
            dbptr->Write(leveldb::WriteOptions(), writebatch);
            writebatch->Clear();
         }
         nblk++;
   
      }


      i++;
      fname = BtcUtils::getBlkFilename("/home/alan/.bitcoin/blocks", i);

   }

   dbptr->Write(leveldb::WriteOptions(), writebatch);
   writebatch->Clear();
   delete writebatch;
   delete dbptr;
}


////////////////////////////////////////////////////////////////////////////////
TEST_F(FullScanTest, ReadSuperRawDB)
{
   string dbdir("./rawdbdir");
   BinaryData scraddr = WRITE_UINT8_LE((uint8_t)TXOUT_SCRIPT_STDHASH160);
   scraddr = scraddr + READHEX("33da2736b16558c9569cc226d4b349ce1aacf649");
   
   leveldb::Options opts;
   opts.compression = leveldb::kNoCompression;
   opts.block_cache = leveldb::NewLRUCache(2048 * 1024 * 1024);   
   opts.block_size = 8*1024*1024;
   leveldb::DB* dbptr;
   leveldb::Status stat = leveldb::DB::Open(opts, dbdir, &dbptr);
   
   if(!stat.ok())
      cout << "Error opening DB: " << stat.ToString() << endl;
   
   leveldb::ReadOptions readopts;
   readopts.fill_cache = false;
   leveldb::Iterator* iter = dbptr->NewIterator(readopts);
   iter->SeekToFirst();

   vector<uint32_t> txinOffsets, txoutOffsets;
   while(iter->Valid())
   {
      currKey_.setNewData((uint8_t*)iter->key().data(), iter->key().size());
      currVal_.setNewData((uint8_t*)iter->value().data(), iter->value().size());

      uint8_t const * txPtr = currVal_.exposeDataPtr();
      BtcUtils::TxCalcLength(txPtr, &txinOffsets, &txoutOffsets);

      for(uint32_t txo=0; txo<txoutOffsets.size()-1; txo++)
      {
         uint32_t start = txoutOffsets[txo];
         uint32_t sz    = txoutOffsets[txo+1] - start;
         BinaryDataRef txoRef(txPtr+start, sz);
         TxOut txout;
         txout.unserialize(txoRef);
         if(txout.getScrAddressStr() == scraddr)
         {
            cout << "Found a txout!" << endl;
         }
      }

      iter->Next();
   }
   
   cout << "Done!" << endl;

}
*/





class LoadTestnetBareTest : public ::testing::Test
{
protected:
   BlockDataManager_LevelDB *theBDM;
   BlockDataViewer          *theBDV;

   /////////////////////////////////////////////////////////////////////////////
   virtual void TearDown(void)  {}

   virtual void SetUp(void) 
   {
//       DBUtils::setArmoryDbType(ARMORY_DB_BARE);
//       DBUtils::setDbPruneType(DB_PRUNE_NONE);

      blkdir_  = string("/home/alan/.bitcoin/testnet3/blocks");
      homedir_ = string("/home/alan/.armory/testnet3");
      ldbdir_  = string("/home/alan/.armory/testnet3/databases");


      mkdir(ldbdir_);
      mkdir(homedir_);
      
      BlockDataManagerConfig config;
      
      config.armoryDbType = ARMORY_DB_BARE;
      config.pruneType = DB_PRUNE_NONE;
      config.homeDirLocation = homedir_;
      config.blkFileLocation = blkdir_;
      config.levelDBLocation = ldbdir_;
      
      config.selectNetwork("Test");
      
      theBDM = new BlockDataManager_LevelDB(config);
      theBDV = new BlockDataViewer(theBDM);
      CLEANUP_ALL_TIMERS();
   }

   void mkdir(string newdir)
   {
      char* syscmd = new char[4096];
      sprintf(syscmd, "mkdir -p %s", newdir.c_str());
      system(syscmd);
      delete[] syscmd;
   }

   LMDBBlockDatabase* iface_;
   BinaryData magic_;
   BinaryData ghash_;
   BinaryData gentx_;
   BinaryData zeros_;

   string blkdir_;
   string homedir_;
   string ldbdir_;
   string blk0dat_;;

   BinaryData addrA_;
   BinaryData addrB_;
   BinaryData addrC_;
   BinaryData addrD_;
   BinaryData scrAddrA_;
   BinaryData scrAddrB_;
   BinaryData scrAddrC_;
   BinaryData scrAddrD_;
};

////////////////////////////////////////////////////////////////////////////////
TEST_F(LoadTestnetBareTest, DISABLED_StepThroughDebug_usually_disabled)
{
   // These aren't actually testnet addr, balances will be zero
   BinaryData scrAddrA_ = READHEX("0062e907b15cbf27d5425399ebf6f0fb50ebb88f18");
   BinaryData scrAddrB_ = READHEX("00ee26c56fc1d942be8d7a24b2a1001dd894693980");
   BinaryData scrAddrC_ = READHEX("00cb2abde8bccacc32e893df3a054b9ef7f227a4ce");
    
   BtcWallet wlt(theBDV);
   wlt.addScrAddress(scrAddrA_);
   wlt.addScrAddress(scrAddrB_);
   wlt.addScrAddress(scrAddrC_);
   theBDV->registerWallet(&wlt);

   TheBDM.doInitialSyncOnLoad([](unsigned, double, unsigned) {});
   //TheBDM.scanBlockchainForTx(wlt);
}


////////////////////////////////////////////////////////////////////////////////
////////////////////////////////////////////////////////////////////////////////
// THESE ARE ARMORY_DB_SUPER tests.  Identical to above except for the mode.
////////////////////////////////////////////////////////////////////////////////
////////////////////////////////////////////////////////////////////////////////
class BlockUtilsSuper : public ::testing::Test
{
protected:
   BlockDataManager_LevelDB TheBDM;
   BlockDataViewer*         theBDV;

   /////////////////////////////////////////////////////////////////////////////
   virtual void SetUp(void) 
   {
      LOGDISABLESTDOUT();
      magic_ = READHEX(MAINNET_MAGIC_BYTES);
      ghash_ = READHEX(MAINNET_GENESIS_HASH_HEX);
      gentx_ = READHEX(MAINNET_GENESIS_TX_HASH_HEX);
      zeros_ = READHEX("00000000");

      blkdir_  = string("./blkfiletest");
      homedir_ = string("./fakehomedir");
      ldbdir_  = string("./ldbtestdir");

      mkdir(blkdir_);
      mkdir(homedir_);

      // Put the first 5 blocks into the blkdir
      blk0dat_ = BtcUtils::getBlkFilename(blkdir_, 0);
      BtcUtils::copyFile("../reorgTest/blk_0_to_4.dat", blk0dat_);

      BlockDataManagerConfig config;
      config.armoryDbType = ARMORY_DB_SUPER;
      config.pruneType = DB_PRUNE_NONE;
      config.homeDirLocation = homedir_;
      config.blkFileLocation = blkdir_;
      config.levelDBLocation = ldbdir_;
      
      config.genesisBlockHash = ghash_;
      config.genesisTxHash = gentx_;
      config.magicBytes = magic_;
      
      theBDM = new BlockDataManager_LevelDB(config);
      theBDV = new BlockDataViewer(theBDM);

      blkHash0 = READHEX("6fe28c0ab6f1b372c1a6a246ae63f74f931e8365e15a089c68d6190000000000");
      blkHash1 = READHEX("1b5514b83257d924be7f10c65b95b1f3c0e50081e1dfd8943eece5eb00000000");
      blkHash2 = READHEX("979fc39616bf1dc6b1f88167f76383d44d65ccd0fc99b7f91bcb2c9500000000");
      blkHash3 = READHEX("50f8231e5fd476f470e1ba4937bc97cb304136c96c765339308935bc00000000");
      blkHash4 = READHEX("8e121ba0d275f49a21bbc171d7d49890de13c9b9733e0104654d262f00000000");
      blkHash3A= READHEX("dd63f62ef59d5b6a6da2a36407f76e4e28026a3fd3a46700d284424700000000");
      blkHash4A= READHEX("bfa204022816102169b4e1d4f78cdf77258048f6d14282144cc01d5500000000");
      blkHash5A= READHEX("4e049fd71ef7381a73e4f550d97812d1eb0fbd1489c1774e18855f1900000000");

      addrA_ = READHEX("62e907b15cbf27d5425399ebf6f0fb50ebb88f18");
      addrB_ = READHEX("ee26c56fc1d942be8d7a24b2a1001dd894693980");
      addrC_ = READHEX("cb2abde8bccacc32e893df3a054b9ef7f227a4ce");
      addrD_ = READHEX("c522664fb0e55cdc5c0cea73b4aad97ec8343232");

      scrAddrA_ = HASH160PREFIX + addrA_;
      scrAddrB_ = HASH160PREFIX + addrB_;
      scrAddrC_ = HASH160PREFIX + addrC_;
      scrAddrD_ = HASH160PREFIX + addrD_;
      
      iface_ = theBDM->getIFace();
   }


   /////////////////////////////////////////////////////////////////////////////
   virtual void TearDown(void)
   {
      delete theBDM;
      delete theBDV;
      
      theBDM = nullptr;
      theBDV = nullptr;

      rmdir(blkdir_);
      rmdir(homedir_);

      #ifdef _MSC_VER
         rmdir(ldbdir_);
         mkdir(ldbdir_);
      #else
         std::string d = ldbdir_ + "/*";
         rmdir(d);
      #endif
      LOGENABLESTDOUT();
      CLEANUP_ALL_TIMERS();
   }



#if ! defined(_MSC_VER) && ! defined(__MINGW32__)

   /////////////////////////////////////////////////////////////////////////////
   void rmdir(string src)
   {
      char* syscmd = new char[4096];
      sprintf(syscmd, "rm -rf %s", src.c_str());
      system(syscmd);
      delete[] syscmd;
   }

   /////////////////////////////////////////////////////////////////////////////
   void mkdir(string newdir)
   {
      char* syscmd = new char[4096];
      sprintf(syscmd, "mkdir -p %s", newdir.c_str());
      system(syscmd);
      delete[] syscmd;
   }
#endif

   LMDBBlockDatabase* iface_;
   BinaryData magic_;
   BinaryData ghash_;
   BinaryData gentx_;
   BinaryData zeros_;

   string blkdir_;
   string homedir_;
   string ldbdir_;
   string blk0dat_;;

   BinaryData blkHash0;
   BinaryData blkHash1;
   BinaryData blkHash2;
   BinaryData blkHash3;
   BinaryData blkHash4;
   BinaryData blkHash3A;
   BinaryData blkHash4A;
   BinaryData blkHash5A;

   BinaryData addrA_;
   BinaryData addrB_;
   BinaryData addrC_;
   BinaryData addrD_;
   BinaryData scrAddrA_;
   BinaryData scrAddrB_;
   BinaryData scrAddrC_;
   BinaryData scrAddrD_;
};


////////////////////////////////////////////////////////////////////////////////
TEST_F(BlockUtilsSuper, HeadersOnly)
{
   EXPECT_EQ(&TheBDM.blockchain().top(), &TheBDM.blockchain().getGenesisBlock());
   TheBDM.processNewHeadersInBlkFiles(0);
   
   EXPECT_EQ(TheBDM.blockchain().allHeaders().size(), 5);
   EXPECT_EQ(TheBDM.blockchain().top().getBlockHeight(), 4);
   EXPECT_EQ(TheBDM.blockchain().top().getThisHash(), blkHash4);
   EXPECT_EQ(iface_->getTopBlockHeight(HEADERS), 4);
   //iface_->printAllDatabaseEntries(HEADERS);
}

////////////////////////////////////////////////////////////////////////////////
TEST_F(BlockUtilsSuper, HeadersOnly_Reorg)
{
   SETLOGLEVEL(LogLvlError);
   EXPECT_EQ(&TheBDM.blockchain().top(), &TheBDM.blockchain().getGenesisBlock());
   TheBDM.processNewHeadersInBlkFiles(0);
   
   EXPECT_EQ(TheBDM.blockchain().allHeaders().size(), 5);
   EXPECT_EQ(TheBDM.blockchain().top().getBlockHeight(), 4);

   EXPECT_EQ(iface_->getTopBlockHeight(HEADERS), 4);
   EXPECT_EQ(iface_->getTopBlockHash(HEADERS), blkHash4);

   BtcUtils::copyFile("../reorgTest/blk_3A.dat", BtcUtils::getBlkFilename(blkdir_, 1));
   TheBDM.processNewHeadersInBlkFiles(1);
   EXPECT_EQ(iface_->getTopBlockHeight(HEADERS), 4);
   EXPECT_EQ(iface_->getTopBlockHash(HEADERS), blkHash4);
   EXPECT_FALSE(TheBDM.blockchain().getHeaderByHash(blkHash3A).isMainBranch());
   EXPECT_TRUE( TheBDM.blockchain().getHeaderByHash(blkHash3 ).isMainBranch());

   BtcUtils::copyFile("../reorgTest/blk_4A.dat", BtcUtils::getBlkFilename(blkdir_, 2));
   TheBDM.processNewHeadersInBlkFiles(2);
   EXPECT_EQ(iface_->getTopBlockHeight(HEADERS), 4);
   EXPECT_EQ(iface_->getTopBlockHash(HEADERS), blkHash4);
   EXPECT_FALSE(TheBDM.blockchain().getHeaderByHash(blkHash3A).isMainBranch());
   EXPECT_TRUE( TheBDM.blockchain().getHeaderByHash(blkHash3 ).isMainBranch());
   EXPECT_FALSE(TheBDM.blockchain().getHeaderByHash(blkHash4A).isMainBranch());
   EXPECT_TRUE( TheBDM.blockchain().getHeaderByHash(blkHash4 ).isMainBranch());

   BtcUtils::copyFile("../reorgTest/blk_5A.dat", BtcUtils::getBlkFilename(blkdir_, 3));
   TheBDM.processNewHeadersInBlkFiles(3);
   EXPECT_EQ(iface_->getTopBlockHeight(HEADERS), 5);
   EXPECT_EQ(iface_->getTopBlockHeight(HEADERS), 5);
   EXPECT_EQ(iface_->getTopBlockHash(HEADERS), blkHash5A);
   EXPECT_FALSE(TheBDM.blockchain().getHeaderByHash(blkHash3 ).isMainBranch());
   EXPECT_TRUE( TheBDM.blockchain().getHeaderByHash(blkHash3A).isMainBranch());
   EXPECT_FALSE(TheBDM.blockchain().getHeaderByHash(blkHash4 ).isMainBranch());
   EXPECT_TRUE( TheBDM.blockchain().getHeaderByHash(blkHash4A).isMainBranch());

   SETLOGLEVEL(LogLvlDebug2);
}

////////////////////////////////////////////////////////////////////////////////
TEST_F(BlockUtilsSuper, Load5Blocks)
{
   TheBDM.doInitialSyncOnLoad([](unsigned, double, unsigned) {});

   StoredScriptHistory ssh;

   iface_->getStoredScriptHistory(ssh, scrAddrA_);
   EXPECT_EQ(ssh.getScriptBalance(),  100*COIN);
   EXPECT_EQ(ssh.getScriptReceived(), 100*COIN);
   EXPECT_EQ(ssh.totalTxioCount_,       2);

   iface_->getStoredScriptHistory(ssh, scrAddrB_);
   EXPECT_EQ(ssh.getScriptBalance(),    0*COIN);
   EXPECT_EQ(ssh.getScriptReceived(), 140*COIN);
   EXPECT_EQ(ssh.totalTxioCount_,       6);

   iface_->getStoredScriptHistory(ssh, scrAddrC_);
   EXPECT_EQ(ssh.getScriptBalance(),   50*COIN);
   EXPECT_EQ(ssh.getScriptReceived(),  60*COIN);
   EXPECT_EQ(ssh.totalTxioCount_,       3);

   iface_->getStoredScriptHistory(ssh, scrAddrD_);
   EXPECT_EQ(ssh.getScriptBalance(),  100*COIN);
   EXPECT_EQ(ssh.getScriptReceived(), 100*COIN);
   EXPECT_EQ(ssh.totalTxioCount_,       3);
}

////////////////////////////////////////////////////////////////////////////////
TEST_F(BlockUtilsSuper, Load4BlocksPlus1)
{
   // Copy only the first four blocks.  Will copy the full file next to test
   // readBlkFileUpdate method on non-reorg blocks.
   BtcUtils::copyFile("../reorgTest/blk_0_to_4.dat", blk0dat_, 1596);
   TheBDM.doInitialSyncOnLoad([](unsigned, double, unsigned) {});
   EXPECT_EQ(iface_->getTopBlockHeight(HEADERS), 3);
   EXPECT_EQ(iface_->getTopBlockHash(HEADERS), blkHash3);
   EXPECT_TRUE(TheBDM.blockchain().getHeaderByHash(blkHash3).isMainBranch());
   
   BtcUtils::copyFile("../reorgTest/blk_0_to_4.dat", blk0dat_);
   TheBDM.readBlkFileUpdate(); 
   EXPECT_EQ(iface_->getTopBlockHeight(HEADERS), 4);
   EXPECT_EQ(iface_->getTopBlockHash(HEADERS), blkHash4);
   EXPECT_TRUE(TheBDM.blockchain().getHeaderByHash(blkHash4).isMainBranch());
}

////////////////////////////////////////////////////////////////////////////////
TEST_F(BlockUtilsSuper, Load5Blocks_Plus2NoReorg)
{
//    DBUtils::setArmoryDbType(ARMORY_DB_SUPER);
//    DBUtils::setDbPruneType(DB_PRUNE_NONE);
   TheBDM.doInitialSyncOnLoad([](unsigned, double, unsigned) {});


   BtcUtils::copyFile("../reorgTest/blk_3A.dat", blk0dat_);
   TheBDM.readBlkFileUpdate();
   EXPECT_EQ(TheBDM.blockchain().top().getThisHash(),   blkHash4);
   EXPECT_EQ(TheBDM.blockchain().top().getBlockHeight(), 4);

   BtcUtils::copyFile("../reorgTest/blk_4A.dat", blk0dat_);
   TheBDM.readBlkFileUpdate();
   EXPECT_EQ(TheBDM.blockchain().top().getThisHash(),   blkHash4);
   EXPECT_EQ(TheBDM.blockchain().top().getBlockHeight(), 4);

   //BtcUtils::copyFile("../reorgTest/blk_5A.dat", blk0dat_);
   //iface_->pprintBlkDataDB(BLKDATA);
}

////////////////////////////////////////////////////////////////////////////////
TEST_F(BlockUtilsSuper, Load5Blocks_FullReorg)
{
//    DBUtils::setArmoryDbType(ARMORY_DB_SUPER);
//    DBUtils::setDbPruneType(DB_PRUNE_NONE);
   TheBDM.doInitialSyncOnLoad([](unsigned, double, unsigned) {});

   BtcUtils::copyFile("../reorgTest/blk_3A.dat", blk0dat_);
   TheBDM.readBlkFileUpdate();
   BtcUtils::copyFile("../reorgTest/blk_4A.dat", blk0dat_);
   TheBDM.readBlkFileUpdate();
   BtcUtils::copyFile("../reorgTest/blk_5A.dat", blk0dat_);
   TheBDM.readBlkFileUpdate();

   StoredScriptHistory ssh;

   iface_->getStoredScriptHistory(ssh, scrAddrA_);
   EXPECT_EQ(ssh.getScriptBalance(),  150*COIN);
   EXPECT_EQ(ssh.getScriptReceived(), 150*COIN);
   EXPECT_EQ(ssh.totalTxioCount_,       3);

   iface_->getStoredScriptHistory(ssh, scrAddrB_);
   EXPECT_EQ(ssh.getScriptBalance(),   10*COIN);
   EXPECT_EQ(ssh.getScriptReceived(), 150*COIN);
   EXPECT_EQ(ssh.totalTxioCount_,       7);

   iface_->getStoredScriptHistory(ssh, scrAddrC_);
   EXPECT_EQ(ssh.getScriptBalance(),    0*COIN);
   EXPECT_EQ(ssh.getScriptReceived(),  10*COIN);
   EXPECT_EQ(ssh.totalTxioCount_,       2);

   iface_->getStoredScriptHistory(ssh, scrAddrD_);
   EXPECT_EQ(ssh.getScriptBalance(),  140*COIN);
   EXPECT_EQ(ssh.getScriptReceived(), 140*COIN);
   EXPECT_EQ(ssh.totalTxioCount_,       3);
}

////////////////////////////////////////////////////////////////////////////////
// These next two tests disabled because they broke after ARMORY_DB_BARE impl
TEST_F(BlockUtilsSuper, DISABLED_RestartDBAfterBuild)
{
   // Copy only the first four blocks.  Will copy the full file next to test
   // readBlkFileUpdate method on non-reorg blocks.
   BtcUtils::copyFile("../reorgTest/blk_0_to_4.dat", blk0dat_, 926);
   TheBDM.doInitialSyncOnLoad([](unsigned, double, unsigned) {});
   EXPECT_EQ(iface_->getTopBlockHeight(HEADERS), 2);
   EXPECT_EQ(iface_->getTopBlockHash(HEADERS), blkHash2);
   EXPECT_TRUE(TheBDM.blockchain().getHeaderByHash(blkHash2).isMainBranch());
   
   // Add two more blocks
   BtcUtils::copyFile("../reorgTest/blk_0_to_4.dat", blk0dat_);

   // Now reinitialize the DB and hopefully detect the new blocks and update

   TheBDM.doInitialSyncOnLoad([](unsigned, double, unsigned) {});
   
   EXPECT_EQ(TheBDM.getTopBlockHeightInDB(HEADERS), 4);
   EXPECT_EQ(TheBDM.getTopBlockHeightInDB(BLKDATA), 4);
   EXPECT_TRUE(TheBDM.blockchain().getHeaderByHash(blkHash4).isMainBranch());

   StoredScriptHistory ssh;

   iface_->getStoredScriptHistory(ssh, scrAddrA_);
   EXPECT_EQ(ssh.getScriptBalance(),  100*COIN);
   EXPECT_EQ(ssh.getScriptReceived(), 100*COIN);
   EXPECT_EQ(ssh.totalTxioCount_,       2);

   iface_->getStoredScriptHistory(ssh, scrAddrB_);
   EXPECT_EQ(ssh.getScriptBalance(),    0*COIN);
   EXPECT_EQ(ssh.getScriptReceived(), 140*COIN);
   EXPECT_EQ(ssh.totalTxioCount_,       3);

   iface_->getStoredScriptHistory(ssh, scrAddrC_);
   EXPECT_EQ(ssh.getScriptBalance(),   50*COIN);
   EXPECT_EQ(ssh.getScriptReceived(),  60*COIN);
   EXPECT_EQ(ssh.totalTxioCount_,       2);

   iface_->getStoredScriptHistory(ssh, scrAddrD_);
   EXPECT_EQ(ssh.getScriptBalance(),  100*COIN);
   EXPECT_EQ(ssh.getScriptReceived(), 100*COIN);
   EXPECT_EQ(ssh.totalTxioCount_,       3);

}

////////////////////////////////////////////////////////////////////////////////
TEST_F(BlockUtilsSuper, DISABLED_RestartDBAfterBuild_withReplay)
{
   // Copy only the first four blocks.  Will copy the full file next to test
   // readBlkFileUpdate method on non-reorg blocks.
   BtcUtils::copyFile("../reorgTest/blk_0_to_4.dat", blk0dat_, 926);
   TheBDM.doInitialSyncOnLoad([](unsigned, double, unsigned) {});
   EXPECT_EQ(iface_->getTopBlockHeight(HEADERS), 2);
   EXPECT_EQ(iface_->getTopBlockHash(HEADERS), blkHash2);
   EXPECT_TRUE(TheBDM.blockchain().getHeaderByHash(blkHash2).isMainBranch());
   
   // Add two more blocks
   BtcUtils::copyFile("../reorgTest/blk_0_to_4.dat", blk0dat_);

   // Now reinitialize the DB and hopefully detect the new blocks and update

   uint32_t replayRewind = 700;

   TheBDM.doInitialSyncOnLoad([](unsigned, double, unsigned) {});
   
   EXPECT_EQ(TheBDM.getTopBlockHeightInDB(HEADERS), 4);
   EXPECT_EQ(TheBDM.getTopBlockHeightInDB(BLKDATA), 4);
   EXPECT_TRUE(TheBDM.blockchain().getHeaderByHash(blkHash4).isMainBranch());

   StoredScriptHistory ssh;

   iface_->getStoredScriptHistory(ssh, scrAddrA_);
   EXPECT_EQ(ssh.getScriptBalance(),  100*COIN);
   EXPECT_EQ(ssh.getScriptReceived(), 100*COIN);
   EXPECT_EQ(ssh.totalTxioCount_,       2);

   iface_->getStoredScriptHistory(ssh, scrAddrB_);
   EXPECT_EQ(ssh.getScriptBalance(),    0*COIN);
   EXPECT_EQ(ssh.getScriptReceived(), 140*COIN);
   EXPECT_EQ(ssh.totalTxioCount_,       3);

   iface_->getStoredScriptHistory(ssh, scrAddrC_);
   EXPECT_EQ(ssh.getScriptBalance(),   50*COIN);
   EXPECT_EQ(ssh.getScriptReceived(),  60*COIN);
   EXPECT_EQ(ssh.totalTxioCount_,       2);

   iface_->getStoredScriptHistory(ssh, scrAddrD_);
   EXPECT_EQ(ssh.getScriptBalance(),  100*COIN);
   EXPECT_EQ(ssh.getScriptReceived(), 100*COIN);
   EXPECT_EQ(ssh.totalTxioCount_,       3);

   // Random note (since I just spent 2 hours trying to figure out why
   // I wasn't getting warnings about re-marking TxOuts spent that were
   // already marked spent):   We get three warnings about TxOuts that
   // already marked unspent in the SSH objects when we replay blocks 
   // 1 and 2 (but not 0). This is expected.  But, I also expected a 
   // warning about a TxOut already marked spent.  Turns out that 
   // we are replaying the previous block first which calls "markUnspent" 
   // before we hit this mark-spent logic.  So when we started the
   // method, we actually did have a already-marked-spent TxOut, but 
   // it was marked unspent before we got the point of trying to mark
   // it spent again.   In other words, all expected behavior.
}

////////////////////////////////////////////////////////////////////////////////
TEST_F(BlockUtilsSuper, DISABLED_TimeAndSpaceTest_usuallydisabled)
{
//    DBUtils::setArmoryDbType(ARMORY_DB_SUPER);
//    DBUtils::setDbPruneType(DB_PRUNE_NONE);

   string oldblkdir = blkdir_;
   //blkdir_  = string("/home/alan/.bitcoin/blks3");
   //blkdir_  = string("/home/alan/.bitcoin/blocks");
   //TheBDM.SelectNetwork("Main");
   blkdir_  = string("/home/alan/.bitcoin/testnet3/blocks");

   StoredScriptHistory ssh;
   TheBDM.doInitialSyncOnLoad([](unsigned, double, unsigned) {});
   BinaryData scrAddr  = READHEX("11b366edfc0a8b66feebae5c2e25a7b6a5d1cf31");
   BinaryData scrAddr2 = READHEX("39aa3d569e06a1d7926dc4be1193c99bf2eb9ee0");
   BinaryData scrAddr3 = READHEX("758e51b5e398a32c6abd091b3fde383291267cfa");
   BinaryData scrAddr4 = READHEX("6c22eb00e3f93acac5ae5d81a9db78a645dfc9c7");
   EXPECT_EQ(TheBDM.getDBBalanceForHash160(scrAddr), 18*COIN);
   /*TheBDM.pprintSSHInfoAboutHash160(scrAddr);
   TheBDM.pprintSSHInfoAboutHash160(scrAddr2);
   TheBDM.pprintSSHInfoAboutHash160(scrAddr3);
   TheBDM.pprintSSHInfoAboutHash160(scrAddr4);*/
   blkdir_ = oldblkdir;
   LOGINFO << "waiting... (please copy the DB dir...)";
   int pause;
   cin >> pause;
}






////////////////////////////////////////////////////////////////////////////////
// I thought I was going to do something different with this set of tests,
// but I ended up with an exact copy of the BlockUtilsSuper fixture.  Oh well.
class BlockUtilsWithWalletTest: public ::testing::Test
{
protected:
   BlockDataManager_LevelDB *theBDM;
   BlockDataViewer*          theBDV;
   /////////////////////////////////////////////////////////////////////////////
   virtual void SetUp(void) 
   {
      LOGDISABLESTDOUT();
      magic_ = READHEX(MAINNET_MAGIC_BYTES);
      ghash_ = READHEX(MAINNET_GENESIS_HASH_HEX);
      gentx_ = READHEX(MAINNET_GENESIS_TX_HASH_HEX);
      zeros_ = READHEX("00000000");

      blkdir_  = string("./blkfiletest");
      homedir_ = string("./fakehomedir");
      ldbdir_  = string("./ldbtestdir");

      mkdir(blkdir_);
      mkdir(homedir_);

      // Put the first 5 blocks into the blkdir
      blk0dat_ = BtcUtils::getBlkFilename(blkdir_, 0);
      BtcUtils::copyFile("../reorgTest/blk_0_to_4.dat", blk0dat_);
      
      BlockDataManagerConfig config;
      config.armoryDbType = ARMORY_DB_SUPER;
      config.pruneType = DB_PRUNE_NONE;
      config.homeDirLocation = homedir_;
      config.blkFileLocation = blkdir_;
      config.levelDBLocation = ldbdir_;
      
      config.genesisBlockHash = ghash_;
      config.genesisTxHash = gentx_;
      config.magicBytes = magic_;
      
      theBDM = new BlockDataManager_LevelDB(config);
      theBDV = new BlockDataViewer(theBDM);
      iface_ = theBDM->getIFace();
     
      

      blkHash0 = READHEX("6fe28c0ab6f1b372c1a6a246ae63f74f931e8365e15a089c68d6190000000000");
      blkHash1 = READHEX("1b5514b83257d924be7f10c65b95b1f3c0e50081e1dfd8943eece5eb00000000");
      blkHash2 = READHEX("979fc39616bf1dc6b1f88167f76383d44d65ccd0fc99b7f91bcb2c9500000000");
      blkHash3 = READHEX("50f8231e5fd476f470e1ba4937bc97cb304136c96c765339308935bc00000000");
      blkHash4 = READHEX("8e121ba0d275f49a21bbc171d7d49890de13c9b9733e0104654d262f00000000");
      blkHash3A= READHEX("dd63f62ef59d5b6a6da2a36407f76e4e28026a3fd3a46700d284424700000000");
      blkHash4A= READHEX("bfa204022816102169b4e1d4f78cdf77258048f6d14282144cc01d5500000000");
      blkHash5A= READHEX("4e049fd71ef7381a73e4f550d97812d1eb0fbd1489c1774e18855f1900000000");

      addrA_ = READHEX("62e907b15cbf27d5425399ebf6f0fb50ebb88f18");
      addrB_ = READHEX("ee26c56fc1d942be8d7a24b2a1001dd894693980");
      addrC_ = READHEX("cb2abde8bccacc32e893df3a054b9ef7f227a4ce");
      addrD_ = READHEX("c522664fb0e55cdc5c0cea73b4aad97ec8343232");

      scrAddrA_ = HASH160PREFIX + addrA_;
      scrAddrB_ = HASH160PREFIX + addrB_;
      scrAddrC_ = HASH160PREFIX + addrC_;
      scrAddrD_ = HASH160PREFIX + addrD_;

   }


   /////////////////////////////////////////////////////////////////////////////
   virtual void TearDown(void)
   {
      delete theBDM;
      delete theBDV;

      theBDM = nullptr;
      theBDV = nullptr;

      rmdir(blkdir_);
      rmdir(homedir_);

      #ifdef _MSC_VER
         rmdir(ldbdir_);
         mkdir(ldbdir_);
      #else

      char* delstr = new char[4096];
      sprintf(delstr, "%s/*", ldbdir_.c_str());
      rmdir(delstr);
      delete[] delstr;
      #endif

      LOGENABLESTDOUT();
      CLEANUP_ALL_TIMERS();
   }


#if ! defined(_MSC_VER) && ! defined(__MINGW32__)

   /////////////////////////////////////////////////////////////////////////////
   void rmdir(string src)
   {
      char* syscmd = new char[4096];
      sprintf(syscmd, "rm -rf %s", src.c_str());
      system(syscmd);
      delete[] syscmd;
   }

   /////////////////////////////////////////////////////////////////////////////
   void mkdir(string newdir)
   {
      char* syscmd = new char[4096];
      sprintf(syscmd, "mkdir -p %s", newdir.c_str());
      system(syscmd);
      delete[] syscmd;
   }
#endif

   LMDBBlockDatabase* iface_;
   BinaryData magic_;
   BinaryData ghash_;
   BinaryData gentx_;
   BinaryData zeros_;

   string blkdir_;
   string homedir_;
   string ldbdir_;
   string blk0dat_;;

   BinaryData blkHash0;
   BinaryData blkHash1;
   BinaryData blkHash2;
   BinaryData blkHash3;
   BinaryData blkHash4;
   BinaryData blkHash3A;
   BinaryData blkHash4A;
   BinaryData blkHash5A;

   BinaryData addrA_;
   BinaryData addrB_;
   BinaryData addrC_;
   BinaryData addrD_;

   BinaryData scrAddrA_;
   BinaryData scrAddrB_;
   BinaryData scrAddrC_;
   BinaryData scrAddrD_;
};


////////////////////////////////////////////////////////////////////////////////
TEST_F(BlockUtilsWithWalletTest, PreRegisterScrAddrs)
{
   BtcWallet wlt(theBDV);
   wlt.addScrAddress(scrAddrA_);
   wlt.addScrAddress(scrAddrB_);
   wlt.addScrAddress(scrAddrC_);
   theBDV->registerWallet(&wlt);
   wlt.addScrAddress(scrAddrD_);

   BtcUtils::copyFile("../reorgTest/blk_0_to_4.dat", blk0dat_);
   TheBDM.doInitialSyncOnLoad([](unsigned, double, unsigned) {});

   theBDV->scanWallets();

<<<<<<< HEAD
   uint64_t balanceWlt;
   uint64_t balanceDB;
   
   balanceWlt = wlt.getScrAddrObjByKey(scrAddrA_)->getFullBalance();
=======
   balanceWlt = wlt.getScrAddrObjByKey(scrAddrA_).getFullBalance();
>>>>>>> f654f016
   balanceDB  = iface_->getBalanceForScrAddr(scrAddrA_);
   EXPECT_EQ(balanceWlt,  100*COIN);
   EXPECT_EQ(balanceDB,   100*COIN);
   
   balanceWlt = wlt.getScrAddrObjByKey(scrAddrB_)->getFullBalance();
   balanceDB  = iface_->getBalanceForScrAddr(scrAddrB_);
   EXPECT_EQ(balanceWlt,    0*COIN);
   EXPECT_EQ(balanceDB,     0*COIN);

   balanceWlt = wlt.getScrAddrObjByKey(scrAddrC_)->getFullBalance();
   balanceDB  = iface_->getBalanceForScrAddr(scrAddrC_);
   EXPECT_EQ(balanceWlt,   50*COIN);
   EXPECT_EQ(balanceDB,    50*COIN);

   /*try
   {
      balanceWlt = wlt.getScrAddrObjByKey(scrAddrD_).getFullBalance();
      EXPECT_TRUE(false);  //unreachable
   }
   catch (...)
   {
       // D is not part of the wallet
   }*/
   balanceDB  = iface_->getBalanceForScrAddr(scrAddrD_);
   EXPECT_EQ(balanceDB,   100*COIN);
}

////////////////////////////////////////////////////////////////////////////////
TEST_F(BlockUtilsWithWalletTest, PostRegisterScrAddr)
{
   BtcUtils::copyFile("../reorgTest/blk_0_to_4.dat", blk0dat_);
   TheBDM.doInitialSyncOnLoad([](unsigned, double, unsigned) {});

   // We do all the database stuff first, THEN load the addresses
   BtcWallet wlt(theBDV);
   wlt.addScrAddress(scrAddrA_);
   wlt.addScrAddress(scrAddrB_);
   wlt.addScrAddress(scrAddrC_);
   theBDV->registerWallet(&wlt);
   wlt.addScrAddress(scrAddrD_);

   theBDV->scanWallets();

   uint64_t balanceWlt;
   uint64_t balanceDB;
   
   balanceWlt = wlt.getScrAddrObjByKey(scrAddrA_)->getFullBalance();
   balanceDB  = iface_->getBalanceForScrAddr(scrAddrA_);
   EXPECT_EQ(balanceWlt,  100*COIN);
   EXPECT_EQ(balanceDB,   100*COIN);
   
   balanceWlt = wlt.getScrAddrObjByKey(scrAddrB_)->getFullBalance();
   balanceDB  = iface_->getBalanceForScrAddr(scrAddrB_);
   EXPECT_EQ(balanceWlt,    0*COIN);
   EXPECT_EQ(balanceDB,     0*COIN);

   balanceWlt = wlt.getScrAddrObjByKey(scrAddrC_)->getFullBalance();
   balanceDB  = iface_->getBalanceForScrAddr(scrAddrC_);
   EXPECT_EQ(balanceWlt,   50*COIN);
   EXPECT_EQ(balanceDB,    50*COIN);

   /*try
   {
      balanceWlt = wlt.getScrAddrObjByKey(scrAddrD_).getFullBalance();
      EXPECT_TRUE(false);  //unreachable
   }
   catch (...)
   {
      // D is not part of the wallet
   }*/
   
   balanceDB  = iface_->getBalanceForScrAddr(scrAddrD_);
   EXPECT_EQ(balanceDB,   100*COIN);
}


// Comments need to be added....
// Most of this data is from the BIP32 test vectors.
class TestCryptoECDSA : public ::testing::Test
{
protected:
   /////////////////////////////////////////////////////////////////////////////
   virtual void SetUp(void)
   {
      verifyX = READHEX("39a36013301597daef41fbe593a02cc513d0b55527ec2df1050e2e8ff49c85c2");
      verifyY = READHEX("3cbe7ded0e7ce6a594896b8f62888fdbc5c8821305e2ea42bf01e37300116281");

      multScalarA = READHEX("79be667ef9dcbbac55a06295ce870b07029bfcdb2dce28d959f2815b16f81798");
      multScalarB = READHEX("483ada7726a3c4655da4fbfc0e1108a8fd17b448a68554199c47d08ffb10d4b8");
      multRes = READHEX("805714a252d0c0b58910907e85b5b801fff610a36bdf46847a4bf5d9ae2d10ed");

      multScalar = READHEX("04bfb2dd60fa8921c2a4085ec15507a921f49cdc839f27f0f280e9c1495d44b5");
      multPointX = READHEX("79be667ef9dcbbac55a06295ce870b07029bfcdb2dce28d959f2815b16f81798");
      multPointY = READHEX("483ada7726a3c4655da4fbfc0e1108a8fd17b448a68554199c47d08ffb10d4b8");
      multPointRes = READHEX("7f8bd85f90169a606b0b4323c70e5a12e8a89cbc76647b6ed6a39b4b53825214c590a32f111f857573cf8f2c85d969815e4dd35ae0dc9c7e868195c309b8bada");

      addAX = READHEX("79be667ef9dcbbac55a06295ce870b07029bfcdb2dce28d959f2815b16f81798");
      addAY = READHEX("483ada7726a3c4655da4fbfc0e1108a8fd17b448a68554199c47d08ffb10d4b8");
      addBX = READHEX("5a784662a4a20a65bf6aab9ae98a6c068a81c52e4b032c0fb5400c706cfccc56");
      addBY = READHEX("7f717885be239daadce76b568958305183ad616ff74ed4dc219a74c26d35f839");
      addRes = READHEX("fe2f7c8109d9ae628856d51a02ab25300a8757e088fc336d75cb8dc4cc2ce3339013be71e57c3abeee6ad158646df81d92f8c0778f88100eeb61535f9ff9776d");

      invAX = READHEX("79be667ef9dcbbac55a06295ce870b07029bfcdb2dce28d959f2815b16f81798");
      invAY = READHEX("483ada7726a3c4655da4fbfc0e1108a8fd17b448a68554199c47d08ffb10d4b8");
      invRes = READHEX("79be667ef9dcbbac55a06295ce870b07029bfcdb2dce28d959f2815b16f81798b7c52588d95c3b9aa25b0403f1eef75702e84bb7597aabe663b82f6f04ef2777");

      compPointPrv1 = READHEX("000f479245fb19a38a1954c5c7c0ebab2f9bdfd96a17563ef28a6a4b1a2a764ef4");
      compPointPub1 = READHEX("02e8445082a72f29b75ca48748a914df60622a609cacfce8ed0e35804560741d29");
      uncompPointPub1 = READHEX("04e8445082a72f29b75ca48748a914df60622a609cacfce8ed0e35804560741d292728ad8d58a140050c1016e21f285636a580f4d2711b7fac3957a594ddf416a0");

      compPointPrv2 = READHEX("00e8f32e723decf4051aefac8e2c93c9c5b214313817cdb01a1494b917c8436b35");
      compPointPub2 = READHEX("0339a36013301597daef41fbe593a02cc513d0b55527ec2df1050e2e8ff49c85c2");
      uncompPointPub2 = READHEX("0439a36013301597daef41fbe593a02cc513d0b55527ec2df1050e2e8ff49c85c23cbe7ded0e7ce6a594896b8f62888fdbc5c8821305e2ea42bf01e37300116281");

      invModRes = READHEX("000000000000000000000000000000000000000000000000000000000000006b");

      LOGDISABLESTDOUT();
   }


   /////////////////////////////////////////////////////////////////////////////
   virtual void TearDown(void)
   {
      CLEANUP_ALL_TIMERS();
   }


   SecureBinaryData verifyX;
   SecureBinaryData verifyY;

   SecureBinaryData multScalarA;
   SecureBinaryData multScalarB;
   SecureBinaryData multRes;

   SecureBinaryData multScalar;
   SecureBinaryData multPointX;
   SecureBinaryData multPointY;
   SecureBinaryData multPointRes;

   SecureBinaryData addAX;
   SecureBinaryData addAY;
   SecureBinaryData addBX;
   SecureBinaryData addBY;
   SecureBinaryData addRes;

   SecureBinaryData invAX;
   SecureBinaryData invAY;
   SecureBinaryData invRes;

   SecureBinaryData compPointPrv1;
   SecureBinaryData uncompPointPub1;
   SecureBinaryData compPointPub1;
   SecureBinaryData compPointPrv2;
   SecureBinaryData uncompPointPub2;
   SecureBinaryData compPointPub2;

   SecureBinaryData invModRes;
};

// Verify that a point known to be on the secp256k1 curve is recognized as such.
////////////////////////////////////////////////////////////////////////////////
TEST_F(TestCryptoECDSA, VerifySECP256K1Point)
{
   EXPECT_TRUE(CryptoECDSA().ECVerifyPoint(verifyX, verifyY));
}

// Multiply two scalars and check the result.
////////////////////////////////////////////////////////////////////////////////
TEST_F(TestCryptoECDSA, SECP256K1MultScalars)
{
   SecureBinaryData testRes = CryptoECDSA().ECMultiplyScalars(multScalarA,
                                                              multScalarB);
   EXPECT_EQ(multRes, testRes);
}

// Verify that some public keys (compressed and uncompressed) are valid.
////////////////////////////////////////////////////////////////////////////////
TEST_F(TestCryptoECDSA, VerifyPubKeyValidity)
{
   EXPECT_TRUE(CryptoECDSA().VerifyPublicKeyValid(compPointPub1));
   EXPECT_TRUE(CryptoECDSA().VerifyPublicKeyValid(compPointPub2));
   EXPECT_TRUE(CryptoECDSA().VerifyPublicKeyValid(uncompPointPub1));
   EXPECT_TRUE(CryptoECDSA().VerifyPublicKeyValid(uncompPointPub2));
}

////////////////////////////////////////////////////////////////////////////////
/* Never got around to finishing this...
class TestMainnetBlkchain: public ::testing::Test
{
protected:
   /////////////////////////////////////////////////////////////////////////////
   virtual void SetUp(void) 
   {
      iface_ = LSMWrapper::GetInterfacePtr();
      magic_ = READHEX(MAINNET_MAGIC_BYTES);
      ghash_ = READHEX(MAINNET_GENESIS_HASH_HEX);
      gentx_ = READHEX(MAINNET_GENESIS_TX_HASH_HEX);
      zeros_ = READHEX("00000000");
      DBUtils::setArmoryDbType(ARMORY_DB_FULL);
      DBUtils::setDbPruneType(DB_PRUNE_NONE);

      blkdir_  = string("/home/alan/.bitcoin");
      homedir_ = string("./fakehomedir");
      ldbdir_  = string("/home/alan/ARMORY_DB_257k_BLKS");

      iface_->openDatabases( ldbdir_, ghash_, gentx_, magic_, 
                             ARMORY_DB_SUPER, DB_PRUNE_NONE);
      if(!iface_->databasesAreOpen())
         LOGERR << "ERROR OPENING DATABASES FOR TESTING!";

      mkdir(homedir_);

      TheBDM.SelectNetwork("Main");
      TheBDM.SetBlkFileLocation(blkdir_);
      TheBDM.SetHomeDirLocation(homedir_);
      TheBDM.SetLevelDBLocation(ldbdir_);

      addrA_ = READHEX("b077a2b5e8a53f1d3ef4100117125de6a5b15f6b");
      addrB_ = READHEX("4c765bca17f9881ad6d4336a1d4ec34a091e5a6f");

      scrAddrA_ = HASH160PREFIX + addrA_;
      scrAddrB_ = HASH160PREFIX + addrB_;

      LOGDISABLESTDOUT();
   }


   /////////////////////////////////////////////////////////////////////////////
   virtual void TearDown(void)
   {
      rmdir(homedir_);

      BlockDataManager_LevelDB::DestroyInstance();
      LOGENABLESTDOUT();
   }


   /////////////////////////////////////////////////////////////////////////////
   void rmdir(string src)
   {
      char* syscmd = new char[4096];
      sprintf(syscmd, "rm -rf %s", src.c_str());
      system(syscmd);
      delete[] syscmd;
   }

   /////////////////////////////////////////////////////////////////////////////
   void mkdir(string newdir)
   {
      char* syscmd = new char[4096];
      sprintf(syscmd, "mkdir -p %s", newdir.c_str());
      system(syscmd);
      delete[] syscmd;
   }
#endif

   LMDBBlockDatabase* iface_;
   BinaryData magic_;
   BinaryData ghash_;
   BinaryData gentx_;
   BinaryData zeros_;

   string blkdir_;
   string homedir_;
   string ldbdir_;
   string blk0dat_;;

   BinaryData blkHash0;
   BinaryData blkHash1;
   BinaryData blkHash2;
   BinaryData blkHash3;
   BinaryData blkHash4;
   BinaryData blkHash3A;
   BinaryData blkHash4A;
   BinaryData blkHash5A;

   BinaryData addrA_;
   BinaryData addrB_;
   BinaryData addrC_;
   BinaryData addrD_;

   BinaryData scrAddrA_;
   BinaryData scrAddrB_;
   BinaryData scrAddrC_;
   BinaryData scrAddrD_;
};

////////////////////////////////////////////////////////////////////////////////
TEST_F(BlockUtilsWithWalletTest, TestBalanceMainnet_usuallydisabled)
{
   TheBDM.doInitialSyncOnLoad([] (double,unsigned) {});

   // We do all the database stuff first, THEN load the addresses
   BtcWallet wlt(theBDM);
   wlt.addScrAddress(scrAddrA_);
   wlt.addScrAddress(scrAddrB_);
   TheBDM.registerWallet(&wlt);
   TheBDM.registerNewScrAddr(scrAddrD_);
   TheBDM.fetchAllRegisteredScrAddrData();
   TheBDM.scanRegisteredTxForWallet(wlt);

   uint64_t balanceWlt;
   uint64_t balanceDB;
   
   balanceWlt = wlt.getScrAddrObjByKey(scrAddrA_).getFullBalance();
   balanceDB  = iface_->getBalanceForScrAddr(scrAddrA_);
   EXPECT_EQ(balanceWlt,  100*COIN);
   EXPECT_EQ(balanceDB,   100*COIN);
   
   balanceWlt = wlt.getScrAddrObjByKey(scrAddrB_).getFullBalance();
   balanceDB  = iface_->getBalanceForScrAddr(scrAddrB_);
   EXPECT_EQ(balanceWlt,    0*COIN);
   EXPECT_EQ(balanceDB,     0*COIN);

   balanceWlt = wlt.getScrAddrObjByKey(scrAddrC_).getFullBalance();
   balanceDB  = iface_->getBalanceForScrAddr(scrAddrC_);
   EXPECT_EQ(balanceWlt,   50*COIN);
   EXPECT_EQ(balanceDB,    50*COIN);

   balanceWlt = wlt.getScrAddrObjByKey(scrAddrD_).getFullBalance();
   balanceDB  = iface_->getBalanceForScrAddr(scrAddrD_);
   EXPECT_EQ(balanceWlt,    0*COIN);  // D is not part of the wallet
   EXPECT_EQ(balanceDB,   100*COIN);
}
*/

////////////////////////////////////////////////////////////////////////////////
TEST_F(BlockUtilsWithWalletTest, ZeroConfUpdate)
{
   // Copy only the first four blocks
   BtcUtils::copyFile("../reorgTest/blk_0_to_4.dat", blk0dat_, 513);

   BtcWallet wlt(theBDV);
   wlt.addScrAddress(scrAddrA_);
   wlt.addScrAddress(scrAddrB_);
   wlt.addScrAddress(scrAddrC_);
   wlt.addScrAddress(scrAddrD_);

   theBDV->registerWallet(&wlt);

   theBDV->enableZeroConf("");
   TheBDM.doInitialSyncOnLoad([](unsigned, double, unsigned) {});
   theBDV->scanWallets();

<<<<<<< HEAD
   EXPECT_EQ(wlt.getScrAddrObjByKey(scrAddrA_)->getFullBalance(),  50*COIN);
   EXPECT_EQ(wlt.getScrAddrObjByKey(scrAddrB_)->getFullBalance(),  50*COIN);
   EXPECT_EQ(wlt.getScrAddrObjByKey(scrAddrC_)->getFullBalance(),   0*COIN);
   EXPECT_EQ(wlt.getScrAddrObjByKey(scrAddrD_)->getFullBalance(),   0*COIN);
=======
   EXPECT_EQ(wlt.getScrAddrObjByKey(scrAddrA_).getFullBalance(),  50*COIN);
   EXPECT_EQ(wlt.getScrAddrObjByKey(scrAddrB_).getFullBalance(),  50*COIN);
   EXPECT_EQ(wlt.getScrAddrObjByKey(scrAddrC_).getFullBalance(),   0*COIN);
   EXPECT_EQ(wlt.getScrAddrObjByKey(scrAddrD_).getFullBalance(),   0*COIN);
>>>>>>> f654f016
   
   BinaryData txWithChangeHash = READHEX(
      "7f47caaade4bd25b1dc8639411600fd5c279e402bd01c0a0b3c703caf05cc229");
   BinaryData txWithChange = READHEX(
      "0100000001aee7e7fc832d028f454d4fa1ca60ba2f1760d35a80570cb63fe0d6"
      "dd4755087a000000004a49304602210038fcc428e8f28ebea2e8682a611ac301"
      "2aedf5289535f3776c3b3acf5fbcff74022100c51c373fab30abd0e9a594be13"
      "8bdd99a21cdcdb2258cf9795c3d569ac25c3aa01ffffffff0200ca9a3b000000"
      "001976a914cb2abde8bccacc32e893df3a054b9ef7f227a4ce88ac00286bee00"
      "0000001976a914ee26c56fc1d942be8d7a24b2a1001dd89469398088ac000000"
      "00");

   /////
   theBDV->addNewZeroConfTx(txWithChange, 1300000000, false);
   theBDV->parseNewZeroConfTx();
   theBDV->scanWallets();

   EXPECT_EQ(wlt.getScrAddrObjByKey(scrAddrA_)->getFullBalance(),  50*COIN);
   EXPECT_EQ(wlt.getScrAddrObjByKey(scrAddrB_)->getFullBalance(),  40*COIN);
   EXPECT_EQ(wlt.getScrAddrObjByKey(scrAddrC_)->getFullBalance(),  10*COIN);
   EXPECT_EQ(wlt.getScrAddrObjByKey(scrAddrD_)->getFullBalance(),   0*COIN);

   //test ledger entry
   LedgerEntry le = wlt.getLedgerEntryForTx(txWithChangeHash);

   EXPECT_EQ(le.getTxTime(), 1300000000);
   EXPECT_EQ(le.isSentToSelf(), true);
   EXPECT_EQ(le.getValue(), 50*COIN);
}

// This was really just to time the logging to determine how much impact it 
// has.  It looks like writing to file is about 1,000,000 logs/sec, while 
// writing to the null stream (below the threshold log level) is about 
// 2,200,000/sec.    As long as we use log messages sparingly (and timer
// calls which call the logger), there will be no problem leaving them
// on even in production code.
/*
TEST(TimeDebugging, WriteToLogNoStdOut)
{
   LOGDISABLESTDOUT();
   for(uint32_t i=0; i<1000000; i++)
      LOGERR << "Testing writing out " << 3 << " diff things";
   LOGENABLESTDOUT();
}

TEST(TimeDebugging, WriteNull)
{
   for(uint32_t i=0; i<1000000; i++)
      LOGDEBUG4 << "Testing writing out " << 3 << " diff things";
}
*/


////////////////////////////////////////////////////////////////////////////////
////////////////////////////////////////////////////////////////////////////////
// Now actually execute all the tests
////////////////////////////////////////////////////////////////////////////////
GTEST_API_ int main(int argc, char **argv) 
{
   #ifdef _MSC_VER
      _CrtSetDbgFlag(_CRTDBG_ALLOC_MEM_DF | _CRTDBG_LEAK_CHECK_DF);
   #endif

   std::cout << "Running main() from gtest_main.cc\n";

   // Setup the log file 
   STARTLOGGING("cppTestsLog.txt", LogLvlDebug2);
   //LOGDISABLESTDOUT();

   testing::InitGoogleTest(&argc, argv);
   int exitCode = RUN_ALL_TESTS();
   
   FLUSHLOG();
   CLEANUPLOG();

   return exitCode;
}

// kate: indent-width 3; replace-tabs on;
<|MERGE_RESOLUTION|>--- conflicted
+++ resolved
@@ -10,18 +10,13 @@
 #include "../StoredBlockObj.h"
 #include "../PartialMerkle.h"
 #include "../EncryptionUtils.h"
-<<<<<<< HEAD
 #include "../lmdb_wrapper.h"
 #include "../BlockUtils.h"
 #include "../ScrAddrObj.h"
 #include "../BtcWallet.h"
 #include "../BlockDataViewer.h"
-
-
-=======
 #include "../cryptopp/DetSign.h"
 #include "../cryptopp/integer.h"
->>>>>>> f654f016
 
 #ifdef _MSC_VER
    #ifdef mlock
@@ -2546,8 +2541,8 @@
 ////////////////////////////////////////////////////////////////////////////////
 TEST_F(BlockObjTest, HeaderUnserialize)
 {
-   uint32_t boolFalse = (uint32_t)false;
-   EXPECT_GT(bh_.isInitialized(), boolFalse);
+   bool boolFalse = false;
+   EXPECT_NE(bh_.isInitialized(), boolFalse);
    EXPECT_EQ(bh_.getNumTx(), UINT32_MAX);
    EXPECT_EQ(bh_.getBlockSize(), UINT32_MAX);
    EXPECT_EQ(bh_.getVersion(), 1);
@@ -8322,14 +8317,10 @@
 
    theBDV->scanWallets();
 
-<<<<<<< HEAD
    uint64_t balanceWlt;
    uint64_t balanceDB;
-   
+
    balanceWlt = wlt.getScrAddrObjByKey(scrAddrA_)->getFullBalance();
-=======
-   balanceWlt = wlt.getScrAddrObjByKey(scrAddrA_).getFullBalance();
->>>>>>> f654f016
    balanceDB  = iface_->getBalanceForScrAddr(scrAddrA_);
    EXPECT_EQ(balanceWlt,  100*COIN);
    EXPECT_EQ(balanceDB,   100*COIN);
@@ -8674,18 +8665,6 @@
    TheBDM.doInitialSyncOnLoad([](unsigned, double, unsigned) {});
    theBDV->scanWallets();
 
-<<<<<<< HEAD
-   EXPECT_EQ(wlt.getScrAddrObjByKey(scrAddrA_)->getFullBalance(),  50*COIN);
-   EXPECT_EQ(wlt.getScrAddrObjByKey(scrAddrB_)->getFullBalance(),  50*COIN);
-   EXPECT_EQ(wlt.getScrAddrObjByKey(scrAddrC_)->getFullBalance(),   0*COIN);
-   EXPECT_EQ(wlt.getScrAddrObjByKey(scrAddrD_)->getFullBalance(),   0*COIN);
-=======
-   EXPECT_EQ(wlt.getScrAddrObjByKey(scrAddrA_).getFullBalance(),  50*COIN);
-   EXPECT_EQ(wlt.getScrAddrObjByKey(scrAddrB_).getFullBalance(),  50*COIN);
-   EXPECT_EQ(wlt.getScrAddrObjByKey(scrAddrC_).getFullBalance(),   0*COIN);
-   EXPECT_EQ(wlt.getScrAddrObjByKey(scrAddrD_).getFullBalance(),   0*COIN);
->>>>>>> f654f016
-   
    BinaryData txWithChangeHash = READHEX(
       "7f47caaade4bd25b1dc8639411600fd5c279e402bd01c0a0b3c703caf05cc229");
    BinaryData txWithChange = READHEX(
