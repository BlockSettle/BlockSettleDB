#include <limits.h>
#include <iostream>
#include <stdlib.h>
#include "gtest.h"

#include "../log.h"
#include "../BinaryData.h"
#include "../BtcUtils.h"
#include "../BlockObj.h"
#include "../StoredBlockObj.h"
#include "../PartialMerkle.h"
#include "../leveldb_wrapper.h"
#include "../BlockUtils.h"

#ifdef _MSC_VER
   #include "win32_posix.h"
#endif

#define READHEX BinaryData::CreateFromHex
#define TheBDM BlockDataManager_LevelDB::GetInstance()


/* This didn't work at all
class BitcoinEnvironment : public ::testing::Environment 
{
public:
   // Override this to define how to set up the environment.
   virtual void SetUp() 
   {
      rawHead_ = READHEX(
         "01000000"
         "1d8f4ec0443e1f19f305e488c1085c95de7cc3fd25e0d2c5bb5d000000000000"
         "9762547903d36881a86751f3f5049e23050113f779735ef82734ebf0b4450081"
         "d8c8c84d"
         "b3936a1a"
         "334b035b");
      headHashLE_ = READHEX(
         "1195e67a7a6d0674bbd28ae096d602e1f038c8254b49dfe79d47000000000000");
      headHashBE_ = READHEX(
         "000000000000479de7df494b25c838f0e102d696e08ad2bb74066d7a7ae69511");

      rawTx0_ = READHEX( 
         "01000000016290dce984203b6a5032e543e9e272d8bce934c7de4d15fa0fe44d"
         "d49ae4ece9010000008b48304502204f2fa458d439f957308bca264689aa175e"
         "3b7c5f78a901cb450ebd20936b2c500221008ea3883a5b80128e55c9c6070aa6"
         "264e1e0ce3d18b7cd7e85108ce3d18b7419a0141044202550a5a6d3bb81549c4"
         "a7803b1ad59cdbba4770439a4923624a8acfc7d34900beb54a24188f7f0a4068"
         "9d905d4847cc7d6c8d808a457d833c2d44ef83f76bffffffff0242582c0a0000"
         "00001976a914c1b4695d53b6ee57a28647ce63e45665df6762c288ac80d1f008"
         "000000001976a9140e0aec36fe2545fb31a41164fb6954adcd96b34288ac0000"
         "0000");
      rawTx1_ = READHEX( 
         "0100000001f658dbc28e703d86ee17c9a2d3b167a8508b082fa0745f55be5144"
         "a4369873aa010000008c49304602210041e1186ca9a41fdfe1569d5d807ca7ff"
         "6c5ffd19d2ad1be42f7f2a20cdc8f1cc0221003366b5d64fe81e53910e156914"
         "091d12646bc0d1d662b7a65ead3ebe4ab8f6c40141048d103d81ac9691cf13f3"
         "fc94e44968ef67b27f58b27372c13108552d24a6ee04785838f34624b294afee"
         "83749b64478bb8480c20b242c376e77eea2b3dc48b4bffffffff0200e1f50500"
         "0000001976a9141b00a2f6899335366f04b277e19d777559c35bc888ac40aeeb"
         "02000000001976a9140e0aec36fe2545fb31a41164fb6954adcd96b34288ac00"
         "000000");

      rawBlock_ = READHEX(
         "01000000eb10c9a996a2340a4d74eaab41421ed8664aa49d18538bab59010000"
         "000000005a2f06efa9f2bd804f17877537f2080030cadbfa1eb50e02338117cc"
         "604d91b9b7541a4ecfbb0a1a64f1ade703010000000100000000000000000000"
         "00000000000000000000000000000000000000000000ffffffff0804cfbb0a1a"
         "02360affffffff0100f2052a01000000434104c2239c4eedb3beb26785753463"
         "be3ec62b82f6acd62efb65f452f8806f2ede0b338e31d1f69b1ce449558d7061"
         "aa1648ddc2bf680834d3986624006a272dc21cac000000000100000003e8caa1"
         "2bcb2e7e86499c9de49c45c5a1c6167ea4b894c8c83aebba1b6100f343010000"
         "008c493046022100e2f5af5329d1244807f8347a2c8d9acc55a21a5db769e927"
         "4e7e7ba0bb605b26022100c34ca3350df5089f3415d8af82364d7f567a6a297f"
         "cc2c1d2034865633238b8c014104129e422ac490ddfcb7b1c405ab9fb4244124"
         "6c4bca578de4f27b230de08408c64cad03af71ee8a3140b40408a7058a1984a9"
         "f246492386113764c1ac132990d1ffffffff5b55c18864e16c08ef9989d31c7a"
         "343e34c27c30cd7caa759651b0e08cae0106000000008c4930460221009ec9aa"
         "3e0caf7caa321723dea561e232603e00686d4bfadf46c5c7352b07eb00022100"
         "a4f18d937d1e2354b2e69e02b18d11620a6a9332d563e9e2bbcb01cee559680a"
         "014104411b35dd963028300e36e82ee8cf1b0c8d5bf1fc4273e970469f5cb931"
         "ee07759a2de5fef638961726d04bd5eb4e5072330b9b371e479733c942964bb8"
         "6e2b22ffffffff3de0c1e913e6271769d8c0172cea2f00d6d3240afc3a20f9fa"
         "247ce58af30d2a010000008c493046022100b610e169fd15ac9f60fe2b507529"
         "281cf2267673f4690ba428cbb2ba3c3811fd022100ffbe9e3d71b21977a8e97f"
         "de4c3ba47b896d08bc09ecb9d086bb59175b5b9f03014104ff07a1833fd8098b"
         "25f48c66dcf8fde34cbdbcc0f5f21a8c2005b160406cbf34cc432842c6b37b25"
         "90d16b165b36a3efc9908d65fb0e605314c9b278f40f3e1affffffff0240420f"
         "00000000001976a914adfa66f57ded1b655eb4ccd96ee07ca62bc1ddfd88ac00"
         "7d6a7d040000001976a914981a0c9ae61fa8f8c96ae6f8e383d6e07e77133e88"
         "ac00000000010000000138e7586e0784280df58bd3dc5e3d350c9036b1ec4107"
         "951378f45881799c92a4000000008a47304402207c945ae0bbdaf9dadba07bdf"
         "23faa676485a53817af975ddf85a104f764fb93b02201ac6af32ddf597e610b4"
         "002e41f2de46664587a379a0161323a85389b4f82dda014104ec8883d3e4f7a3"
         "9d75c9f5bb9fd581dc9fb1b7cdf7d6b5a665e4db1fdb09281a74ab138a2dba25"
         "248b5be38bf80249601ae688c90c6e0ac8811cdb740fcec31dffffffff022f66"
         "ac61050000001976a914964642290c194e3bfab661c1085e47d67786d2d388ac"
         "2f77e200000000001976a9141486a7046affd935919a3cb4b50a8a0c233c286c"
         "88ac00000000");

      rawTxUnfrag_ = READHEX(
         // Version
         "01000000"
         // NumTxIn
         "02"
         // Start TxIn0
         "0044fbc929d78e4203eed6f1d3d39c0157d8e5c100bbe0886779c0"
         "ebf6a69324010000008a47304402206568144ed5e7064d6176c74738b04c08ca"
         "19ca54ddeb480084b77f45eebfe57802207927d6975a5ac0e1bb36f5c05356dc"
         "da1f521770511ee5e03239c8e1eecf3aed0141045d74feae58c4c36d7c35beac"
         "05eddddc78b3ce4b02491a2eea72043978056a8bc439b99ddaad327207b09ef1"
         "6a8910828e805b0cc8c11fba5caea2ee939346d7ffffffff"
         // Start TxIn1
         "45c866b219b17695"
         "2508f8e5aea728f950186554fc4a5807e2186a8e1c4009e5000000008c493046"
         "022100bd5d41662f98cfddc46e86ea7e4a3bc8fe9f1dfc5c4836eaf7df582596"
         "cfe0e9022100fc459ae4f59b8279d679003b88935896acd10021b6e2e4619377"
         "e336b5296c5e014104c00bab76a708ba7064b2315420a1c533ca9945eeff9754"
         "cdc574224589e9113469b4e71752146a10028079e04948ecdf70609bf1b9801f"
         "6b73ab75947ac339e5ffffffff"
         // NumTxOut
         "02"
         // Start TxOut0
         "ac4c8bd5000000001976a9148dce8946f1c7763bb60ea5cf16ef514cbed0633b88ac"
         // Start TxOut1
         "002f6859000000001976a9146a59ac0e8f553f292dfe5e9f3aaa1da93499c15e88ac"
         // Locktime
         "00000000");

      rawTxFragged_ = READHEX(
         //"01000000020044fbc929d78e4203eed6f1d3d39c0157d8e5c100bbe0886779c0"
         //"ebf6a69324010000008a47304402206568144ed5e7064d6176c74738b04c08ca"
         //"19ca54ddeb480084b77f45eebfe57802207927d6975a5ac0e1bb36f5c05356dc"
         //"da1f521770511ee5e03239c8e1eecf3aed0141045d74feae58c4c36d7c35beac"
         //"05eddddc78b3ce4b02491a2eea72043978056a8bc439b99ddaad327207b09ef1"
         //"6a8910828e805b0cc8c11fba5caea2ee939346d7ffffffff45c866b219b17695"
         //"2508f8e5aea728f950186554fc4a5807e2186a8e1c4009e5000000008c493046"
         //"022100bd5d41662f98cfddc46e86ea7e4a3bc8fe9f1dfc5c4836eaf7df582596"
         //"cfe0e9022100fc459ae4f59b8279d679003b88935896acd10021b6e2e4619377"
         //"e336b5296c5e014104c00bab76a708ba7064b2315420a1c533ca9945eeff9754"
         //"cdc574224589e9113469b4e71752146a10028079e04948ecdf70609bf1b9801f"
         //"6b73ab75947ac339e5ffffffff0200000000");
         // Version
         "01000000"
         // NumTxIn
         "02"
         // Start TxIn0
         "0044fbc929d78e4203eed6f1d3d39c0157d8e5c100bbe0886779c0"
         "ebf6a69324010000008a47304402206568144ed5e7064d6176c74738b04c08ca"
         "19ca54ddeb480084b77f45eebfe57802207927d6975a5ac0e1bb36f5c05356dc"
         "da1f521770511ee5e03239c8e1eecf3aed0141045d74feae58c4c36d7c35beac"
         "05eddddc78b3ce4b02491a2eea72043978056a8bc439b99ddaad327207b09ef1"
         "6a8910828e805b0cc8c11fba5caea2ee939346d7ffffffff"
         // Start TxIn1
         "45c866b219b17695"
         "2508f8e5aea728f950186554fc4a5807e2186a8e1c4009e5000000008c493046"
         "022100bd5d41662f98cfddc46e86ea7e4a3bc8fe9f1dfc5c4836eaf7df582596"
         "cfe0e9022100fc459ae4f59b8279d679003b88935896acd10021b6e2e4619377"
         "e336b5296c5e014104c00bab76a708ba7064b2315420a1c533ca9945eeff9754"
         "cdc574224589e9113469b4e71752146a10028079e04948ecdf70609bf1b9801f"
         "6b73ab75947ac339e5ffffffff"
         // NumTxOut
         "02"
         // ... TxOuts fragged out 
         // Locktime
         "00000000");

      rawTxOut0_ = READHEX(
         // Value
         "ac4c8bd500000000"
         // Script size (var_int)
         "19"
         // Script
         "76""a9""14""8dce8946f1c7763bb60ea5cf16ef514cbed0633b""88""ac");
      rawTxOut1_ = READHEX(
         // Value 
         "002f685900000000"
         // Script size (var_int)
         "19"
         // Script
         "76""a9""14""6a59ac0e8f553f292dfe5e9f3aaa1da93499c15e""88""ac");

      bh_.unserialize(rawHead_);
      tx1_.unserialize(rawTx0_);
      tx2_.unserialize(rawTx1_);


      sbh_.unserialize(rawHead_);

      // Make sure the global DB type and prune type are reset for each test
      DBUtils.setArmoryDbType(ARMORY_DB_FULL);
      DBUtils.setDbPruneType(DB_PRUNE_NONE);
   }

   BinaryData rawHead_;
   BinaryData headHashLE_;
   BinaryData headHashBE_;

   BinaryData rawBlock_;

   BinaryData rawTx0_;
   BinaryData rawTx1_;

   BlockHeader bh_;
   Tx tx1_;
   Tx tx2_;

   BinaryData rawTxUnfrag_;
   BinaryData rawTxFragged_;
   BinaryData rawTxOut0_;
   BinaryData rawTxOut1_;

   StoredHeader sbh_;

};


::testing::Environment* const btcenv = 
               ::testing::AddGlobalTestEnvironment(new BitcoinEnvironment);
*/




////////////////////////////////////////////////////////////////////////////////
class BinaryDataTest : public ::testing::Test
{
protected:
   virtual void SetUp(void) 
   {
      str0_ = "";
      str4_ = "1234abcd";
      str5_ = "1234abcdef";

      bd0_ = READHEX(str0_);
      bd4_ = READHEX(str4_);
      bd5_ = READHEX(str5_);
   }

   string str0_;
   string str4_;
   string str5_;

   BinaryData bd0_;
   BinaryData bd4_;
   BinaryData bd5_;

};


////////////////////////////////////////////////////////////////////////////////
TEST_F(BinaryDataTest, Constructor)
{
   uint8_t* ptr = new uint8_t[4];

   BinaryData a;
   BinaryData b(4);
   BinaryData c(ptr, 2);
   BinaryData d(ptr, 4);
   BinaryData e(b);
   BinaryData f(string("xyza"));

   EXPECT_EQ(a.getSize(), 0);
   EXPECT_EQ(b.getSize(), 4);
   EXPECT_EQ(c.getSize(), 2);
   EXPECT_EQ(d.getSize(), 4);
   EXPECT_EQ(e.getSize(), 4);
   EXPECT_EQ(f.getSize(), 4);

   EXPECT_TRUE( a.isNull());
   EXPECT_FALSE(b.isNull());
   EXPECT_FALSE(c.isNull());
   EXPECT_FALSE(d.isNull());
   EXPECT_FALSE(e.isNull());

   BinaryDataRef g(f);
   BinaryDataRef h(d);
   BinaryData    i(g);

   EXPECT_EQ(   g.getSize(), 4);
   EXPECT_EQ(   i.getSize(), 4);
   EXPECT_TRUE( g==f);
   EXPECT_FALSE(g==h);
   EXPECT_TRUE( i==g);

   delete[] ptr;
}


////////////////////////////////////////////////////////////////////////////////
TEST_F(BinaryDataTest, CopyFrom)
{
   BinaryData a,b,c,d,e,f;
   a.copyFrom((uint8_t*)bd0_.getPtr(), bd0_.getSize());
   b.copyFrom((uint8_t*)bd4_.getPtr(), (uint8_t*)bd4_.getPtr()+4);
   c.copyFrom((uint8_t*)bd4_.getPtr(), bd4_.getSize());
   d.copyFrom(str5_);
   e.copyFrom(a);

   BinaryDataRef i(b);
   f.copyFrom(i);

   EXPECT_EQ(a.getSize(), 0);
   EXPECT_EQ(b.getSize(), 4);
   EXPECT_EQ(c.getSize(), 4);
   EXPECT_EQ(a,e);
   EXPECT_EQ(b,c);
}


////////////////////////////////////////////////////////////////////////////////
TEST_F(BinaryDataTest, CopyTo)
{
   BinaryData a,b,c,d,e,f,g,h;
   bd0_.copyTo(a);
   bd4_.copyTo(b);

   c.resize(bd5_.getSize());
   bd5_.copyTo(c.getPtr());

   size_t sz = 2;
   d.resize(sz);
   e.resize(sz);
   bd5_.copyTo(d.getPtr(), sz);
   bd5_.copyTo(e.getPtr(), bd5_.getSize()-sz, sz);

   f.copyFrom(bd5_.getPtr(), bd5_.getPtr()+sz);

   EXPECT_TRUE(a==bd0_);
   EXPECT_TRUE(b==bd4_);
   EXPECT_TRUE(c==bd5_);
   EXPECT_TRUE(bd5_.startsWith(d));
   EXPECT_TRUE(bd5_.endsWith(e));
   EXPECT_TRUE(d==f);

   EXPECT_EQ(a.getSize(), 0);
   EXPECT_EQ(b.getSize(), 4);
   EXPECT_EQ(c.getSize(), 5);
   EXPECT_EQ(d.getSize(), 2);
   EXPECT_NE(b,c);
}

////////////////////////////////////////////////////////////////////////////////
TEST_F(BinaryDataTest, Fill)
{
   BinaryData a(0), b(1), c(4);
   BinaryData aAns = READHEX("");
   BinaryData bAns = READHEX("aa");
   BinaryData cAns = READHEX("aaaaaaaa");

   a.fill(0xaa);
   b.fill(0xaa);
   c.fill(0xaa);

   EXPECT_EQ(a, aAns);
   EXPECT_EQ(b, bAns);
   EXPECT_EQ(c, cAns);
}

////////////////////////////////////////////////////////////////////////////////
TEST_F(BinaryDataTest, IndexOp)
{
   EXPECT_EQ(bd4_[0], 0x12);
   EXPECT_EQ(bd4_[1], 0x34);
   EXPECT_EQ(bd4_[2], 0xab);
   EXPECT_EQ(bd4_[3], 0xcd);

   EXPECT_EQ(bd4_[-4], 0x12);
   EXPECT_EQ(bd4_[-3], 0x34);
   EXPECT_EQ(bd4_[-2], 0xab);
   EXPECT_EQ(bd4_[-1], 0xcd);

   bd4_[1] = 0xff;
   EXPECT_EQ(bd4_[0], 0x12);
   EXPECT_EQ(bd4_[1], 0xff);
   EXPECT_EQ(bd4_[2], 0xab);
   EXPECT_EQ(bd4_[3], 0xcd);

   EXPECT_EQ(bd4_[-4], 0x12);
   EXPECT_EQ(bd4_[-3], 0xff);
   EXPECT_EQ(bd4_[-2], 0xab);
   EXPECT_EQ(bd4_[-1], 0xcd);

   EXPECT_EQ(bd4_.toHexStr(), string("12ffabcd"));
}

////////////////////////////////////////////////////////////////////////////////
TEST_F(BinaryDataTest, StartsEndsWith)
{
   BinaryData a = READHEX("abcd");
   EXPECT_TRUE( bd0_.startsWith(bd0_));
   EXPECT_TRUE( bd4_.startsWith(bd0_));
   EXPECT_TRUE( bd5_.startsWith(bd4_));
   EXPECT_TRUE( bd5_.startsWith(bd5_));
   EXPECT_FALSE(bd4_.startsWith(bd5_));
   EXPECT_TRUE( bd0_.startsWith(bd0_));
   EXPECT_FALSE(bd0_.startsWith(bd4_));
   EXPECT_FALSE(bd5_.endsWith(a));
   EXPECT_TRUE( bd4_.endsWith(a));
   EXPECT_FALSE(bd0_.endsWith(a));
}


////////////////////////////////////////////////////////////////////////////////
TEST_F(BinaryDataTest, Append)
{
   BinaryData a = READHEX("ef");

   BinaryData static4 = bd4_;

   BinaryData b = bd4_ + a;
   BinaryData c = bd4_.append(a);

   BinaryDataRef d(a);
   bd4_.copyFrom(static4);
   BinaryData e = bd4_.append(d);
   bd4_.copyFrom(static4);
   BinaryData f = bd4_.append(a.getPtr(), 1);
   bd4_.copyFrom(static4);
   BinaryData g = bd4_.append(0xef);

   BinaryData h = bd0_ + a;
   BinaryData i = bd0_.append(a);
   bd0_.resize(0);
   BinaryData j = bd0_.append(a.getPtr(), 1);
   bd0_.resize(0);
   BinaryData k = bd0_.append(0xef);
   
   EXPECT_EQ(bd5_, b);
   EXPECT_EQ(bd5_, c);
   EXPECT_EQ(bd5_, e);
   EXPECT_EQ(bd5_, f);
   EXPECT_EQ(bd5_, g);

   EXPECT_NE(bd5_, h);
   EXPECT_EQ(a, h);
   EXPECT_EQ(a, i);
   EXPECT_EQ(a, j);
   EXPECT_EQ(a, k);
}


////////////////////////////////////////////////////////////////////////////////
TEST_F(BinaryDataTest, Inequality)
{
   EXPECT_FALSE(bd0_ < bd0_);
   EXPECT_TRUE( bd0_ < bd4_);
   EXPECT_TRUE( bd0_ < bd5_);

   EXPECT_FALSE(bd4_ < bd0_);
   EXPECT_FALSE(bd4_ < bd4_);
   EXPECT_TRUE( bd4_ < bd5_);

   EXPECT_FALSE(bd5_ < bd0_);
   EXPECT_FALSE(bd5_ < bd4_);
   EXPECT_FALSE(bd5_ < bd5_);
}

////////////////////////////////////////////////////////////////////////////////
TEST_F(BinaryDataTest, Equality)
{
   EXPECT_TRUE( bd0_==bd0_);
   EXPECT_TRUE( bd4_==bd4_);
   EXPECT_FALSE(bd4_==bd5_);
   EXPECT_TRUE( bd0_!=bd4_);
   EXPECT_TRUE( bd0_!=bd5_);
   EXPECT_TRUE( bd4_!=bd5_);
   EXPECT_FALSE(bd4_!=bd4_);
}


////////////////////////////////////////////////////////////////////////////////
TEST_F(BinaryDataTest, ToString)
{
   EXPECT_EQ(bd0_.toHexStr(), str0_);
   EXPECT_EQ(bd4_.toHexStr(), str4_);
   EXPECT_EQ(bd4_.toHexStr(), str4_);

   string a,b;
   bd0_.copyTo(a);
   bd4_.copyTo(b);
   EXPECT_EQ(bd0_.toBinStr(), a);
   EXPECT_EQ(bd4_.toBinStr(), b);

   string stra("cdab3412");
   BinaryData bda = READHEX(stra);

   EXPECT_EQ(bd4_.toHexStr(true), stra);
   EXPECT_EQ(bd4_.toBinStr(true), bda.toBinStr());

}


////////////////////////////////////////////////////////////////////////////////
TEST_F(BinaryDataTest, Endianness)
{
   BinaryData a = READHEX("cdab3412");
   BinaryData b = READHEX("1234cdab");

   BinaryData static4 = bd4_;

   EXPECT_EQ(   a.copySwapEndian(), bd4_);
   EXPECT_EQ(bd4_.copySwapEndian(),    a);
   EXPECT_EQ(bd0_.copySwapEndian(), bd0_);


   bd4_ = static4;
   bd4_.swapEndian();
   EXPECT_EQ(bd4_, a);

   bd4_ = static4;
   bd4_.swapEndian(2);
   EXPECT_EQ(bd4_, b);

   bd4_ = static4;
   bd4_.swapEndian(2,2);
   EXPECT_EQ(bd4_, b);

   bd4_ = static4;
   bd4_.swapEndian(2,4);
   EXPECT_EQ(bd4_, b);
}


TEST_F(BinaryDataTest, IntToBinData)
{
   // 0x1234 in src code is always interpreted by the compiler as
   // big-endian, regardless of the underlying architecture.  So 
   // writing 0x1234 will be interpretted as an integer with value
   // 4660 on all architectures.  
   BinaryData a,b;

   a = BinaryData::IntToStrLE<uint8_t>(0xab);
   b = BinaryData::IntToStrBE<uint8_t>(0xab);
   EXPECT_EQ(a, READHEX("ab"));
   EXPECT_EQ(b, READHEX("ab"));

   a = BinaryData::IntToStrLE<uint16_t>(0xabcd);
   b = BinaryData::IntToStrBE<uint16_t>(0xabcd);
   EXPECT_EQ(a, READHEX("cdab"));
   EXPECT_EQ(b, READHEX("abcd"));

   a = BinaryData::IntToStrLE((uint16_t)0xabcd);
   b = BinaryData::IntToStrBE((uint16_t)0xabcd);
   EXPECT_EQ(a, READHEX("cdab"));
   EXPECT_EQ(b, READHEX("abcd"));

   // This fails b/c it auto "promotes" non-suffix literals to 4-byte ints
   a = BinaryData::IntToStrLE(0xabcd);
   b = BinaryData::IntToStrBE(0xabcd);
   EXPECT_NE(a, READHEX("cdab"));
   EXPECT_NE(b, READHEX("abcd"));

   a = BinaryData::IntToStrLE(0xfec38a11);
   b = BinaryData::IntToStrBE(0xfec38a11);
   EXPECT_EQ(a, READHEX("118ac3fe"));
   EXPECT_EQ(b, READHEX("fec38a11"));

   a = BinaryData::IntToStrLE(0x00000000fec38a11ULL);
   b = BinaryData::IntToStrBE(0x00000000fec38a11ULL);
   EXPECT_EQ(a, READHEX("118ac3fe00000000"));
   EXPECT_EQ(b, READHEX("00000000fec38a11"));

}

TEST_F(BinaryDataTest, BinDataToInt)
{
   uint8_t   a8,  b8;
   uint16_t a16, b16;
   uint32_t a32, b32;
   uint64_t a64, b64;

   a8 = BinaryData::StrToIntBE<uint8_t>(READHEX("ab"));
   b8 = BinaryData::StrToIntLE<uint8_t>(READHEX("ab"));
   EXPECT_EQ(a8, 0xab);
   EXPECT_EQ(b8, 0xab);

   a16 = BinaryData::StrToIntBE<uint16_t>(READHEX("abcd"));
   b16 = BinaryData::StrToIntLE<uint16_t>(READHEX("abcd"));
   EXPECT_EQ(a16, 0xabcd);
   EXPECT_EQ(b16, 0xcdab);

   a32 = BinaryData::StrToIntBE<uint32_t>(READHEX("fec38a11"));
   b32 = BinaryData::StrToIntLE<uint32_t>(READHEX("fec38a11"));
   EXPECT_EQ(a32, 0xfec38a11);
   EXPECT_EQ(b32, 0x118ac3fe);

   a64 = BinaryData::StrToIntBE<uint64_t>(READHEX("00000000fec38a11"));
   b64 = BinaryData::StrToIntLE<uint64_t>(READHEX("00000000fec38a11"));
   EXPECT_EQ(a64, 0x00000000fec38a11);
   EXPECT_EQ(b64, 0x118ac3fe00000000);
    
   // These are really just identical tests, I have no idea whether it
   // was worth spending the time to write these, and even this comment
   // here explaining how it was probably a waste of time...
   a8 = READ_UINT8_BE(READHEX("ab"));
   b8 = READ_UINT8_LE(READHEX("ab"));
   EXPECT_EQ(a8, 0xab);
   EXPECT_EQ(b8, 0xab);

   a16 = READ_UINT16_BE(READHEX("abcd"));
   b16 = READ_UINT16_LE(READHEX("abcd"));
   EXPECT_EQ(a16, 0xabcd);
   EXPECT_EQ(b16, 0xcdab);

   a32 = READ_UINT32_BE(READHEX("fec38a11"));
   b32 = READ_UINT32_LE(READHEX("fec38a11"));
   EXPECT_EQ(a32, 0xfec38a11);
   EXPECT_EQ(b32, 0x118ac3fe);

   a64 = READ_UINT64_BE(READHEX("00000000fec38a11"));
   b64 = READ_UINT64_LE(READHEX("00000000fec38a11"));
   EXPECT_EQ(a64, 0x00000000fec38a11);
   EXPECT_EQ(b64, 0x118ac3fe00000000);

   // Test the all-on-one read-int macros
   a8 = READ_UINT8_HEX_BE("ab");
   b8 = READ_UINT8_HEX_LE("ab");
   EXPECT_EQ(a8, 0xab);
   EXPECT_EQ(b8, 0xab);

   a16 = READ_UINT16_HEX_BE("abcd");
   b16 = READ_UINT16_HEX_LE("abcd");
   EXPECT_EQ(a16, 0xabcd);
   EXPECT_EQ(b16, 0xcdab);

   a32 = READ_UINT32_HEX_BE("fec38a11");
   b32 = READ_UINT32_HEX_LE("fec38a11");
   EXPECT_EQ(a32, 0xfec38a11);
   EXPECT_EQ(b32, 0x118ac3fe);

   a64 = READ_UINT64_HEX_BE("00000000fec38a11");
   b64 = READ_UINT64_HEX_LE("00000000fec38a11");
   EXPECT_EQ(a64, 0x00000000fec38a11);
   EXPECT_EQ(b64, 0x118ac3fe00000000);
}

////////////////////////////////////////////////////////////////////////////////
TEST_F(BinaryDataTest, Find)
{
   BinaryData a = READHEX("12");
   BinaryData b = READHEX("34");
   BinaryData c = READHEX("abcd");
   BinaryData d = READHEX("ff");

   EXPECT_EQ(bd0_.find(bd0_),     0);
   EXPECT_EQ(bd0_.find(bd4_),    -1);
   EXPECT_EQ(bd0_.find(bd4_, 2), -1);
   EXPECT_EQ(bd4_.find(bd0_),     0);
   EXPECT_EQ(bd4_.find(bd0_, 2),  2);

   EXPECT_EQ(bd4_.find(a),  0);
   EXPECT_EQ(bd4_.find(b),  1);
   EXPECT_EQ(bd4_.find(c),  2);
   EXPECT_EQ(bd4_.find(d), -1);

   EXPECT_EQ(bd4_.find(a, 0),  0);
   EXPECT_EQ(bd4_.find(b, 0),  1);
   EXPECT_EQ(bd4_.find(c, 0),  2);
   EXPECT_EQ(bd4_.find(d, 0), -1);

   EXPECT_EQ(bd4_.find(a, 1), -1);
   EXPECT_EQ(bd4_.find(b, 1),  1);
   EXPECT_EQ(bd4_.find(c, 1),  2);
   EXPECT_EQ(bd4_.find(d, 1), -1);

   EXPECT_EQ(bd4_.find(a, 4), -1);
   EXPECT_EQ(bd4_.find(b, 4), -1);
   EXPECT_EQ(bd4_.find(c, 4), -1);
   EXPECT_EQ(bd4_.find(d, 4), -1);

   EXPECT_EQ(bd4_.find(a, 8), -1);
   EXPECT_EQ(bd4_.find(b, 8), -1);
   EXPECT_EQ(bd4_.find(c, 8), -1);
   EXPECT_EQ(bd4_.find(d, 8), -1);
}
    

TEST_F(BinaryDataTest, Contains)
{
   BinaryData a = READHEX("12");
   BinaryData b = READHEX("34");
   BinaryData c = READHEX("abcd");
   BinaryData d = READHEX("ff");

   EXPECT_TRUE( bd0_.contains(bd0_));
   EXPECT_FALSE(bd0_.contains(bd4_));
   EXPECT_FALSE(bd0_.contains(bd4_, 2));

   EXPECT_TRUE( bd4_.contains(a));
   EXPECT_TRUE( bd4_.contains(b));
   EXPECT_TRUE( bd4_.contains(c));
   EXPECT_FALSE(bd4_.contains(d));

   EXPECT_TRUE( bd4_.contains(a, 0));
   EXPECT_TRUE( bd4_.contains(b, 0));
   EXPECT_TRUE( bd4_.contains(c, 0));
   EXPECT_FALSE(bd4_.contains(d, 0));

   EXPECT_FALSE(bd4_.contains(a, 1));
   EXPECT_TRUE( bd4_.contains(b, 1));
   EXPECT_TRUE( bd4_.contains(c, 1));
   EXPECT_FALSE(bd4_.contains(d, 1));

   EXPECT_FALSE(bd4_.contains(a, 4));
   EXPECT_FALSE(bd4_.contains(b, 4));
   EXPECT_FALSE(bd4_.contains(c, 4));
   EXPECT_FALSE(bd4_.contains(d, 4));

   EXPECT_FALSE(bd4_.contains(a, 8));
   EXPECT_FALSE(bd4_.contains(b, 8));
   EXPECT_FALSE(bd4_.contains(c, 8));
   EXPECT_FALSE(bd4_.contains(d, 8));
}

////////////////////////////////////////////////////////////////////////////////
//TEST_F(BinaryDataTest, GenerateRandom)
//{
    // Yeah, this would be a fun one to try to test...
//}


////////////////////////////////////////////////////////////////////////////////
//TEST_F(BinaryDataTest, ReadFile)
//{
   //ofstream os("test
//}



////////////////////////////////////////////////////////////////////////////////
class BinaryDataRefTest : public ::testing::Test
{
protected:
   virtual void SetUp(void) 
   {
      str0_ = "";
      str4_ = "1234abcd";
      str5_ = "1234abcdef";

      bd0_ = READHEX(str0_);
      bd4_ = READHEX(str4_);
      bd5_ = READHEX(str5_);

      bdr__ = BinaryDataRef();
      bdr0_ = BinaryDataRef(bd0_);
      bdr4_ = BinaryDataRef(bd4_);
      bdr5_ = BinaryDataRef(bd5_);
   }

   string str0_;
   string str4_;
   string str5_;

   BinaryData bd0_;
   BinaryData bd4_;
   BinaryData bd5_;

   BinaryDataRef bdr__;
   BinaryDataRef bdr0_;
   BinaryDataRef bdr4_;
   BinaryDataRef bdr5_;
};



////////////////////////////////////////////////////////////////////////////////
TEST_F(BinaryDataRefTest, Constructor)
{
   BinaryDataRef a;
   BinaryDataRef b((uint8_t*)bd0_.getPtr(), bd0_.getSize());
   BinaryDataRef c((uint8_t*)bd0_.getPtr(), (uint8_t*)bd0_.getPtr());
   BinaryDataRef d((uint8_t*)bd4_.getPtr(), bd4_.getSize());
   BinaryDataRef e((uint8_t*)bd4_.getPtr(), (uint8_t*)bd4_.getPtr()+4);
   BinaryDataRef f(bd0_);
   BinaryDataRef g(bd4_);
   BinaryDataRef h(str0_);
   BinaryDataRef i(str4_);

   EXPECT_TRUE(a.getPtr()==NULL);
   EXPECT_EQ(a.getSize(), 0);

   EXPECT_TRUE(b.getPtr()==NULL);
   EXPECT_EQ(b.getSize(), 0);

   EXPECT_TRUE(c.getPtr()==NULL);
   EXPECT_EQ(c.getSize(), 0);

   EXPECT_FALSE(d.getPtr()==NULL);
   EXPECT_EQ(d.getSize(), 4);

   EXPECT_FALSE(e.getPtr()==NULL);
   EXPECT_EQ(e.getSize(), 4);

   EXPECT_TRUE(f.getPtr()==NULL);
   EXPECT_EQ(f.getSize(), 0);

   EXPECT_FALSE(g.getPtr()==NULL);
   EXPECT_EQ(g.getSize(), 4);

   EXPECT_TRUE(h.getPtr()==NULL);
   EXPECT_EQ(h.getSize(), 0);

   EXPECT_FALSE(i.getPtr()==NULL);
   EXPECT_EQ(i.getSize(), 8);

   EXPECT_TRUE( a.isNull());
   EXPECT_TRUE( b.isNull());
   EXPECT_TRUE( c.isNull());
   EXPECT_FALSE(d.isNull());
   EXPECT_FALSE(e.isNull());
   EXPECT_TRUE( f.isNull());
   EXPECT_FALSE(g.isNull());
   EXPECT_TRUE( h.isNull());
   EXPECT_FALSE(i.isNull());
}



////////////////////////////////////////////////////////////////////////////////
TEST_F(BinaryDataRefTest, PostConstruct)
{
   BinaryDataRef a,b,c,d,e,f,g,h,i;

   b.setRef((uint8_t*)bd0_.getPtr(), bd0_.getSize());
   c.setRef((uint8_t*)bd0_.getPtr(), (uint8_t*)bd0_.getPtr());
   d.setRef((uint8_t*)bd4_.getPtr(), bd4_.getSize());
   e.setRef((uint8_t*)bd4_.getPtr(), (uint8_t*)bd4_.getPtr()+4);
   f.setRef(bd0_);
   g.setRef(bd4_);
   h.setRef(str0_);
   i.setRef(str4_);

   EXPECT_TRUE(a.getPtr()==NULL);
   EXPECT_EQ(a.getSize(), 0);

   EXPECT_TRUE(b.getPtr()==NULL);
   EXPECT_EQ(b.getSize(), 0);

   EXPECT_TRUE(c.getPtr()==NULL);
   EXPECT_EQ(c.getSize(), 0);

   EXPECT_FALSE(d.getPtr()==NULL);
   EXPECT_EQ(d.getSize(), 4);

   EXPECT_FALSE(e.getPtr()==NULL);
   EXPECT_EQ(e.getSize(), 4);

   EXPECT_TRUE(f.getPtr()==NULL);
   EXPECT_EQ(f.getSize(), 0);

   EXPECT_FALSE(g.getPtr()==NULL);
   EXPECT_EQ(g.getSize(), 4);

   EXPECT_FALSE(h.getPtr()==NULL);
   EXPECT_EQ(h.getSize(), 0);

   EXPECT_FALSE(i.getPtr()==NULL);
   EXPECT_EQ(i.getSize(), 8);

   EXPECT_TRUE( a.isNull());
   EXPECT_TRUE( b.isNull());
   EXPECT_TRUE( c.isNull());
   EXPECT_FALSE(d.isNull());
   EXPECT_FALSE(e.isNull());
   EXPECT_TRUE( f.isNull());
   EXPECT_FALSE(g.isNull());
   EXPECT_FALSE(h.isNull());
   EXPECT_FALSE(i.isNull());
}



////////////////////////////////////////////////////////////////////////////////
TEST_F(BinaryDataRefTest, CopyTo)
{
   BinaryData a,b,c,d,e,f,g,h;
   bdr0_.copyTo(a);
   bdr4_.copyTo(b);

   c.resize(bdr5_.getSize());
   bdr5_.copyTo(c.getPtr());

   size_t sz = 2;
   d.resize(sz);
   e.resize(sz);
   bdr5_.copyTo(d.getPtr(), sz);
   bdr5_.copyTo(e.getPtr(), bdr5_.getSize()-sz, sz);

   f.copyFrom(bdr5_.getPtr(), bdr5_.getPtr()+sz);

   EXPECT_TRUE(a==bdr0_);
   EXPECT_TRUE(b==bdr4_);
   EXPECT_TRUE(c==bdr5_);
   EXPECT_TRUE(bdr5_.startsWith(d));
   EXPECT_TRUE(bdr5_.endsWith(e));
   EXPECT_TRUE(d==f);

   EXPECT_EQ(a.getSize(), 0);
   EXPECT_EQ(b.getSize(), 4);
   EXPECT_EQ(c.getSize(), 5);
   EXPECT_EQ(d.getSize(), 2);
   EXPECT_NE(b,c);

   g = bdr0_.copy();
   h = bdr4_.copy();

   EXPECT_EQ(g, bdr0_);
   EXPECT_EQ(h, bdr4_);
   EXPECT_EQ(g, bdr0_.copy());
   EXPECT_EQ(h, bdr4_.copy());

   EXPECT_EQ(bdr0_, g);
   EXPECT_EQ(bdr4_, h);
   EXPECT_EQ(bdr0_.copy(), g);
   EXPECT_EQ(bdr4_.copy(), h);
}



////////////////////////////////////////////////////////////////////////////////
TEST_F(BinaryDataRefTest, ToString)
{
   EXPECT_EQ(bdr0_.toHexStr(), str0_);
   EXPECT_EQ(bdr4_.toHexStr(), str4_);
   EXPECT_EQ(bdr4_.toHexStr(), str4_);

   string a,b;
   bdr0_.copyTo(a);
   bdr4_.copyTo(b);
   EXPECT_EQ(bd0_.toBinStr(), a);
   EXPECT_EQ(bd4_.toBinStr(), b);

   string stra("cdab3412");
   BinaryData bda = READHEX(stra);

   EXPECT_EQ(bdr4_.toHexStr(true), stra);
   EXPECT_EQ(bdr4_.toBinStr(true), bda.toBinStr());

}


////////////////////////////////////////////////////////////////////////////////
TEST_F(BinaryDataRefTest, Find)
{
   BinaryData a = READHEX("12");
   BinaryData b = READHEX("34");
   BinaryData c = READHEX("abcd");
   BinaryData d = READHEX("ff");

   EXPECT_EQ(bdr0_.find(bdr0_),     0);
   EXPECT_EQ(bdr0_.find(bdr4_),    -1);
   EXPECT_EQ(bdr0_.find(bdr4_, 2), -1);
   EXPECT_EQ(bdr4_.find(bdr0_),     0);
   EXPECT_EQ(bdr4_.find(bdr0_, 2),  2);

   EXPECT_EQ(bdr4_.find(a),  0);
   EXPECT_EQ(bdr4_.find(b),  1);
   EXPECT_EQ(bdr4_.find(c),  2);
   EXPECT_EQ(bdr4_.find(d), -1);

   EXPECT_EQ(bdr4_.find(a, 0),  0);
   EXPECT_EQ(bdr4_.find(b, 0),  1);
   EXPECT_EQ(bdr4_.find(c, 0),  2);
   EXPECT_EQ(bdr4_.find(d, 0), -1);

   EXPECT_EQ(bdr4_.find(a, 1), -1);
   EXPECT_EQ(bdr4_.find(b, 1),  1);
   EXPECT_EQ(bdr4_.find(c, 1),  2);
   EXPECT_EQ(bdr4_.find(d, 1), -1);

   EXPECT_EQ(bdr4_.find(a, 4), -1);
   EXPECT_EQ(bdr4_.find(b, 4), -1);
   EXPECT_EQ(bdr4_.find(c, 4), -1);
   EXPECT_EQ(bdr4_.find(d, 4), -1);

   EXPECT_EQ(bdr4_.find(a, 8), -1);
   EXPECT_EQ(bdr4_.find(b, 8), -1);
   EXPECT_EQ(bdr4_.find(c, 8), -1);
   EXPECT_EQ(bdr4_.find(d, 8), -1);

   EXPECT_EQ(bdr4_.find(a.getRef(), 0),  0);
   EXPECT_EQ(bdr4_.find(b.getRef(), 0),  1);
   EXPECT_EQ(bdr4_.find(c.getRef(), 0),  2);
   EXPECT_EQ(bdr4_.find(d.getRef(), 0), -1);
}


TEST_F(BinaryDataRefTest, Contains)
{
   BinaryData a = READHEX("12");
   BinaryData b = READHEX("34");
   BinaryData c = READHEX("abcd");
   BinaryData d = READHEX("ff");

   EXPECT_TRUE( bdr0_.contains(bdr0_));
   EXPECT_FALSE(bdr0_.contains(bdr4_));
   EXPECT_FALSE(bdr0_.contains(bdr4_, 2));

   EXPECT_TRUE( bdr4_.contains(a));
   EXPECT_TRUE( bdr4_.contains(b));
   EXPECT_TRUE( bdr4_.contains(c));
   EXPECT_FALSE(bdr4_.contains(d));

   EXPECT_TRUE( bdr4_.contains(a, 0));
   EXPECT_TRUE( bdr4_.contains(b, 0));
   EXPECT_TRUE( bdr4_.contains(c, 0));
   EXPECT_FALSE(bdr4_.contains(d, 0));

   EXPECT_FALSE(bdr4_.contains(a, 1));
   EXPECT_TRUE( bdr4_.contains(b, 1));
   EXPECT_TRUE( bdr4_.contains(c, 1));
   EXPECT_FALSE(bdr4_.contains(d, 1));

   EXPECT_FALSE(bdr4_.contains(a, 4));
   EXPECT_FALSE(bdr4_.contains(b, 4));
   EXPECT_FALSE(bdr4_.contains(c, 4));
   EXPECT_FALSE(bdr4_.contains(d, 4));

   EXPECT_FALSE(bdr4_.contains(a, 8));
   EXPECT_FALSE(bdr4_.contains(b, 8));
   EXPECT_FALSE(bdr4_.contains(c, 8));
   EXPECT_FALSE(bdr4_.contains(d, 8));

   EXPECT_TRUE( bdr4_.contains(a.getRef(), 0));
   EXPECT_TRUE( bdr4_.contains(b.getRef(), 0));
   EXPECT_TRUE( bdr4_.contains(c.getRef(), 0));
   EXPECT_FALSE(bdr4_.contains(d.getRef(), 0));
}


////////////////////////////////////////////////////////////////////////////////
TEST_F(BinaryDataRefTest, StartsEndsWith)
{
   BinaryData a = READHEX("abcd");
   EXPECT_TRUE( bdr0_.startsWith(bdr0_));
   EXPECT_TRUE( bdr4_.startsWith(bdr0_));
   EXPECT_TRUE( bdr5_.startsWith(bdr4_));
   EXPECT_TRUE( bdr5_.startsWith(bdr5_));
   EXPECT_FALSE(bdr4_.startsWith(bdr5_));
   EXPECT_TRUE( bdr0_.startsWith(bdr0_));
   EXPECT_FALSE(bdr0_.startsWith(bdr4_));

   EXPECT_TRUE( bdr0_.startsWith(bd0_));
   EXPECT_TRUE( bdr4_.startsWith(bd0_));
   EXPECT_TRUE( bdr5_.startsWith(bd4_));
   EXPECT_TRUE( bdr5_.startsWith(bd5_));
   EXPECT_FALSE(bdr4_.startsWith(bd5_));
   EXPECT_TRUE( bdr0_.startsWith(bd0_));
   EXPECT_FALSE(bdr0_.startsWith(bd4_));
   EXPECT_FALSE(bdr5_.endsWith(a));
   EXPECT_TRUE( bdr4_.endsWith(a));
   EXPECT_FALSE(bdr0_.endsWith(a));
}


////////////////////////////////////////////////////////////////////////////////
TEST_F(BinaryDataRefTest, Inequality)
{
   EXPECT_FALSE(bdr0_ < bdr0_);
   EXPECT_TRUE( bdr0_ < bdr4_);
   EXPECT_TRUE( bdr0_ < bdr5_);

   EXPECT_FALSE(bdr4_ < bdr0_);
   EXPECT_FALSE(bdr4_ < bdr4_);
   EXPECT_TRUE( bdr4_ < bdr5_);

   EXPECT_FALSE(bdr5_ < bdr0_);
   EXPECT_FALSE(bdr5_ < bdr4_);
   EXPECT_FALSE(bdr5_ < bdr5_);

   EXPECT_FALSE(bdr0_ < bd0_);
   EXPECT_TRUE( bdr0_ < bd4_);
   EXPECT_TRUE( bdr0_ < bd5_);

   EXPECT_FALSE(bdr4_ < bd0_);
   EXPECT_FALSE(bdr4_ < bd4_);
   EXPECT_TRUE( bdr4_ < bd5_);

   EXPECT_FALSE(bdr5_ < bd0_);
   EXPECT_FALSE(bdr5_ < bd4_);
   EXPECT_FALSE(bdr5_ < bd5_);

   EXPECT_FALSE(bdr0_ > bdr0_);
   EXPECT_TRUE( bdr4_ > bdr0_);
   EXPECT_TRUE( bdr5_ > bdr0_);

   EXPECT_FALSE(bdr0_ > bdr4_);
   EXPECT_FALSE(bdr4_ > bdr4_);
   EXPECT_TRUE( bdr5_ > bdr4_);

   EXPECT_FALSE(bdr0_ > bdr5_);
   EXPECT_FALSE(bdr4_ > bdr5_);
   EXPECT_FALSE(bdr5_ > bdr5_);
}

////////////////////////////////////////////////////////////////////////////////
TEST_F(BinaryDataRefTest, Equality)
{
   EXPECT_TRUE( bdr0_==bdr0_);
   EXPECT_TRUE( bdr4_==bdr4_);
   EXPECT_FALSE(bdr4_==bdr5_);
   EXPECT_TRUE( bdr0_!=bdr4_);
   EXPECT_TRUE( bdr0_!=bdr5_);
   EXPECT_TRUE( bdr4_!=bdr5_);
   EXPECT_FALSE(bdr4_!=bdr4_);

   EXPECT_TRUE( bdr0_==bd0_);
   EXPECT_TRUE( bdr4_==bd4_);
   EXPECT_FALSE(bdr4_==bd5_);
   EXPECT_TRUE( bdr0_!=bd4_);
   EXPECT_TRUE( bdr0_!=bd5_);
   EXPECT_TRUE( bdr4_!=bd5_);
   EXPECT_FALSE(bdr4_!=bd4_);
}


////////////////////////////////////////////////////////////////////////////////
////////////////////////////////////////////////////////////////////////////////
TEST(BitReadWriteTest, Writer8)
{
   BitPacker<uint8_t> bitp;
   
   //EXPECT_EQ( bitp.getValue(), 0);
   EXPECT_EQ( bitp.getBitsUsed(), 0);
   EXPECT_EQ( bitp.getBinaryData(), READHEX("00"));

   bitp.putBit(true);
   //EXPECT_EQ( bitp.getValue(), 128);
   EXPECT_EQ( bitp.getBitsUsed(), 1);
   EXPECT_EQ( bitp.getBinaryData(), READHEX("80"));

   bitp.putBit(false);
   //EXPECT_EQ( bitp.getValue(), 128);
   EXPECT_EQ( bitp.getBitsUsed(), 2);
   EXPECT_EQ( bitp.getBinaryData(), READHEX("80"));

   bitp.putBit(true);
   //EXPECT_EQ( bitp.getValue(), 160);
   EXPECT_EQ( bitp.getBitsUsed(), 3);
   EXPECT_EQ( bitp.getBinaryData(), READHEX("a0"));

   bitp.putBits(0, 2);
   //EXPECT_EQ( bitp.getValue(),  160);
   EXPECT_EQ( bitp.getBitsUsed(), 5);
   EXPECT_EQ( bitp.getBinaryData(), READHEX("a0"));

   bitp.putBits(3, 3);
   //EXPECT_EQ( bitp.getValue(),  163);
   EXPECT_EQ( bitp.getBitsUsed(), 8);
   EXPECT_EQ( bitp.getBinaryData(), READHEX("a3"));
}

////////////////////////////////////////////////////////////////////////////////
TEST(BitReadWriteTest, Writer16)
{
   BitPacker<uint16_t> bitp;
   
   //EXPECT_EQ( bitp.getValue(), 0);
   EXPECT_EQ( bitp.getBitsUsed(), 0);
   EXPECT_EQ( bitp.getBinaryData(), READHEX("0000"));

   bitp.putBit(true);
   //EXPECT_EQ( bitp.getValue(), 0x8000);
   EXPECT_EQ( bitp.getBitsUsed(), 1);
   EXPECT_EQ( bitp.getBinaryData(), READHEX("8000"));

   bitp.putBit(false);
   //EXPECT_EQ( bitp.getValue(), 0x8000);
   EXPECT_EQ( bitp.getBitsUsed(), 2);
   EXPECT_EQ( bitp.getBinaryData(), READHEX("8000"));

   bitp.putBit(true);
   //EXPECT_EQ( bitp.getValue(), 0xa000);
   EXPECT_EQ( bitp.getBitsUsed(), 3);
   EXPECT_EQ( bitp.getBinaryData(), READHEX("a000"));

   bitp.putBits(0, 2);
   //EXPECT_EQ( bitp.getValue(),  0xa000);
   EXPECT_EQ( bitp.getBitsUsed(), 5);
   EXPECT_EQ( bitp.getBinaryData(), READHEX("a000"));

   bitp.putBits(3, 3);
   //EXPECT_EQ( bitp.getValue(),  0xa300);
   EXPECT_EQ( bitp.getBitsUsed(), 8);
   EXPECT_EQ( bitp.getBinaryData(), READHEX("a300"));

   bitp.putBits(3, 8);
   //EXPECT_EQ( bitp.getValue(),  0xa303);
   EXPECT_EQ( bitp.getBitsUsed(), 16);
   EXPECT_EQ( bitp.getBinaryData(), READHEX("a303"));
}


////////////////////////////////////////////////////////////////////////////////
TEST(BitReadWriteTest, Writer32)
{
   BitPacker<uint32_t> bitp;
   
   bitp.putBits(0xffffff00, 32);
   //EXPECT_EQ( bitp.getValue(),  0xffffff00);
   EXPECT_EQ( bitp.getBitsUsed(), 32);
   EXPECT_EQ( bitp.getBinaryData(), READHEX("ffffff00"));
}

////////////////////////////////////////////////////////////////////////////////
TEST(BitReadWriteTest, Writer64)
{
   BitPacker<uint64_t> bitp;
   
   bitp.putBits(0xffffff00ffffffaaULL, 64);
   //EXPECT_EQ( bitp.getValue(),  0xffffff00ffffffaaULL);
   EXPECT_EQ( bitp.getBitsUsed(), 64);
   EXPECT_EQ( bitp.getBinaryData(), READHEX("ffffff00ffffffaa"));

   BitPacker<uint64_t> bitp2;
   bitp2.putBits(0xff, 32);
   bitp2.putBits(0xff, 32);
   //EXPECT_EQ( bitp2.getValue(),  0x000000ff000000ffULL);
   EXPECT_EQ( bitp2.getBitsUsed(), 64);
   EXPECT_EQ( bitp2.getBinaryData(), READHEX("000000ff000000ff"));
}

////////////////////////////////////////////////////////////////////////////////
TEST(BitReadWriteTest, Reader8)
{
   BitUnpacker<uint8_t> bitu;
   
   bitu.setValue(0xa3);
   EXPECT_TRUE( bitu.getBit());
   EXPECT_FALSE(bitu.getBit());
   EXPECT_TRUE( bitu.getBit());
   EXPECT_EQ(   bitu.getBits(2), 0);
   EXPECT_EQ(   bitu.getBits(3), 3);
}

////////////////////////////////////////////////////////////////////////////////
TEST(BitReadWriteTest, Reader16)
{
   BitUnpacker<uint16_t> bitu;
   
   bitu.setValue(0xa303);
   
   EXPECT_TRUE( bitu.getBit());
   EXPECT_FALSE(bitu.getBit());
   EXPECT_TRUE( bitu.getBit());
   EXPECT_EQ(   bitu.getBits(2), 0);
   EXPECT_EQ(   bitu.getBits(3), 3);
   EXPECT_EQ(   bitu.getBits(8), 3);
}


////////////////////////////////////////////////////////////////////////////////
TEST(BitReadWriteTest, Reader32)
{
   BitUnpacker<uint32_t> bitu(0xffffff00);
   EXPECT_EQ(bitu.getBits(32), 0xffffff00);
}

////////////////////////////////////////////////////////////////////////////////
TEST(BitReadWriteTest, Reader64)
{
   BitUnpacker<uint64_t> bitu(0xffffff00ffffffaaULL);
   EXPECT_EQ( bitu.getBits(64),  0xffffff00ffffffaaULL);
}

////////////////////////////////////////////////////////////////////////////////
TEST(BinaryReadWriteTest, Writer)
{
   BinaryData out = READHEX("01""0100""013200aa""ff00ff00ff00ff00"
                            "ab""fdffff""fe013200aa""ffff00ff00ff00ff00");

   BinaryWriter bw;
   bw.put_uint8_t(1);                       EXPECT_EQ(bw.getSize(), 1);
   bw.put_uint16_t(1);                      EXPECT_EQ(bw.getSize(), 3);
   bw.put_uint32_t(0xaa003201);             EXPECT_EQ(bw.getSize(), 7);
   bw.put_uint64_t(0x00ff00ff00ff00ffULL);  EXPECT_EQ(bw.getSize(), 15);
   bw.put_var_int(0xab);                    EXPECT_EQ(bw.getSize(), 16);
   bw.put_var_int(0xffff);                  EXPECT_EQ(bw.getSize(), 19);
   bw.put_var_int(0xaa003201);              EXPECT_EQ(bw.getSize(), 24);
   bw.put_var_int(0x00ff00ff00ff00ffULL);   EXPECT_EQ(bw.getSize(), 33);

   EXPECT_EQ(bw.getData(), out);
   EXPECT_EQ(bw.getDataRef(), out.getRef());
}

////////////////////////////////////////////////////////////////////////////////
TEST(BinaryReadWriteTest, WriterEndian)
{
   BinaryData out = READHEX("01""0100""013200aa""ff00ff00ff00ff00"
                            "ab""fdffff""fe013200aa""ffff00ff00ff00ff00");

   BinaryWriter bw;
   bw.put_uint8_t(1);                          EXPECT_EQ(bw.getSize(), 1);
   bw.put_uint16_t(0x0100, BE);                EXPECT_EQ(bw.getSize(), 3);
   bw.put_uint32_t(0x013200aa, BE);            EXPECT_EQ(bw.getSize(), 7);
   bw.put_uint64_t(0xff00ff00ff00ff00ULL, BE); EXPECT_EQ(bw.getSize(), 15);
   bw.put_var_int(0xab);                       EXPECT_EQ(bw.getSize(), 16);
   bw.put_var_int(0xffff);                     EXPECT_EQ(bw.getSize(), 19);
   bw.put_var_int(0xaa003201);                 EXPECT_EQ(bw.getSize(), 24);
   bw.put_var_int(0x00ff00ff00ff00ffULL);      EXPECT_EQ(bw.getSize(), 33);
   EXPECT_EQ(bw.getData(), out);
   EXPECT_EQ(bw.getDataRef(), out.getRef());

   BinaryWriter bw2;
   bw2.put_uint8_t(1);                          EXPECT_EQ(bw2.getSize(), 1);
   bw2.put_uint16_t(0x0001, LE);                EXPECT_EQ(bw2.getSize(), 3);
   bw2.put_uint32_t(0xaa003201, LE);            EXPECT_EQ(bw2.getSize(), 7);
   bw2.put_uint64_t(0x00ff00ff00ff00ffULL, LE); EXPECT_EQ(bw2.getSize(), 15);
   bw2.put_var_int(0xab);                       EXPECT_EQ(bw2.getSize(), 16);
   bw2.put_var_int(0xffff);                     EXPECT_EQ(bw2.getSize(), 19);
   bw2.put_var_int(0xaa003201);                 EXPECT_EQ(bw2.getSize(), 24);
   bw2.put_var_int(0x00ff00ff00ff00ffULL);      EXPECT_EQ(bw2.getSize(), 33);
   EXPECT_EQ(bw2.getData(), out);
   EXPECT_EQ(bw2.getDataRef(), out.getRef());
}

////////////////////////////////////////////////////////////////////////////////
TEST(BinaryReadWriteTest, Reader)
{
   BinaryData in = READHEX("01""0100""013200aa""ff00ff00ff00ff00"
                           "ab""fdffff""fe013200aa""ffff00ff00ff00ff00");

   BinaryReader br(in);
   EXPECT_EQ(br.get_uint8_t(), 1);                       
   EXPECT_EQ(br.get_uint16_t(), 1);                      
   EXPECT_EQ(br.get_uint32_t(), 0xaa003201);             
   EXPECT_EQ(br.get_uint64_t(), 0x00ff00ff00ff00ffULL);  
   EXPECT_EQ(br.get_var_int(), 0xab);                   
   EXPECT_EQ(br.get_var_int(), 0xffff);                
   EXPECT_EQ(br.get_var_int(), 0xaa003201);           
   EXPECT_EQ(br.get_var_int(), 0x00ff00ff00ff00ffULL);

   BinaryRefReader brr(in);
   EXPECT_EQ(brr.get_uint8_t(), 1);                       
   EXPECT_EQ(brr.get_uint16_t(), 1);                      
   EXPECT_EQ(brr.get_uint32_t(), 0xaa003201);             
   EXPECT_EQ(brr.get_uint64_t(), 0x00ff00ff00ff00ffULL);  
   EXPECT_EQ(brr.get_var_int(), 0xab);                   
   EXPECT_EQ(brr.get_var_int(), 0xffff);                
   EXPECT_EQ(brr.get_var_int(), 0xaa003201);           
   EXPECT_EQ(brr.get_var_int(), 0x00ff00ff00ff00ffULL);
}

////////////////////////////////////////////////////////////////////////////////
TEST(BinaryReadWriteTest, ReaderEndian)
{
   BinaryData in = READHEX("01""0100""013200aa""ff00ff00ff00ff00"
                           "ab""fdffff""fe013200aa""ffff00ff00ff00ff00");

   BinaryReader br(in);
   EXPECT_EQ(br.get_uint8_t(LE), 1);                       
   EXPECT_EQ(br.get_uint16_t(LE), 1);                      
   EXPECT_EQ(br.get_uint32_t(LE), 0xaa003201);             
   EXPECT_EQ(br.get_uint64_t(LE), 0x00ff00ff00ff00ffULL);  
   EXPECT_EQ(br.get_var_int(), 0xab);                   
   EXPECT_EQ(br.get_var_int(), 0xffff);                
   EXPECT_EQ(br.get_var_int(), 0xaa003201);           
   EXPECT_EQ(br.get_var_int(), 0x00ff00ff00ff00ffULL);

   BinaryRefReader brr(in);
   EXPECT_EQ(brr.get_uint8_t(LE), 1);                       
   EXPECT_EQ(brr.get_uint16_t(LE), 1);                      
   EXPECT_EQ(brr.get_uint32_t(LE), 0xaa003201);             
   EXPECT_EQ(brr.get_uint64_t(LE), 0x00ff00ff00ff00ffULL);  
   EXPECT_EQ(brr.get_var_int(), 0xab);                   
   EXPECT_EQ(brr.get_var_int(), 0xffff);                
   EXPECT_EQ(brr.get_var_int(), 0xaa003201);           
   EXPECT_EQ(brr.get_var_int(), 0x00ff00ff00ff00ffULL);

   BinaryReader br2(in);
   EXPECT_EQ(br2.get_uint8_t(LITTLEENDIAN), 1);                       
   EXPECT_EQ(br2.get_uint16_t(LITTLEENDIAN), 1);                      
   EXPECT_EQ(br2.get_uint32_t(LITTLEENDIAN), 0xaa003201);             
   EXPECT_EQ(br2.get_uint64_t(LITTLEENDIAN), 0x00ff00ff00ff00ffULL);  
   EXPECT_EQ(br2.get_var_int(), 0xab);                   
   EXPECT_EQ(br2.get_var_int(), 0xffff);                
   EXPECT_EQ(br2.get_var_int(), 0xaa003201);           
   EXPECT_EQ(br2.get_var_int(), 0x00ff00ff00ff00ffULL);

   BinaryRefReader brr2(in);
   EXPECT_EQ(brr2.get_uint8_t(LITTLEENDIAN), 1);                       
   EXPECT_EQ(brr2.get_uint16_t(LITTLEENDIAN), 1);                      
   EXPECT_EQ(brr2.get_uint32_t(LITTLEENDIAN), 0xaa003201);             
   EXPECT_EQ(brr2.get_uint64_t(LITTLEENDIAN), 0x00ff00ff00ff00ffULL);  
   EXPECT_EQ(brr2.get_var_int(), 0xab);                   
   EXPECT_EQ(brr2.get_var_int(), 0xffff);                
   EXPECT_EQ(brr2.get_var_int(), 0xaa003201);           
   EXPECT_EQ(brr2.get_var_int(), 0x00ff00ff00ff00ffULL);

   BinaryReader brBE(in);
   EXPECT_EQ(brBE.get_uint8_t(BE), 1);                       
   EXPECT_EQ(brBE.get_uint16_t(BE), 0x0100);                      
   EXPECT_EQ(brBE.get_uint32_t(BE), 0x013200aa);
   EXPECT_EQ(brBE.get_uint64_t(BE), 0xff00ff00ff00ff00ULL);  
   EXPECT_EQ(brBE.get_var_int(), 0xab);                   
   EXPECT_EQ(brBE.get_var_int(), 0xffff);                
   EXPECT_EQ(brBE.get_var_int(), 0xaa003201);           
   EXPECT_EQ(brBE.get_var_int(), 0x00ff00ff00ff00ffULL);

   BinaryRefReader brrBE(in);
   EXPECT_EQ(brrBE.get_uint8_t(BE), 1);                       
   EXPECT_EQ(brrBE.get_uint16_t(BE), 0x0100);                      
   EXPECT_EQ(brrBE.get_uint32_t(BE), 0x013200aa);
   EXPECT_EQ(brrBE.get_uint64_t(BE), 0xff00ff00ff00ff00ULL);  
   EXPECT_EQ(brrBE.get_var_int(), 0xab);                   
   EXPECT_EQ(brrBE.get_var_int(), 0xffff);                
   EXPECT_EQ(brrBE.get_var_int(), 0xaa003201);           
   EXPECT_EQ(brrBE.get_var_int(), 0x00ff00ff00ff00ffULL);

   BinaryReader brBE2(in);
   EXPECT_EQ(brBE2.get_uint8_t(BIGENDIAN), 1);                       
   EXPECT_EQ(brBE2.get_uint16_t(BIGENDIAN), 0x0100);                      
   EXPECT_EQ(brBE2.get_uint32_t(BIGENDIAN), 0x013200aa);
   EXPECT_EQ(brBE2.get_uint64_t(BIGENDIAN), 0xff00ff00ff00ff00ULL);  
   EXPECT_EQ(brBE2.get_var_int(), 0xab);                   
   EXPECT_EQ(brBE2.get_var_int(), 0xffff);                
   EXPECT_EQ(brBE2.get_var_int(), 0xaa003201);           
   EXPECT_EQ(brBE2.get_var_int(), 0x00ff00ff00ff00ffULL);

   BinaryRefReader brrBE2(in);
   EXPECT_EQ(brrBE2.get_uint8_t(BIGENDIAN), 1);                       
   EXPECT_EQ(brrBE2.get_uint16_t(BIGENDIAN), 0x0100);                      
   EXPECT_EQ(brrBE2.get_uint32_t(BIGENDIAN), 0x013200aa);
   EXPECT_EQ(brrBE2.get_uint64_t(BIGENDIAN), 0xff00ff00ff00ff00ULL);  
   EXPECT_EQ(brrBE2.get_var_int(), 0xab);                   
   EXPECT_EQ(brrBE2.get_var_int(), 0xffff);                
   EXPECT_EQ(brrBE2.get_var_int(), 0xaa003201);           
   EXPECT_EQ(brrBE2.get_var_int(), 0x00ff00ff00ff00ffULL);
}

////////////////////////////////////////////////////////////////////////////////
////////////////////////////////////////////////////////////////////////////////
class BtcUtilsTest : public ::testing::Test
{
protected:
   virtual void SetUp(void) 
   {
      rawHead_ = READHEX(
         "010000001d8f4ec0443e1f19f305e488c1085c95de7cc3fd25e0d2c5bb5d0000"
         "000000009762547903d36881a86751f3f5049e23050113f779735ef82734ebf0"
         "b4450081d8c8c84db3936a1a334b035b");
      headHashLE_ = READHEX(
         "1195e67a7a6d0674bbd28ae096d602e1f038c8254b49dfe79d47000000000000");
      headHashBE_ = READHEX(
         "000000000000479de7df494b25c838f0e102d696e08ad2bb74066d7a7ae69511");

      satoshiPubKey_ = READHEX( "04"
         "fc9702847840aaf195de8442ebecedf5b095cdbb9bc716bda9110971b28a49e0"
         "ead8564ff0db22209e0374782c093bb899692d524e9d6a6956e7c5ecbcd68284");
      satoshiHash160_ = READHEX("65a4358f4691660849d9f235eb05f11fabbd69fa");

      prevHashCB_  = READHEX(
         "0000000000000000000000000000000000000000000000000000000000000000");
      prevHashReg_ = READHEX(
         "894862e362905c6075074d9ec4b4e2dc34720089b1e9ef4738ee1b13f3bdcdb7");
   }

   BinaryData rawHead_;
   BinaryData headHashLE_;
   BinaryData headHashBE_;

   BinaryData satoshiPubKey_;
   BinaryData satoshiHash160_;

   BinaryData prevHashCB_;
   BinaryData prevHashReg_;
};




TEST_F(BtcUtilsTest, ReadVarInt)
{
   BinaryData vi0 = READHEX("00");
   BinaryData vi1 = READHEX("21");
   BinaryData vi3 = READHEX("fdff00");
   BinaryData vi5 = READHEX("fe00000100");
   BinaryData vi9 = READHEX("ff0010a5d4e8000000");

   uint64_t v = 0;
   uint64_t w = 33;
   uint64_t x = 255;
   uint64_t y = 65536;
   uint64_t z = 1000000000000ULL;

   BinaryRefReader brr;
   pair<uint64_t, uint8_t> a;

   brr.setNewData(vi0);
   a = BtcUtils::readVarInt(brr);
   EXPECT_EQ(a.first,   v);
   EXPECT_EQ(a.second,  1);

   brr.setNewData(vi1);
   a = BtcUtils::readVarInt(brr);
   EXPECT_EQ(a.first,   w);
   EXPECT_EQ(a.second,  1);

   brr.setNewData(vi3);
   a = BtcUtils::readVarInt(brr);
   EXPECT_EQ(a.first,   x);
   EXPECT_EQ(a.second,  3);

   brr.setNewData(vi5);
   a = BtcUtils::readVarInt(brr);
   EXPECT_EQ(a.first,   y);
   EXPECT_EQ(a.second,  5);

   brr.setNewData(vi9);
   a = BtcUtils::readVarInt(brr);
   EXPECT_EQ(a.first,   z);
   EXPECT_EQ(a.second,  9);

   // Just the length
   EXPECT_EQ(BtcUtils::readVarIntLength(vi0.getPtr()), 1);
   EXPECT_EQ(BtcUtils::readVarIntLength(vi1.getPtr()), 1);
   EXPECT_EQ(BtcUtils::readVarIntLength(vi3.getPtr()), 3);
   EXPECT_EQ(BtcUtils::readVarIntLength(vi5.getPtr()), 5);
   EXPECT_EQ(BtcUtils::readVarIntLength(vi9.getPtr()), 9);

   EXPECT_EQ(BtcUtils::calcVarIntSize(v), 1);
   EXPECT_EQ(BtcUtils::calcVarIntSize(w), 1);
   EXPECT_EQ(BtcUtils::calcVarIntSize(x), 3);
   EXPECT_EQ(BtcUtils::calcVarIntSize(y), 5);
   EXPECT_EQ(BtcUtils::calcVarIntSize(z), 9);
}


TEST_F(BtcUtilsTest, Num2Str)
{
   EXPECT_EQ(BtcUtils::numToStrWCommas(0),         string("0"));
   EXPECT_EQ(BtcUtils::numToStrWCommas(100),       string("100"));
   EXPECT_EQ(BtcUtils::numToStrWCommas(-100),      string("-100"));
   EXPECT_EQ(BtcUtils::numToStrWCommas(999),       string("999"));
   EXPECT_EQ(BtcUtils::numToStrWCommas(1234),      string("1,234"));
   EXPECT_EQ(BtcUtils::numToStrWCommas(-1234),     string("-1,234"));
   EXPECT_EQ(BtcUtils::numToStrWCommas(12345678),  string("12,345,678"));
   EXPECT_EQ(BtcUtils::numToStrWCommas(-12345678), string("-12,345,678"));
}



TEST_F(BtcUtilsTest, PackBits)
{
   list<bool>::iterator iter, iter2;
   list<bool> bitList;

   bitList = BtcUtils::UnpackBits( READHEX("00"), 0);
   EXPECT_EQ(bitList.size(), 0);

   bitList = BtcUtils::UnpackBits( READHEX("00"), 3);
   EXPECT_EQ(bitList.size(), 3);
   iter = bitList.begin(); 
   EXPECT_FALSE(*iter);  iter++;
   EXPECT_FALSE(*iter);  iter++;
   EXPECT_FALSE(*iter);  iter++;
   
   
   bitList = BtcUtils::UnpackBits( READHEX("00"), 8);
   EXPECT_EQ(bitList.size(), 8);
   iter = bitList.begin(); 
   EXPECT_FALSE(*iter);  iter++;
   EXPECT_FALSE(*iter);  iter++;
   EXPECT_FALSE(*iter);  iter++;
   EXPECT_FALSE(*iter);  iter++;
   EXPECT_FALSE(*iter);  iter++;
   EXPECT_FALSE(*iter);  iter++;
   EXPECT_FALSE(*iter);  iter++;
   EXPECT_FALSE(*iter);  iter++;

   bitList = BtcUtils::UnpackBits( READHEX("017f"), 8);
   EXPECT_EQ(bitList.size(), 8);
   iter = bitList.begin(); 
   EXPECT_FALSE(*iter);  iter++;
   EXPECT_FALSE(*iter);  iter++;
   EXPECT_FALSE(*iter);  iter++;
   EXPECT_FALSE(*iter);  iter++;
   EXPECT_FALSE(*iter);  iter++;
   EXPECT_FALSE(*iter);  iter++;
   EXPECT_FALSE(*iter);  iter++;
   EXPECT_TRUE( *iter);  iter++;


   bitList = BtcUtils::UnpackBits( READHEX("017f"), 12);
   EXPECT_EQ(bitList.size(), 12);
   iter = bitList.begin(); 
   EXPECT_FALSE(*iter);  iter++;
   EXPECT_FALSE(*iter);  iter++;
   EXPECT_FALSE(*iter);  iter++;
   EXPECT_FALSE(*iter);  iter++;
   EXPECT_FALSE(*iter);  iter++;
   EXPECT_FALSE(*iter);  iter++;
   EXPECT_FALSE(*iter);  iter++;
   EXPECT_TRUE( *iter);  iter++;
   EXPECT_FALSE(*iter);  iter++;
   EXPECT_TRUE( *iter);  iter++;
   EXPECT_TRUE( *iter);  iter++;
   EXPECT_TRUE( *iter);  iter++;

   bitList = BtcUtils::UnpackBits( READHEX("017f"), 16);
   EXPECT_EQ(bitList.size(), 16);
   iter = bitList.begin(); 
   EXPECT_FALSE(*iter);  iter++;
   EXPECT_FALSE(*iter);  iter++;
   EXPECT_FALSE(*iter);  iter++;
   EXPECT_FALSE(*iter);  iter++;
   EXPECT_FALSE(*iter);  iter++;
   EXPECT_FALSE(*iter);  iter++;
   EXPECT_FALSE(*iter);  iter++;
   EXPECT_TRUE( *iter);  iter++;
   EXPECT_FALSE(*iter);  iter++;
   EXPECT_TRUE( *iter);  iter++;
   EXPECT_TRUE( *iter);  iter++;
   EXPECT_TRUE( *iter);  iter++;
   EXPECT_TRUE( *iter);  iter++;
   EXPECT_TRUE( *iter);  iter++;
   EXPECT_TRUE( *iter);  iter++;
   EXPECT_TRUE( *iter);  iter++;


   BinaryData packed;
   packed = BtcUtils::PackBits(bitList);
   EXPECT_EQ(packed, READHEX("017f"));

   bitList = BtcUtils::UnpackBits( READHEX("017f"), 12);
   packed = BtcUtils::PackBits(bitList);
   EXPECT_EQ(packed, READHEX("0170"));
}



////////////////////////////////////////////////////////////////////////////////
TEST_F(BtcUtilsTest, SimpleHash)
{
   BinaryData hashOut; 

   // sha256(sha256(X));
   BtcUtils::getHash256(rawHead_.getPtr(), rawHead_.getSize(), hashOut);
   EXPECT_EQ(hashOut, headHashLE_);
   EXPECT_EQ(hashOut, headHashBE_.copySwapEndian());

   BtcUtils::getHash256_NoSafetyCheck(rawHead_.getPtr(), rawHead_.getSize(), hashOut);
   EXPECT_EQ(hashOut, headHashLE_);
   EXPECT_EQ(hashOut, headHashBE_.copySwapEndian());

   hashOut = BtcUtils::getHash256(rawHead_.getPtr(), rawHead_.getSize());
   EXPECT_EQ(hashOut, headHashLE_);

   BtcUtils::getHash256(rawHead_, hashOut);
   EXPECT_EQ(hashOut, headHashLE_);

   BtcUtils::getHash256(rawHead_.getRef(), hashOut);
   EXPECT_EQ(hashOut, headHashLE_);

   hashOut = BtcUtils::getHash256(rawHead_);
   EXPECT_EQ(hashOut, headHashLE_);

   
   // ripemd160(sha256(X));
   BtcUtils::getHash160(satoshiPubKey_.getPtr(), satoshiPubKey_.getSize(), hashOut);
   EXPECT_EQ(hashOut, satoshiHash160_);

   BtcUtils::getHash160(satoshiPubKey_.getPtr(), satoshiPubKey_.getSize(), hashOut);
   EXPECT_EQ(hashOut, satoshiHash160_);

   hashOut = BtcUtils::getHash160(satoshiPubKey_.getPtr(), satoshiPubKey_.getSize());
   EXPECT_EQ(hashOut, satoshiHash160_);

   BtcUtils::getHash160(satoshiPubKey_, hashOut);
   EXPECT_EQ(hashOut, satoshiHash160_);

   BtcUtils::getHash160(satoshiPubKey_.getRef(), hashOut);
   EXPECT_EQ(hashOut, satoshiHash160_);

   hashOut = BtcUtils::getHash160(satoshiPubKey_);
   EXPECT_EQ(hashOut, satoshiHash160_);
}



////////////////////////////////////////////////////////////////////////////////
TEST_F(BtcUtilsTest, TxOutScriptID_Hash160)
{
   //TXOUT_SCRIPT_STDHASH160,
   //TXOUT_SCRIPT_STDPUBKEY65,
   //TXOUT_SCRIPT_STDPUBKEY33,
   //TXOUT_SCRIPT_MULTISIG,
   //TXOUT_SCRIPT_P2SH,
   //TXOUT_SCRIPT_NONSTANDARD,

   BinaryData script = READHEX("76a914a134408afa258a50ed7a1d9817f26b63cc9002cc88ac");
   BinaryData a160   = READHEX(  "a134408afa258a50ed7a1d9817f26b63cc9002cc");
   BinaryData unique = READHEX("00a134408afa258a50ed7a1d9817f26b63cc9002cc");
   TXOUT_SCRIPT_TYPE scrType = BtcUtils::getTxOutScriptType(script);
   EXPECT_EQ(scrType, TXOUT_SCRIPT_STDHASH160 );
   EXPECT_EQ(BtcUtils::getTxOutRecipientAddr(script), a160 );
   EXPECT_EQ(BtcUtils::getTxOutRecipientAddr(script, scrType), a160 );
   EXPECT_EQ(BtcUtils::getTxOutScrAddr(script), unique );
   EXPECT_EQ(BtcUtils::getTxOutScrAddr(script, scrType), unique );
}

////////////////////////////////////////////////////////////////////////////////
TEST_F(BtcUtilsTest, TxOutScriptID_PubKey65)
{
   BinaryData script = READHEX(
      "4104b0bd634234abbb1ba1e986e884185c61cf43e001f9137f23c2c409273eb1"
      "6e6537a576782eba668a7ef8bd3b3cfb1edb7117ab65129b8a2e681f3c1e0908ef7bac");
   BinaryData a160   = READHEX(  "e24b86bff5112623ba67c63b6380636cbdf1a66d");
   BinaryData unique = READHEX("00e24b86bff5112623ba67c63b6380636cbdf1a66d");
   TXOUT_SCRIPT_TYPE scrType = BtcUtils::getTxOutScriptType(script);
   EXPECT_EQ(scrType, TXOUT_SCRIPT_STDPUBKEY65 );
   EXPECT_EQ(BtcUtils::getTxOutRecipientAddr(script), a160 );
   EXPECT_EQ(BtcUtils::getTxOutRecipientAddr(script, scrType), a160 );
   EXPECT_EQ(BtcUtils::getTxOutScrAddr(script), unique );
   EXPECT_EQ(BtcUtils::getTxOutScrAddr(script, scrType), unique );
}

////////////////////////////////////////////////////////////////////////////////
TEST_F(BtcUtilsTest, TxOutScriptID_PubKey33)
{
   BinaryData script = READHEX(
      "21024005c945d86ac6b01fb04258345abea7a845bd25689edb723d5ad4068ddd3036ac");
   BinaryData a160   = READHEX(  "0c1b83d01d0ffb2bccae606963376cca3863a7ce");
   BinaryData unique = READHEX("000c1b83d01d0ffb2bccae606963376cca3863a7ce");
   TXOUT_SCRIPT_TYPE scrType = BtcUtils::getTxOutScriptType(script);
   EXPECT_EQ(scrType, TXOUT_SCRIPT_STDPUBKEY33 );
   EXPECT_EQ(BtcUtils::getTxOutRecipientAddr(script), a160 );
   EXPECT_EQ(BtcUtils::getTxOutRecipientAddr(script, scrType), a160 );
   EXPECT_EQ(BtcUtils::getTxOutScrAddr(script), unique );
   EXPECT_EQ(BtcUtils::getTxOutScrAddr(script, scrType), unique );
}

////////////////////////////////////////////////////////////////////////////////
TEST_F(BtcUtilsTest, TxOutScriptID_NonStd)
{
   // This was from block 150951 which was erroneously produced by MagicalTux
   // This is not only non-standard, it's non-spendable
   BinaryData script = READHEX("76a90088ac");
   BinaryData a160   = BtcUtils::BadAddress_;
   BinaryData unique = READHEX("ff") + BtcUtils::getHash160(READHEX("76a90088ac"));
   TXOUT_SCRIPT_TYPE scrType = BtcUtils::getTxOutScriptType(script);
   EXPECT_EQ(scrType, TXOUT_SCRIPT_NONSTANDARD );
   EXPECT_EQ(BtcUtils::getTxOutRecipientAddr(script), a160 );
   EXPECT_EQ(BtcUtils::getTxOutRecipientAddr(script, scrType), a160 );
   EXPECT_EQ(BtcUtils::getTxOutScrAddr(script), unique );
   EXPECT_EQ(BtcUtils::getTxOutScrAddr(script, scrType), unique );
}

////////////////////////////////////////////////////////////////////////////////
TEST_F(BtcUtilsTest, TxOutScriptID_P2SH)
{
   // P2SH script from tx: 4ac04b4830d115eb9a08f320ef30159cc107dfb72b29bbc2f370093f962397b4 (TxOut: 1)
   // Spent in tx:         fd16d6bbf1a3498ca9777b9d31ceae883eb8cb6ede1fafbdd218bae107de66fe (TxIn: 1)
   // P2SH address:        3Lip6sxQymNr9LD2cAVp6wLrw8xdKBdYFG
   // Hash160:             d0c15a7d41500976056b3345f542d8c944077c8a
   BinaryData script = READHEX("a914d0c15a7d41500976056b3345f542d8c944077c8a87"); // send to P2SH
   BinaryData a160 =   READHEX(  "d0c15a7d41500976056b3345f542d8c944077c8a");
   BinaryData unique = READHEX("05d0c15a7d41500976056b3345f542d8c944077c8a");
   TXOUT_SCRIPT_TYPE scrType = BtcUtils::getTxOutScriptType(script);
   EXPECT_EQ(scrType, TXOUT_SCRIPT_P2SH);
   EXPECT_EQ(BtcUtils::getTxOutRecipientAddr(script), a160 );
   EXPECT_EQ(BtcUtils::getTxOutRecipientAddr(script, scrType), a160 );
   EXPECT_EQ(BtcUtils::getTxOutScrAddr(script), unique );
   EXPECT_EQ(BtcUtils::getTxOutScrAddr(script, scrType), unique );
}

////////////////////////////////////////////////////////////////////////////////
TEST_F(BtcUtilsTest, TxOutScriptID_Multisig)
{
   BinaryData script = READHEX(
      "5221034758cefcb75e16e4dfafb32383b709fa632086ea5ca982712de6add93"
      "060b17a2103fe96237629128a0ae8c3825af8a4be8fe3109b16f62af19cec0b1"
      "eb93b8717e252ae");
   BinaryData pub1   = READHEX("034758cefcb75e16e4dfafb32383b709fa632086ea5ca982712de6add93060b17a");
   BinaryData pub2   = READHEX("03fe96237629128a0ae8c3825af8a4be8fe3109b16f62af19cec0b1eb93b8717e2");
   BinaryData addr1  = READHEX("785652a6b8e721e80ffa353e5dfd84f0658284a9");
   BinaryData addr2  = READHEX("b3348abf9dd2d1491359f937e2af64b1bb6d525a");
   BinaryData a160   = BtcUtils::BadAddress_;
   BinaryData unique = READHEX(
      "fe0202785652a6b8e721e80ffa353e5dfd84f0658284a9b3348abf9dd2d14913"
      "59f937e2af64b1bb6d525a");

   TXOUT_SCRIPT_TYPE scrType = BtcUtils::getTxOutScriptType(script);
   EXPECT_EQ(scrType, TXOUT_SCRIPT_MULTISIG);
   EXPECT_EQ(BtcUtils::getTxOutRecipientAddr(script), a160 );
   EXPECT_EQ(BtcUtils::getTxOutRecipientAddr(script, scrType), a160 );
   EXPECT_EQ(BtcUtils::getTxOutScrAddr(script), unique );
   EXPECT_EQ(BtcUtils::getTxOutScrAddr(script, scrType), unique );
}


////////////////////////////////////////////////////////////////////////////////
TEST_F(BtcUtilsTest, TxOutScriptID_MultiList)
{
   BinaryData script = READHEX(
      "5221034758cefcb75e16e4dfafb32383b709fa632086ea5ca982712de6add930"
      "60b17a2103fe96237629128a0ae8c3825af8a4be8fe3109b16f62af19cec0b1e"
      "b93b8717e252ae");
   BinaryData addr0  = READHEX("785652a6b8e721e80ffa353e5dfd84f0658284a9");
   BinaryData addr1  = READHEX("b3348abf9dd2d1491359f937e2af64b1bb6d525a");
   BinaryData a160   = BtcUtils::BadAddress_;
   BinaryData unique = READHEX(
      "fe0202785652a6b8e721e80ffa353e5dfd84f0658284a9b3348abf9dd2d14913"
      "59f937e2af64b1bb6d525a");

   vector<BinaryData> a160List;
   uint32_t M;

   M = BtcUtils::getMultisigAddrList(script, a160List);
   EXPECT_EQ(M, 2);              
   EXPECT_EQ(a160List.size(), 2); // N
   
   EXPECT_EQ(a160List[0], addr0);
   EXPECT_EQ(a160List[1], addr1);
}


//TEST_F(BtcUtilsTest, TxInScriptID)
//{
   //TXIN_SCRIPT_STDUNCOMPR,
   //TXIN_SCRIPT_STDCOMPR,
   //TXIN_SCRIPT_COINBASE,
   //TXIN_SCRIPT_SPENDPUBKEY,
   //TXIN_SCRIPT_SPENDMULTI,
   //TXIN_SCRIPT_SPENDP2SH,
   //TXIN_SCRIPT_NONSTANDARD
//}
 
////////////////////////////////////////////////////////////////////////////////
TEST_F(BtcUtilsTest, TxInScriptID_StdUncompr)
{
   BinaryData script = READHEX(
      "493046022100b9daf2733055be73ae00ee0c5d78ca639d554fe779f163396c1a"
      "39b7913e7eac02210091f0deeb2e510c74354afb30cc7d8fbac81b1ca8b39406"
      "13379adc41a6ffd226014104b1537fa5bc2242d25ebf54f31e76ebabe0b3de4a"
      "4dccd9004f058d6c2caa5d31164252e1e04e5df627fae7adec27fa9d40c271fc"
      "4d30ff375ef6b26eba192bac");
   BinaryData a160 = READHEX("c42a8290196b2c5bcb35471b45aa0dc096baed5e");
   BinaryData prevHash = prevHashReg_;

   TXIN_SCRIPT_TYPE scrType = BtcUtils::getTxInScriptType( script, prevHash);
   EXPECT_EQ(scrType,  TXIN_SCRIPT_STDUNCOMPR);
   EXPECT_EQ(BtcUtils::getTxInAddr(script, prevHash), a160);
   EXPECT_EQ(BtcUtils::getTxInAddr(script, prevHash, scrType), a160);
   EXPECT_EQ(BtcUtils::getTxInAddrFromType(script,  scrType), a160);
}

////////////////////////////////////////////////////////////////////////////////
TEST_F(BtcUtilsTest, TxInScriptID_StdCompr)
{
   BinaryData script = READHEX(
      "47304402205299224886e5e3402b0e9fa3527bcfe1d73c4e2040f18de8dd17f1"
      "16e3365a1102202590dcc16c4b711daae6c37977ba579ca65bcaa8fba2bd7168"
      "a984be727ccf7a01210315122ff4d41d9fe3538a0a8c6c7f813cf12a901069a4"
      "3d6478917246dc92a782");
   BinaryData a160 = READHEX("03214fc1433a287e964d6c4242093c34e4ed0001");
   BinaryData prevHash = prevHashReg_;

   TXIN_SCRIPT_TYPE scrType = BtcUtils::getTxInScriptType(script, prevHash);
   EXPECT_EQ(scrType,  TXIN_SCRIPT_STDCOMPR);
   EXPECT_EQ(BtcUtils::getTxInAddr(script, prevHash), a160);
   EXPECT_EQ(BtcUtils::getTxInAddr(script, prevHash, scrType), a160);
   EXPECT_EQ(BtcUtils::getTxInAddrFromType(script,  scrType), a160);
}


////////////////////////////////////////////////////////////////////////////////
TEST_F(BtcUtilsTest, TxInScriptID_Coinbase)
{
   BinaryData script = READHEX(
      "0310920304000071c3124d696e656420627920425443204775696c640800b75f950e000000");
   BinaryData a160 =  BtcUtils::BadAddress_;
   BinaryData prevHash = prevHashCB_;

   TXIN_SCRIPT_TYPE scrType = BtcUtils::getTxInScriptType(script, prevHash);
   EXPECT_EQ(scrType, TXIN_SCRIPT_COINBASE);
   EXPECT_EQ(BtcUtils::getTxInAddr(script, prevHash), a160);
   EXPECT_EQ(BtcUtils::getTxInAddr(script, prevHash, scrType), a160);
   EXPECT_EQ(BtcUtils::getTxInAddrFromType(script,  scrType), a160);
}

////////////////////////////////////////////////////////////////////////////////
TEST_F(BtcUtilsTest, TxInScriptID_SpendPubKey)
{
   BinaryData script = READHEX(
      "47304402201ffc44394e5a3dd9c8b55bdc12147e18574ac945d15dac026793bf"
      "3b8ff732af022035fd832549b5176126f735d87089c8c1c1319447a458a09818"
      "e173eaf0c2eef101");
   BinaryData a160 =  BtcUtils::BadAddress_;
   BinaryData prevHash = prevHashReg_;

   TXIN_SCRIPT_TYPE scrType = BtcUtils::getTxInScriptType(script, prevHash);
   EXPECT_EQ(scrType, TXIN_SCRIPT_SPENDPUBKEY);
   EXPECT_EQ(BtcUtils::getTxInAddr(script, prevHash), a160);
   EXPECT_EQ(BtcUtils::getTxInAddr(script, prevHash, scrType), a160);
   EXPECT_EQ(BtcUtils::getTxInAddrFromType(script,  scrType), a160);
   //txInHash160s.push_back( READHEX("957efec6af757ccbbcf9a436f0083c5ddaa3bf1d")); // this one can't be determined
}



////////////////////////////////////////////////////////////////////////////////
TEST_F(BtcUtilsTest, TxInScriptID_SpendMultisig)
{

   BinaryData script = READHEX(
      "004830450221009254113fa46918f299b1d18ec918613e56cffbeba0960db05f"
      "66b51496e5bf3802201e229de334bd753a2b08b36cc3f38f5263a23e9714a737"
      "520db45494ec095ce80148304502206ee62f539d5cd94f990b7abfda77750f58"
      "ff91043c3f002501e5448ef6dba2520221009d29229cdfedda1dd02a1a90bb71"
      "b30b77e9c3fc28d1353f054c86371f6c2a8101");
   BinaryData a160 =  BtcUtils::BadAddress_;
   BinaryData prevHash = prevHashReg_;
   TXIN_SCRIPT_TYPE scrType = BtcUtils::getTxInScriptType(script, prevHash);
   EXPECT_EQ(scrType, TXIN_SCRIPT_SPENDMULTI);
   EXPECT_EQ(BtcUtils::getTxInAddr(script, prevHash), a160);
   EXPECT_EQ(BtcUtils::getTxInAddr(script, prevHash, scrType), a160);
   EXPECT_EQ(BtcUtils::getTxInAddrFromType(script,  scrType), a160);


   vector<BinaryDataRef> scrParts = BtcUtils::splitPushOnlyScriptRefs(script);
   BinaryData zero = READHEX("00");
   BinaryData sig1 = READHEX(
      "30450221009254113fa46918f299b1d18ec918613e56cffbeba0960db05f66b5"
      "1496e5bf3802201e229de334bd753a2b08b36cc3f38f5263a23e9714a737520d"
      "b45494ec095ce801");
   BinaryData sig2 = READHEX(
      "304502206ee62f539d5cd94f990b7abfda77750f58ff91043c3f002501e5448e"
      "f6dba2520221009d29229cdfedda1dd02a1a90bb71b30b77e9c3fc28d1353f05"
      "4c86371f6c2a8101");

   EXPECT_EQ(scrParts.size(), 3);
   EXPECT_EQ(scrParts[0], zero);
   EXPECT_EQ(scrParts[1], sig1);
   EXPECT_EQ(scrParts[2], sig2);

   //BinaryData p2sh = READHEX("5221034758cefcb75e16e4dfafb32383b709fa632086ea5ca982712de6add93060b17a2103fe96237629128a0ae8c3825af8a4be8fe3109b16f62af19cec0b1eb93b8717e252ae");
   //BinaryData pub1 = READHEX("034758cefcb75e16e4dfafb32383b709fa632086ea5ca982712de6add93060b17a");
   //BinaryData pub1 = READHEX("03fe96237629128a0ae8c3825af8a4be8fe3109b16f62af19cec0b1eb93b8717e2");

   
}

////////////////////////////////////////////////////////////////////////////////
TEST_F(BtcUtilsTest, TxInScriptID_SpendP2SH)
{

   // Spending P2SH output as above:  fd16d6bbf1a3498ca9777b9d31ceae883eb8cb6ede1fafbdd218bae107de66fe (TxIn: 1, 219 B)
   // Leading 0x00 byte is required due to a bug in OP_CHECKMULTISIG
   BinaryData script = READHEX(
      "004830450221009254113fa46918f299b1d18ec918613e56cffbeba0960db05f"
      "66b51496e5bf3802201e229de334bd753a2b08b36cc3f38f5263a23e9714a737"
      "520db45494ec095ce80148304502206ee62f539d5cd94f990b7abfda77750f58"
      "ff91043c3f002501e5448ef6dba2520221009d29229cdfedda1dd02a1a90bb71"
      "b30b77e9c3fc28d1353f054c86371f6c2a8101475221034758cefcb75e16e4df"
      "afb32383b709fa632086ea5ca982712de6add93060b17a2103fe96237629128a"
      "0ae8c3825af8a4be8fe3109b16f62af19cec0b1eb93b8717e252ae");
   BinaryData a160 =  READHEX("d0c15a7d41500976056b3345f542d8c944077c8a");
   BinaryData prevHash = prevHashReg_;
   TXIN_SCRIPT_TYPE scrType = BtcUtils::getTxInScriptType(script, prevHash);
   EXPECT_EQ(scrType, TXIN_SCRIPT_SPENDP2SH);
   EXPECT_EQ(BtcUtils::getTxInAddr(script, prevHash), a160);
   EXPECT_EQ(BtcUtils::getTxInAddr(script, prevHash, scrType), a160);
   EXPECT_EQ(BtcUtils::getTxInAddrFromType(script,  scrType), a160);
}



////////////////////////////////////////////////////////////////////////////////
TEST_F(BtcUtilsTest, BitsToDifficulty)
{

   double a = BtcUtils::convertDiffBitsToDouble(READHEX("ffff001d"));
   double b = BtcUtils::convertDiffBitsToDouble(READHEX("be2f021a"));
   double c = BtcUtils::convertDiffBitsToDouble(READHEX("3daa011a"));
   
   EXPECT_DOUBLE_EQ(a, 1.0);
   EXPECT_DOUBLE_EQ(b, 7672999.920164138);
   EXPECT_DOUBLE_EQ(c, 10076292.883418716);
}


////////////////////////////////////////////////////////////////////////////////
TEST_F(BtcUtilsTest, ScriptToOpCodes)
{
   BinaryData complexScript = READHEX(
      "526b006b7dac7ca9143cd1def404e12a85ead2b4d3f5f9f817fb0d46ef879a6c"
      "936b7dac7ca9146a4e7d5f798e90e84db9244d4805459f87275943879a6c936b"
      "7dac7ca914486efdd300987a054510b4ce1148d4ad290d911e879a6c936b6c6ca2");

   vector<string> opstr;
   opstr.reserve(40);
   opstr.push_back(string("OP_2"));
   opstr.push_back(string("OP_TOALTSTACK"));
   opstr.push_back(string("OP_0"));
   opstr.push_back(string("OP_TOALTSTACK"));
   opstr.push_back(string("OP_TUCK"));
   opstr.push_back(string("OP_CHECKSIG"));
   opstr.push_back(string("OP_SWAP"));
   opstr.push_back(string("OP_HASH160"));
   opstr.push_back(string("[PUSHDATA -- 20 BYTES:]"));
   opstr.push_back(string("3cd1def404e12a85ead2b4d3f5f9f817fb0d46ef"));
   opstr.push_back(string("OP_EQUAL"));
   opstr.push_back(string("OP_BOOLAND"));
   opstr.push_back(string("OP_FROMALTSTACK"));
   opstr.push_back(string("OP_ADD"));
   opstr.push_back(string("OP_TOALTSTACK"));
   opstr.push_back(string("OP_TUCK"));
   opstr.push_back(string("OP_CHECKSIG"));
   opstr.push_back(string("OP_SWAP"));
   opstr.push_back(string("OP_HASH160"));
   opstr.push_back(string("[PUSHDATA -- 20 BYTES:]"));
   opstr.push_back(string("6a4e7d5f798e90e84db9244d4805459f87275943"));
   opstr.push_back(string("OP_EQUAL"));
   opstr.push_back(string("OP_BOOLAND"));
   opstr.push_back(string("OP_FROMALTSTACK"));
   opstr.push_back(string("OP_ADD"));
   opstr.push_back(string("OP_TOALTSTACK"));
   opstr.push_back(string("OP_TUCK"));
   opstr.push_back(string("OP_CHECKSIG"));
   opstr.push_back(string("OP_SWAP"));
   opstr.push_back(string("OP_HASH160"));
   opstr.push_back(string("[PUSHDATA -- 20 BYTES:]"));
   opstr.push_back(string("486efdd300987a054510b4ce1148d4ad290d911e"));
   opstr.push_back(string("OP_EQUAL"));
   opstr.push_back(string("OP_BOOLAND"));
   opstr.push_back(string("OP_FROMALTSTACK"));
   opstr.push_back(string("OP_ADD"));
   opstr.push_back(string("OP_TOALTSTACK"));
   opstr.push_back(string("OP_FROMALTSTACK"));
   opstr.push_back(string("OP_FROMALTSTACK"));
   opstr.push_back(string("OP_GREATERTHANOREQUAL"));

   vector<string> output = BtcUtils::convertScriptToOpStrings(complexScript);
   ASSERT_EQ(output.size(), opstr.size());
   for(uint32_t i=0; i<opstr.size(); i++)
      EXPECT_EQ(output[i], opstr[i]);
}



////////////////////////////////////////////////////////////////////////////////
////////////////////////////////////////////////////////////////////////////////
class BlockObjTest : public ::testing::Test
{
protected:
   virtual void SetUp(void) 
   {
      rawHead_ = READHEX(
         "01000000"
         "1d8f4ec0443e1f19f305e488c1085c95de7cc3fd25e0d2c5bb5d000000000000"
         "9762547903d36881a86751f3f5049e23050113f779735ef82734ebf0b4450081"
         "d8c8c84d"
         "b3936a1a"
         "334b035b");
      headHashLE_ = READHEX(
         "1195e67a7a6d0674bbd28ae096d602e1f038c8254b49dfe79d47000000000000");
      headHashBE_ = READHEX(
         "000000000000479de7df494b25c838f0e102d696e08ad2bb74066d7a7ae69511");

      rawTx0_ = READHEX( 
         "01000000016290dce984203b6a5032e543e9e272d8bce934c7de4d15fa0fe44d"
         "d49ae4ece9010000008b48304502204f2fa458d439f957308bca264689aa175e"
         "3b7c5f78a901cb450ebd20936b2c500221008ea3883a5b80128e55c9c6070aa6"
         "264e1e0ce3d18b7cd7e85108ce3d18b7419a0141044202550a5a6d3bb81549c4"
         "a7803b1ad59cdbba4770439a4923624a8acfc7d34900beb54a24188f7f0a4068"
         "9d905d4847cc7d6c8d808a457d833c2d44ef83f76bffffffff0242582c0a0000"
         "00001976a914c1b4695d53b6ee57a28647ce63e45665df6762c288ac80d1f008"
         "000000001976a9140e0aec36fe2545fb31a41164fb6954adcd96b34288ac0000"
         "0000");

      rawTx1_ = READHEX( 
         "0100000001f658dbc28e703d86ee17c9a2d3b167a8508b082fa0745f55be5144"
         "a4369873aa010000008c49304602210041e1186ca9a41fdfe1569d5d807ca7ff"
         "6c5ffd19d2ad1be42f7f2a20cdc8f1cc0221003366b5d64fe81e53910e156914"
         "091d12646bc0d1d662b7a65ead3ebe4ab8f6c40141048d103d81ac9691cf13f3"
         "fc94e44968ef67b27f58b27372c13108552d24a6ee04785838f34624b294afee"
         "83749b64478bb8480c20b242c376e77eea2b3dc48b4bffffffff0200e1f50500"
         "0000001976a9141b00a2f6899335366f04b277e19d777559c35bc888ac40aeeb"
         "02000000001976a9140e0aec36fe2545fb31a41164fb6954adcd96b34288ac00"
         "000000");

      rawBlock_ = READHEX(
         // Header (80 bytes in 6 fields)
         "01000000"
         "eb10c9a996a2340a4d74eaab41421ed8664aa49d18538bab5901000000000000"
         "5a2f06efa9f2bd804f17877537f2080030cadbfa1eb50e02338117cc604d91b9"
         "b7541a4e"
         "cfbb0a1a"
         "64f1ade7"
         // NumTx (3)
         "03"
         // Tx0 (Coinbase)
         "0100000001000000000000000000000000000000000000000000000000000000"
         "0000000000ffffffff0804cfbb0a1a02360affffffff0100f2052a0100000043"
         "4104c2239c4eedb3beb26785753463be3ec62b82f6acd62efb65f452f8806f2e"
         "de0b338e31d1f69b1ce449558d7061aa1648ddc2bf680834d3986624006a272d"
         "c21cac00000000"
         // Tx1 (Regular)
         "0100000003e8caa12bcb2e7e86499c9de49c45c5a1c6167ea4"
         "b894c8c83aebba1b6100f343010000008c493046022100e2f5af5329d1244807"
         "f8347a2c8d9acc55a21a5db769e9274e7e7ba0bb605b26022100c34ca3350df5"
         "089f3415d8af82364d7f567a6a297fcc2c1d2034865633238b8c014104129e42"
         "2ac490ddfcb7b1c405ab9fb42441246c4bca578de4f27b230de08408c64cad03"
         "af71ee8a3140b40408a7058a1984a9f246492386113764c1ac132990d1ffffff"
         "ff5b55c18864e16c08ef9989d31c7a343e34c27c30cd7caa759651b0e08cae01"
         "06000000008c4930460221009ec9aa3e0caf7caa321723dea561e232603e0068"
         "6d4bfadf46c5c7352b07eb00022100a4f18d937d1e2354b2e69e02b18d11620a"
         "6a9332d563e9e2bbcb01cee559680a014104411b35dd963028300e36e82ee8cf"
         "1b0c8d5bf1fc4273e970469f5cb931ee07759a2de5fef638961726d04bd5eb4e"
         "5072330b9b371e479733c942964bb86e2b22ffffffff3de0c1e913e6271769d8"
         "c0172cea2f00d6d3240afc3a20f9fa247ce58af30d2a010000008c4930460221"
         "00b610e169fd15ac9f60fe2b507529281cf2267673f4690ba428cbb2ba3c3811"
         "fd022100ffbe9e3d71b21977a8e97fde4c3ba47b896d08bc09ecb9d086bb5917"
         "5b5b9f03014104ff07a1833fd8098b25f48c66dcf8fde34cbdbcc0f5f21a8c20"
         "05b160406cbf34cc432842c6b37b2590d16b165b36a3efc9908d65fb0e605314"
         "c9b278f40f3e1affffffff0240420f00000000001976a914adfa66f57ded1b65"
         "5eb4ccd96ee07ca62bc1ddfd88ac007d6a7d040000001976a914981a0c9ae61f"
         "a8f8c96ae6f8e383d6e07e77133e88ac00000000"
         // Tx2 (Regular)
         "010000000138e7586e078428"
         "0df58bd3dc5e3d350c9036b1ec4107951378f45881799c92a4000000008a4730"
         "4402207c945ae0bbdaf9dadba07bdf23faa676485a53817af975ddf85a104f76"
         "4fb93b02201ac6af32ddf597e610b4002e41f2de46664587a379a0161323a853"
         "89b4f82dda014104ec8883d3e4f7a39d75c9f5bb9fd581dc9fb1b7cdf7d6b5a6"
         "65e4db1fdb09281a74ab138a2dba25248b5be38bf80249601ae688c90c6e0ac8"
         "811cdb740fcec31dffffffff022f66ac61050000001976a914964642290c194e"
         "3bfab661c1085e47d67786d2d388ac2f77e200000000001976a9141486a7046a"
         "ffd935919a3cb4b50a8a0c233c286c"
         "88ac00000000");

      rawTxIn_ = READHEX(
         // OutPoint
         "0044fbc929d78e4203eed6f1d3d39c0157d8e5c100bbe0886779c0ebf6a69324"
         "01000000"
         // Script Size
         "8a"
         // SigScript
         "47304402206568144ed5e7064d6176c74738b04c08ca19ca54ddeb480084b77f"
         "45eebfe57802207927d6975a5ac0e1bb36f5c05356dcda1f521770511ee5e032"
         "39c8e1eecf3aed0141045d74feae58c4c36d7c35beac05eddddc78b3ce4b0249"
         "1a2eea72043978056a8bc439b99ddaad327207b09ef16a8910828e805b0cc8c1"
         "1fba5caea2ee939346d7"
         // Sequence
         "ffffffff");

      rawTxOut_ = READHEX(
         // Value
         "ac4c8bd500000000"
         // Script size (var_int)
         "19"
         // Script
         "76""a9""14""8dce8946f1c7763bb60ea5cf16ef514cbed0633b""88""ac");
         bh_.unserialize(rawHead_);
         tx1_.unserialize(rawTx0_);
         tx2_.unserialize(rawTx1_);
   }

   BinaryData rawHead_;
   BinaryData headHashLE_;
   BinaryData headHashBE_;

   BinaryData rawBlock_;

   BinaryData rawTx0_;
   BinaryData rawTx1_;
   BinaryData rawTxIn_;
   BinaryData rawTxOut_;

   BlockHeader bh_;
   Tx tx1_;
   Tx tx2_;
};



////////////////////////////////////////////////////////////////////////////////
TEST_F(BlockObjTest, HeaderNoInit)
{
   BlockHeader bh;
   EXPECT_FALSE(bh.isInitialized());
   EXPECT_EQ(bh.getNumTx(), UINT32_MAX);
   EXPECT_EQ(bh.getBlockSize(), UINT32_MAX);
}


////////////////////////////////////////////////////////////////////////////////
TEST_F(BlockObjTest, HeaderUnserialize)
{
   EXPECT_TRUE(bh_.isInitialized());
   EXPECT_EQ(bh_.getNumTx(), UINT32_MAX);
   EXPECT_EQ(bh_.getBlockSize(), UINT32_MAX);
   EXPECT_EQ(bh_.getVersion(), 1);
   EXPECT_EQ(bh_.getThisHash(), headHashLE_);
}

////////////////////////////////////////////////////////////////////////////////
TEST_F(BlockObjTest, HeaderProperties)
{
   BinaryData prevHash = READHEX(
      "1d8f4ec0443e1f19f305e488c1085c95de7cc3fd25e0d2c5bb5d000000000000");
   BinaryData merkleRoot = READHEX(
      "9762547903d36881a86751f3f5049e23050113f779735ef82734ebf0b4450081");

   // The values are actually little-endian in the serialization, but 
   // 0x____ notation requires big-endian
   uint32_t   timestamp =        0x4dc8c8d8;
   uint32_t   nonce     =        0x5b034b33;
   BinaryData diffBits  = READHEX("b3936a1a");

   EXPECT_EQ(bh_.getPrevHash(), prevHash);
   EXPECT_EQ(bh_.getTimestamp(), timestamp);
   EXPECT_EQ(bh_.getDiffBits(), diffBits);
   EXPECT_EQ(bh_.getNonce(), nonce);
   EXPECT_DOUBLE_EQ(bh_.getDifficulty(), 157416.40184364893);

   BinaryDataRef bdrThis(headHashLE_);
   BinaryDataRef bdrPrev(rawHead_.getPtr()+4, 32);
   EXPECT_EQ(bh_.getThisHashRef(), bdrThis);
   EXPECT_EQ(bh_.getPrevHashRef(), bdrPrev);

   EXPECT_EQ(BlockHeader(rawHead_).serialize(), rawHead_);
}



////////////////////////////////////////////////////////////////////////////////
TEST_F(BlockObjTest, OutPointProperties)
{
   BinaryData rawOP = READHEX(
      "0044fbc929d78e4203eed6f1d3d39c0157d8e5c100bbe0886779c0ebf6a69324"
      "01000000");
   BinaryData prevHash = READHEX(
      "0044fbc929d78e4203eed6f1d3d39c0157d8e5c100bbe0886779c0ebf6a69324");
   BinaryData prevIdx = READHEX(
      "01000000");

   OutPoint op;
   EXPECT_EQ(op.getTxHash().getSize(), 32);
   EXPECT_EQ(op.getTxOutIndex(), UINT32_MAX);

   op.setTxHash(prevHash);
   EXPECT_EQ(op.getTxHash().getSize(), 32);
   EXPECT_EQ(op.getTxOutIndex(), UINT32_MAX);
   EXPECT_EQ(op.getTxHash(), prevHash);
   EXPECT_EQ(op.getTxHashRef(), prevHash.getRef());

   op.setTxOutIndex(12);
   EXPECT_EQ(op.getTxHash().getSize(), 32);
   EXPECT_EQ(op.getTxOutIndex(), 12);
   EXPECT_EQ(op.getTxHash(), prevHash);
   EXPECT_EQ(op.getTxHashRef(), prevHash.getRef());
}


////////////////////////////////////////////////////////////////////////////////
TEST_F(BlockObjTest, OutPointSerialize)
{
   BinaryData rawOP = READHEX(
      "0044fbc929d78e4203eed6f1d3d39c0157d8e5c100bbe0886779c0ebf6a69324"
      "01000000");
   BinaryData prevHash = READHEX(
      "0044fbc929d78e4203eed6f1d3d39c0157d8e5c100bbe0886779c0ebf6a69324");
   BinaryData prevIdx = READHEX(
      "01000000");

   OutPoint op(rawOP.getPtr());
   EXPECT_EQ(op.getTxHash().getSize(), 32);
   EXPECT_EQ(op.getTxOutIndex(), 1);
   EXPECT_EQ(op.getTxHash(), prevHash);
   EXPECT_EQ(op.getTxHashRef(), prevHash.getRef());

   EXPECT_EQ(op.serialize(), rawOP);
}


////////////////////////////////////////////////////////////////////////////////
TEST_F(BlockObjTest, TxInNoInit)
{
   TxIn txin;

   EXPECT_FALSE(txin.isInitialized());
   EXPECT_EQ(   txin.serialize().getSize(), 0);
   EXPECT_EQ(   txin.getScriptType(), TXIN_SCRIPT_NONSTANDARD);
   EXPECT_FALSE(txin.isStandard());
   EXPECT_FALSE(txin.isCoinbase());
   EXPECT_EQ(   txin.getParentHeight(), 0xffffffff);

   BinaryData newhash = READHEX("abcd1234");
   txin.setParentHash(newhash);
   txin.setParentHeight(1234);
   
   EXPECT_EQ(txin.getParentHash(),   newhash);
   EXPECT_EQ(txin.getParentHeight(), 1234);
}


////////////////////////////////////////////////////////////////////////////////
TEST_F(BlockObjTest, TxInUnserialize)
{
   BinaryRefReader brr(rawTxIn_);
   uint32_t len = rawTxIn_.getSize();
   BinaryData srcAddr = BtcUtils::getHash160( READHEX("04"
      "5d74feae58c4c36d7c35beac05eddddc78b3ce4b02491a2eea72043978056a8b"
      "c439b99ddaad327207b09ef16a8910828e805b0cc8c11fba5caea2ee939346d7"));
   BinaryData rawOP = READHEX(
      "0044fbc929d78e4203eed6f1d3d39c0157d8e5c100bbe0886779c0ebf6a69324"
      "01000000");

   vector<TxIn> txins(7);
   txins[0] = TxIn(rawTxIn_.getPtr()); 
   txins[1] = TxIn(rawTxIn_.getPtr(), len); 
   txins[2] = TxIn(rawTxIn_.getPtr(), len, TxRef(), 12); 
   txins[3].unserialize(rawTxIn_.getPtr());
   txins[4].unserialize(rawTxIn_.getRef());
   txins[5].unserialize(brr);
   txins[6].unserialize_swigsafe_(rawTxIn_);

   for(uint32_t i=0; i<7; i++)
   {
      EXPECT_TRUE( txins[i].isInitialized());
      EXPECT_EQ(   txins[i].serialize().getSize(), len);
      EXPECT_EQ(   txins[i].getScriptType(), TXIN_SCRIPT_STDUNCOMPR);
      EXPECT_EQ(   txins[i].getScriptSize(), len-(36+1+4));
      EXPECT_TRUE( txins[i].isStandard());
      EXPECT_FALSE(txins[i].isCoinbase());
      EXPECT_EQ(   txins[i].getSequence(), UINT32_MAX);
      EXPECT_EQ(   txins[i].getSenderScrAddrIfAvail(), srcAddr);
      EXPECT_EQ(   txins[i].getOutPoint().serialize(), rawOP);

      EXPECT_FALSE(txins[i].getParentTxRef().isInitialized());
      EXPECT_EQ(   txins[i].getParentHeight(), UINT32_MAX);
      EXPECT_EQ(   txins[i].getParentHash(),   BinaryData(0));
      EXPECT_EQ(   txins[i].serialize(),       rawTxIn_);
      if(i==2)
         EXPECT_EQ(txins[i].getIndex(), 12);
      else
         EXPECT_EQ(txins[i].getIndex(), UINT32_MAX);
   }
}


////////////////////////////////////////////////////////////////////////////////
TEST_F(BlockObjTest, TxOutUnserialize)
{
   BinaryRefReader brr(rawTxOut_);
   uint32_t len = rawTxOut_.getSize();
   BinaryData dstAddr = READHEX("8dce8946f1c7763bb60ea5cf16ef514cbed0633b");

   vector<TxOut> txouts(7);
   txouts[0] = TxOut(rawTxOut_.getPtr()); 
   txouts[1] = TxOut(rawTxOut_.getPtr(), len); 
   txouts[2] = TxOut(rawTxOut_.getPtr(), len, TxRef(), 12); 
   txouts[3].unserialize(rawTxOut_.getPtr());
   txouts[4].unserialize(rawTxOut_.getRef());
   txouts[5].unserialize(brr);
   txouts[6].unserialize_swigsafe_(rawTxOut_);

   for(uint32_t i=0; i<7; i++)
   {
      EXPECT_TRUE( txouts[i].isInitialized());
      EXPECT_EQ(   txouts[i].getSize(), len);
      EXPECT_EQ(   txouts[i].getScriptType(), TXOUT_SCRIPT_STDHASH160);
      EXPECT_EQ(   txouts[i].getScriptSize(), 25);
      EXPECT_TRUE( txouts[i].isStandard());
      EXPECT_EQ(   txouts[i].getValue(), 0x00000000d58b4cac);
      EXPECT_EQ(   txouts[i].getScrAddressStr(), HASH160PREFIX+dstAddr);

      EXPECT_TRUE( txouts[i].isScriptStandard());
      EXPECT_TRUE( txouts[i].isScriptStdHash160());
      EXPECT_FALSE(txouts[i].isScriptStdPubKey65());
      EXPECT_FALSE(txouts[i].isScriptStdPubKey33());
      EXPECT_FALSE(txouts[i].isScriptP2SH());
      EXPECT_FALSE(txouts[i].isScriptNonStd());

      EXPECT_FALSE(txouts[i].getParentTxRef().isInitialized());
      EXPECT_EQ(   txouts[i].getParentHeight(), UINT32_MAX);
      EXPECT_EQ(   txouts[i].getParentHash(),   BinaryData(0));
      EXPECT_EQ(   txouts[i].serialize(),       rawTxOut_);
      if(i==2)
         EXPECT_EQ(txouts[i].getIndex(), 12);
      else
         EXPECT_EQ(txouts[i].getIndex(), UINT32_MAX);
   }
}


////////////////////////////////////////////////////////////////////////////////
TEST_F(BlockObjTest, TxNoInit)
{
   Tx tx;
   
   EXPECT_FALSE(tx.isInitialized());

   // Actually, why even bother with all these no-init tests?  We should always
   // check whether the tx is initialized before using it.  If you don't, you
   // deserve to seg fault :)
   //EXPECT_EQ(   tx.getSize(), UINT32_MAX);
   //EXPECT_TRUE( tx.isStandard());
   //EXPECT_EQ(   tx.getValue(), 0x00000000d58b4cac);
   //EXPECT_EQ(   tx.getRecipientAddr(), dstAddr);

   //EXPECT_TRUE( tx.isScriptStandard());
   //EXPECT_TRUE( tx.isScriptStdHash160());
   //EXPECT_FALSE(tx.isScriptStdPubKey65());
   //EXPECT_FALSE(tx.isScriptStdPubKey33());
   //EXPECT_FALSE(tx.isScriptP2SH());
   //EXPECT_FALSE(tx.isScriptNonStd());

}

////////////////////////////////////////////////////////////////////////////////
TEST_F(BlockObjTest, TxUnserialize)
{
   uint32_t len = rawTx0_.getSize();
   BinaryData tx0hash = READHEX(
      "aa739836a44451be555f74a02f088b50a867b1d3a2c917ee863d708ec2db58f6");

   BinaryData tx0_In0  = READHEX("aff189b24a36a1b93de2ea4d157c13d18251270a");
   BinaryData tx0_Out0 = READHEX("c1b4695d53b6ee57a28647ce63e45665df6762c2");
   BinaryData tx0_Out1 = READHEX("0e0aec36fe2545fb31a41164fb6954adcd96b342");
   BinaryData tx0_Val0 = READHEX("42582c0a00000000");
   BinaryData tx0_Val1 = READHEX("80d1f00800000000");
   BinaryRefReader brr(rawTx0_);

   uint64_t v0 = *(uint64_t*)tx0_Val0.getPtr();
   uint64_t v1 = *(uint64_t*)tx0_Val1.getPtr();

   Tx tx;
   vector<Tx> txs(10);
   txs[0] = Tx(rawTx0_.getPtr()); 
   txs[1] = Tx(brr);  brr.resetPosition();
   txs[2] = Tx(rawTx0_);
   txs[3] = Tx(rawTx0_.getRef());
   txs[4].unserialize(rawTx0_.getPtr());
   txs[5].unserialize(rawTx0_);
   txs[6].unserialize(rawTx0_.getRef());
   txs[7].unserialize(brr);  brr.resetPosition();
   txs[8].unserialize_swigsafe_(rawTx0_);
   txs[9] = Tx::createFromStr(rawTx0_);

   for(uint32_t i=0; i<10; i++)
   {
      EXPECT_TRUE( txs[i].isInitialized());
      EXPECT_EQ(   txs[i].getSize(), len);

      EXPECT_EQ(   txs[i].getVersion(), 1);
      EXPECT_EQ(   txs[i].getNumTxIn(), 1);
      EXPECT_EQ(   txs[i].getNumTxOut(), 2);
      EXPECT_EQ(   txs[i].getThisHash(), tx0hash.copySwapEndian());
      //EXPECT_FALSE(txs[i].isMainBranch());

      EXPECT_EQ(   txs[i].getTxInOffset(0),    5);
      EXPECT_EQ(   txs[i].getTxInOffset(1),  185);
      EXPECT_EQ(   txs[i].getTxOutOffset(0), 186);
      EXPECT_EQ(   txs[i].getTxOutOffset(1), 220);
      EXPECT_EQ(   txs[i].getTxOutOffset(2), 254);

      EXPECT_EQ(   txs[i].getLockTime(), 0);

      EXPECT_EQ(   txs[i].serialize(), rawTx0_);
      EXPECT_EQ(   txs[0].getTxInCopy(0).getSenderScrAddrIfAvail(), tx0_In0);
      EXPECT_EQ(   txs[i].getTxOutCopy(0).getScrAddressStr(), HASH160PREFIX+tx0_Out0);
      EXPECT_EQ(   txs[i].getTxOutCopy(1).getScrAddressStr(), HASH160PREFIX+tx0_Out1);
      EXPECT_EQ(   txs[i].getScrAddrForTxOut(0), HASH160PREFIX+tx0_Out0);
      EXPECT_EQ(   txs[i].getScrAddrForTxOut(1), HASH160PREFIX+tx0_Out1);
      EXPECT_EQ(   txs[i].getTxOutCopy(0).getValue(), v0);
      EXPECT_EQ(   txs[i].getTxOutCopy(1).getValue(), v1);
      EXPECT_EQ(   txs[i].getSumOfOutputs(),  v0+v1);

      EXPECT_EQ(   txs[i].getBlockTxIndex(),  UINT16_MAX);
   }
}

////////////////////////////////////////////////////////////////////////////////
TEST_F(BlockObjTest, DISABLED_FullBlock)
{
   EXPECT_TRUE(false);

   BinaryRefReader brr(rawBlock_);
}


////////////////////////////////////////////////////////////////////////////////
TEST_F(BlockObjTest, DISABLED_TxIOPairStuff)
{
   EXPECT_TRUE(false);
}

////////////////////////////////////////////////////////////////////////////////
TEST_F(BlockObjTest, DISABLED_RegisteredTxStuff)
{
   EXPECT_TRUE(false);
}



////////////////////////////////////////////////////////////////////////////////
////////////////////////////////////////////////////////////////////////////////
class StoredBlockObjTest : public ::testing::Test
{
protected:
   virtual void SetUp(void) 
   {
      rawHead_ = READHEX(
         "01000000"
         "1d8f4ec0443e1f19f305e488c1085c95de7cc3fd25e0d2c5bb5d000000000000"
         "9762547903d36881a86751f3f5049e23050113f779735ef82734ebf0b4450081"
         "d8c8c84d"
         "b3936a1a"
         "334b035b");
      headHashLE_ = READHEX(
         "1195e67a7a6d0674bbd28ae096d602e1f038c8254b49dfe79d47000000000000");
      headHashBE_ = READHEX(
         "000000000000479de7df494b25c838f0e102d696e08ad2bb74066d7a7ae69511");

      rawTx0_ = READHEX( 
         "01000000016290dce984203b6a5032e543e9e272d8bce934c7de4d15fa0fe44d"
         "d49ae4ece9010000008b48304502204f2fa458d439f957308bca264689aa175e"
         "3b7c5f78a901cb450ebd20936b2c500221008ea3883a5b80128e55c9c6070aa6"
         "264e1e0ce3d18b7cd7e85108ce3d18b7419a0141044202550a5a6d3bb81549c4"
         "a7803b1ad59cdbba4770439a4923624a8acfc7d34900beb54a24188f7f0a4068"
         "9d905d4847cc7d6c8d808a457d833c2d44ef83f76bffffffff0242582c0a0000"
         "00001976a914c1b4695d53b6ee57a28647ce63e45665df6762c288ac80d1f008"
         "000000001976a9140e0aec36fe2545fb31a41164fb6954adcd96b34288ac0000"
         "0000");
      rawTx1_ = READHEX( 
         "0100000001f658dbc28e703d86ee17c9a2d3b167a8508b082fa0745f55be5144"
         "a4369873aa010000008c49304602210041e1186ca9a41fdfe1569d5d807ca7ff"
         "6c5ffd19d2ad1be42f7f2a20cdc8f1cc0221003366b5d64fe81e53910e156914"
         "091d12646bc0d1d662b7a65ead3ebe4ab8f6c40141048d103d81ac9691cf13f3"
         "fc94e44968ef67b27f58b27372c13108552d24a6ee04785838f34624b294afee"
         "83749b64478bb8480c20b242c376e77eea2b3dc48b4bffffffff0200e1f50500"
         "0000001976a9141b00a2f6899335366f04b277e19d777559c35bc888ac40aeeb"
         "02000000001976a9140e0aec36fe2545fb31a41164fb6954adcd96b34288ac00"
         "000000");

      rawBlock_ = READHEX(
         "01000000eb10c9a996a2340a4d74eaab41421ed8664aa49d18538bab59010000"
         "000000005a2f06efa9f2bd804f17877537f2080030cadbfa1eb50e02338117cc"
         "604d91b9b7541a4ecfbb0a1a64f1ade703010000000100000000000000000000"
         "00000000000000000000000000000000000000000000ffffffff0804cfbb0a1a"
         "02360affffffff0100f2052a01000000434104c2239c4eedb3beb26785753463"
         "be3ec62b82f6acd62efb65f452f8806f2ede0b338e31d1f69b1ce449558d7061"
         "aa1648ddc2bf680834d3986624006a272dc21cac000000000100000003e8caa1"
         "2bcb2e7e86499c9de49c45c5a1c6167ea4b894c8c83aebba1b6100f343010000"
         "008c493046022100e2f5af5329d1244807f8347a2c8d9acc55a21a5db769e927"
         "4e7e7ba0bb605b26022100c34ca3350df5089f3415d8af82364d7f567a6a297f"
         "cc2c1d2034865633238b8c014104129e422ac490ddfcb7b1c405ab9fb4244124"
         "6c4bca578de4f27b230de08408c64cad03af71ee8a3140b40408a7058a1984a9"
         "f246492386113764c1ac132990d1ffffffff5b55c18864e16c08ef9989d31c7a"
         "343e34c27c30cd7caa759651b0e08cae0106000000008c4930460221009ec9aa"
         "3e0caf7caa321723dea561e232603e00686d4bfadf46c5c7352b07eb00022100"
         "a4f18d937d1e2354b2e69e02b18d11620a6a9332d563e9e2bbcb01cee559680a"
         "014104411b35dd963028300e36e82ee8cf1b0c8d5bf1fc4273e970469f5cb931"
         "ee07759a2de5fef638961726d04bd5eb4e5072330b9b371e479733c942964bb8"
         "6e2b22ffffffff3de0c1e913e6271769d8c0172cea2f00d6d3240afc3a20f9fa"
         "247ce58af30d2a010000008c493046022100b610e169fd15ac9f60fe2b507529"
         "281cf2267673f4690ba428cbb2ba3c3811fd022100ffbe9e3d71b21977a8e97f"
         "de4c3ba47b896d08bc09ecb9d086bb59175b5b9f03014104ff07a1833fd8098b"
         "25f48c66dcf8fde34cbdbcc0f5f21a8c2005b160406cbf34cc432842c6b37b25"
         "90d16b165b36a3efc9908d65fb0e605314c9b278f40f3e1affffffff0240420f"
         "00000000001976a914adfa66f57ded1b655eb4ccd96ee07ca62bc1ddfd88ac00"
         "7d6a7d040000001976a914981a0c9ae61fa8f8c96ae6f8e383d6e07e77133e88"
         "ac00000000010000000138e7586e0784280df58bd3dc5e3d350c9036b1ec4107"
         "951378f45881799c92a4000000008a47304402207c945ae0bbdaf9dadba07bdf"
         "23faa676485a53817af975ddf85a104f764fb93b02201ac6af32ddf597e610b4"
         "002e41f2de46664587a379a0161323a85389b4f82dda014104ec8883d3e4f7a3"
         "9d75c9f5bb9fd581dc9fb1b7cdf7d6b5a665e4db1fdb09281a74ab138a2dba25"
         "248b5be38bf80249601ae688c90c6e0ac8811cdb740fcec31dffffffff022f66"
         "ac61050000001976a914964642290c194e3bfab661c1085e47d67786d2d388ac"
         "2f77e200000000001976a9141486a7046affd935919a3cb4b50a8a0c233c286c"
         "88ac00000000");

      rawTxUnfrag_ = READHEX(
         // Version
         "01000000"
         // NumTxIn
         "02"
         // Start TxIn0
         "0044fbc929d78e4203eed6f1d3d39c0157d8e5c100bbe0886779c0"
         "ebf6a69324010000008a47304402206568144ed5e7064d6176c74738b04c08ca"
         "19ca54ddeb480084b77f45eebfe57802207927d6975a5ac0e1bb36f5c05356dc"
         "da1f521770511ee5e03239c8e1eecf3aed0141045d74feae58c4c36d7c35beac"
         "05eddddc78b3ce4b02491a2eea72043978056a8bc439b99ddaad327207b09ef1"
         "6a8910828e805b0cc8c11fba5caea2ee939346d7ffffffff"
         // Start TxIn1
         "45c866b219b17695"
         "2508f8e5aea728f950186554fc4a5807e2186a8e1c4009e5000000008c493046"
         "022100bd5d41662f98cfddc46e86ea7e4a3bc8fe9f1dfc5c4836eaf7df582596"
         "cfe0e9022100fc459ae4f59b8279d679003b88935896acd10021b6e2e4619377"
         "e336b5296c5e014104c00bab76a708ba7064b2315420a1c533ca9945eeff9754"
         "cdc574224589e9113469b4e71752146a10028079e04948ecdf70609bf1b9801f"
         "6b73ab75947ac339e5ffffffff"
         // NumTxOut
         "02"
         // Start TxOut0
         "ac4c8bd5000000001976a9148dce8946f1c7763bb60ea5cf16ef514cbed0633b88ac"
         // Start TxOut1
         "002f6859000000001976a9146a59ac0e8f553f292dfe5e9f3aaa1da93499c15e88ac"
         // Locktime
         "00000000");

      rawTxFragged_ = READHEX(
         //"01000000020044fbc929d78e4203eed6f1d3d39c0157d8e5c100bbe0886779c0"
         //"ebf6a69324010000008a47304402206568144ed5e7064d6176c74738b04c08ca"
         //"19ca54ddeb480084b77f45eebfe57802207927d6975a5ac0e1bb36f5c05356dc"
         //"da1f521770511ee5e03239c8e1eecf3aed0141045d74feae58c4c36d7c35beac"
         //"05eddddc78b3ce4b02491a2eea72043978056a8bc439b99ddaad327207b09ef1"
         //"6a8910828e805b0cc8c11fba5caea2ee939346d7ffffffff45c866b219b17695"
         //"2508f8e5aea728f950186554fc4a5807e2186a8e1c4009e5000000008c493046"
         //"022100bd5d41662f98cfddc46e86ea7e4a3bc8fe9f1dfc5c4836eaf7df582596"
         //"cfe0e9022100fc459ae4f59b8279d679003b88935896acd10021b6e2e4619377"
         //"e336b5296c5e014104c00bab76a708ba7064b2315420a1c533ca9945eeff9754"
         //"cdc574224589e9113469b4e71752146a10028079e04948ecdf70609bf1b9801f"
         //"6b73ab75947ac339e5ffffffff0200000000");
         // Version
         "01000000"
         // NumTxIn
         "02"
         // Start TxIn0
         "0044fbc929d78e4203eed6f1d3d39c0157d8e5c100bbe0886779c0"
         "ebf6a69324010000008a47304402206568144ed5e7064d6176c74738b04c08ca"
         "19ca54ddeb480084b77f45eebfe57802207927d6975a5ac0e1bb36f5c05356dc"
         "da1f521770511ee5e03239c8e1eecf3aed0141045d74feae58c4c36d7c35beac"
         "05eddddc78b3ce4b02491a2eea72043978056a8bc439b99ddaad327207b09ef1"
         "6a8910828e805b0cc8c11fba5caea2ee939346d7ffffffff"
         // Start TxIn1
         "45c866b219b17695"
         "2508f8e5aea728f950186554fc4a5807e2186a8e1c4009e5000000008c493046"
         "022100bd5d41662f98cfddc46e86ea7e4a3bc8fe9f1dfc5c4836eaf7df582596"
         "cfe0e9022100fc459ae4f59b8279d679003b88935896acd10021b6e2e4619377"
         "e336b5296c5e014104c00bab76a708ba7064b2315420a1c533ca9945eeff9754"
         "cdc574224589e9113469b4e71752146a10028079e04948ecdf70609bf1b9801f"
         "6b73ab75947ac339e5ffffffff"
         // NumTxOut
         "02"
         // ... TxOuts fragged out 
         // Locktime
         "00000000");

      rawTxOut0_ = READHEX(
         // Value
         "ac4c8bd500000000"
         // Script size (var_int)
         "19"
         // Script
         "76""a9""14""8dce8946f1c7763bb60ea5cf16ef514cbed0633b""88""ac");
      rawTxOut1_ = READHEX(
         // Value 
         "002f685900000000"
         // Script size (var_int)
         "19"
         // Script
         "76""a9""14""6a59ac0e8f553f292dfe5e9f3aaa1da93499c15e""88""ac");

      bh_.unserialize(rawHead_);
      tx1_.unserialize(rawTx0_);
      tx2_.unserialize(rawTx1_);


      sbh_.unserialize(rawHead_);

      // Make sure the global DB type and prune type are reset for each test
      DBUtils.setArmoryDbType(ARMORY_DB_FULL);
      DBUtils.setDbPruneType(DB_PRUNE_NONE);
   }

   BinaryData PREFBYTE(DB_PREFIX pref) 
   { 
      BinaryWriter bw;
      bw.put_uint8_t((uint8_t)pref);
      return bw.getData();
   }

   BinaryData rawHead_;
   BinaryData headHashLE_;
   BinaryData headHashBE_;

   BinaryData rawBlock_;

   BinaryData rawTx0_;
   BinaryData rawTx1_;

   BlockHeader bh_;
   Tx tx1_;
   Tx tx2_;

   BinaryData rawTxUnfrag_;
   BinaryData rawTxFragged_;
   BinaryData rawTxOut0_;
   BinaryData rawTxOut1_;



   StoredHeader sbh_;
};


////////////////////////////////////////////////////////////////////////////////
TEST_F(StoredBlockObjTest, StoredObjNoInit)
{
   StoredHeader        sbh;
   StoredTx            stx;
   StoredTxOut         stxo;
   StoredScriptHistory ssh;
   StoredUndoData      sud;
   StoredHeadHgtList   hhl;
   StoredTxHints       sths;

   EXPECT_FALSE( sbh.isInitialized() );
   EXPECT_FALSE( stx.isInitialized() );
   EXPECT_FALSE( stxo.isInitialized() );
   EXPECT_FALSE( ssh.isInitialized() );
   EXPECT_FALSE( sud.isInitialized() );
   EXPECT_FALSE( hhl.isInitialized() );
   EXPECT_FALSE( sths.isInitialized() );
}

////////////////////////////////////////////////////////////////////////////////
TEST_F(StoredBlockObjTest, GetDBKeys)
{
   StoredHeader        sbh;
   StoredTx            stx;
   StoredTxOut         stxo;
   StoredScriptHistory ssh1;
   StoredScriptHistory ssh2;
   StoredUndoData      sud;
   StoredHeadHgtList   hhl;
   StoredTxHints       sths;

   BinaryData key    = READHEX("aaaaffff");
   uint32_t   hgt    = 123000;
   uint8_t    dup    = 15;
   uint8_t    txi    = 7;
   uint8_t    txo    = 1;
   BinaryData hgtx   = READHEX("01e0780f");
   BinaryData txidx  = WRITE_UINT16_BE(txi);
   BinaryData txoidx = WRITE_UINT16_BE(txo);

   sbh.blockHeight_  = hgt;
   sbh.duplicateID_  = dup;

   stx.blockHeight_  = hgt;
   stx.duplicateID_  = dup;
   stx.txIndex_      = txi;

   stxo.blockHeight_ = hgt;
   stxo.duplicateID_ = dup;
   stxo.txIndex_     = txi;
   stxo.txOutIndex_  = txo;

   ssh1.uniqueKey_   = key;
   ssh2.uniqueKey_   = key;
   sud.blockHeight_  = hgt;
   sud.duplicateID_  = dup;
   hhl.height_       = hgt;
   sths.txHashPrefix_= key;

   BinaryData TXB = PREFBYTE(DB_PREFIX_TXDATA);
   BinaryData SSB = PREFBYTE(DB_PREFIX_SCRIPT);
   BinaryData UDB = PREFBYTE(DB_PREFIX_UNDODATA);
   BinaryData HHB = PREFBYTE(DB_PREFIX_HEADHGT);
   BinaryData THB = PREFBYTE(DB_PREFIX_TXHINTS);
   EXPECT_EQ(sbh.getDBKey(  true ),   TXB + hgtx);
   EXPECT_EQ(stx.getDBKey(  true ),   TXB + hgtx + txidx);
   EXPECT_EQ(stxo.getDBKey( true ),   TXB + hgtx + txidx + txoidx);
   EXPECT_EQ(ssh1.getDBKey( true ),   SSB + key);
   EXPECT_EQ(ssh2.getDBKey( true ),   SSB + key);
   EXPECT_EQ(sud.getDBKey(  true ),   UDB + hgtx);
   EXPECT_EQ(hhl.getDBKey(  true ),   HHB + WRITE_UINT32_BE(hgt));
   EXPECT_EQ(sths.getDBKey( true ),   THB + key);

   EXPECT_EQ(sbh.getDBKey(  false ),         hgtx);
   EXPECT_EQ(stx.getDBKey(  false ),         hgtx + txidx);
   EXPECT_EQ(stxo.getDBKey( false ),         hgtx + txidx + txoidx);
   EXPECT_EQ(ssh1.getDBKey( false ),         key);
   EXPECT_EQ(ssh2.getDBKey( false ),         key);
   EXPECT_EQ(sud.getDBKey(  false ),         hgtx);
   EXPECT_EQ(hhl.getDBKey(  false ),         WRITE_UINT32_BE(hgt));
   EXPECT_EQ(sths.getDBKey( false ),         key);
}



////////////////////////////////////////////////////////////////////////////////
TEST_F(StoredBlockObjTest, LengthUnfrag)
{
   StoredTx tx;
   vector<uint32_t> offin, offout;

   uint32_t lenUnfrag  = BtcUtils::StoredTxCalcLength( rawTxUnfrag_.getPtr(), 
                                                       false, 
                                                       &offin, 
                                                       &offout);
   ASSERT_EQ(lenUnfrag,  438);

   ASSERT_EQ(offin.size(),    3);
   EXPECT_EQ(offin[0],        5);
   EXPECT_EQ(offin[1],      184);
   EXPECT_EQ(offin[2],      365);

   ASSERT_EQ(offout.size(),   3);
   EXPECT_EQ(offout[0],     366);
   EXPECT_EQ(offout[1],     400);
   EXPECT_EQ(offout[2],     434);
}



////////////////////////////////////////////////////////////////////////////////
TEST_F(StoredBlockObjTest, LengthFragged)
{
   vector<uint32_t> offin, offout;

   uint32_t lenFragged = BtcUtils::StoredTxCalcLength( rawTxFragged_.getPtr(), 
                                                       true, 
                                                       &offin, 
                                                       &offout);
   ASSERT_EQ(lenFragged, 370);

   ASSERT_EQ(offin.size(),    3);
   EXPECT_EQ(offin[0],        5);
   EXPECT_EQ(offin[1],      184);
   EXPECT_EQ(offin[2],      365);
   
   ASSERT_EQ(offout.size(),   3);
   EXPECT_EQ(offout[0],     366);
   EXPECT_EQ(offout[1],     366);
   EXPECT_EQ(offout[2],     366);
}

////////////////////////////////////////////////////////////////////////////////
TEST_F(StoredBlockObjTest, BlkDataKeys)
{
   uint32_t hgt = 0x001a332b;
   uint8_t  dup = 0x01;
   uint16_t tix = 0x0102;
   uint16_t tox = 0x0021;
   
   EXPECT_EQ(DBUtils.getBlkDataKey(hgt, dup),           
                                               READHEX("031a332b01"));
   EXPECT_EQ(DBUtils.getBlkDataKey(hgt, dup, tix),      
                                               READHEX("031a332b010102"));
   EXPECT_EQ(DBUtils.getBlkDataKey(hgt, dup, tix, tox), 
                                               READHEX("031a332b0101020021"));

   EXPECT_EQ(DBUtils.getBlkDataKeyNoPrefix(hgt, dup),           
                                               READHEX("1a332b01"));
   EXPECT_EQ(DBUtils.getBlkDataKeyNoPrefix(hgt, dup, tix),      
                                               READHEX("1a332b010102"));
   EXPECT_EQ(DBUtils.getBlkDataKeyNoPrefix(hgt, dup, tix, tox), 
                                               READHEX("1a332b0101020021"));
}

////////////////////////////////////////////////////////////////////////////////
TEST_F(StoredBlockObjTest, ReadBlkKeyData)
{
   BinaryData TXP  = WRITE_UINT8_BE((uint8_t)DB_PREFIX_TXDATA);
   BinaryData key5p = TXP + READHEX("01e078""0f");
   BinaryData key7p = TXP + READHEX("01e078""0f""0007");
   BinaryData key9p = TXP + READHEX("01e078""0f""0007""0001");
   BinaryData key5 =        READHEX("01e078""0f");
   BinaryData key7 =        READHEX("01e078""0f""0007");
   BinaryData key9 =        READHEX("01e078""0f""0007""0001");
   BinaryRefReader brr;

   uint32_t hgt;
   uint8_t  dup;
   uint16_t txi;
   uint16_t txo;

   BLKDATA_TYPE bdtype;

   /////////////////////////////////////////////////////////////////////////////
   // 5 bytes, with prefix
   brr.setNewData(key5p);
   bdtype = DBUtils.readBlkDataKey(brr, hgt, dup);
   EXPECT_EQ( hgt,     123000);
   EXPECT_EQ( dup,         15);
   EXPECT_EQ( brr.getSizeRemaining(), 0);
   EXPECT_EQ( bdtype, BLKDATA_HEADER);

   brr.setNewData(key5p);
   bdtype = DBUtils.readBlkDataKey(brr, hgt, dup, txi);
   EXPECT_EQ( hgt,     123000);
   EXPECT_EQ( dup,         15);
   EXPECT_EQ( txi, UINT16_MAX);
   EXPECT_EQ( brr.getSizeRemaining(), 0);
   EXPECT_EQ( bdtype, BLKDATA_HEADER);
   
   brr.setNewData(key5p);
   bdtype = DBUtils.readBlkDataKey(brr, hgt, dup, txi, txo);
   EXPECT_EQ( hgt,     123000);
   EXPECT_EQ( dup,         15);
   EXPECT_EQ( txi, UINT16_MAX);
   EXPECT_EQ( txo, UINT16_MAX);
   EXPECT_EQ( brr.getSizeRemaining(), 0);
   EXPECT_EQ( bdtype, BLKDATA_HEADER);


   /////////////////////////////////////////////////////////////////////////////
   // 7 bytes, with prefix
   brr.setNewData(key7p);
   bdtype = DBUtils.readBlkDataKey(brr, hgt, dup);
   EXPECT_EQ( hgt,     123000);
   EXPECT_EQ( dup,         15);
   EXPECT_EQ( brr.getSizeRemaining(), 0);
   EXPECT_EQ( bdtype, BLKDATA_TX);

   brr.setNewData(key7p);
   bdtype = DBUtils.readBlkDataKey(brr, hgt, dup, txi);
   EXPECT_EQ( hgt,     123000);
   EXPECT_EQ( dup,         15);
   EXPECT_EQ( txi,          7);
   EXPECT_EQ( brr.getSizeRemaining(), 0);
   EXPECT_EQ( bdtype, BLKDATA_TX);
   
   brr.setNewData(key7p);
   bdtype = DBUtils.readBlkDataKey(brr, hgt, dup, txi, txo);
   EXPECT_EQ( hgt,     123000);
   EXPECT_EQ( dup,         15);
   EXPECT_EQ( txi,          7);
   EXPECT_EQ( txo, UINT16_MAX);
   EXPECT_EQ( brr.getSizeRemaining(), 0);
   EXPECT_EQ( bdtype, BLKDATA_TX);


   /////////////////////////////////////////////////////////////////////////////
   // 9 bytes, with prefix
   brr.setNewData(key9p);
   bdtype = DBUtils.readBlkDataKey(brr, hgt, dup);
   EXPECT_EQ( hgt,     123000);
   EXPECT_EQ( dup,         15);
   EXPECT_EQ( brr.getSizeRemaining(), 0);
   EXPECT_EQ( bdtype, BLKDATA_TXOUT);

   brr.setNewData(key9p);
   bdtype = DBUtils.readBlkDataKey(brr, hgt, dup, txi);
   EXPECT_EQ( hgt,     123000);
   EXPECT_EQ( dup,         15);
   EXPECT_EQ( txi,          7);
   EXPECT_EQ( brr.getSizeRemaining(), 0);
   EXPECT_EQ( bdtype, BLKDATA_TXOUT);
   
   brr.setNewData(key9p);
   bdtype = DBUtils.readBlkDataKey(brr, hgt, dup, txi, txo);
   EXPECT_EQ( hgt,     123000);
   EXPECT_EQ( dup,         15);
   EXPECT_EQ( txi,          7);
   EXPECT_EQ( txo,          1);
   EXPECT_EQ( brr.getSizeRemaining(), 0);
   EXPECT_EQ( bdtype, BLKDATA_TXOUT);


   /////////////////////////////////////////////////////////////////////////////
   // 5 bytes, no prefix
   brr.setNewData(key5);
   bdtype = DBUtils.readBlkDataKeyNoPrefix(brr, hgt, dup);
   EXPECT_EQ( hgt,     123000);
   EXPECT_EQ( dup,         15);
   EXPECT_EQ( brr.getSizeRemaining(), 0);
   EXPECT_EQ( bdtype, BLKDATA_HEADER);

   brr.setNewData(key5);
   bdtype = DBUtils.readBlkDataKeyNoPrefix(brr, hgt, dup, txi);
   EXPECT_EQ( hgt,     123000);
   EXPECT_EQ( dup,         15);
   EXPECT_EQ( txi, UINT16_MAX);
   EXPECT_EQ( brr.getSizeRemaining(), 0);
   EXPECT_EQ( bdtype, BLKDATA_HEADER);
   
   brr.setNewData(key5);
   bdtype = DBUtils.readBlkDataKeyNoPrefix(brr, hgt, dup, txi, txo);
   EXPECT_EQ( hgt,     123000);
   EXPECT_EQ( dup,         15);
   EXPECT_EQ( txi, UINT16_MAX);
   EXPECT_EQ( txo, UINT16_MAX);
   EXPECT_EQ( brr.getSizeRemaining(), 0);
   EXPECT_EQ( bdtype, BLKDATA_HEADER);


   /////////////////////////////////////////////////////////////////////////////
   // 7 bytes, no prefix
   brr.setNewData(key7);
   bdtype = DBUtils.readBlkDataKeyNoPrefix(brr, hgt, dup);
   EXPECT_EQ( hgt,     123000);
   EXPECT_EQ( dup,         15);
   EXPECT_EQ( brr.getSizeRemaining(), 0);
   EXPECT_EQ( bdtype, BLKDATA_TX);

   brr.setNewData(key7);
   bdtype = DBUtils.readBlkDataKeyNoPrefix(brr, hgt, dup, txi);
   EXPECT_EQ( hgt,     123000);
   EXPECT_EQ( dup,         15);
   EXPECT_EQ( txi,          7);
   EXPECT_EQ( brr.getSizeRemaining(), 0);
   EXPECT_EQ( bdtype, BLKDATA_TX);
   
   brr.setNewData(key7);
   bdtype = DBUtils.readBlkDataKeyNoPrefix(brr, hgt, dup, txi, txo);
   EXPECT_EQ( hgt,     123000);
   EXPECT_EQ( dup,         15);
   EXPECT_EQ( txi,          7);
   EXPECT_EQ( txo, UINT16_MAX);
   EXPECT_EQ( brr.getSizeRemaining(), 0);
   EXPECT_EQ( bdtype, BLKDATA_TX);


   /////////////////////////////////////////////////////////////////////////////
   // 9 bytes, no prefix
   brr.setNewData(key9);
   bdtype = DBUtils.readBlkDataKeyNoPrefix(brr, hgt, dup);
   EXPECT_EQ( hgt,     123000);
   EXPECT_EQ( dup,         15);
   EXPECT_EQ( brr.getSizeRemaining(), 0);
   EXPECT_EQ( bdtype, BLKDATA_TXOUT);

   brr.setNewData(key9);
   bdtype = DBUtils.readBlkDataKeyNoPrefix(brr, hgt, dup, txi);
   EXPECT_EQ( hgt,     123000);
   EXPECT_EQ( dup,         15);
   EXPECT_EQ( txi,          7);
   EXPECT_EQ( brr.getSizeRemaining(), 0);
   EXPECT_EQ( bdtype, BLKDATA_TXOUT);
   
   brr.setNewData(key9);
   bdtype = DBUtils.readBlkDataKeyNoPrefix(brr, hgt, dup, txi, txo);
   EXPECT_EQ( hgt,     123000);
   EXPECT_EQ( dup,         15);
   EXPECT_EQ( txi,          7);
   EXPECT_EQ( txo,          1);
   EXPECT_EQ( brr.getSizeRemaining(), 0);
   EXPECT_EQ( bdtype, BLKDATA_TXOUT);
}

////////////////////////////////////////////////////////////////////////////////
TEST_F(StoredBlockObjTest, SHeaderUnserialize)
{
   // SetUp already contains sbh_.unserialize(rawHead_);
   EXPECT_TRUE( sbh_.isInitialized());
   EXPECT_FALSE(sbh_.isMainBranch_);
   EXPECT_FALSE(sbh_.haveFullBlock());
   EXPECT_FALSE(sbh_.isMerkleCreated());
   EXPECT_EQ(   sbh_.numTx_,       UINT32_MAX);
   EXPECT_EQ(   sbh_.numBytes_,    UINT32_MAX);
   EXPECT_EQ(   sbh_.blockHeight_, UINT32_MAX);
   EXPECT_EQ(   sbh_.duplicateID_, UINT8_MAX);
   EXPECT_EQ(   sbh_.merkle_.getSize(), 0);
   EXPECT_EQ(   sbh_.stxMap_.size(), 0);
}


////////////////////////////////////////////////////////////////////////////////
TEST_F(StoredBlockObjTest, SHeaderDBSerFull_H)
{
   DBUtils.setArmoryDbType(ARMORY_DB_FULL);
   DBUtils.setDbPruneType(DB_PRUNE_NONE);

   sbh_.blockHeight_      = 65535;
   sbh_.duplicateID_      = 1;
   sbh_.merkle_           = READHEX("deadbeef");
   sbh_.merkleIsPartial_  = false;
   sbh_.isMainBranch_     = true;
   sbh_.numTx_            = 15;
   sbh_.numBytes_         = 65535;

   // SetUp already contains sbh_.unserialize(rawHead_);
   BinaryData last4 = READHEX("00ffff01");
   EXPECT_EQ(sbh_.serializeDBValue(HEADERS), rawHead_ + last4);
}


////////////////////////////////////////////////////////////////////////////////
TEST_F(StoredBlockObjTest, SHeaderDBSerFull_B1)
{
   // ARMORY_DB_FULL means no merkle string (cause all Tx are in the DB
   // so the merkle tree would be redundant.
   DBUtils.setArmoryDbType(ARMORY_DB_FULL);
   DBUtils.setDbPruneType(DB_PRUNE_NONE);

   sbh_.blockHeight_      = 65535;
   sbh_.duplicateID_      = 1;
   sbh_.merkle_           = READHEX("deadbeef");
   sbh_.merkleIsPartial_  = false;
   sbh_.isMainBranch_     = true;
   sbh_.numTx_            = 15;
   sbh_.numBytes_         = 65535;

   // SetUp already contains sbh_.unserialize(rawHead_);
   BinaryData flags = READHEX("01340000");
   BinaryData ntx   = READHEX("0f000000");
   BinaryData nbyte = READHEX("ffff0000");

   BinaryData headBlkData = flags + rawHead_ + ntx + nbyte;
   EXPECT_EQ(sbh_.serializeDBValue(BLKDATA), headBlkData);
}


////////////////////////////////////////////////////////////////////////////////
TEST_F(StoredBlockObjTest, SHeaderDBSerFull_B2)
{
   // With merkle string
   DBUtils.setArmoryDbType(ARMORY_DB_PARTIAL);
   DBUtils.setDbPruneType(DB_PRUNE_NONE);

   BinaryWriter bw;

   sbh_.blockHeight_      = 65535;
   sbh_.duplicateID_      = 1;
   sbh_.merkle_           = READHEX("deadbeef");
   sbh_.merkleIsPartial_  = false;
   sbh_.isMainBranch_     = true;
   sbh_.numTx_            = 15;
   sbh_.numBytes_         = 65535;

   // SetUp already contains sbh_.unserialize(rawHead_);
   BinaryData flags = READHEX("01260000");
   BinaryData ntx   = READHEX("0f000000");
   BinaryData nbyte = READHEX("ffff0000");

   BinaryData headBlkData = flags + rawHead_ + ntx + nbyte + sbh_.merkle_;
   EXPECT_EQ(sbh_.serializeDBValue(BLKDATA), headBlkData);
}

////////////////////////////////////////////////////////////////////////////////
TEST_F(StoredBlockObjTest, SHeaderDBSerFull_B3)
{
   DBUtils.setArmoryDbType(ARMORY_DB_LITE);
   DBUtils.setDbPruneType(DB_PRUNE_ALL);

   BinaryWriter bw;

   sbh_.blockHeight_      = 65535;
   sbh_.duplicateID_      = 1;
   sbh_.merkle_           = BinaryData(0);
   sbh_.merkleIsPartial_  = false;
   sbh_.isMainBranch_     = true;
   sbh_.numTx_            = 15;
   sbh_.numBytes_         = 65535;

   // SetUp already contains sbh_.unserialize(rawHead_);
   BinaryData flags = READHEX("01100000");
   BinaryData ntx   = READHEX("0f000000");
   BinaryData nbyte = READHEX("ffff0000");

   BinaryData headBlkData = flags + rawHead_ + ntx + nbyte;
   EXPECT_EQ(sbh_.serializeDBValue(BLKDATA), headBlkData);
}


////////////////////////////////////////////////////////////////////////////////
TEST_F(StoredBlockObjTest, SHeaderDBUnserFull_H)
{
   BinaryData dbval = READHEX(
      "010000001d8f4ec0443e1f19f305e488c1085c95de7cc3fd25e0d2c5bb5d0000"
      "000000009762547903d36881a86751f3f5049e23050113f779735ef82734ebf0"
      "b4450081d8c8c84db3936a1a334b035b00ffff01");

   BinaryRefReader brr(dbval);
   sbh_.unserializeDBValue(HEADERS, brr);

   EXPECT_EQ(sbh_.blockHeight_, 65535);
   EXPECT_EQ(sbh_.duplicateID_, 1);
}


////////////////////////////////////////////////////////////////////////////////
TEST_F(StoredBlockObjTest, SHeaderDBUnserFull_B1)
{
   BinaryData dbval = READHEX(
      "01340000010000001d8f4ec0443e1f19f305e488c1085c95de7cc3fd25e0d2c5"
      "bb5d0000000000009762547903d36881a86751f3f5049e23050113f779735ef8"
      "2734ebf0b4450081d8c8c84db3936a1a334b035b0f000000ffff0000");

   BinaryRefReader brr(dbval);
   sbh_.unserializeDBValue(BLKDATA, brr);
   sbh_.setHeightAndDup(65535, 1);

   EXPECT_EQ(sbh_.blockHeight_,  65535);
   EXPECT_EQ(sbh_.duplicateID_,  1);
   EXPECT_EQ(sbh_.merkle_     ,  READHEX(""));
   EXPECT_EQ(sbh_.numTx_      ,  15);
   EXPECT_EQ(sbh_.numBytes_   ,  65535);
   EXPECT_EQ(sbh_.unserArmVer_,  0x00);
   EXPECT_EQ(sbh_.unserBlkVer_,  1);
   EXPECT_EQ(sbh_.unserDbType_,  ARMORY_DB_FULL);
   EXPECT_EQ(sbh_.unserPrType_,  DB_PRUNE_NONE);
   EXPECT_EQ(sbh_.unserMkType_,  MERKLE_SER_NONE);
}


////////////////////////////////////////////////////////////////////////////////
TEST_F(StoredBlockObjTest, SHeaderDBUnserFull_B2)
{
   BinaryData dbval = READHEX(
      "01260000010000001d8f4ec0443e1f19f305e488c1085c95de7cc3fd25e0d2c5"
      "bb5d0000000000009762547903d36881a86751f3f5049e23050113f779735ef8"
      "2734ebf0b4450081d8c8c84db3936a1a334b035b0f000000ffff0000deadbeef");

   BinaryRefReader brr(dbval);
   sbh_.unserializeDBValue(BLKDATA, brr);
   sbh_.setHeightAndDup(65535, 1);

   EXPECT_EQ(sbh_.blockHeight_ , 65535);
   EXPECT_EQ(sbh_.duplicateID_ , 1);
   EXPECT_EQ(sbh_.merkle_      , READHEX("deadbeef"));
   EXPECT_EQ(sbh_.numTx_       , 15);
   EXPECT_EQ(sbh_.numBytes_    , 65535);
   EXPECT_EQ(sbh_.unserArmVer_,  0x00);
   EXPECT_EQ(sbh_.unserBlkVer_,  1);
   EXPECT_EQ(sbh_.unserDbType_,  ARMORY_DB_PARTIAL);
   EXPECT_EQ(sbh_.unserPrType_,  DB_PRUNE_NONE);
   EXPECT_EQ(sbh_.unserMkType_,  MERKLE_SER_FULL);
}

////////////////////////////////////////////////////////////////////////////////
TEST_F(StoredBlockObjTest, SHeaderDBUnserFull_B3)
{
   BinaryData dbval = READHEX(
      "01100000010000001d8f4ec0443e1f19f305e488c1085c95de7cc3fd25e0d2c5"
      "bb5d0000000000009762547903d36881a86751f3f5049e23050113f779735ef8"
      "2734ebf0b4450081d8c8c84db3936a1a334b035b0f000000ffff0000");

   BinaryRefReader brr(dbval);
   sbh_.unserializeDBValue(BLKDATA, brr);
   sbh_.setHeightAndDup(65535, 1);

   EXPECT_EQ(sbh_.blockHeight_,  65535);
   EXPECT_EQ(sbh_.duplicateID_,  1);
   EXPECT_EQ(sbh_.merkle_     ,  READHEX(""));
   EXPECT_EQ(sbh_.numTx_      ,  15);
   EXPECT_EQ(sbh_.numBytes_   ,  65535);
   EXPECT_EQ(sbh_.unserArmVer_,  0x00);
   EXPECT_EQ(sbh_.unserBlkVer_,  1);
   EXPECT_EQ(sbh_.unserDbType_,  ARMORY_DB_LITE);
   EXPECT_EQ(sbh_.unserPrType_,  DB_PRUNE_ALL);
   EXPECT_EQ(sbh_.unserMkType_,  MERKLE_SER_NONE);
}




////////////////////////////////////////////////////////////////////////////////
TEST_F(StoredBlockObjTest, STxUnserUnfrag)
{
   Tx regTx(rawTx0_);

   StoredTx stx;
   stx.createFromTx(regTx, false);

   EXPECT_TRUE( stx.isInitialized());
   EXPECT_TRUE( stx.haveAllTxOut());
   EXPECT_FALSE(stx.isFragged_);
   EXPECT_EQ(   stx.version_, 1);
   EXPECT_EQ(   stx.blockHeight_, UINT32_MAX);
   EXPECT_EQ(   stx.duplicateID_,  UINT8_MAX);
   EXPECT_EQ(   stx.txIndex_,     UINT16_MAX);
   EXPECT_EQ(   stx.dataCopy_.getSize(), 258);
   EXPECT_EQ(   stx.numBytes_,    258);
   EXPECT_EQ(   stx.fragBytes_,   190);

   ASSERT_EQ(   stx.stxoMap_.size(), 2);
   EXPECT_TRUE( stx.stxoMap_[0].isInitialized());
   EXPECT_TRUE( stx.stxoMap_[1].isInitialized());
   EXPECT_EQ(   stx.stxoMap_[0].txIndex_, UINT16_MAX);
   EXPECT_EQ(   stx.stxoMap_[1].txIndex_, UINT16_MAX);
   EXPECT_EQ(   stx.stxoMap_[0].txOutIndex_, 0);
   EXPECT_EQ(   stx.stxoMap_[1].txOutIndex_, 1);
}


////////////////////////////////////////////////////////////////////////////////
TEST_F(StoredBlockObjTest, STxUnserFragged)
{
   Tx regTx(rawTx0_);

   StoredTx stx;
   stx.createFromTx(regTx, true);

   EXPECT_TRUE( stx.isInitialized());
   EXPECT_TRUE( stx.haveAllTxOut());
   EXPECT_TRUE( stx.isFragged_);
   EXPECT_EQ(   stx.version_, 1);
   EXPECT_EQ(   stx.blockHeight_, UINT32_MAX);
   EXPECT_EQ(   stx.duplicateID_,  UINT8_MAX);
   EXPECT_EQ(   stx.txIndex_,     UINT16_MAX);
   EXPECT_EQ(   stx.dataCopy_.getSize(), 190);

   ASSERT_EQ(   stx.stxoMap_.size(), 2);
   EXPECT_TRUE( stx.stxoMap_[0].isInitialized());
   EXPECT_TRUE( stx.stxoMap_[1].isInitialized());
   EXPECT_EQ(   stx.stxoMap_[0].txIndex_, UINT16_MAX);
   EXPECT_EQ(   stx.stxoMap_[1].txIndex_, UINT16_MAX);
   EXPECT_EQ(   stx.stxoMap_[0].txOutIndex_, 0);
   EXPECT_EQ(   stx.stxoMap_[1].txOutIndex_, 1);
}



////////////////////////////////////////////////////////////////////////////////
TEST_F(StoredBlockObjTest, STxReconstruct)
{
   Tx regTx, reconTx;
   StoredTx stx;

   // Reconstruct an unfragged tx
   regTx.unserialize(rawTx0_);
   stx.createFromTx(regTx, false);

   reconTx = stx.getTxCopy();
   EXPECT_EQ(reconTx.serialize(),   rawTx0_);
   EXPECT_EQ(stx.getSerializedTx(), rawTx0_);

   // Reconstruct an fragged tx
   regTx.unserialize(rawTx0_);
   stx.createFromTx(regTx, true);

   reconTx = stx.getTxCopy();
   EXPECT_EQ(reconTx.serialize(),   rawTx0_);
   EXPECT_EQ(stx.getSerializedTx(), rawTx0_);
}

////////////////////////////////////////////////////////////////////////////////
TEST_F(StoredBlockObjTest, STxSerUnfragToFrag)
{
   StoredTx stx;
   stx.unserialize(rawTxUnfrag_);

   EXPECT_EQ(stx.getSerializedTx(),        rawTxUnfrag_);
   EXPECT_EQ(stx.getSerializedTxFragged(), rawTxFragged_);
}

////////////////////////////////////////////////////////////////////////////////
TEST_F(StoredBlockObjTest, STxSerDBValue_1)
{
   DBUtils.setArmoryDbType(ARMORY_DB_FULL);
   DBUtils.setDbPruneType(DB_PRUNE_NONE);
   
   Tx origTx(rawTxUnfrag_);

   StoredTx stx;
   stx.unserialize(rawTxUnfrag_);

   //   0123   45   67 01  23 4567 
   //  |----| |--| |-- --|
   //   DBVer TxVer TxSer
   //
   // For this example:  DBVer=0, TxVer=1, TxSer=FRAGGED[1]
   //   0000   01   00 01  -- ----
   BinaryData  first2  = READHEX("0440"); // little-endian, of course
   BinaryData  txHash  = origTx.getThisHash();
   BinaryData  fragged = stx.getSerializedTxFragged();
   BinaryData  output  = first2 + txHash + fragged;
   EXPECT_EQ(stx.serializeDBValue(), output);
}

////////////////////////////////////////////////////////////////////////////////
TEST_F(StoredBlockObjTest, DISABLED_STxSerDBValue_2)
{
   // I modified the ARMORY_DB_SUPER code to frag, as well.  There's no
   // mode that doesn't frag, now.
   DBUtils.setArmoryDbType(ARMORY_DB_SUPER);
   DBUtils.setDbPruneType(DB_PRUNE_NONE);
   
   Tx origTx(rawTxUnfrag_);

   StoredTx stx;
   stx.unserialize(rawTxUnfrag_);

   //   0123   45   67 01  23 4567 
   //  |----| |--| |-- --|
   //   DBVer TxVer TxSer
   //
   // For this example:  DBVer=0, TxVer=1, TxSer=FRAGGED[1]
   //   0000   01   00 00  -- ----
   BinaryData  first2  = READHEX("0400"); // little-endian, of course
   BinaryData  txHash  = origTx.getThisHash();
   BinaryData  fragged = stx.getSerializedTx();  // Full Tx this time
   BinaryData  output  = first2 + txHash + fragged;
   EXPECT_EQ(stx.serializeDBValue(), output);
}

////////////////////////////////////////////////////////////////////////////////
TEST_F(StoredBlockObjTest, STxUnserDBValue_1)
{
   Tx origTx(rawTxUnfrag_);

   BinaryData toUnser = READHEX(
      "0440e471262336aa67391e57c8c6fe03bae29734079e06ff75c7fa4d0a873c83"
      "f03c01000000020044fbc929d78e4203eed6f1d3d39c0157d8e5c100bbe08867"
      "79c0ebf6a69324010000008a47304402206568144ed5e7064d6176c74738b04c"
      "08ca19ca54ddeb480084b77f45eebfe57802207927d6975a5ac0e1bb36f5c053"
      "56dcda1f521770511ee5e03239c8e1eecf3aed0141045d74feae58c4c36d7c35"
      "beac05eddddc78b3ce4b02491a2eea72043978056a8bc439b99ddaad327207b0"
      "9ef16a8910828e805b0cc8c11fba5caea2ee939346d7ffffffff45c866b219b1"
      "76952508f8e5aea728f950186554fc4a5807e2186a8e1c4009e5000000008c49"
      "3046022100bd5d41662f98cfddc46e86ea7e4a3bc8fe9f1dfc5c4836eaf7df58"
      "2596cfe0e9022100fc459ae4f59b8279d679003b88935896acd10021b6e2e461"
      "9377e336b5296c5e014104c00bab76a708ba7064b2315420a1c533ca9945eeff"
      "9754cdc574224589e9113469b4e71752146a10028079e04948ecdf70609bf1b9"
      "801f6b73ab75947ac339e5ffffffff0200000000");

   BinaryRefReader brr(toUnser);

   StoredTx stx;
   stx.unserializeDBValue(brr);

   EXPECT_TRUE( stx.isInitialized());
   EXPECT_EQ(   stx.thisHash_,    origTx.getThisHash());
   EXPECT_EQ(   stx.lockTime_,    origTx.getLockTime());
   EXPECT_EQ(   stx.dataCopy_,    rawTxFragged_);
   EXPECT_TRUE( stx.isFragged_);
   EXPECT_EQ(   stx.version_,     1);
   EXPECT_EQ(   stx.blockHeight_, UINT32_MAX);
   EXPECT_EQ(   stx.duplicateID_, UINT8_MAX);
   EXPECT_EQ(   stx.txIndex_,     UINT16_MAX);
   EXPECT_EQ(   stx.numTxOut_,    origTx.getNumTxOut());
   EXPECT_EQ(   stx.numBytes_,    UINT32_MAX);
   EXPECT_EQ(   stx.fragBytes_,   370);
}

////////////////////////////////////////////////////////////////////////////////
TEST_F(StoredBlockObjTest, STxUnserDBValue_2)
{
   Tx origTx(rawTxUnfrag_);

   BinaryData toUnser = READHEX(
      "0004e471262336aa67391e57c8c6fe03bae29734079e06ff75c7fa4d0a873c83"
      "f03c01000000020044fbc929d78e4203eed6f1d3d39c0157d8e5c100bbe08867"
      "79c0ebf6a69324010000008a47304402206568144ed5e7064d6176c74738b04c"
      "08ca19ca54ddeb480084b77f45eebfe57802207927d6975a5ac0e1bb36f5c053"
      "56dcda1f521770511ee5e03239c8e1eecf3aed0141045d74feae58c4c36d7c35"
      "beac05eddddc78b3ce4b02491a2eea72043978056a8bc439b99ddaad327207b0"
      "9ef16a8910828e805b0cc8c11fba5caea2ee939346d7ffffffff45c866b219b1"
      "76952508f8e5aea728f950186554fc4a5807e2186a8e1c4009e5000000008c49"
      "3046022100bd5d41662f98cfddc46e86ea7e4a3bc8fe9f1dfc5c4836eaf7df58"
      "2596cfe0e9022100fc459ae4f59b8279d679003b88935896acd10021b6e2e461"
      "9377e336b5296c5e014104c00bab76a708ba7064b2315420a1c533ca9945eeff"
      "9754cdc574224589e9113469b4e71752146a10028079e04948ecdf70609bf1b9"
      "801f6b73ab75947ac339e5ffffffff02ac4c8bd5000000001976a9148dce8946"
      "f1c7763bb60ea5cf16ef514cbed0633b88ac002f6859000000001976a9146a59"
      "ac0e8f553f292dfe5e9f3aaa1da93499c15e88ac00000000");

   BinaryRefReader brr(toUnser);

   StoredTx stx;
   stx.unserializeDBValue(brr);

   EXPECT_TRUE( stx.isInitialized());
   EXPECT_EQ(   stx.thisHash_,    origTx.getThisHash());
   EXPECT_EQ(   stx.lockTime_,    origTx.getLockTime());
   EXPECT_EQ(   stx.dataCopy_,    rawTxUnfrag_);
   EXPECT_FALSE(stx.isFragged_);
   EXPECT_EQ(   stx.version_,     1);
   EXPECT_EQ(   stx.blockHeight_, UINT32_MAX);
   EXPECT_EQ(   stx.duplicateID_,  UINT8_MAX);
   EXPECT_EQ(   stx.txIndex_,     UINT16_MAX);
   EXPECT_EQ(   stx.numTxOut_,    origTx.getNumTxOut());
   EXPECT_EQ(   stx.numBytes_,    origTx.getSize());
   EXPECT_EQ(   stx.fragBytes_,   370);
}



////////////////////////////////////////////////////////////////////////////////
TEST_F(StoredBlockObjTest, STxOutUnserialize)
{
   TxOut        txo0,  txo1;
   StoredTxOut stxo0, stxo1;

   stxo0.unserialize(rawTxOut0_);
   stxo1.unserialize(rawTxOut1_);
    txo0.unserialize(rawTxOut0_);
    txo1.unserialize(rawTxOut1_);

   uint64_t val0 = READ_UINT64_HEX_LE("ac4c8bd500000000");
   uint64_t val1 = READ_UINT64_HEX_LE("002f685900000000");

   EXPECT_EQ(stxo0.getSerializedTxOut(), rawTxOut0_);
   EXPECT_EQ(stxo0.getSerializedTxOut(), txo0.serialize());
   EXPECT_EQ(stxo1.getSerializedTxOut(), rawTxOut1_);
   EXPECT_EQ(stxo1.getSerializedTxOut(), txo1.serialize());

   EXPECT_EQ(stxo0.getValue(), val0);
   EXPECT_EQ(stxo1.getValue(), val1);
   
   TxOut txoRecon = stxo0.getTxOutCopy();
   EXPECT_EQ(txoRecon.serialize(), rawTxOut0_);
}

////////////////////////////////////////////////////////////////////////////////
TEST_F(StoredBlockObjTest, STxOutSerDBValue_1)
{
   DBUtils.setArmoryDbType(ARMORY_DB_FULL);
   DBUtils.setDbPruneType(DB_PRUNE_NONE);

   StoredTxOut stxo0;

   stxo0.unserialize(rawTxOut0_);

   stxo0.txVersion_ = 1;
   stxo0.spentness_ = TXOUT_UNSPENT;

   //   0123   45    67   0  123 4567 
   //  |----| |--|  |--| |-|
   //   DBVer TxVer Spnt  CB
   //
   // For this example:  DBVer=0, TxVer=1, TxSer=FRAGGED[1]
   //   0000   01    00   0  --- ----
   EXPECT_EQ(stxo0.serializeDBValue(),  READHEX("0400") + rawTxOut0_);
}
   

////////////////////////////////////////////////////////////////////////////////
TEST_F(StoredBlockObjTest, STxOutSerDBValue_2)
{
   DBUtils.setArmoryDbType(ARMORY_DB_FULL);
   DBUtils.setDbPruneType(DB_PRUNE_NONE);

   StoredTxOut stxo0;
   stxo0.unserialize(rawTxOut0_);
   stxo0.txVersion_ = 1;
   stxo0.spentness_ = TXOUT_UNSPENT;

   // Test a spent TxOut
   //   0000   01    01   0  --- ----
   BinaryData spentStr = DBUtils.getBlkDataKeyNoPrefix( 100000, 1, 127, 15);
   stxo0.spentness_ = TXOUT_SPENT;
   stxo0.spentByTxInKey_ = spentStr;
   EXPECT_EQ(stxo0.serializeDBValue(), READHEX("0500")+rawTxOut0_+spentStr);
}



////////////////////////////////////////////////////////////////////////////////
TEST_F(StoredBlockObjTest, STxOutSerDBValue_3)
{
   DBUtils.setArmoryDbType(ARMORY_DB_FULL);
   DBUtils.setDbPruneType(DB_PRUNE_NONE);

   StoredTxOut stxo0;
   stxo0.unserialize(rawTxOut0_);
   stxo0.txVersion_ = 1;
   stxo0.isCoinbase_ = true;

   // Test a spent TxOut but in lite mode where we don't record spentness
   //   0000   01    01   1  --- ----
   DBUtils.setArmoryDbType(ARMORY_DB_LITE);
   DBUtils.setDbPruneType(DB_PRUNE_NONE);
   BinaryData spentStr = DBUtils.getBlkDataKeyNoPrefix( 100000, 1, 127, 15);
   stxo0.spentness_ = TXOUT_SPENT;
   stxo0.spentByTxInKey_ = spentStr;
   EXPECT_EQ(stxo0.serializeDBValue(), READHEX("0680")+rawTxOut0_);
}


////////////////////////////////////////////////////////////////////////////////
TEST_F(StoredBlockObjTest, STxOutUnserDBValue_1)
{
   BinaryData input = READHEX( "0400ac4c8bd5000000001976a9148dce8946f1c7763b"
                               "b60ea5cf16ef514cbed0633b88ac");
   StoredTxOut stxo;
   stxo.unserializeDBValue(input);

   EXPECT_TRUE( stxo.isInitialized());
   EXPECT_EQ(   stxo.txVersion_,    1);
   EXPECT_EQ(   stxo.dataCopy_,     rawTxOut0_);
   EXPECT_EQ(   stxo.blockHeight_,  UINT32_MAX);
   EXPECT_EQ(   stxo.duplicateID_,   UINT8_MAX);
   EXPECT_EQ(   stxo.txIndex_,      UINT16_MAX);
   EXPECT_EQ(   stxo.txOutIndex_,   UINT16_MAX);
   EXPECT_EQ(   stxo.spentness_,    TXOUT_UNSPENT);
   EXPECT_EQ(   stxo.spentByTxInKey_.getSize(), 0);
   EXPECT_FALSE(stxo.isCoinbase_);
   EXPECT_EQ(   stxo.unserArmVer_,  0);
}
////////////////////////////////////////////////////////////////////////////////
TEST_F(StoredBlockObjTest, STxOutUnserDBValue_2)
{
   BinaryData input = READHEX( "0500ac4c8bd5000000001976a9148dce8946f1c7763b"
                               "b60ea5cf16ef514cbed0633b88ac01a086017f000f00");
   StoredTxOut stxo;
   stxo.unserializeDBValue(input);

   EXPECT_TRUE( stxo.isInitialized());
   EXPECT_EQ(   stxo.txVersion_,    1);
   EXPECT_EQ(   stxo.dataCopy_,     rawTxOut0_);
   EXPECT_EQ(   stxo.blockHeight_,  UINT32_MAX);
   EXPECT_EQ(   stxo.duplicateID_,   UINT8_MAX);
   EXPECT_EQ(   stxo.txIndex_,      UINT16_MAX);
   EXPECT_EQ(   stxo.txOutIndex_,   UINT16_MAX);
   EXPECT_EQ(   stxo.spentness_,    TXOUT_SPENT);
   EXPECT_FALSE(stxo.isCoinbase_);
   EXPECT_EQ(   stxo.spentByTxInKey_, READHEX("01a086017f000f00"));
   EXPECT_EQ(   stxo.unserArmVer_,  0);
}


////////////////////////////////////////////////////////////////////////////////
TEST_F(StoredBlockObjTest, STxOutUnserDBValue_3)
{
   BinaryData input = READHEX( "0680ac4c8bd5000000001976a9148dce8946f1c7763b"
                               "b60ea5cf16ef514cbed0633b88ac");
   StoredTxOut stxo;
   stxo.unserializeDBValue(input);

   EXPECT_TRUE( stxo.isInitialized());
   EXPECT_EQ(   stxo.txVersion_,    1);
   EXPECT_EQ(   stxo.dataCopy_,     rawTxOut0_);
   EXPECT_EQ(   stxo.blockHeight_,  UINT32_MAX);
   EXPECT_EQ(   stxo.duplicateID_,   UINT8_MAX);
   EXPECT_EQ(   stxo.txIndex_,      UINT16_MAX);
   EXPECT_EQ(   stxo.txOutIndex_,   UINT16_MAX);
   EXPECT_EQ(   stxo.spentness_,    TXOUT_SPENTUNK);
   EXPECT_TRUE( stxo.isCoinbase_);
   EXPECT_EQ(   stxo.spentByTxInKey_.getSize(), 0);
   EXPECT_EQ(   stxo.unserArmVer_,  0);
}


////////////////////////////////////////////////////////////////////////////////
TEST_F(StoredBlockObjTest, SHeaderFullBlock)
{
   // I'll make this more robust later... kind of tired of writing tests...
   StoredHeader sbh;
   sbh.unserializeFullBlock(rawBlock_.getRef());

   BinaryWriter bw;
   sbh.serializeFullBlock(bw);

   EXPECT_EQ(bw.getDataRef(), rawBlock_.getRef());
}


////////////////////////////////////////////////////////////////////////////////
TEST_F(StoredBlockObjTest, SUndoDataSer)
{
   DBUtils.setArmoryDbType(ARMORY_DB_FULL);
   DBUtils.setDbPruneType(DB_PRUNE_NONE);

   BinaryData arbHash  = READHEX("11112221111222111122222211112222"
                                 "11112221111222111122211112221111");
   BinaryData op0_str  = READHEX("aaaabbbbaaaabbbbaaaabbbbaaaabbbb"
                                 "aaaabbbbaaaabbbbaaaabbbbaaaabbbb");
   BinaryData op1_str  = READHEX("ffffbbbbffffbbbbffffbbbbffffbbbb"
                                 "ffffbbbbffffbbbbffffbbbbffffbbbb");

   
   StoredUndoData sud;
   OutPoint op0(op0_str, 1);
   OutPoint op1(op1_str, 2);

   StoredTxOut stxo0, stxo1;
   stxo0.unserialize(rawTxOut0_);
   stxo1.unserialize(rawTxOut1_);

   stxo0.txVersion_  = 1;
   stxo1.txVersion_  = 1;
   stxo0.blockHeight_ = 100000;
   stxo1.blockHeight_ = 100000;
   stxo0.duplicateID_ = 2;
   stxo1.duplicateID_ = 2;
   stxo0.txIndex_ = 17;
   stxo1.txIndex_ = 17;
   stxo0.parentHash_ = arbHash;
   stxo1.parentHash_ = arbHash;
   stxo0.txOutIndex_ = 5;
   stxo1.txOutIndex_ = 5;

   sud.stxOutsRemovedByBlock_.clear();
   sud.stxOutsRemovedByBlock_.push_back(stxo0);
   sud.stxOutsRemovedByBlock_.push_back(stxo1);
   sud.outPointsAddedByBlock_.clear();
   sud.outPointsAddedByBlock_.push_back(op0);
   sud.outPointsAddedByBlock_.push_back(op1);

   sud.blockHash_ = arbHash;
   sud.blockHeight_ = 123000; // unused for this test
   sud.duplicateID_ = 15;     // unused for this test

   BinaryData flags = READHEX("34");
   BinaryData str2  = WRITE_UINT32_LE(2);
   BinaryData str5  = WRITE_UINT32_LE(5);
   BinaryData answer = 
         arbHash + 
            str2 + 
               flags + stxo0.getDBKey(false) + arbHash + str5 + rawTxOut0_ +
               flags + stxo1.getDBKey(false) + arbHash + str5 + rawTxOut1_ +
            str2 +
               op0.serialize() +
               op1.serialize();

   EXPECT_EQ(sud.serializeDBValue(), answer);
}



////////////////////////////////////////////////////////////////////////////////
TEST_F(StoredBlockObjTest, SUndoDataUnser)
{
   DBUtils.setArmoryDbType(ARMORY_DB_FULL);
   DBUtils.setDbPruneType(DB_PRUNE_NONE);

   BinaryData arbHash  = READHEX("11112221111222111122222211112222"
                                 "11112221111222111122211112221111");
   BinaryData op0_str  = READHEX("aaaabbbbaaaabbbbaaaabbbbaaaabbbb"
                                 "aaaabbbbaaaabbbbaaaabbbbaaaabbbb");
   BinaryData op1_str  = READHEX("ffffbbbbffffbbbbffffbbbbffffbbbb"
                                 "ffffbbbbffffbbbbffffbbbbffffbbbb");
   OutPoint op0(op0_str, 1);
   OutPoint op1(op1_str, 2);

   //BinaryData sudToUnser = READHEX( 
      //"1111222111122211112222221111222211112221111222111122211112221111"
      //"0200000024111122211112221111222222111122221111222111122211112221"
      //"111222111105000000ac4c8bd5000000001976a9148dce8946f1c7763bb60ea5"
      //"cf16ef514cbed0633b88ac241111222111122211112222221111222211112221"
      //"11122211112221111222111105000000002f6859000000001976a9146a59ac0e"
      //"8f553f292dfe5e9f3aaa1da93499c15e88ac02000000aaaabbbbaaaabbbbaaaa"
      //"bbbbaaaabbbbaaaabbbbaaaabbbbaaaabbbbaaaabbbb01000000ffffbbbbffff"
      //"bbbbffffbbbbffffbbbbffffbbbbffffbbbbffffbbbbffffbbbb02000000");

   BinaryData sudToUnser = READHEX( 
      "1111222111122211112222221111222211112221111222111122211112221111"
      "02000000240186a0020011000511112221111222111122222211112222111122"
      "2111122211112221111222111105000000ac4c8bd5000000001976a9148dce89"
      "46f1c7763bb60ea5cf16ef514cbed0633b88ac240186a0020011000511112221"
      "1112221111222222111122221111222111122211112221111222111105000000"
      "002f6859000000001976a9146a59ac0e8f553f292dfe5e9f3aaa1da93499c15e"
      "88ac02000000aaaabbbbaaaabbbbaaaabbbbaaaabbbbaaaabbbbaaaabbbbaaaa"
      "bbbbaaaabbbb01000000ffffbbbbffffbbbbffffbbbbffffbbbbffffbbbbffff"
      "bbbbffffbbbbffffbbbb02000000");

   StoredUndoData sud;
   sud.unserializeDBValue(sudToUnser);

   ASSERT_EQ(sud.outPointsAddedByBlock_.size(), 2);
   ASSERT_EQ(sud.stxOutsRemovedByBlock_.size(), 2);

   EXPECT_EQ(sud.outPointsAddedByBlock_[0].serialize(), op0.serialize());
   EXPECT_EQ(sud.outPointsAddedByBlock_[1].serialize(), op1.serialize());
   EXPECT_EQ(sud.stxOutsRemovedByBlock_[0].getSerializedTxOut(), rawTxOut0_);
   EXPECT_EQ(sud.stxOutsRemovedByBlock_[1].getSerializedTxOut(), rawTxOut1_);

   EXPECT_EQ(sud.stxOutsRemovedByBlock_[0].parentHash_, arbHash);
   EXPECT_EQ(sud.stxOutsRemovedByBlock_[1].parentHash_, arbHash);

   EXPECT_EQ(sud.stxOutsRemovedByBlock_[0].blockHeight_, 100000);
   EXPECT_EQ(sud.stxOutsRemovedByBlock_[1].blockHeight_, 100000);
   EXPECT_EQ(sud.stxOutsRemovedByBlock_[0].duplicateID_, 2);
   EXPECT_EQ(sud.stxOutsRemovedByBlock_[1].duplicateID_, 2);
   EXPECT_EQ(sud.stxOutsRemovedByBlock_[0].txIndex_, 17);
   EXPECT_EQ(sud.stxOutsRemovedByBlock_[1].txIndex_, 17);
}


////////////////////////////////////////////////////////////////////////////////
TEST_F(StoredBlockObjTest, STxHintsSer)
{
   BinaryData hint0 = DBUtils.getBlkDataKeyNoPrefix(123000,  7, 255);
   BinaryData hint1 = DBUtils.getBlkDataKeyNoPrefix(123000, 15, 127);
   BinaryData hint2 = DBUtils.getBlkDataKeyNoPrefix(183922, 15,   3);

   StoredTxHints sths;
   sths.txHashPrefix_ = READHEX("aaaaffff");
   sths.dbKeyList_.clear();

   /////
   BinaryWriter ans0;
   ans0.put_var_int(0);
   EXPECT_EQ(sths.serializeDBValue(), ans0.getData());

   /////
   sths.dbKeyList_.push_back(hint0);
   sths.preferredDBKey_ = hint0;
   BinaryWriter ans1;
   ans1.put_var_int(1);
   ans1.put_BinaryData(hint0);
   EXPECT_EQ(sths.dbKeyList_.size(), 1);
   EXPECT_EQ(sths.preferredDBKey_, hint0);
   EXPECT_EQ(sths.serializeDBValue(), ans1.getData());

   /////
   sths.dbKeyList_.push_back(hint1);
   sths.dbKeyList_.push_back(hint2);
   BinaryWriter ans3;
   ans3.put_var_int(3);
   ans3.put_BinaryData(hint0);
   ans3.put_BinaryData(hint1);
   ans3.put_BinaryData(hint2);
   EXPECT_EQ(sths.dbKeyList_.size(), 3);
   EXPECT_EQ(sths.preferredDBKey_, hint0);
   EXPECT_EQ(sths.serializeDBValue(), ans3.getData());
}

////////////////////////////////////////////////////////////////////////////////
TEST_F(StoredBlockObjTest, STxHintsReorder)
{
   BinaryData hint0 = DBUtils.getBlkDataKeyNoPrefix(123000,  7, 255);
   BinaryData hint1 = DBUtils.getBlkDataKeyNoPrefix(123000, 15, 127);
   BinaryData hint2 = DBUtils.getBlkDataKeyNoPrefix(183922, 15,   3);

   StoredTxHints sths;
   sths.txHashPrefix_ = READHEX("aaaaffff");
   sths.dbKeyList_.clear();
   sths.dbKeyList_.push_back(hint0);
   sths.dbKeyList_.push_back(hint1);
   sths.dbKeyList_.push_back(hint2);
   sths.preferredDBKey_ = hint1;

   BinaryWriter expectedOut;
   expectedOut.put_var_int(3);
   expectedOut.put_BinaryData(hint1);
   expectedOut.put_BinaryData(hint0);
   expectedOut.put_BinaryData(hint2);

   EXPECT_EQ(sths.serializeDBValue(), expectedOut.getData());
}

////////////////////////////////////////////////////////////////////////////////
TEST_F(StoredBlockObjTest, STxHintsUnser)
{
   BinaryData hint0 = DBUtils.getBlkDataKeyNoPrefix(123000,  7, 255);
   BinaryData hint1 = DBUtils.getBlkDataKeyNoPrefix(123000, 15, 127);
   BinaryData hint2 = DBUtils.getBlkDataKeyNoPrefix(183922, 15,   3);

   BinaryData in0 = READHEX("00");
   BinaryData in1 = READHEX("01""01e0780700ff");
   BinaryData in3 = READHEX("03""01e0780700ff""01e0780f007f""02ce720f0003");

   StoredTxHints sths0, sths1, sths3;

   sths0.unserializeDBValue(in0);

   EXPECT_EQ(sths0.dbKeyList_.size(), 0);
   EXPECT_EQ(sths0.preferredDBKey_.getSize(), 0);

   sths1.unserializeDBValue(in1);

   EXPECT_EQ(sths1.dbKeyList_.size(),  1);
   EXPECT_EQ(sths1.dbKeyList_[0],      hint0);
   EXPECT_EQ(sths1.preferredDBKey_,    hint0);

   sths3.unserializeDBValue(in3);
   EXPECT_EQ(sths3.dbKeyList_.size(),  3);
   EXPECT_EQ(sths3.dbKeyList_[0],      hint0);
   EXPECT_EQ(sths3.dbKeyList_[1],      hint1);
   EXPECT_EQ(sths3.dbKeyList_[2],      hint2);
   EXPECT_EQ(sths3.preferredDBKey_,    hint0);
}

////////////////////////////////////////////////////////////////////////////////
TEST_F(StoredBlockObjTest, SHeadHgtListSer)
{
   StoredHeadHgtList baseHHL, testHHL;
   baseHHL.height_ = 123000;
   baseHHL.dupAndHashList_.resize(0);
   BinaryData hash0 = READHEX("aaaabbbbaaaabbbbaaaabbbbaaaabbbb"
                              "aaaabbbbaaaabbbbaaaabbbbaaaabbbb");
   BinaryData hash1 = READHEX("2222bbbb2222bbbb2222bbbb2222bbbb"
                              "2222bbbb2222bbbb2222bbbb2222bbbb");
   BinaryData hash2 = READHEX("2222ffff2222ffff2222ffff2222ffff"
                              "2222ffff2222ffff2222ffff2222ffff");

   uint8_t dup0 = 0;
   uint8_t dup1 = 1;
   uint8_t dup2 = 7;

   BinaryWriter expectOut;

   // Test writing empty list
   expectOut.reset();
   expectOut.put_uint8_t(0);
   EXPECT_EQ(testHHL.serializeDBValue(), expectOut.getData());

   
   // Test writing list with one entry but no preferred dupID
   expectOut.reset();
   testHHL = baseHHL;
   testHHL.dupAndHashList_.push_back(pair<uint8_t, BinaryData>(dup0, hash0)); 
   expectOut.put_uint8_t(1);
   expectOut.put_uint8_t(dup0);
   expectOut.put_BinaryData(hash0);
   EXPECT_EQ(testHHL.serializeDBValue(), expectOut.getData());
   
   // Test writing list with one entry which is a preferred dupID
   expectOut.reset();
   testHHL = baseHHL;
   testHHL.preferredDup_ = 0;
   testHHL.dupAndHashList_.push_back(pair<uint8_t, BinaryData>(dup0, hash0)); 
   expectOut.put_uint8_t(1);
   expectOut.put_uint8_t(dup0 | 0x80);
   expectOut.put_BinaryData(hash0);
   EXPECT_EQ(testHHL.serializeDBValue(), expectOut.getData());

   // Test writing list with one entry preferred dupID but that dup isn't avail
   expectOut.reset();
   testHHL = baseHHL;
   testHHL.preferredDup_ = 1;
   testHHL.dupAndHashList_.push_back(pair<uint8_t, BinaryData>(dup0, hash0)); 
   expectOut.put_uint8_t(1);
   expectOut.put_uint8_t(dup0);
   expectOut.put_BinaryData(hash0);
   EXPECT_EQ(testHHL.serializeDBValue(), expectOut.getData());

   // Test writing with three entries, no preferred
   expectOut.reset();
   testHHL = baseHHL;
   testHHL.dupAndHashList_.push_back(pair<uint8_t, BinaryData>(dup0, hash0)); 
   testHHL.dupAndHashList_.push_back(pair<uint8_t, BinaryData>(dup1, hash1)); 
   testHHL.dupAndHashList_.push_back(pair<uint8_t, BinaryData>(dup2, hash2)); 
   expectOut.put_uint8_t(3);
   expectOut.put_uint8_t(dup0); expectOut.put_BinaryData(hash0);
   expectOut.put_uint8_t(dup1); expectOut.put_BinaryData(hash1);
   expectOut.put_uint8_t(dup2); expectOut.put_BinaryData(hash2);
   EXPECT_EQ(testHHL.serializeDBValue(), expectOut.getData());


   // Test writing with three entries, with preferred
   expectOut.reset();
   testHHL = baseHHL;
   testHHL.dupAndHashList_.push_back(pair<uint8_t, BinaryData>(dup0, hash0)); 
   testHHL.dupAndHashList_.push_back(pair<uint8_t, BinaryData>(dup1, hash1)); 
   testHHL.dupAndHashList_.push_back(pair<uint8_t, BinaryData>(dup2, hash2)); 
   testHHL.preferredDup_ = 1;
   expectOut.put_uint8_t(3);
   expectOut.put_uint8_t(dup1 | 0x80); expectOut.put_BinaryData(hash1);
   expectOut.put_uint8_t(dup0);        expectOut.put_BinaryData(hash0);
   expectOut.put_uint8_t(dup2);        expectOut.put_BinaryData(hash2);
   EXPECT_EQ(testHHL.serializeDBValue(), expectOut.getData());
}


////////////////////////////////////////////////////////////////////////////////
TEST_F(StoredBlockObjTest, SHeadHgtListUnser)
{
   BinaryData hash0 = READHEX("aaaabbbbaaaabbbbaaaabbbbaaaabbbb"
                              "aaaabbbbaaaabbbbaaaabbbbaaaabbbb");
   BinaryData hash1 = READHEX("2222bbbb2222bbbb2222bbbb2222bbbb"
                              "2222bbbb2222bbbb2222bbbb2222bbbb");
   BinaryData hash2 = READHEX("2222ffff2222ffff2222ffff2222ffff"
                              "2222ffff2222ffff2222ffff2222ffff");

   vector<BinaryData> tests;
   tests.push_back( READHEX(
      "0100aaaabbbbaaaabbbbaaaabbbbaaaabbbbaaaabbbbaaaabbbbaaaabbbbaaaabbbb"));
   tests.push_back( READHEX(
      "0180aaaabbbbaaaabbbbaaaabbbbaaaabbbbaaaabbbbaaaabbbbaaaabbbbaaaabbbb"));
   tests.push_back( READHEX(
      "0300aaaabbbbaaaabbbbaaaabbbbaaaabbbbaaaabbbbaaaabbbbaaaabbbbaaaa"
      "bbbb012222bbbb2222bbbb2222bbbb2222bbbb2222bbbb2222bbbb2222bbbb22"
      "22bbbb072222ffff2222ffff2222ffff2222ffff2222ffff2222ffff2222ffff"
      "2222ffff"));
   tests.push_back( READHEX(
      "03812222bbbb2222bbbb2222bbbb2222bbbb2222bbbb2222bbbb2222bbbb2222"
      "bbbb00aaaabbbbaaaabbbbaaaabbbbaaaabbbbaaaabbbbaaaabbbbaaaabbbbaa"
      "aabbbb072222ffff2222ffff2222ffff2222ffff2222ffff2222ffff2222ffff"
      "2222ffff"));

   uint8_t dup0 = 0;
   uint8_t dup1 = 1;
   uint8_t dup2 = 7;

   for(uint32_t i=0; i<tests.size(); i++)
   {
      BinaryRefReader brr(tests[i]);
      StoredHeadHgtList hhl;
      hhl.unserializeDBValue(brr);

      if(i==0)
      {
         ASSERT_EQ(hhl.dupAndHashList_.size(), 1);
         EXPECT_EQ(hhl.dupAndHashList_[0].first,  dup0);
         EXPECT_EQ(hhl.dupAndHashList_[0].second, hash0);
         EXPECT_EQ(hhl.preferredDup_,  UINT8_MAX);
      }
      else if(i==1)
      {
         ASSERT_EQ(hhl.dupAndHashList_.size(), 1);
         EXPECT_EQ(hhl.dupAndHashList_[0].first,  dup0);
         EXPECT_EQ(hhl.dupAndHashList_[0].second, hash0);
         EXPECT_EQ(hhl.preferredDup_,  0);
      }
      else if(i==2)
      {
         ASSERT_EQ(hhl.dupAndHashList_.size(), 3);
         EXPECT_EQ(hhl.dupAndHashList_[0].first,  dup0);
         EXPECT_EQ(hhl.dupAndHashList_[0].second, hash0);
         EXPECT_EQ(hhl.dupAndHashList_[1].first,  dup1);
         EXPECT_EQ(hhl.dupAndHashList_[1].second, hash1);
         EXPECT_EQ(hhl.dupAndHashList_[2].first,  dup2);
         EXPECT_EQ(hhl.dupAndHashList_[2].second, hash2);
         EXPECT_EQ(hhl.preferredDup_,  UINT8_MAX);
      }
      else if(i==3)
      {
         ASSERT_EQ(hhl.dupAndHashList_.size(), 3);
         EXPECT_EQ(hhl.dupAndHashList_[0].first,  dup1);
         EXPECT_EQ(hhl.dupAndHashList_[0].second, hash1);
         EXPECT_EQ(hhl.dupAndHashList_[1].first,  dup0);
         EXPECT_EQ(hhl.dupAndHashList_[1].second, hash0);
         EXPECT_EQ(hhl.dupAndHashList_[2].first,  dup2);
         EXPECT_EQ(hhl.dupAndHashList_[2].second, hash2);
         EXPECT_EQ(hhl.preferredDup_,  1);
      }
   }
}

////////////////////////////////////////////////////////////////////////////////
TEST_F(StoredBlockObjTest, SScriptHistorySer)
{
   StoredScriptHistory ssh;
   ssh.uniqueKey_ = READHEX("00""1234abcde1234abcde1234abcdefff1234abcdef");
   ssh.version_ = 1;
   ssh.alreadyScannedUpToBlk_ = 65535;

   /////////////////////////////////////////////////////////////////////////////
   // Empty SSH (probably shouldn't even be serialized/written, in the future)
   BinaryData expect, expSub1, expSub2;
   expect = READHEX("0400""ffff0000""00");
   EXPECT_EQ(ssh.serializeDBValue(), expect);

   /////////////////////////////////////////////////////////////////////////////
   // With a single TxIO
   TxIOPair txio0(READHEX("0000ff00""0001""0001"), READ_UINT64_HEX_LE("0100000000000000"));
   txio0.setFromCoinbase(false);
   txio0.setTxOutFromSelf(false);
   txio0.setMultisig(false);
   ssh.insertTxio(txio0);

   expect = READHEX("0400""ffff0000""01""00""0100000000000000""0000ff00""0001""0001");
   EXPECT_EQ(ssh.serializeDBValue(), expect);

   /////////////////////////////////////////////////////////////////////////////
   // Added a second one, different subSSH
   TxIOPair txio1(READHEX("00010000""0002""0002"), READ_UINT64_HEX_LE("0002000000000000"));
   ssh.insertTxio(txio1);
   expect  = READHEX("0480""ffff0000""02""0102000000000000");
   expSub1 = READHEX("01""00""0100000000000000""0001""0001");
   expSub2 = READHEX("01""00""0002000000000000""0002""0002");
   EXPECT_EQ(ssh.serializeDBValue(), expect);
   EXPECT_EQ(ssh.subHistMap_[READHEX("0000ff00")].serializeDBValue(), expSub1);
   EXPECT_EQ(ssh.subHistMap_[READHEX("00010000")].serializeDBValue(), expSub2);

   /////////////////////////////////////////////////////////////////////////////
   // Added another TxIO to the second subSSH
   TxIOPair txio2(READHEX("00010000""0004""0004"), READ_UINT64_HEX_LE("0000030000000000"));
   ssh.insertTxio(txio2);
   expect  = READHEX("0480""ffff0000""03""0102030000000000");
   expSub1 = READHEX("01"
                       "00""0100000000000000""0001""0001");
   expSub2 = READHEX("02"
                       "00""0002000000000000""0002""0002"
                       "00""0000030000000000""0004""0004");
   EXPECT_EQ(ssh.serializeDBValue(), expect);
   EXPECT_EQ(ssh.subHistMap_[READHEX("0000ff00")].serializeDBValue(), expSub1);
   EXPECT_EQ(ssh.subHistMap_[READHEX("00010000")].serializeDBValue(), expSub2);

   /////////////////////////////////////////////////////////////////////////////
   // Now we explicitly delete a TxIO (with pruning, this should be basically
   // equivalent to marking it spent, but we are DB-mode-agnostic here, testing
   // just the base insert/erase operations)
   ssh.eraseTxio(txio1);
   expect  = READHEX("0480""ffff0000""02""0100030000000000");
   expSub1 = READHEX("01"
                       "00""0100000000000000""0001""0001");
   expSub2 = READHEX("01"
                       "00""0000030000000000""0004""0004");
   EXPECT_EQ(ssh.serializeDBValue(), expect);
   EXPECT_EQ(ssh.subHistMap_[READHEX("0000ff00")].serializeDBValue(), expSub1);
   EXPECT_EQ(ssh.subHistMap_[READHEX("00010000")].serializeDBValue(), expSub2);
   
   /////////////////////////////////////////////////////////////////////////////
   // Insert a multisig TxIO -- this should increment totalTxioCount_, but not 
   // the value 
   TxIOPair txio3(READHEX("00010000""0006""0006"), READ_UINT64_HEX_LE("0000000400000000"));
   txio3.setMultisig(true);
   ssh.insertTxio(txio3);
   expect  = READHEX("0480""ffff0000""03""0100030000000000");
   expSub1 = READHEX("01"
                       "00""0100000000000000""0001""0001");
   expSub2 = READHEX("02"
                       "00""0000030000000000""0004""0004"
                       "10""0000000400000000""0006""0006");
   EXPECT_EQ(ssh.serializeDBValue(), expect);
   EXPECT_EQ(ssh.subHistMap_[READHEX("0000ff00")].serializeDBValue(), expSub1);
   EXPECT_EQ(ssh.subHistMap_[READHEX("00010000")].serializeDBValue(), expSub2);
   
   /////////////////////////////////////////////////////////////////////////////
   // Remove the multisig
   ssh.eraseTxio(txio3);
   expect  = READHEX("0480""ffff0000""02""0100030000000000");
   expSub1 = READHEX("01"
                       "00""0100000000000000""0001""0001");
   expSub2 = READHEX("01"
                       "00""0000030000000000""0004""0004");
   EXPECT_EQ(ssh.serializeDBValue(), expect);
   EXPECT_EQ(ssh.subHistMap_[READHEX("0000ff00")].serializeDBValue(), expSub1);
   EXPECT_EQ(ssh.subHistMap_[READHEX("00010000")].serializeDBValue(), expSub2);

   /////////////////////////////////////////////////////////////////////////////
   // Remove a full subSSH (it shouldn't be deleted, though, that will be done
   // by BlockUtils in a post-processing step
   ssh.eraseTxio(txio0);
   expect  = READHEX("0480""ffff0000""01""0000030000000000");
   expSub1 = READHEX("00");
   expSub2 = READHEX("01"
                       "00""0000030000000000""0004""0004");
   EXPECT_EQ(ssh.serializeDBValue(), expect);
   EXPECT_EQ(ssh.subHistMap_[READHEX("0000ff00")].serializeDBValue(), expSub1);
   EXPECT_EQ(ssh.subHistMap_[READHEX("00010000")].serializeDBValue(), expSub2);
   
}

////////////////////////////////////////////////////////////////////////////////
TEST_F(StoredBlockObjTest, SScriptHistoryUnser)
{
   StoredScriptHistory ssh, sshorig;
   StoredSubHistory subssh1, subssh2;
   BinaryData toUnser;
   BinaryData hgtX0 = READHEX("0000ff00");
   BinaryData hgtX1 = READHEX("00010000");
   BinaryData uniq  = READHEX("00""0000ffff0000ffff0000ffff0000ffff0000ffff");

   sshorig.uniqueKey_ = uniq;
   sshorig.version_  = 1;

   BinaryWriter bw;
   bw.put_uint8_t(DB_PREFIX_SCRIPT);
   BinaryData DBPREF = bw.getData();

   /////////////////////////////////////////////////////////////////////////////
   ssh = sshorig;
   toUnser = READHEX("0400""ffff0000""00");
   ssh.unserializeDBKey(DBPREF + uniq);
   ssh.unserializeDBValue(toUnser);

   EXPECT_EQ(   ssh.subHistMap_.size(), 0);
   EXPECT_FALSE(ssh.useMultipleEntries_);
   EXPECT_EQ(   ssh.alreadyScannedUpToBlk_, 65535);
   EXPECT_EQ(   ssh.totalTxioCount_, 0);
   EXPECT_EQ(   ssh.totalUnspent_, 0);

   /////////////////////////////////////////////////////////////////////////////
   ssh = sshorig;
   toUnser = READHEX("0400""ffff0000""01""00""0100000000000000""0000ff00""0001""0001");
   ssh.unserializeDBKey(DBPREF + uniq);
   ssh.unserializeDBValue(toUnser);
   BinaryData txioKey = hgtX0 + READHEX("00010001");

   EXPECT_EQ(   ssh.subHistMap_.size(), 1);
   EXPECT_FALSE(ssh.useMultipleEntries_);
   EXPECT_EQ(   ssh.alreadyScannedUpToBlk_, 65535);
   EXPECT_EQ(   ssh.totalTxioCount_, 1);
   EXPECT_EQ(   ssh.totalUnspent_, READ_UINT64_HEX_LE("0100000000000000"));
   ASSERT_NE(   ssh.subHistMap_.find(hgtX0), ssh.subHistMap_.end());
   StoredSubHistory & subssh = ssh.subHistMap_[hgtX0];
   EXPECT_EQ(   subssh.uniqueKey_, uniq);
   EXPECT_EQ(   subssh.hgtX_, hgtX0);
   EXPECT_EQ(   subssh.txioSet_.size(), 1);
   ASSERT_NE(   subssh.txioSet_.find(txioKey), subssh.txioSet_.end());
   TxIOPair & txio = subssh.txioSet_[txioKey];
   EXPECT_EQ(   txio.getValue(), READ_UINT64_HEX_LE("0100000000000000"));
   EXPECT_EQ(   txio.getDBKeyOfOutput(), READHEX("0000ff0000010001"));

   /////////////////////////////////////////////////////////////////////////////
   // Test reading a subSSH and merging it with the regular SSH
   ssh = sshorig;
   subssh1 = StoredSubHistory();

   ssh.unserializeDBKey(DBPREF + uniq);
   ssh.unserializeDBValue(READHEX("0480""ffff0000""02""0000030400000000"));
   subssh1.unserializeDBKey(DBPREF + uniq + hgtX0);
   subssh1.unserializeDBValue(READHEX("02"
                                        "00""0000030000000000""0004""0004"
                                        "00""0000000400000000""0006""0006"));

   BinaryData last4_0 = READHEX("0004""0004");
   BinaryData last4_1 = READHEX("0006""0006");
   BinaryData txio0key = hgtX0 + last4_0;
   BinaryData txio1key = hgtX0 + last4_1;
   uint64_t val0 = READ_UINT64_HEX_LE("0000030000000000");
   uint64_t val1 = READ_UINT64_HEX_LE("0000000400000000");

   // Unmerged, so SSH doesn't have the subSSH as part of it yet.
   EXPECT_EQ(   ssh.subHistMap_.size(), 0);
   EXPECT_TRUE( ssh.useMultipleEntries_);
   EXPECT_EQ(   ssh.alreadyScannedUpToBlk_, 65535);
   EXPECT_EQ(   ssh.totalTxioCount_, 2);
   EXPECT_EQ(   ssh.totalUnspent_, READ_UINT64_HEX_LE("0000030400000000"));

   EXPECT_EQ(   subssh1.uniqueKey_,  uniq);
   EXPECT_EQ(   subssh1.hgtX_,       hgtX0);
   EXPECT_EQ(   subssh1.txioSet_.size(), 2);
   ASSERT_NE(   subssh1.txioSet_.find(txio0key), subssh1.txioSet_.end());
   ASSERT_NE(   subssh1.txioSet_.find(txio1key), subssh1.txioSet_.end());
   EXPECT_EQ(   subssh1.txioSet_[txio0key].getValue(), val0);
   EXPECT_EQ(   subssh1.txioSet_[txio1key].getValue(), val1);
   EXPECT_EQ(   subssh1.txioSet_[txio0key].getDBKeyOfOutput(), txio0key);
   EXPECT_EQ(   subssh1.txioSet_[txio1key].getDBKeyOfOutput(), txio1key);
   
   ssh.mergeSubHistory(subssh1);
   EXPECT_EQ(   ssh.subHistMap_.size(), 1);
   ASSERT_NE(   ssh.subHistMap_.find(hgtX0), ssh.subHistMap_.end());

   StoredSubHistory & subref = ssh.subHistMap_[hgtX0];
   EXPECT_EQ(   subref.uniqueKey_, uniq);
   EXPECT_EQ(   subref.hgtX_,      hgtX0);
   EXPECT_EQ(   subref.txioSet_.size(), 2);
   ASSERT_NE(   subref.txioSet_.find(txio0key), subref.txioSet_.end());
   ASSERT_NE(   subref.txioSet_.find(txio1key), subref.txioSet_.end());
   EXPECT_EQ(   subref.txioSet_[txio0key].getValue(), val0);
   EXPECT_EQ(   subref.txioSet_[txio1key].getValue(), val1);
   EXPECT_EQ(   subref.txioSet_[txio0key].getDBKeyOfOutput(), txio0key);
   EXPECT_EQ(   subref.txioSet_[txio1key].getDBKeyOfOutput(), txio1key);
   


   /////////////////////////////////////////////////////////////////////////////
   // Try it with two sub-SSHs and a multisig object
   //ssh = sshorig;
   //subssh1 = StoredSubHistory();
   //subssh2 = StoredSubHistory();
   //expSub1 = READHEX("01"
                       //"00""0100000000000000""0001""0001");
   //expSub2 = READHEX("02"
                       //"00""0000030000000000""0004""0004"
                       //"10""0000000400000000""0006""0006");
}

////////////////////////////////////////////////////////////////////////////////
/*
TEST_F(StoredBlockObjTest, SScriptHistoryMarkSpent)
{
   DBUtils.setArmoryDbType(ARMORY_DB_SUPER);
   DBUtils.setDbPruneType(DB_PRUNE_NONE);

   StoredScriptHistory ssh;

   BinaryData a160 = READHEX("aabbccdd11223344aabbccdd11223344aabbccdd"); 

   BinaryData dbKey0 = READHEX("01e078""0f""0007""0001");
   BinaryData dbKey1 = READHEX("01e078""0f""0009""0005");
   BinaryData dbKey2 = READHEX("01e078""0f""000f""0000");
   BinaryData dbKey3 = READHEX("02e078""0f""0030""0003");
   BinaryData dbKey4 = READHEX("02e078""0f""0030""0009");
   BinaryData dbKey5 = READHEX("02e078""0f""00a0""0008");

   uint32_t hgt = READ_UINT32_HEX_BE("0001e078");
   uint32_t dup = READ_UINT8_HEX_BE("0f");

   TxIOPair txio0(dbKey0, 10*COIN);
   TxIOPair txio1(dbKey1, 11*COIN);
   TxIOPair txio2(dbKey2, 12*COIN);
   TxIOPair txio3(dbKey3, 13*COIN);

   txio0.setFromCoinbase(true);
   txio0.setTxOutFromSelf(false);
   txio0.setMultisig(false);

   txio1.setFromCoinbase(false);
   txio1.setTxOutFromSelf(true);
   txio1.setMultisig(false);

   txio2.setFromCoinbase(false);
   txio2.setTxOutFromSelf(false);
   txio2.setMultisig(true);

   txio3.setFromCoinbase(false);
   txio3.setTxOutFromSelf(false);
   txio3.setMultisig(true);

   //BinaryData dbKey0 = READHEX("01e078""0f""0007""0001");
   //BinaryData dbKey1 = READHEX("01e078""0f""0009""0005");
   //BinaryData dbKey2 = READHEX("01e078""0f""000f""0000");
   //BinaryData dbKey3 = READHEX("02e078""0f""0030""0003");
   //BinaryData dbKey4 = READHEX("02e078""0f""0030""0009");
   //BinaryData dbKey5 = READHEX("02e078""0f""00a0""0008");

   // First test, only one TxIO, stored in base SSH object
   BinaryData expect_ssh1 = READHEX(
      "0400""ffffffff"
      "01"
         "40""00ca9a3b00000000""01e0780f0007""0001")


   // First test, only one TxIO, stored in base SSH object
   BinaryData expectSSH_ssh2 = READHEX(
      "0480""ffffffff""02""00752b7d00000000")
   BinaryData expectSSH_ssh2sub1 = READHEX(
      "02"
         "00""00ca9a3b00000000""0007""0001"
         "00""00ab904100000000""0009""0005");


   BinaryData expectSSH_bothspent = READHEX(
      "0400""ffffffff"
      "02"
         "60""00ca9a3b00000000""01e0780f0007""0001""01e0780f00a00008"
         "a0""0065cd1d00000000""01e0780f0009""0005""01e0780f000f0000"
      "02"
         "01e0780f00300003"
         "01e0780f00300009");

   BinaryData expectSSH_bothunspent = READHEX(
      "0400""ffffffff"
      "02"
         "40""00ca9a3b00000000""01e0780f0007""0001"
         "80""0065cd1d00000000""01e0780f0009""0005"
      "02"
         "01e0780f00300003"
         "01e0780f00300009");

   BinaryData expectSSH_afterrm = READHEX(
      "0400""ffffffff"
      "01"
         "40""00ca9a3b00000000""01e0780f0007""0001"
      "02"
         "01e0780f00300003"
         "01e0780f00300009");
  
   // Mark the second one spent (from same block as it was created)
   txio1.setTxIn(dbKey4);

   // In order for for these tests to work properly, the TxIns and TxOuts need
   // to look like they're in the main branch.  Se we set the valid dupID vals
   // so that txio.hasTxInInMain() and txio.hasTxOutInMain() both pass
   LevelDBWrapper::GetInterfacePtr()->setValidDupIDForHeight(hgt,dup);

   ssh.uniqueKey_ = HASH160PREFIX + a160;
   ssh.version_ = 1;
   ssh.alreadyScannedUpToBlk_ = UINT32_MAX;

   ssh.markTxOutUnspent(txio0);

   // Check the initial state matches expectations
   EXPECT_EQ(ssh.serializeDBValue(), expectSSH_orig);

   ssh.insertTxio(txio1);
   // Mark the first output spent (second one was already marked spent)
   ssh.markTxOutSpent( dbKey0, dbKey5);
   EXPECT_EQ(ssh.serializeDBValue(), expectSSH_bothspent);

   // Undo the last operation
   ssh.markTxOutUnspent(dbKey0);
   EXPECT_EQ(ssh.serializeDBValue(), expectSSH_orig);


   ssh.markTxOutUnspent(dbKey1);
   EXPECT_EQ(ssh.serializeDBValue(), expectSSH_bothunspent);

   ssh.markTxOutSpent( dbKey1, dbKey2);
   EXPECT_EQ(ssh.serializeDBValue(), expectSSH_orig);


   ssh.eraseTxio(dbKey1);
   EXPECT_EQ(ssh.serializeDBValue(), expectSSH_afterrm);

}
*/

////////////////////////////////////////////////////////////////////////////////
////////////////////////////////////////////////////////////////////////////////
class LevelDBTest : public ::testing::Test
{
protected:
   virtual void SetUp(void) 
   {
      iface_ = LevelDBWrapper::GetInterfacePtr();
      magic_ = READHEX(MAINNET_MAGIC_BYTES);
      ghash_ = READHEX(MAINNET_GENESIS_HASH_HEX);
      gentx_ = READHEX(MAINNET_GENESIS_TX_HASH_HEX);
      zeros_ = READHEX("00000000");
      DBUtils.setArmoryDbType(ARMORY_DB_FULL);
      DBUtils.setDbPruneType(DB_PRUNE_NONE);

      rawHead_ = READHEX(
         "01000000"
         "1d8f4ec0443e1f19f305e488c1085c95de7cc3fd25e0d2c5bb5d000000000000"
         "9762547903d36881a86751f3f5049e23050113f779735ef82734ebf0b4450081"
         "d8c8c84d"
         "b3936a1a"
         "334b035b");
      headHashLE_ = READHEX(
         "1195e67a7a6d0674bbd28ae096d602e1f038c8254b49dfe79d47000000000000");
      headHashBE_ = READHEX(
         "000000000000479de7df494b25c838f0e102d696e08ad2bb74066d7a7ae69511");

      rawTx0_ = READHEX( 
         "01000000016290dce984203b6a5032e543e9e272d8bce934c7de4d15fa0fe44d"
         "d49ae4ece9010000008b48304502204f2fa458d439f957308bca264689aa175e"
         "3b7c5f78a901cb450ebd20936b2c500221008ea3883a5b80128e55c9c6070aa6"
         "264e1e0ce3d18b7cd7e85108ce3d18b7419a0141044202550a5a6d3bb81549c4"
         "a7803b1ad59cdbba4770439a4923624a8acfc7d34900beb54a24188f7f0a4068"
         "9d905d4847cc7d6c8d808a457d833c2d44ef83f76bffffffff0242582c0a0000"
         "00001976a914c1b4695d53b6ee57a28647ce63e45665df6762c288ac80d1f008"
         "000000001976a9140e0aec36fe2545fb31a41164fb6954adcd96b34288ac0000"
         "0000");
      rawTx1_ = READHEX( 
         "0100000001f658dbc28e703d86ee17c9a2d3b167a8508b082fa0745f55be5144"
         "a4369873aa010000008c49304602210041e1186ca9a41fdfe1569d5d807ca7ff"
         "6c5ffd19d2ad1be42f7f2a20cdc8f1cc0221003366b5d64fe81e53910e156914"
         "091d12646bc0d1d662b7a65ead3ebe4ab8f6c40141048d103d81ac9691cf13f3"
         "fc94e44968ef67b27f58b27372c13108552d24a6ee04785838f34624b294afee"
         "83749b64478bb8480c20b242c376e77eea2b3dc48b4bffffffff0200e1f50500"
         "0000001976a9141b00a2f6899335366f04b277e19d777559c35bc888ac40aeeb"
         "02000000001976a9140e0aec36fe2545fb31a41164fb6954adcd96b34288ac00"
         "000000");

      rawBlock_ = READHEX(
         // Header
         "01000000eb10c9a996a2340a4d74eaab41421ed8664aa49d18538bab59010000"
         "000000005a2f06efa9f2bd804f17877537f2080030cadbfa1eb50e02338117cc"
         "604d91b9b7541a4ecfbb0a1a64f1ade7"
         // 3 transactions
         "03"  
         ///// Tx0, version
         "01000000"
         "01"
         // Tx0, Txin0
         "0000000000000000000000000000000000000000000000000000000000000000"
         "ffffffff"
         "08""04cfbb0a1a02360a""ffffffff"  
         // Tx0, 1 TxOut
         "01"
         // Tx0, TxOut0
         "00f2052a01000000"
         "434104c2239c4eedb3beb26785753463be3ec62b82f6acd62efb65f452f8806f"
         "2ede0b338e31d1f69b1ce449558d7061aa1648ddc2bf680834d3986624006a27"
         "2dc21cac"
         // Tx0, Locktime
         "00000000"
         ///// Tx1, Version 
         "01000000"
         // Tx1, 3 txins
         "03"
         // Tx1, TxIn0
         "e8caa12bcb2e7e86499c9de49c45c5a1c6167ea4b894c8c83aebba1b6100f343"
         "01000000"
         "8c493046022100e2f5af5329d1244807f8347a2c8d9acc55a21a5db769e9274e"
         "7e7ba0bb605b26022100c34ca3350df5089f3415d8af82364d7f567a6a297fcc"
         "2c1d2034865633238b8c014104129e422ac490ddfcb7b1c405ab9fb42441246c"
         "4bca578de4f27b230de08408c64cad03af71ee8a3140b40408a7058a1984a9f2"
         "46492386113764c1ac132990d1""ffffffff" 
         // Tx1, TxIn1
         "5b55c18864e16c08ef9989d31c7a343e34c27c30cd7caa759651b0e08cae0106"
         "00000000"
         "8c4930460221009ec9aa3e0caf7caa321723dea561e232603e00686d4bfadf46"
         "c5c7352b07eb00022100a4f18d937d1e2354b2e69e02b18d11620a6a9332d563"
         "e9e2bbcb01cee559680a014104411b35dd963028300e36e82ee8cf1b0c8d5bf1"
         "fc4273e970469f5cb931ee07759a2de5fef638961726d04bd5eb4e5072330b9b"
         "371e479733c942964bb86e2b22""ffffffff" 
         // Tx1, TxIn2
         "3de0c1e913e6271769d8c0172cea2f00d6d3240afc3a20f9fa247ce58af30d2a"
         "01000000"
         "8c493046022100b610e169fd15ac9f60fe2b507529281cf2267673f4690ba428"
         "cbb2ba3c3811fd022100ffbe9e3d71b21977a8e97fde4c3ba47b896d08bc09ec"
         "b9d086bb59175b5b9f03014104ff07a1833fd8098b25f48c66dcf8fde34cbdbc"
         "c0f5f21a8c2005b160406cbf34cc432842c6b37b2590d16b165b36a3efc9908d"
         "65fb0e605314c9b278f40f3e1a""ffffffff" 
         // Tx1, 2 TxOuts
         "02"
         // Tx1, TxOut0
         "40420f0000000000""19""76a914adfa66f57ded1b655eb4ccd96ee07ca62bc1ddfd88ac"
         // Tx1, TxOut1
         "007d6a7d04000000""19""76a914981a0c9ae61fa8f8c96ae6f8e383d6e07e77133e88ac"
         // Tx1 Locktime
         "00000000"
         ///// Tx2 Version
         "01000000"
         // Tx2 1 TxIn
         "01"
         "38e7586e0784280df58bd3dc5e3d350c9036b1ec4107951378f45881799c92a4"
         "00000000"
         "8a47304402207c945ae0bbdaf9dadba07bdf23faa676485a53817af975ddf85a"
         "104f764fb93b02201ac6af32ddf597e610b4002e41f2de46664587a379a01613"
         "23a85389b4f82dda014104ec8883d3e4f7a39d75c9f5bb9fd581dc9fb1b7cdf7"
         "d6b5a665e4db1fdb09281a74ab138a2dba25248b5be38bf80249601ae688c90c"
         "6e0ac8811cdb740fcec31d""ffffffff" 
         // Tx2, 2 TxOuts
         "02"
         // Tx2, TxOut0
         "2f66ac6105000000""19""76a914964642290c194e3bfab661c1085e47d67786d2d388ac"
         // Tx2, TxOut1
         "2f77e20000000000""19""76a9141486a7046affd935919a3cb4b50a8a0c233c286c88ac"
         // Tx2 Locktime
         "00000000");

      rawTxUnfrag_ = READHEX(
         // Version
         "01000000"
         // NumTxIn
         "02"
         // Start TxIn0
         "0044fbc929d78e4203eed6f1d3d39c0157d8e5c100bbe0886779c0"
         "ebf6a69324010000008a47304402206568144ed5e7064d6176c74738b04c08ca"
         "19ca54ddeb480084b77f45eebfe57802207927d6975a5ac0e1bb36f5c05356dc"
         "da1f521770511ee5e03239c8e1eecf3aed0141045d74feae58c4c36d7c35beac"
         "05eddddc78b3ce4b02491a2eea72043978056a8bc439b99ddaad327207b09ef1"
         "6a8910828e805b0cc8c11fba5caea2ee939346d7ffffffff"
         // Start TxIn1
         "45c866b219b17695"
         "2508f8e5aea728f950186554fc4a5807e2186a8e1c4009e5000000008c493046"
         "022100bd5d41662f98cfddc46e86ea7e4a3bc8fe9f1dfc5c4836eaf7df582596"
         "cfe0e9022100fc459ae4f59b8279d679003b88935896acd10021b6e2e4619377"
         "e336b5296c5e014104c00bab76a708ba7064b2315420a1c533ca9945eeff9754"
         "cdc574224589e9113469b4e71752146a10028079e04948ecdf70609bf1b9801f"
         "6b73ab75947ac339e5ffffffff"
         // NumTxOut
         "02"
         // Start TxOut0
         "ac4c8bd5000000001976a9148dce8946f1c7763bb60ea5cf16ef514cbed0633b88ac"
         // Start TxOut1
         "002f6859000000001976a9146a59ac0e8f553f292dfe5e9f3aaa1da93499c15e88ac"
         // Locktime
         "00000000");

      rawTxFragged_ = READHEX(
         // Version
         "01000000"
         // NumTxIn
         "02"
         // Start TxIn0
         "0044fbc929d78e4203eed6f1d3d39c0157d8e5c100bbe0886779c0"
         "ebf6a69324010000008a47304402206568144ed5e7064d6176c74738b04c08ca"
         "19ca54ddeb480084b77f45eebfe57802207927d6975a5ac0e1bb36f5c05356dc"
         "da1f521770511ee5e03239c8e1eecf3aed0141045d74feae58c4c36d7c35beac"
         "05eddddc78b3ce4b02491a2eea72043978056a8bc439b99ddaad327207b09ef1"
         "6a8910828e805b0cc8c11fba5caea2ee939346d7ffffffff"
         // Start TxIn1
         "45c866b219b17695"
         "2508f8e5aea728f950186554fc4a5807e2186a8e1c4009e5000000008c493046"
         "022100bd5d41662f98cfddc46e86ea7e4a3bc8fe9f1dfc5c4836eaf7df582596"
         "cfe0e9022100fc459ae4f59b8279d679003b88935896acd10021b6e2e4619377"
         "e336b5296c5e014104c00bab76a708ba7064b2315420a1c533ca9945eeff9754"
         "cdc574224589e9113469b4e71752146a10028079e04948ecdf70609bf1b9801f"
         "6b73ab75947ac339e5ffffffff"
         // NumTxOut
         "02"
         // ... TxOuts fragged out 
         // Locktime
         "00000000");

      rawTxOut0_ = READHEX(
         // Value
         "ac4c8bd500000000"
         // Script size (var_int)
         "19"
         // Script
         "76""a9""14""8dce8946f1c7763bb60ea5cf16ef514cbed0633b""88""ac");
      rawTxOut1_ = READHEX(
         // Value 
         "002f685900000000"
         // Script size (var_int)
         "19"
         // Script
         "76""a9""14""6a59ac0e8f553f292dfe5e9f3aaa1da93499c15e""88""ac");

      bh_.unserialize(rawHead_);
      tx1_.unserialize(rawTx0_);
      tx2_.unserialize(rawTx1_);
      sbh_.unserialize(rawHead_);

      // Make sure the global DB type and prune type are reset for each test
      DBUtils.setArmoryDbType(ARMORY_DB_FULL);
      DBUtils.setDbPruneType(DB_PRUNE_NONE);
   }

   /////
   virtual void TearDown(void)
   {
      // This seem to be the best way to remove a dir tree in C++ (in Linux)
      iface_->closeDatabases();
<<<<<<< HEAD
      iface_ = NULL;

      #ifdef _MSC_VER
         rmdir("./ldbtestdir/level*");
      #else
         system("rm -rf ./ldbtestdir/level*");
      #endif
=======
      iface_=0;
	  
	  #ifdef _MSC_VER
		rmdir("./ldbtestdir/level*");
	  #else
		system("rm -rf ./ldbtestdir/level*");
	  #endif
>>>>>>> 625107f0
   }

   /////
   void addOutPairH(BinaryData key, BinaryData val)
   { 
      expectOutH_.push_back( pair<BinaryData,BinaryData>(key,val));
   }

   /////
   void addOutPairB(BinaryData key, BinaryData val)
   { 
      expectOutB_.push_back( pair<BinaryData,BinaryData>(key,val));
   }

   /////
   void replaceTopOutPairB(BinaryData key, BinaryData val)
   { 
      uint32_t last = expectOutB_.size() -1;
      expectOutB_[last] = pair<BinaryData,BinaryData>(key,val);
   }

   /////
   void printOutPairs(void)
   {
      cout << "Num Houts: " << expectOutH_.size() << endl;
      for(uint32_t i=0; i<expectOutH_.size(); i++)
      {
         cout << "   \"" << expectOutH_[i].first.toHexStr() << "\"  ";
         cout << "   \"" << expectOutH_[i].second.toHexStr() << "\"    " << endl;
      }
      cout << "Num Bouts: " << expectOutB_.size() << endl;
      for(uint32_t i=0; i<expectOutB_.size(); i++)
      {
         cout << "   \"" << expectOutB_[i].first.toHexStr() << "\"  ";
         cout << "   \"" << expectOutB_[i].second.toHexStr() << "\"    " << endl;
      }
   }

   /////
   bool compareKVListRange(uint32_t startH, uint32_t endplus1H,
                           uint32_t startB, uint32_t endplus1B)
   {
      KVLIST fromDB = iface_->getAllDatabaseEntries(HEADERS);

      if(fromDB.size() < endplus1H || expectOutH_.size() < endplus1H)
      {
         LOGERR << "Headers DB not the correct size";
         LOGERR << "DB  size:  " << (int)fromDB.size();
         LOGERR << "Expected:  " << (int)expectOutH_.size();
         return false;
      }

      for(uint32_t i=startH; i<endplus1H; i++)
         if(fromDB[i].first  != expectOutH_[i].first || 
            fromDB[i].second != expectOutH_[i].second)
      {
         LOGERR << "Mismatch of DB keys/values: " << i;
         LOGERR << "KEYS: ";
         LOGERR << "   Database:   " << fromDB[i].first.toHexStr();
         LOGERR << "   Expected:   " << expectOutH_[i].first.toHexStr();
         LOGERR << "VALUES: ";
         LOGERR << "   Database:   " << fromDB[i].second.toHexStr();
         LOGERR << "   Expected:   " << expectOutH_[i].second.toHexStr();
         return false;
      }

      fromDB = iface_->getAllDatabaseEntries(BLKDATA);
      if(fromDB.size() < endplus1B || expectOutB_.size() < endplus1B)
      {
         LOGERR << "BLKDATA DB not the correct size";
         LOGERR << "DB  size:  " << (int)fromDB.size();
         LOGERR << "Expected:  " << (int)expectOutB_.size();
         return false;
      }

      for(uint32_t i=startB; i<endplus1B; i++)
         if(fromDB[i].first  != expectOutB_[i].first || 
            fromDB[i].second != expectOutB_[i].second)
      {
         LOGERR << "Mismatch of DB keys/values: " << i;
         LOGERR << "KEYS: ";
         LOGERR << "   Database:   " << fromDB[i].first.toHexStr();
         LOGERR << "   Expected:   " << expectOutB_[i].first.toHexStr();
         LOGERR << "VALUES: ";
         LOGERR << "   Database:   " << fromDB[i].second.toHexStr();
         LOGERR << "   Expected:   " << expectOutB_[i].second.toHexStr();
         return false;
      }

      return true;
   }


   /////
   bool standardOpenDBs(void) 
   {
      
      iface_->openDatabases( string("ldbtestdir"), 
                             ghash_, gentx_, magic_, 
                             ARMORY_DB_FULL, DB_PRUNE_NONE);

      BinaryData DBINFO = StoredDBInfo().getDBKey();
      BinaryData flags = READHEX("03100000");
      BinaryData val0 = magic_+flags+zeros_+zeros_+ghash_;
      addOutPairH(DBINFO, val0);
      addOutPairB(DBINFO, val0);

      return iface_->databasesAreOpen();
   }


   InterfaceToLDB* iface_;
   vector<pair<BinaryData, BinaryData> > expectOutH_;
   vector<pair<BinaryData, BinaryData> > expectOutB_;

   BinaryData magic_;
   BinaryData ghash_;
   BinaryData gentx_;
   BinaryData zeros_;

   BinaryData rawHead_;
   BinaryData headHashLE_;
   BinaryData headHashBE_;
   BinaryData rawBlock_;
   BinaryData rawTx0_;
   BinaryData rawTx1_;
   BlockHeader bh_;
   Tx tx1_;
   Tx tx2_;
   StoredHeader sbh_;
   BinaryData rawTxUnfrag_;
   BinaryData rawTxFragged_;
   BinaryData rawTxOut0_;
   BinaryData rawTxOut1_;

};


////////////////////////////////////////////////////////////////////////////////
TEST_F(LevelDBTest, OpenClose)
{
   iface_->openDatabases( string("ldbtestdir"),
                          ghash_,
                          gentx_,
                          magic_,
                          ARMORY_DB_FULL,
                          DB_PRUNE_NONE);
   
   ASSERT_TRUE(iface_->databasesAreOpen());

   EXPECT_EQ(iface_->getTopBlockHeight(HEADERS), 0);
   EXPECT_EQ(iface_->getTopBlockHash(HEADERS), READHEX(MAINNET_GENESIS_HASH_HEX));
                          
   KVLIST HList = iface_->getAllDatabaseEntries(HEADERS);
   KVLIST BList = iface_->getAllDatabaseEntries(BLKDATA);

   // 0123 4567 0123 4567
   // 0000 0010 0001 ---- ---- ---- ---- ----
   BinaryData flags = READHEX("03100000");

   for(uint32_t i=0; i<HList.size(); i++)
   {
      EXPECT_EQ(HList[i].first,  READHEX("00"));
      EXPECT_EQ(BList[i].second, magic_ + flags + zeros_ + zeros_ + ghash_);
   }

   for(uint32_t i=0; i<BList.size(); i++)
   {
      EXPECT_EQ(HList[i].first,  READHEX("00"));
      EXPECT_EQ(BList[i].second, magic_ + flags + zeros_ + zeros_ + ghash_);
   }
                         
   iface_->closeDatabases();
}


////////////////////////////////////////////////////////////////////////////////
TEST_F(LevelDBTest, OpenCloseOpenNominal)
{
   // 0123 4567 0123 4567
   // 0000 0010 0001 ---- ---- ---- ---- ----
   BinaryData flags = READHEX("03100000");

   iface_->openDatabases( string("ldbtestdir"),
                          ghash_,
                          gentx_,
                          magic_,
                          ARMORY_DB_FULL,
                          DB_PRUNE_NONE);


   iface_->closeDatabases();

   iface_->openDatabases( string("ldbtestdir"),
                          ghash_,
                          gentx_,
                          magic_,
                          ARMORY_DB_FULL,
                          DB_PRUNE_NONE);
   ASSERT_TRUE(iface_->databasesAreOpen());

   KVLIST HList = iface_->getAllDatabaseEntries(HEADERS);
   KVLIST BList = iface_->getAllDatabaseEntries(BLKDATA);

   for(uint32_t i=0; i<HList.size(); i++)
   {
      EXPECT_EQ(HList[i].first,  READHEX("00"));
      EXPECT_EQ(BList[i].second, magic_ + flags + zeros_ + zeros_ + ghash_);
   }

   for(uint32_t i=0; i<BList.size(); i++)
   {
      EXPECT_EQ(HList[i].first,  READHEX("00"));
      EXPECT_EQ(BList[i].second, magic_ + flags + zeros_ + zeros_ + ghash_);
   }
                         
   iface_->closeDatabases();
}


////////////////////////////////////////////////////////////////////////////////
TEST_F(LevelDBTest, DISABLED_OpenCloseOpenMismatch)
{
   LOGERR << "Expecting four error messages here:  this is normal";
   iface_->openDatabases( string("ldbtestdir"),
                          ghash_,
                          gentx_,
                          magic_,
                          ARMORY_DB_FULL,
                          DB_PRUNE_NONE);
   EXPECT_TRUE(iface_->databasesAreOpen());
   iface_->closeDatabases();

   iface_->openDatabases( string("ldbtestdir"),
                          ghash_.getSliceCopy(0, 31) + READHEX("00"),
                          gentx_,
                          magic_,
                          ARMORY_DB_FULL,
                          DB_PRUNE_NONE);
   EXPECT_TRUE(iface_->databasesAreOpen());
   iface_->closeDatabases();

   iface_->openDatabases( string("ldbtestdir"),
                          ghash_,
                          gentx_,
                          magic_.getSliceCopy(0,3) + READHEX("00"),
                          ARMORY_DB_FULL,
                          DB_PRUNE_NONE);
   EXPECT_FALSE(iface_->databasesAreOpen());

   iface_->openDatabases( string("ldbtestdir"),
                          ghash_,
                          gentx_,
                          magic_,
                          ARMORY_DB_SUPER,
                          DB_PRUNE_WHATEVER);
   EXPECT_FALSE(iface_->databasesAreOpen());

   iface_->openDatabases( string("ldbtestdir"),
                          ghash_,
                          gentx_,
                          magic_);
   ASSERT_TRUE( iface_->databasesAreOpen());

   EXPECT_EQ(   DBUtils.getArmoryDbType(), ARMORY_DB_FULL);
   EXPECT_EQ(   DBUtils.getDbPruneType(),  DB_PRUNE_NONE);

   KVLIST HList = iface_->getAllDatabaseEntries(HEADERS);
   KVLIST BList = iface_->getAllDatabaseEntries(BLKDATA);

   EXPECT_EQ(HList.begin()->first,  READHEX("00"));
   EXPECT_EQ(BList.begin()->first,  READHEX("00"));
                         
   iface_->closeDatabases();
   
   
}


////////////////////////////////////////////////////////////////////////////////
TEST_F(LevelDBTest, PutGetDelete)
{
   BinaryData flags = READHEX("03100000");

   iface_->openDatabases( string("ldbtestdir"),
                          ghash_,
                          gentx_,
                          magic_,
                          ARMORY_DB_FULL,
                          DB_PRUNE_NONE);
   ASSERT_TRUE(iface_->databasesAreOpen());
   
   DB_PREFIX TXDATA = DB_PREFIX_TXDATA;
   BinaryData DBINFO = StoredDBInfo().getDBKey();
   BinaryData PREFIX = WRITE_UINT8_BE((uint8_t)TXDATA);
   BinaryData val0 = magic_+flags+zeros_+zeros_+ghash_;
   BinaryData commonValue = READHEX("abcd1234");
   BinaryData keyAB = READHEX("0000");
   BinaryData nothing = BinaryData(0);

   addOutPairH(DBINFO,         val0);

   addOutPairB(DBINFO,         val0);
   addOutPairB(         keyAB, commonValue);
   addOutPairB(PREFIX + keyAB, commonValue);

   ASSERT_TRUE( compareKVListRange(0,1, 0,1));

   iface_->putValue(BLKDATA, keyAB, commonValue);
   ASSERT_TRUE( compareKVListRange(0,1, 0,2));

   iface_->putValue(BLKDATA, DB_PREFIX_TXDATA, keyAB, commonValue);
   ASSERT_TRUE( compareKVListRange(0,1, 0,3));

   // Now test a bunch of get* methods
   ASSERT_EQ( iface_->getValue(      BLKDATA, PREFIX+keyAB),             commonValue);
   ASSERT_EQ( iface_->getValue(      BLKDATA, DB_PREFIX_DBINFO, nothing),val0);
   ASSERT_EQ( iface_->getValue(      BLKDATA, DBINFO),                   val0);
   ASSERT_EQ( iface_->getValueRef(   BLKDATA, PREFIX+keyAB),             commonValue);
   ASSERT_EQ( iface_->getValueRef(   BLKDATA, TXDATA, keyAB),            commonValue);
   ASSERT_EQ( iface_->getValueReader(BLKDATA, PREFIX+keyAB).getRawRef(), commonValue);
   ASSERT_EQ( iface_->getValueReader(BLKDATA, TXDATA, keyAB).getRawRef(),commonValue);

   iface_->deleteValue(BLKDATA, DB_PREFIX_TXDATA, keyAB);
   ASSERT_TRUE( compareKVListRange(0,1, 0,2));

   iface_->deleteValue(BLKDATA, PREFIX+ keyAB);
   ASSERT_TRUE( compareKVListRange(0,1, 0,1));

   iface_->deleteValue(BLKDATA, PREFIX+ keyAB);
}

////////////////////////////////////////////////////////////////////////////////
TEST_F(LevelDBTest, STxOutPutGet)
{
   BinaryData TXP     = WRITE_UINT8_BE((uint8_t)DB_PREFIX_TXDATA);
   BinaryData stxoVal = READHEX("0400") + rawTxOut0_;
   BinaryData stxoKey = TXP + READHEX("01e078""0f""0007""0001");
   
   ASSERT_TRUE(standardOpenDBs());

   StoredTxOut stxo0;
   stxo0.txVersion_   = 1;
   stxo0.spentness_   = TXOUT_UNSPENT;
   stxo0.blockHeight_ = 123000;
   stxo0.duplicateID_ = 15;
   stxo0.txIndex_     = 7;
   stxo0.txOutIndex_  = 1;
   stxo0.unserialize(rawTxOut0_);
   iface_->putStoredTxOut(stxo0);

   // Construct expected output
   addOutPairB(stxoKey, stxoVal);
   ASSERT_TRUE(compareKVListRange(0,1, 0,2));

   StoredTxOut stxoGet;
   iface_->getStoredTxOut(stxoGet, 123000, 15, 7, 1);
   EXPECT_EQ(stxoGet.serializeDBValue(), stxo0.serializeDBValue());

   //iface_->validDupByHeight_[123000] = 15;
   //iface_->getStoredTxOut(stxoGet, 123000, 7, 1);
   //EXPECT_EQ(stxoGet.serializeDBValue(), stxo0.serializeDBValue());
   
   StoredTxOut stxo1;
   stxo1.txVersion_   = 1;
   stxo1.spentness_   = TXOUT_UNSPENT;
   stxo1.blockHeight_ = 200333;
   stxo1.duplicateID_ = 3;
   stxo1.txIndex_     = 7;
   stxo1.txOutIndex_  = 1;
   stxo1.unserialize(rawTxOut1_);
   stxoVal = READHEX("0400") + rawTxOut1_;
   stxoKey = TXP + READHEX("030e8d""03""00070001");
   iface_->putStoredTxOut(stxo1);

   iface_->getStoredTxOut(stxoGet, 123000, 15, 7, 1);
   EXPECT_EQ(stxoGet.serializeDBValue(), stxo0.serializeDBValue());
   iface_->getStoredTxOut(stxoGet, 200333,  3, 7, 1);
   EXPECT_EQ(stxoGet.serializeDBValue(), stxo1.serializeDBValue());

   addOutPairB(stxoKey, stxoVal);
   ASSERT_TRUE(compareKVListRange(0,1, 0,3));

}

////////////////////////////////////////////////////////////////////////////////
TEST_F(LevelDBTest, PutFullTxNoOuts)
{
   DBUtils.setArmoryDbType(ARMORY_DB_FULL);
   DBUtils.setDbPruneType(DB_PRUNE_NONE);

   ASSERT_TRUE(standardOpenDBs());

   StoredTx stx;
   stx.createFromTx(rawTxUnfrag_);
   stx.setKeyData(123000, 15, 7);

   BinaryData TXP     = WRITE_UINT8_BE((uint8_t)DB_PREFIX_TXDATA);
   BinaryData stxKey  = TXP + READHEX("01e078""0f""0007");
   BinaryData stxVal  = READHEX("0440") + stx.thisHash_ + rawTxFragged_;

   iface_->putStoredTx(stx, false);
   addOutPairB(stxKey,  stxVal);
   EXPECT_TRUE(compareKVListRange(0,1, 0,2));
}

////////////////////////////////////////////////////////////////////////////////
TEST_F(LevelDBTest, PutFullTx)
{
   DBUtils.setArmoryDbType(ARMORY_DB_FULL);
   DBUtils.setDbPruneType(DB_PRUNE_NONE);

   BinaryData TXP     = WRITE_UINT8_BE((uint8_t)DB_PREFIX_TXDATA);
   BinaryData stxoVal = READHEX("0400") + rawTxOut0_;
   BinaryData stxKey   = TXP + READHEX("01e078""0f""0007");
   BinaryData stxo0Key = TXP + READHEX("01e078""0f""0007""0000");
   BinaryData stxo1Key = TXP + READHEX("01e078""0f""0007""0001");
   BinaryData stxo0raw = READHEX(
      "ac4c8bd5000000001976a9148dce8946f1c7763bb60ea5cf16ef514cbed0633b88ac");
   BinaryData stxo1raw = READHEX(
      "002f6859000000001976a9146a59ac0e8f553f292dfe5e9f3aaa1da93499c15e88ac");
   
   ASSERT_TRUE(standardOpenDBs());

   StoredTx stx;
   stx.createFromTx(rawTxUnfrag_);
   stx.setKeyData(123000, 15, 7);

   ASSERT_EQ(stx.stxoMap_.size(), 2);
   for(uint32_t i=0; i<2; i++)
   {
      stx.stxoMap_[i].spentness_  = TXOUT_UNSPENT;
      stx.stxoMap_[i].isCoinbase_ = false;

      ASSERT_EQ(stx.stxoMap_[i].blockHeight_, 123000);
      ASSERT_EQ(stx.stxoMap_[i].duplicateID_,     15);
      ASSERT_EQ(stx.stxoMap_[i].txIndex_,          7);
      ASSERT_EQ(stx.stxoMap_[i].txOutIndex_,       i);
      ASSERT_EQ(stx.stxoMap_[i].isCoinbase_,   false);
   }

   BinaryData stxVal = READHEX("0440") + stx.thisHash_ + rawTxFragged_;
   BinaryData stxo0Val = READHEX("0400") + stxo0raw;
   BinaryData stxo1Val = READHEX("0400") + stxo1raw;

   iface_->putStoredTx(stx);
   addOutPairB(stxKey,  stxVal);
   addOutPairB(stxo0Key, stxo0Val);
   addOutPairB(stxo1Key, stxo1Val);
   EXPECT_TRUE(compareKVListRange(0,1, 0,4));
}


////////////////////////////////////////////////////////////////////////////////
TEST_F(LevelDBTest, PutFullBlockNoTx)
{
   DBUtils.setArmoryDbType(ARMORY_DB_FULL);
   DBUtils.setDbPruneType(DB_PRUNE_NONE);

   StoredHeader sbh;
   BinaryRefReader brr(rawBlock_);
   sbh.unserializeFullBlock(brr);
   sbh.setKeyData(123000, UINT8_MAX);

   StoredHeadHgtList hhl;
   hhl.height_ = 123000;
   hhl.dupAndHashList_.push_back( pair<uint8_t, BinaryData>(0, sbh.thisHash_));
   hhl.preferredDup_ = UINT8_MAX;

   BinaryData TXP   = WRITE_UINT8_BE((uint8_t)DB_PREFIX_TXDATA);
   BinaryData HHP   = WRITE_UINT8_BE((uint8_t)DB_PREFIX_HEADHASH);
   BinaryData HGP   = WRITE_UINT8_BE((uint8_t)DB_PREFIX_HEADHGT);
   BinaryData hgtx  = READHEX("01e078""00");
   BinaryData sbh_HH_key = HHP + sbh.thisHash_;
   BinaryData sbh_HH_val = sbh.dataCopy_ + hgtx;
   BinaryData sbh_HG_key = hhl.getDBKey();
   BinaryData sbh_HG_val = hhl.serializeDBValue();
   
   ASSERT_TRUE(standardOpenDBs());

   addOutPairH( sbh_HH_key, sbh_HH_val);
   addOutPairH( sbh_HG_key, sbh_HG_val);

   uint8_t sdup = iface_->putStoredHeader(sbh, false);
   EXPECT_TRUE(compareKVListRange(0,3, 0,1));
   EXPECT_EQ(sdup, 0);

   // Try adding it again and see if get the correct dup again, and no touch DB
   sdup = iface_->putStoredHeader(sbh, false);
   EXPECT_TRUE(compareKVListRange(0,3, 0,1));
   EXPECT_EQ(sdup, 0);
}

////////////////////////////////////////////////////////////////////////////////
TEST_F(LevelDBTest, PutGetBareHeader)
{
   DBUtils.setArmoryDbType(ARMORY_DB_FULL);
   DBUtils.setDbPruneType(DB_PRUNE_NONE);

   StoredHeader sbh;
   BinaryRefReader brr(rawBlock_);
   sbh.unserializeFullBlock(brr);
   sbh.setKeyData(123000, UINT8_MAX);
   BinaryData header0 = sbh.thisHash_;

   ASSERT_TRUE(standardOpenDBs());

   uint8_t sdup = iface_->putBareHeader(sbh);
   EXPECT_EQ(sdup, 0);
   EXPECT_EQ(sbh.duplicateID_, 0);

   // Try adding it again and see if get the correct dup again, and no touch DB
   sdup = iface_->putStoredHeader(sbh, false);
   EXPECT_EQ(sdup, 0);
   EXPECT_EQ(sbh.duplicateID_, 0);

   // Add a new header and make sure duplicate ID is done correctly
   BinaryData newHeader = READHEX( 
      "0000000105d3571220ef5f87c6ac0bc8bf5b33c02a9e6edf83c84d840109592c"
      "0000000027523728e15f5fe1ac507bff92499eada4af8a0c485d5178e3f96568"
      "c18f84994e0e4efc1c0175d646a91ad4");
   BinaryData header1 = BtcUtils::getHash256(newHeader);

   StoredHeader sbh2;
   sbh2.unserialize(newHeader);
   sbh2.setKeyData(123000, UINT8_MAX);
   
   uint8_t newDup = iface_->putBareHeader(sbh2);
   EXPECT_EQ(newDup, 1);
   EXPECT_EQ(sbh2.duplicateID_, 1);
   
   // Now add a new, isMainBranch_ header
   StoredHeader sbh3;
   BinaryData anotherHead = READHEX(
      "010000001d8f4ec0443e1f19f305e488c1085c95de7cc3fd25e0d2c5bb5d0000"
      "000000009762547903d36881a86751f3f5049e23050113f779735ef82734ebf0"
      "b4450081d8c8c84db3936a1a334b035b");
   BinaryData header2 = BtcUtils::getHash256(anotherHead);

   sbh3.unserialize(anotherHead);
   sbh3.setKeyData(123000, UINT8_MAX);
   sbh3.isMainBranch_ = true;
   uint8_t anotherDup = iface_->putBareHeader(sbh3);
   EXPECT_EQ(anotherDup, 2);
   EXPECT_EQ(sbh3.duplicateID_, 2);
   EXPECT_EQ(iface_->getValidDupIDForHeight(123000), 2);
   
   // Now test getting bare headers
   StoredHeader sbh4;
   iface_->getBareHeader(sbh4, 123000);
   EXPECT_EQ(sbh4.thisHash_, header2);
   EXPECT_EQ(sbh4.duplicateID_, 2);
   
   iface_->getBareHeader(sbh4, 123000, 1);
   EXPECT_EQ(sbh4.thisHash_, header1);
   EXPECT_EQ(sbh4.duplicateID_, 1);

   // Re-add the same SBH3, make sure nothing changes
   iface_->putBareHeader(sbh3);
   EXPECT_EQ(sbh3.duplicateID_, 2);
   EXPECT_EQ(iface_->getValidDupIDForHeight(123000), 2);
   
}

////////////////////////////////////////////////////////////////////////////////
TEST_F(LevelDBTest, PutFullBlock)
{
   DBUtils.setArmoryDbType(ARMORY_DB_FULL);
   DBUtils.setDbPruneType(DB_PRUNE_NONE);
   ASSERT_TRUE(standardOpenDBs());

   StoredHeader sbh;
   BinaryRefReader brr(rawBlock_);
   sbh.unserializeFullBlock(brr);
   sbh.setKeyData(123000);

   BinaryData rawHeader = READHEX(
      "01000000eb10c9a996a2340a4d74eaab41421ed8664aa49d18538bab59010000"
      "000000005a2f06efa9f2bd804f17877537f2080030cadbfa1eb50e02338117cc"
      "604d91b9b7541a4ecfbb0a1a64f1ade7");

   // Compute and write the headers to the expected-output
   StoredHeadHgtList hhl;
   hhl.height_ = 123000;
   hhl.dupAndHashList_.push_back( pair<uint8_t, BinaryData>(0, sbh.thisHash_));
   hhl.preferredDup_ = UINT8_MAX;
   BinaryData HHP   = WRITE_UINT8_BE((uint8_t)DB_PREFIX_HEADHASH);
   BinaryData HGP   = WRITE_UINT8_BE((uint8_t)DB_PREFIX_HEADHGT);
   BinaryData sbh_HH_key = HHP + sbh.thisHash_;
   BinaryData sbh_HH_val = rawHeader + READHEX("01e078""00");
   BinaryData sbh_HG_key = hhl.getDBKey();
   BinaryData sbh_HG_val = hhl.serializeDBValue();
   // Only HEADHASH and HEADHGT entries get written
   addOutPairH( sbh_HH_key, sbh_HH_val);
   addOutPairH( sbh_HG_key, sbh_HG_val);

   // Now compute and write the BLKDATA
   BinaryData TXP       = WRITE_UINT8_BE((uint8_t)DB_PREFIX_TXDATA);
   BinaryData sbhKey    = TXP + READHEX("01e078""00");
   BinaryData stx0Key   = sbhKey  + READHEX("0000");
   BinaryData stx1Key   = sbhKey  + READHEX("0001");
   BinaryData stx2Key   = sbhKey  + READHEX("0002");
   BinaryData stxo00Key = stx0Key + READHEX("0000");
   BinaryData stxo10Key = stx1Key + READHEX("0000");
   BinaryData stxo11Key = stx1Key + READHEX("0001");
   BinaryData stxo20Key = stx2Key + READHEX("0000");
   BinaryData stxo21Key = stx2Key + READHEX("0001");
   BinaryData stxo00Raw = READHEX( "00f2052a01000000""434104"
      "c2239c4eedb3beb26785753463be3ec62b82f6acd62efb65f452f8806f2ede0b"
      "338e31d1f69b1ce449558d7061aa1648ddc2bf680834d3986624006a272dc21cac");
   BinaryData stxo10Raw = READHEX( "40420f0000000000"
      "19""76a914adfa66f57ded1b655eb4ccd96ee07ca62bc1ddfd88ac");
   BinaryData stxo11Raw = READHEX( "007d6a7d04000000"
      "19""76a914981a0c9ae61fa8f8c96ae6f8e383d6e07e77133e88ac");
   BinaryData stxo20Raw = READHEX( "2f66ac6105000000"
      "19""76a914964642290c194e3bfab661c1085e47d67786d2d388ac");
   BinaryData stxo21Raw = READHEX( "2f77e20000000000"
      "19""76a9141486a7046affd935919a3cb4b50a8a0c233c286c88ac");

   StoredTx & stx0 = sbh.stxMap_[0];
   StoredTx & stx1 = sbh.stxMap_[1];
   StoredTx & stx2 = sbh.stxMap_[2];
   BinaryData hflags = READHEX("01340000");
   BinaryData ntx    = READHEX("03000000");
   BinaryData nbyte  = READHEX("46040000");

   // Add header to BLKDATA
   addOutPairB(sbhKey, hflags + rawHeader + ntx + nbyte);

   // Add Tx0 to BLKDATA
   addOutPairB(stx0Key,   READHEX("0440") + stx0.thisHash_ + stx0.getSerializedTxFragged());
   addOutPairB(stxo00Key, READHEX("0480") + stxo00Raw); // is coinbase

   // Add Tx1 to BLKDATA
   addOutPairB(stx1Key,   READHEX("0440") + stx1.thisHash_ + stx1.getSerializedTxFragged());
   addOutPairB(stxo10Key, READHEX("0400") + stxo10Raw);
   addOutPairB(stxo11Key, READHEX("0400") + stxo11Raw);

   // Add Tx2 to BLKDATA
   addOutPairB(stx2Key,   READHEX("0440") + stx2.thisHash_ + stx2.getSerializedTxFragged());
   addOutPairB(stxo20Key, READHEX("0400") + stxo20Raw);
   addOutPairB(stxo21Key, READHEX("0400") + stxo21Raw);

   // DuplicateID values get set when we putStoredHeader since we don't know
   // what dupIDs have been taken until we try to put it in the database.
   ASSERT_EQ(sbh.stxMap_.size(), 3);
   for(uint32_t i=0; i<3; i++)
   {
      ASSERT_EQ(sbh.stxMap_[i].blockHeight_,    123000);
      ASSERT_EQ(sbh.stxMap_[i].duplicateID_, UINT8_MAX);
      ASSERT_EQ(sbh.stxMap_[i].txIndex_,             i);
      for(uint32_t j=0; j<sbh.stxMap_[i].stxoMap_.size(); j++)
      {
         sbh.stxMap_[i].stxoMap_[j].spentness_ = TXOUT_UNSPENT;
         //sbh.stxoMap_[i].isCoinbase_ = (j==0);

         ASSERT_EQ(sbh.stxMap_[i].stxoMap_[j].blockHeight_,    123000);
         ASSERT_EQ(sbh.stxMap_[i].stxoMap_[j].duplicateID_, UINT8_MAX);
         ASSERT_EQ(sbh.stxMap_[i].stxoMap_[j].txIndex_,             i);
         ASSERT_EQ(sbh.stxMap_[i].stxoMap_[j].txOutIndex_,          j);
      }
   }

   iface_->putStoredHeader(sbh);

   ASSERT_TRUE(compareKVListRange(0,3, 0,9));
}



////////////////////////////////////////////////////////////////////////////////
// Of course, this test only works if the previous test passes (but doesn't 
// require a saved state, it just re-puts the full block into the DB).  I
// did it this way, because I wasn't comfortable committing the pre-filled
// DB to the repo.
TEST_F(LevelDBTest, GetFullBlock)
{
   DBUtils.setArmoryDbType(ARMORY_DB_FULL);
   DBUtils.setDbPruneType(DB_PRUNE_NONE);
   ASSERT_TRUE(standardOpenDBs());

   StoredHeader sbh;
   BinaryRefReader brr(rawBlock_);
   sbh.unserializeFullBlock(brr);
   sbh.setKeyData(123000);
   sbh.isMainBranch_ = true;

   // Check the DBInfo before and after putting the valid header
   StoredDBInfo sdbi;
   iface_->getStoredDBInfo(HEADERS, sdbi);
   EXPECT_EQ(sdbi.topBlkHgt_,  0);
   EXPECT_EQ(sdbi.topBlkHash_, iface_->getGenesisBlockHash());

   iface_->putStoredHeader(sbh);

   // Since we marked this block main-branch, it should have non-MAX validDup
   EXPECT_EQ(iface_->getValidDupIDForHeight(123000), 0);
   BinaryData headerHash = READHEX(
      "7d97d862654e03d6c43b77820a40df894e3d6890784528e9cd05000000000000");
   iface_->getStoredDBInfo(HEADERS, sdbi);
   EXPECT_EQ(sdbi.topBlkHgt_,  123000);
   EXPECT_EQ(sdbi.topBlkHash_, headerHash);

   BinaryData rawHeader = READHEX(
      "01000000eb10c9a996a2340a4d74eaab41421ed8664aa49d18538bab59010000"
      "000000005a2f06efa9f2bd804f17877537f2080030cadbfa1eb50e02338117cc"
      "604d91b9b7541a4ecfbb0a1a64f1ade7");

   ////////////////////
   // Now test the get methods
  
   for(uint32_t i=0; i<4; i++)
   {
      StoredHeader sbhGet;

      if(i==0)
         EXPECT_TRUE(iface_->getStoredHeader(sbhGet, 123000, 0, false));
      else if(i==1)
         EXPECT_TRUE(iface_->getStoredHeader(sbhGet, headerHash, false));
      else if(i==2)
         EXPECT_TRUE(iface_->getStoredHeader(sbhGet, 123000, 0, true));
      else if(i==3)
         EXPECT_TRUE(iface_->getStoredHeader(sbhGet, headerHash, true));

      EXPECT_TRUE( sbhGet.isInitialized());
      EXPECT_EQ(   sbhGet.dataCopy_,    rawHeader);
      EXPECT_EQ(   sbhGet.thisHash_,    headerHash);
      EXPECT_EQ(   sbhGet.numTx_,       3);
      EXPECT_EQ(   sbhGet.numBytes_,    1094);
      EXPECT_EQ(   sbhGet.blockHeight_, 123000);
      EXPECT_EQ(   sbhGet.duplicateID_, 0);
      EXPECT_EQ(   sbhGet.merkle_.getSize(), 0);
      EXPECT_FALSE(sbhGet.merkleIsPartial_);
      EXPECT_EQ(   sbhGet.unserArmVer_, 0);
      EXPECT_EQ(   sbhGet.unserBlkVer_, 1);
      EXPECT_EQ(   sbhGet.unserDbType_, ARMORY_DB_FULL);
      EXPECT_EQ(   sbhGet.unserPrType_, DB_PRUNE_NONE);

      if(i<2)
         EXPECT_EQ( sbhGet.stxMap_.size(), 0);
      else
      {
         EXPECT_EQ( sbhGet.stxMap_.size(), 3);
         EXPECT_EQ( sbhGet.stxMap_[1].blockHeight_, 123000);
         EXPECT_EQ( sbhGet.stxMap_[1].duplicateID_,      0);
         EXPECT_EQ( sbhGet.stxMap_[1].txIndex_,          1);
         EXPECT_EQ( sbhGet.stxMap_[1].numTxOut_,         2);
         EXPECT_EQ( sbhGet.stxMap_[1].numBytes_,       621);
         EXPECT_EQ( sbhGet.stxMap_[0].stxoMap_[0].isCoinbase_, true);
         EXPECT_EQ( sbhGet.stxMap_[0].stxoMap_[0].spentness_, TXOUT_SPENTUNK);
         EXPECT_EQ( sbhGet.stxMap_[1].stxoMap_[0].isCoinbase_, false);
         EXPECT_EQ( sbhGet.stxMap_[1].stxoMap_[0].blockHeight_, 123000);
         EXPECT_EQ( sbhGet.stxMap_[1].stxoMap_[0].duplicateID_,      0);
         EXPECT_EQ( sbhGet.stxMap_[1].stxoMap_[0].txIndex_,          1);
         EXPECT_EQ( sbhGet.stxMap_[1].stxoMap_[0].txOutIndex_,       0);
      }
   }

}


////////////////////////////////////////////////////////////////////////////////
TEST_F(LevelDBTest, PutGetStoredTxHints)
{
   ASSERT_TRUE(standardOpenDBs());

   BinaryData prefix = READHEX("aabbccdd");

   StoredTxHints sths;
   EXPECT_FALSE(iface_->getStoredTxHints(sths, prefix));

   sths.txHashPrefix_ = prefix;
   
   ASSERT_TRUE(iface_->putStoredTxHints(sths));

   BinaryData THP = WRITE_UINT8_BE((uint8_t)DB_PREFIX_TXHINTS);
   addOutPairB(THP + prefix, READHEX("00"));

   compareKVListRange(0,1, 0,2);
   
   /////
   sths.dbKeyList_.push_back(READHEX("abcd1234ffff"));
   replaceTopOutPairB(THP + prefix,  READHEX("01""abcd1234ffff"));
   EXPECT_TRUE(iface_->putStoredTxHints(sths));
   compareKVListRange(0,1, 0,2);

   /////
   sths.dbKeyList_.push_back(READHEX("00002222aaaa"));
   replaceTopOutPairB(THP + prefix,  READHEX("02""abcd1234ffff""00002222aaaa"));
   EXPECT_TRUE(iface_->putStoredTxHints(sths));
   compareKVListRange(0,1, 0,2);

   /////
   sths.preferredDBKey_ = READHEX("00002222aaaa");
   replaceTopOutPairB(THP + prefix,  READHEX("02""00002222aaaa""abcd1234ffff"));
   EXPECT_TRUE(iface_->putStoredTxHints(sths));
   compareKVListRange(0,1, 0,2);

   // Now test the get methods
   EXPECT_TRUE( iface_->getStoredTxHints(sths, prefix));
   EXPECT_EQ(   sths.txHashPrefix_,  prefix);
   EXPECT_EQ(   sths.dbKeyList_.size(),  2);
   EXPECT_EQ(   sths.preferredDBKey_, READHEX("00002222aaaa"));

   //
   sths.dbKeyList_.resize(0);
   sths.preferredDBKey_.resize(0);
   EXPECT_TRUE( iface_->putStoredTxHints(sths));
   EXPECT_TRUE( iface_->getStoredTxHints(sths, prefix));
   EXPECT_EQ(   sths.txHashPrefix_,  prefix);
   EXPECT_EQ(   sths.dbKeyList_.size(),  0);
   EXPECT_EQ(   sths.preferredDBKey_.getSize(), 0);
}


////////////////////////////////////////////////////////////////////////////////
TEST_F(LevelDBTest, PutGetStoredScriptHistory)
{
   ASSERT_TRUE(standardOpenDBs());

   ///////////////////////////////////////////////////////////////////////////
   // A whole bunch of setup stuff we need for SSH operations to work right
   InterfaceToLDB * iface = LevelDBWrapper::GetInterfacePtr();
   iface->setValidDupIDForHeight(255,0);
   iface->setValidDupIDForHeight(256,0);

   BinaryData dbkey0 = READHEX("0000ff00""0001""0001");
   BinaryData dbkey1 = READHEX("0000ff00""0002""0002");
   BinaryData dbkey2 = READHEX("00010000""0004""0004");
   BinaryData dbkey3 = READHEX("00010000""0006""0006");
   uint64_t   val0   = READ_UINT64_HEX_LE("0100000000000000");
   uint64_t   val1   = READ_UINT64_HEX_LE("0002000000000000");
   uint64_t   val2   = READ_UINT64_HEX_LE("0000030000000000");
   uint64_t   val3   = READ_UINT64_HEX_LE("0000000400000000");

   BinaryData PREFIX = READHEX("03");
   BinaryData RAWTX = READHEX(
         "01000000016290dce984203b6a5032e543e9e272d8bce934c7de4d15fa0fe44d"
         "d49ae4ece9010000008b48304502204f2fa458d439f957308bca264689aa175e"
         "3b7c5f78a901cb450ebd20936b2c500221008ea3883a5b80128e55c9c6070aa6"
         "264e1e0ce3d18b7cd7e85108ce3d18b7419a0141044202550a5a6d3bb81549c4"
         "a7803b1ad59cdbba4770439a4923624a8acfc7d34900beb54a24188f7f0a4068"
         "9d905d4847cc7d6c8d808a457d833c2d44ef83f76bffffffff0242582c0a0000"
         "00001976a914c1b4695d53b6ee57a28647ce63e45665df6762c288ac80d1f008"
         "000000001976a9140e0aec36fe2545fb31a41164fb6954adcd96b34288ac0000"
         "0000");
   iface->putValue(BLKDATA, DB_PREFIX_TXDATA, dbkey0, RAWTX);
   iface->putValue(BLKDATA, DB_PREFIX_TXDATA, dbkey1, RAWTX);
   iface->putValue(BLKDATA, DB_PREFIX_TXDATA, dbkey2, RAWTX);
   iface->putValue(BLKDATA, DB_PREFIX_TXDATA, dbkey3, RAWTX);

   TxIOPair txio0(dbkey0, val0);
   TxIOPair txio1(dbkey1, val1);
   TxIOPair txio2(dbkey2, val2);
   TxIOPair txio3(dbkey3, val3);
   txio3.setMultisig(true);
   ///////////////////////////////////////////////////////////////////////////

   StoredSubHistory * subptr;
   TxIOPair * txioptr;

   StoredScriptHistory ssh, sshorig, sshtemp;
   BinaryData hgtX0 = READHEX("0000ff00");
   BinaryData hgtX1 = READHEX("00010000");
   BinaryData uniq  = READHEX("00""0000ffff0000ffff0000ffff0000ffff0000ffff");
   sshorig.uniqueKey_ = uniq;
   uint32_t blk = READ_UINT32_HEX_LE("ffff0000");
   sshorig.alreadyScannedUpToBlk_ = blk;
   sshorig.version_  = 1;

   /////////////////////////////////////////////////////////////////////////////
   // Haven't actually done anything yet...
   ssh = sshorig;
   EXPECT_EQ(ssh.uniqueKey_, uniq);
   EXPECT_EQ(ssh.alreadyScannedUpToBlk_, blk);
   EXPECT_EQ(ssh.subHistMap_.size(), 0);

   /////////////////////////////////////////////////////////////////////////////
   // An empty SSH -- this shouldn't happen in production, but test it anyway
   iface_->putStoredScriptHistory(ssh);
   iface_->getStoredScriptHistory(sshtemp, uniq);

   EXPECT_EQ(sshtemp.uniqueKey_, uniq);
   EXPECT_EQ(sshtemp.alreadyScannedUpToBlk_, blk);
   EXPECT_EQ(sshtemp.subHistMap_.size(), 0);
   
   /////////////////////////////////////////////////////////////////////////////
   // A single txio
   ssh = sshorig;
   ssh.insertTxio(txio0);

   iface_->putStoredScriptHistory(ssh);
   iface_->getStoredScriptHistory(sshtemp, uniq);

   EXPECT_EQ(sshtemp.uniqueKey_, uniq);
   EXPECT_EQ(sshtemp.alreadyScannedUpToBlk_, blk);
   EXPECT_EQ(sshtemp.totalTxioCount_, 1);
   EXPECT_EQ(sshtemp.totalUnspent_, val0);
   EXPECT_EQ(sshtemp.subHistMap_.size(), 1);
   ASSERT_NE(sshtemp.subHistMap_.find(hgtX0), sshtemp.subHistMap_.end());
   subptr = &sshtemp.subHistMap_[hgtX0];
   EXPECT_EQ(subptr->uniqueKey_, uniq);
   EXPECT_EQ(subptr->hgtX_, hgtX0);
   ASSERT_EQ(subptr->txioSet_.size(), 1);
   ASSERT_NE(subptr->txioSet_.find(dbkey0), subptr->txioSet_.end());
   txioptr = &subptr->txioSet_[dbkey0];
   EXPECT_EQ(txioptr->getDBKeyOfOutput(), dbkey0);
   EXPECT_EQ(txioptr->getValue(), val0);
   EXPECT_FALSE(txioptr->isMultisig());
   
   /////////////////////////////////////////////////////////////////////////////
   // Two TxIOPairs in one sub history
   ssh = sshorig;
   sshtemp = StoredScriptHistory();
   ssh.insertTxio(txio0);
   ssh.insertTxio(txio1);

   iface_->putStoredScriptHistory(ssh);
   iface_->getStoredScriptHistory(sshtemp, uniq);

   EXPECT_EQ(sshtemp.uniqueKey_, uniq);
   EXPECT_EQ(sshtemp.alreadyScannedUpToBlk_, blk);
   EXPECT_EQ(sshtemp.totalTxioCount_, 2);
   EXPECT_EQ(sshtemp.totalUnspent_, val0+val1);
   EXPECT_EQ(sshtemp.subHistMap_.size(), 1);
   ASSERT_NE(sshtemp.subHistMap_.find(hgtX0), sshtemp.subHistMap_.end());
   subptr = &sshtemp.subHistMap_[hgtX0];
   EXPECT_EQ(subptr->uniqueKey_, uniq);
   EXPECT_EQ(subptr->hgtX_, hgtX0);
   ASSERT_EQ(subptr->txioSet_.size(), 2);
   ASSERT_NE(subptr->txioSet_.find(dbkey0), subptr->txioSet_.end());
   txioptr = &subptr->txioSet_[dbkey0];
   EXPECT_EQ(txioptr->getDBKeyOfOutput(), dbkey0);
   EXPECT_EQ(txioptr->getValue(), val0);
   EXPECT_FALSE(txioptr->isMultisig());
   txioptr = &subptr->txioSet_[dbkey1];
   EXPECT_EQ(txioptr->getDBKeyOfOutput(), dbkey1);
   EXPECT_EQ(txioptr->getValue(), val1);
   EXPECT_FALSE(txioptr->isMultisig());
   

   /////////////////////////////////////////////////////////////////////////////
   // Add new sub-history with multisig
   ssh = sshorig;
   ssh.insertTxio(txio0);
   ssh.insertTxio(txio1);
   ssh.insertTxio(txio3);

   iface_->putStoredScriptHistory(ssh);
   iface_->getStoredScriptHistory(sshtemp, uniq);

   EXPECT_EQ(sshtemp.uniqueKey_, uniq);
   EXPECT_EQ(sshtemp.alreadyScannedUpToBlk_, blk);
   EXPECT_EQ(sshtemp.totalTxioCount_, 3);
   EXPECT_EQ(sshtemp.totalUnspent_, val0+val1);
   EXPECT_EQ(sshtemp.subHistMap_.size(), 2);

   ASSERT_NE(sshtemp.subHistMap_.find(hgtX0), sshtemp.subHistMap_.end());
   subptr = &sshtemp.subHistMap_[hgtX0];
   EXPECT_EQ(subptr->uniqueKey_, uniq);
   EXPECT_EQ(subptr->hgtX_, hgtX0);
   ASSERT_EQ(subptr->txioSet_.size(), 2);
   ASSERT_NE(subptr->txioSet_.find(dbkey0), subptr->txioSet_.end());
   txioptr = &subptr->txioSet_[dbkey0];
   EXPECT_EQ(txioptr->getDBKeyOfOutput(), dbkey0);
   EXPECT_EQ(txioptr->getValue(), val0);
   txioptr = &subptr->txioSet_[dbkey1];
   EXPECT_EQ(txioptr->getDBKeyOfOutput(), dbkey1);
   EXPECT_EQ(txioptr->getValue(), val1);
   EXPECT_FALSE(txioptr->isMultisig());

   ASSERT_NE(sshtemp.subHistMap_.find(hgtX1), sshtemp.subHistMap_.end());
   subptr = &sshtemp.subHistMap_[hgtX1];
   EXPECT_EQ(subptr->uniqueKey_, uniq);
   EXPECT_EQ(subptr->hgtX_, hgtX1);
   ASSERT_EQ(subptr->txioSet_.size(), 1);
   ASSERT_NE(subptr->txioSet_.find(dbkey3), subptr->txioSet_.end());
   txioptr = &subptr->txioSet_[dbkey3];
   EXPECT_EQ(txioptr->getDBKeyOfOutput(), dbkey3);
   EXPECT_EQ(txioptr->getValue(), val3);
   EXPECT_TRUE(txioptr->isMultisig());
}


////////////////////////////////////////////////////////////////////////////////
TEST_F(LevelDBTest, DISABLED_PutGetStoredUndoData)
{
   // We don't actually use undo data at all yet, so I'll skip the tests for now
}


TEST_F(LevelDBTest, HeaderDump)
{
   // We don't actually use undo data at all yet, so I'll skip the tests for now
}
////////////////////////////////////////////////////////////////////////////////
////////////////////////////////////////////////////////////////////////////////
class TxRefTest : public ::testing::Test
{
protected:
};


////////////////////////////////////////////////////////////////////////////////
TEST_F(TxRefTest, TxRefNoInit)
{
   TxRef txr;
   EXPECT_FALSE(txr.isInitialized());
   //EXPECT_FALSE(txr.isBound());

   EXPECT_EQ(txr.getDBKey(),     BinaryData(0));
   EXPECT_EQ(txr.getDBKeyRef(),  BinaryDataRef());
   //EXPECT_EQ(txr.getBlockTimestamp(), UINT32_MAX);
   EXPECT_EQ(txr.getBlockHeight(),    UINT32_MAX);
   EXPECT_EQ(txr.getDuplicateID(),    UINT8_MAX );
   EXPECT_EQ(txr.getBlockTxIndex(),   UINT16_MAX);
}

////////////////////////////////////////////////////////////////////////////////
TEST_F(TxRefTest, TxRefKeyParts)
{
   TxRef txr;
   BinaryData    newKey = READHEX("e3c4027f000f");
   BinaryDataRef newRef(newKey);


   txr.setDBKey(newKey);
   EXPECT_EQ(txr.getDBKey(),    newKey);
   EXPECT_EQ(txr.getDBKeyRef(), newRef);

   EXPECT_EQ(txr.getBlockHeight(),  0xe3c402);
   EXPECT_EQ(txr.getDuplicateID(),  127);
   EXPECT_EQ(txr.getBlockTxIndex(), 15);
}


////////////////////////////////////////////////////////////////////////////////
////////////////////////////////////////////////////////////////////////////////
// TODO:  These tests were taken directly from the BlockUtilsSuper.cpp where 
//        they previously ran without issue.  After bringing them over to here,
//        they now seg-fault.  Disabled for now, since the PartialMerkleTrees 
//        are not actually in use anywhere yet.
class DISABLED_PartialMerkleTest : public ::testing::Test
{
protected:

   virtual void SetUp(void) 
   {
      vector<BinaryData> txList_(7);
      // The "abcd" quartets are to trigger endianness errors -- without them,
      // these hashes are palindromes that work regardless of your endian-handling
      txList_[0] = READHEX("00000000000000000000000000000000"
                           "000000000000000000000000abcd0000");
      txList_[1] = READHEX("11111111111111111111111111111111"
                           "111111111111111111111111abcd1111");
      txList_[2] = READHEX("22222222222222222222222222222222"
                           "222222222222222222222222abcd2222");
      txList_[3] = READHEX("33333333333333333333333333333333"
                           "333333333333333333333333abcd3333");
      txList_[4] = READHEX("44444444444444444444444444444444"
                           "444444444444444444444444abcd4444");
      txList_[5] = READHEX("55555555555555555555555555555555"
                           "555555555555555555555555abcd5555");
      txList_[6] = READHEX("66666666666666666666666666666666"
                           "666666666666666666666666abcd6666");
   
      vector<BinaryData> merkleTree_ = BtcUtils::calculateMerkleTree(txList_); 

      /*
      cout << "Merkle Tree looks like the following (7 tx): " << endl;
      cout << "The ** indicates the nodes we care about for partial tree test" << endl;
      cout << "                                                    \n";
      cout << "                   _____0a10_____                   \n";
      cout << "                  /              \\                  \n";
      cout << "                _/                \\_                \n";
      cout << "            65df                    b4d6            \n";
      cout << "          /      \\                /      \\          \n";
      cout << "      6971        22dc        5675        d0b6      \n";
      cout << "     /    \\      /    \\      /    \\      /          \n";
      cout << "   0000  1111  2222  3333  4444  5555  6666         \n";
      cout << "    **                            **                \n";
      cout << "    " << endl;
      cout << endl;

      cout << "Full Merkle Tree (this one has been unit tested before):" << endl;
      for(uint32_t i=0; i<merkleTree_.size(); i++)
         cout << "    " << i << " " << merkleTree_[i].toHexStr() << endl;
      */
   }

   vector<BinaryData> txList_;
   vector<BinaryData> merkleTree_;
};



////////////////////////////////////////////////////////////////////////////////
TEST_F(DISABLED_PartialMerkleTest, FullTree)
{
   vector<bool> isOurs(7);
   isOurs[0] = true;
   isOurs[1] = true;
   isOurs[2] = true;
   isOurs[3] = true;
   isOurs[4] = true;
   isOurs[5] = true;
   isOurs[6] = true;

   //cout << "Start serializing a full tree" << endl;
   PartialMerkleTree pmtFull(7, &isOurs, &txList_);
   BinaryData pmtSerFull = pmtFull.serialize();

   //cout << "Finished serializing (full)" << endl;
   //cout << "Merkle Root: " << pmtFull.getMerkleRoot().toHexStr() << endl;

   //cout << "Starting unserialize (full):" << endl;
   //cout << "Serialized: " << pmtSerFull.toHexStr() << endl;
   PartialMerkleTree pmtFull2(7);
   pmtFull2.unserialize(pmtSerFull);
   BinaryData pmtSerFull2 = pmtFull2.serialize();
   //cout << "Reserializ: " << pmtSerFull2.toHexStr() << endl;
   //cout << "Equal? " << (pmtSerFull==pmtSerFull2 ? "True" : "False") << endl;

   //cout << "Print Tree:" << endl;
   //pmtFull2.pprintTree();
   EXPECT_EQ(pmtSerFull, pmtSerFull2);
}


////////////////////////////////////////////////////////////////////////////////
TEST_F(DISABLED_PartialMerkleTest, SingleLeaf)
{
   vector<bool> isOurs(7);
   /////////////////////////////////////////////////////////////////////////////
   // Test all 7 single-flagged trees
   for(uint32_t i=0; i<7; i++)
   {
      for(uint32_t j=0; j<7; j++)
         isOurs[j] = i==j;

      PartialMerkleTree pmt(7, &isOurs, &txList_);
      //cout << "Serializing (partial)" << endl;
      BinaryData pmtSer = pmt.serialize();
      PartialMerkleTree pmt2(7);
      //cout << "Unserializing (partial)" << endl;
      pmt2.unserialize(pmtSer);
      //cout << "Reserializing (partial)" << endl;
      BinaryData pmtSer2 = pmt2.serialize();
      //cout << "Serialized (Partial): " << pmtSer.toHexStr() << endl;
      //cout << "Reserializ (Partial): " << pmtSer.toHexStr() << endl;
      //cout << "Equal? " << (pmtSer==pmtSer2 ? "True" : "False") << endl;

      //cout << "Print Tree:" << endl;
      //pmt2.pprintTree();
      EXPECT_EQ(pmtSer, pmtSer2);
   }
}


////////////////////////////////////////////////////////////////////////////////
TEST_F(DISABLED_PartialMerkleTest, MultiLeaf)
{
   // Use deterministic seed
   srand(0);

   vector<bool> isOurs(7);

   /////////////////////////////////////////////////////////////////////////////
   // Test a variety of 3-flagged trees
   for(uint32_t i=0; i<512; i++)
   {
      if(i<256)
      { 
         // 2/3 of leaves will be selected
         for(uint32_t j=0; j<7; j++)
            isOurs[j] = (rand() % 3 < 2);  
      }
      else
      {
         // 1/3 of leaves will be selected
         for(uint32_t j=0; j<7; j++)
            isOurs[j] = (rand() % 3 < 1);  
      }

      PartialMerkleTree pmt(7, &isOurs, &txList_);
      //cout << "Serializing (partial)" << endl;
      BinaryData pmtSer = pmt.serialize();
      PartialMerkleTree pmt2(7);
      //cout << "Unserializing (partial)" << endl;
      pmt2.unserialize(pmtSer);
      //cout << "Reserializing (partial)" << endl;
      BinaryData pmtSer2 = pmt2.serialize();
      //cout << "Serialized (Partial): " << pmtSer.toHexStr() << endl;
      //cout << "Reserializ (Partial): " << pmtSer.toHexStr() << endl;
      cout << "Equal? " << (pmtSer==pmtSer2 ? "True" : "False") << endl;

      //cout << "Print Tree:" << endl;
      //pmt2.pprintTree();
      EXPECT_EQ(pmtSer, pmtSer2);
   }
}


////////////////////////////////////////////////////////////////////////////////
TEST_F(DISABLED_PartialMerkleTest, EmptyTree)
{
   vector<bool> isOurs(7);
   isOurs[0] = false;
   isOurs[1] = false;
   isOurs[2] = false;
   isOurs[3] = false;
   isOurs[4] = false;
   isOurs[5] = false;
   isOurs[6] = false;

   //cout << "Start serializing a full tree" << endl;
   PartialMerkleTree pmtFull(7, &isOurs, &txList_);
   BinaryData pmtSerFull = pmtFull.serialize();

   //cout << "Finished serializing (full)" << endl;
   //cout << "Merkle Root: " << pmtFull.getMerkleRoot().toHexStr() << endl;

   //cout << "Starting unserialize (full):" << endl;
   //cout << "Serialized: " << pmtSerFull.toHexStr() << endl;
   PartialMerkleTree pmtFull2(7);
   pmtFull2.unserialize(pmtSerFull);
   BinaryData pmtSerFull2 = pmtFull2.serialize();
   //cout << "Reserializ: " << pmtSerFull2.toHexStr() << endl;
   //cout << "Equal? " << (pmtSerFull==pmtSerFull2 ? "True" : "False") << endl;

   //cout << "Print Tree:" << endl;
   //pmtFull2.pprintTree();
   EXPECT_EQ(pmtSerFull, pmtSerFull2);
   
}

////////////////////////////////////////////////////////////////////////////////
////////////////////////////////////////////////////////////////////////////////
// THESE ARE ARMORY_DB_BARE tests.  Identical to above except for the mode.
////////////////////////////////////////////////////////////////////////////////
////////////////////////////////////////////////////////////////////////////////
class BlockUtilsBare : public ::testing::Test
{
protected:

   /////////////////////////////////////////////////////////////////////////////
   virtual void SetUp(void) 
   {
      LOGDISABLESTDOUT();
      iface_ = LevelDBWrapper::GetInterfacePtr();
      magic_ = READHEX(MAINNET_MAGIC_BYTES);
      ghash_ = READHEX(MAINNET_GENESIS_HASH_HEX);
      gentx_ = READHEX(MAINNET_GENESIS_TX_HASH_HEX);
      zeros_ = READHEX("00000000");
      DBUtils.setArmoryDbType(ARMORY_DB_BARE);
      DBUtils.setDbPruneType(DB_PRUNE_NONE);

      blkdir_  = string("./blkfiletest");
      homedir_ = string("./fakehomedir");
      ldbdir_  = string("./ldbtestdir");

      iface_->openDatabases( ldbdir_, ghash_, gentx_, magic_, 
                             ARMORY_DB_BARE, DB_PRUNE_NONE);
      if(!iface_->databasesAreOpen())
         LOGERR << "ERROR OPENING DATABASES FOR TESTING!";

      mkdir(blkdir_);
      mkdir(homedir_);

      // Put the first 5 blocks into the blkdir
      blk0dat_ = BtcUtils::getBlkFilename(blkdir_, 0);
      BtcUtils::copyFile("../reorgTest/blk_0_to_4.dat", blk0dat_);

      TheBDM.SelectNetwork("Main");
      TheBDM.SetBlkFileLocation(blkdir_);
      TheBDM.SetHomeDirLocation(homedir_);
      TheBDM.SetLevelDBLocation(ldbdir_);

      blkHash0 = READHEX("6fe28c0ab6f1b372c1a6a246ae63f74f931e8365e15a089c68d6190000000000");
      blkHash1 = READHEX("1b5514b83257d924be7f10c65b95b1f3c0e50081e1dfd8943eece5eb00000000");
      blkHash2 = READHEX("979fc39616bf1dc6b1f88167f76383d44d65ccd0fc99b7f91bcb2c9500000000");
      blkHash3 = READHEX("50f8231e5fd476f470e1ba4937bc97cb304136c96c765339308935bc00000000");
      blkHash4 = READHEX("8e121ba0d275f49a21bbc171d7d49890de13c9b9733e0104654d262f00000000");
      blkHash3A= READHEX("dd63f62ef59d5b6a6da2a36407f76e4e28026a3fd3a46700d284424700000000");
      blkHash4A= READHEX("bfa204022816102169b4e1d4f78cdf77258048f6d14282144cc01d5500000000");
      blkHash5A= READHEX("4e049fd71ef7381a73e4f550d97812d1eb0fbd1489c1774e18855f1900000000");

      addrA_ = READHEX("62e907b15cbf27d5425399ebf6f0fb50ebb88f18");
      addrB_ = READHEX("ee26c56fc1d942be8d7a24b2a1001dd894693980");
      addrC_ = READHEX("cb2abde8bccacc32e893df3a054b9ef7f227a4ce");
      addrD_ = READHEX("c522664fb0e55cdc5c0cea73b4aad97ec8343232");

      scrAddrA_ = HASH160PREFIX + addrA_;
      scrAddrB_ = HASH160PREFIX + addrB_;
      scrAddrC_ = HASH160PREFIX + addrC_;
      scrAddrD_ = HASH160PREFIX + addrD_;

   }


   /////////////////////////////////////////////////////////////////////////////
   virtual void TearDown(void)
   {
      BlockDataManager_LevelDB::DestroyInstance();

      rmdir(blkdir_);
      rmdir(homedir_);

      char* delstr = new char[4096];
      sprintf(delstr, "%s/level*", ldbdir_.c_str());
      rmdir(delstr);
      delete[] delstr;

      LOGENABLESTDOUT();
   }



#if ! defined(_MSC_VER) && ! defined(__MINGW32__)

   /////////////////////////////////////////////////////////////////////////////
   void rmdir(string src)
   {
      char* syscmd = new char[4096];
      sprintf(syscmd, "rm -rf %s", src.c_str());
      system(syscmd);
      delete[] syscmd;
   }

   /////////////////////////////////////////////////////////////////////////////
   void mkdir(string newdir)
   {
      char* syscmd = new char[4096];
      sprintf(syscmd, "mkdir -p %s", newdir.c_str());
      system(syscmd);
      delete[] syscmd;
   }
#endif

   InterfaceToLDB* iface_;
   BinaryData magic_;
   BinaryData ghash_;
   BinaryData gentx_;
   BinaryData zeros_;

   string blkdir_;
   string homedir_;
   string ldbdir_;
   string blk0dat_;;

   BinaryData blkHash0;
   BinaryData blkHash1;
   BinaryData blkHash2;
   BinaryData blkHash3;
   BinaryData blkHash4;
   BinaryData blkHash3A;
   BinaryData blkHash4A;
   BinaryData blkHash5A;

   BinaryData addrA_;
   BinaryData addrB_;
   BinaryData addrC_;
   BinaryData addrD_;
   BinaryData scrAddrA_;
   BinaryData scrAddrB_;
   BinaryData scrAddrC_;
   BinaryData scrAddrD_;
};

////////////////////////////////////////////////////////////////////////////////
TEST_F(BlockUtilsBare, BuildNoRegisterWlt)
{
   TheBDM.doInitialSyncOnLoad(); 
}

////////////////////////////////////////////////////////////////////////////////
TEST_F(BlockUtilsBare, Load5Blocks)
{
   BtcWallet wlt;
   wlt.addScrAddress(scrAddrA_);
   wlt.addScrAddress(scrAddrB_);
   wlt.addScrAddress(scrAddrC_);
   TheBDM.registerWallet(&wlt);
   TheBDM.registerNewScrAddr(scrAddrD_);
   
   TheBDM.doInitialSyncOnLoad(); 
   TheBDM.scanBlockchainForTx(wlt);

   ScrAddrObj * scrobj;
   scrobj = &wlt.getScrAddrObjByKey(scrAddrA_);
   EXPECT_EQ(scrobj->getFullBalance(),100*COIN);
   scrobj = &wlt.getScrAddrObjByKey(scrAddrB_);
   EXPECT_EQ(scrobj->getFullBalance(),  0*COIN);
   scrobj = &wlt.getScrAddrObjByKey(scrAddrC_);
   EXPECT_EQ(scrobj->getFullBalance(), 50*COIN);
   scrobj = &wlt.getScrAddrObjByKey(scrAddrD_);
   EXPECT_EQ(scrobj->getFullBalance(),  0*COIN);  // hasn't been scanned yet

   EXPECT_EQ(wlt.getFullBalance(), 150*COIN);
}

////////////////////////////////////////////////////////////////////////////////
TEST_F(BlockUtilsBare, Load4Blocks_Plus1)
{
   BtcWallet wlt;
   wlt.addScrAddress(scrAddrA_);
   wlt.addScrAddress(scrAddrB_);
   wlt.addScrAddress(scrAddrC_);
   TheBDM.registerWallet(&wlt);
   TheBDM.registerNewScrAddr(scrAddrD_);
   
   // Copy only the first four blocks.  Will copy the full file next to test
   // readBlkFileUpdate method on non-reorg blocks.
   BtcUtils::copyFile("../reorgTest/blk_0_to_4.dat", blk0dat_, 1596);
   TheBDM.doInitialSyncOnLoad(); 
   TheBDM.scanBlockchainForTx(wlt);
   EXPECT_EQ(iface_->getTopBlockHeight(HEADERS), 3);
   EXPECT_EQ(iface_->getTopBlockHash(HEADERS), blkHash3);
   EXPECT_TRUE(TheBDM.getHeaderByHash(blkHash3)->isMainBranch());
   
   BtcUtils::copyFile("../reorgTest/blk_0_to_4.dat", blk0dat_);
   TheBDM.readBlkFileUpdate(); 
   TheBDM.scanBlockchainForTx(wlt);
   EXPECT_EQ(iface_->getTopBlockHeight(HEADERS), 4);
   EXPECT_EQ(iface_->getTopBlockHash(HEADERS), blkHash4);
   EXPECT_TRUE(TheBDM.getHeaderByHash(blkHash4)->isMainBranch());

   ScrAddrObj * scrobj;
   scrobj = &wlt.getScrAddrObjByKey(scrAddrA_);
   EXPECT_EQ(scrobj->getFullBalance(),100*COIN);
   scrobj = &wlt.getScrAddrObjByKey(scrAddrB_);
   EXPECT_EQ(scrobj->getFullBalance(),  0*COIN);
   scrobj = &wlt.getScrAddrObjByKey(scrAddrC_);
   EXPECT_EQ(scrobj->getFullBalance(), 50*COIN);
   scrobj = &wlt.getScrAddrObjByKey(scrAddrD_);
   EXPECT_EQ(scrobj->getFullBalance(),  0*COIN);  // hasn't been scanned yet
}

////////////////////////////////////////////////////////////////////////////////
TEST_F(BlockUtilsBare, Load5Blocks_FullReorg)
{
   BtcWallet wlt;
   wlt.addScrAddress(scrAddrA_);
   wlt.addScrAddress(scrAddrB_);
   wlt.addScrAddress(scrAddrC_);
   TheBDM.registerWallet(&wlt);
   TheBDM.registerNewScrAddr(scrAddrD_);

   BtcWallet wlt2;
   wlt2.addScrAddress(scrAddrD_);
   
   TheBDM.doInitialSyncOnLoad(); 
   TheBDM.scanBlockchainForTx(wlt);
   TheBDM.scanBlockchainForTx(wlt2);

   BtcUtils::copyFile("../reorgTest/blk_3A.dat", blk0dat_);
   TheBDM.readBlkFileUpdate();
   BtcUtils::copyFile("../reorgTest/blk_4A.dat", blk0dat_);
   TheBDM.readBlkFileUpdate();
   BtcUtils::copyFile("../reorgTest/blk_5A.dat", blk0dat_);
   TheBDM.readBlkFileUpdate();

   TheBDM.scanBlockchainForTx(wlt);
   TheBDM.scanBlockchainForTx(wlt2);

   ScrAddrObj * scrobj;
   scrobj = &wlt.getScrAddrObjByKey(scrAddrA_);
   EXPECT_EQ(scrobj->getFullBalance(),150*COIN);
   scrobj = &wlt.getScrAddrObjByKey(scrAddrB_);
   EXPECT_EQ(scrobj->getFullBalance(), 10*COIN);
   scrobj = &wlt.getScrAddrObjByKey(scrAddrC_);
   EXPECT_EQ(scrobj->getFullBalance(),  0*COIN);
   //scrobj = &wlt.getScrAddrObjByKey(scrAddrD_);
   //EXPECT_EQ(scrobj->getFullBalance(),140*COIN);

   EXPECT_EQ(wlt.getFullBalance(), 160*COIN);
}


////////////////////////////////////////////////////////////////////////////////
TEST_F(BlockUtilsBare, Load5Blocks_RescanOps)
{
   ScrAddrObj * scrobj;
   BtcWallet wlt;
   wlt.addScrAddress(scrAddrA_);
   wlt.addScrAddress(scrAddrB_);
   wlt.addScrAddress(scrAddrC_);
   TheBDM.registerWallet(&wlt);

   // Regular sync
   TheBDM.doInitialSyncOnLoad();
   TheBDM.scanBlockchainForTx(wlt);

   scrobj = &wlt.getScrAddrObjByKey(scrAddrA_);
   EXPECT_EQ(scrobj->getFullBalance(),100*COIN);
   scrobj = &wlt.getScrAddrObjByKey(scrAddrB_);
   EXPECT_EQ(scrobj->getFullBalance(),  0*COIN);
   scrobj = &wlt.getScrAddrObjByKey(scrAddrC_);
   EXPECT_EQ(scrobj->getFullBalance(), 50*COIN);

   // Rebuild on-the-fly
   TheBDM.doRebuildDatabases();
   TheBDM.scanBlockchainForTx(wlt);

   scrobj = &wlt.getScrAddrObjByKey(scrAddrA_);
   EXPECT_EQ(scrobj->getFullBalance(),100*COIN);
   scrobj = &wlt.getScrAddrObjByKey(scrAddrB_);
   EXPECT_EQ(scrobj->getFullBalance(),  0*COIN);
   scrobj = &wlt.getScrAddrObjByKey(scrAddrC_);
   EXPECT_EQ(scrobj->getFullBalance(), 50*COIN);

   // Rebuild on-the-fly
   TheBDM.doFullRescanRegardlessOfSync();
   TheBDM.scanBlockchainForTx(wlt);

   scrobj = &wlt.getScrAddrObjByKey(scrAddrA_);
   EXPECT_EQ(scrobj->getFullBalance(),100*COIN);
   scrobj = &wlt.getScrAddrObjByKey(scrAddrB_);
   EXPECT_EQ(scrobj->getFullBalance(),  0*COIN);
   scrobj = &wlt.getScrAddrObjByKey(scrAddrC_);
   EXPECT_EQ(scrobj->getFullBalance(), 50*COIN);
   

   TheBDM.doSyncIfNeeded();
   TheBDM.scanBlockchainForTx(wlt);

   scrobj = &wlt.getScrAddrObjByKey(scrAddrA_);
   EXPECT_EQ(scrobj->getFullBalance(),100*COIN);
   scrobj = &wlt.getScrAddrObjByKey(scrAddrB_);
   EXPECT_EQ(scrobj->getFullBalance(),  0*COIN);
   scrobj = &wlt.getScrAddrObjByKey(scrAddrC_);
   EXPECT_EQ(scrobj->getFullBalance(), 50*COIN);

   // Now add a new addr (with balance) and rescan

   //scrobj = &wlt.getScrAddrObjByKey(scrAddrD_);
   //EXPECT_EQ(scrobj->getFullBalance(),100*COIN);  // hasn't been scanned yet

}

////////////////////////////////////////////////////////////////////////////////
TEST_F(BlockUtilsBare, Load5Blocks_RescanEmptyDB)
{
   ScrAddrObj * scrobj;
   BtcWallet wlt;
   wlt.addScrAddress(scrAddrA_);
   wlt.addScrAddress(scrAddrB_);
   wlt.addScrAddress(scrAddrC_);
   TheBDM.registerWallet(&wlt);

   TheBDM.doInitialSyncOnLoad_Rescan();
   TheBDM.scanBlockchainForTx(wlt);

   scrobj = &wlt.getScrAddrObjByKey(scrAddrA_);
   EXPECT_EQ(scrobj->getFullBalance(),100*COIN);
   scrobj = &wlt.getScrAddrObjByKey(scrAddrB_);
   EXPECT_EQ(scrobj->getFullBalance(),  0*COIN);
   scrobj = &wlt.getScrAddrObjByKey(scrAddrC_);
   EXPECT_EQ(scrobj->getFullBalance(), 50*COIN);
}

////////////////////////////////////////////////////////////////////////////////
TEST_F(BlockUtilsBare, Load5Blocks_RebuildEmptyDB)
{
   ScrAddrObj * scrobj;
   BtcWallet wlt;
   wlt.addScrAddress(scrAddrA_);
   wlt.addScrAddress(scrAddrB_);
   wlt.addScrAddress(scrAddrC_);
   TheBDM.registerWallet(&wlt);

   ///////////////////////////////////////////
   TheBDM.doInitialSyncOnLoad_Rebuild();
   ///////////////////////////////////////////

   TheBDM.scanBlockchainForTx(wlt);

   scrobj = &wlt.getScrAddrObjByKey(scrAddrA_);
   EXPECT_EQ(scrobj->getFullBalance(),100*COIN);
   scrobj = &wlt.getScrAddrObjByKey(scrAddrB_);
   EXPECT_EQ(scrobj->getFullBalance(),  0*COIN);
   scrobj = &wlt.getScrAddrObjByKey(scrAddrC_);
   EXPECT_EQ(scrobj->getFullBalance(), 50*COIN);
}

////////////////////////////////////////////////////////////////////////////////
TEST_F(BlockUtilsBare, Load5Blocks_ForceFullRewhatever)
{
   ScrAddrObj * scrobj;
   BtcWallet wlt;
   wlt.addScrAddress(scrAddrA_);
   wlt.addScrAddress(scrAddrB_);
   wlt.addScrAddress(scrAddrC_);
   TheBDM.registerWallet(&wlt);

   // This is just a regular load
   TheBDM.doInitialSyncOnLoad();
   TheBDM.scanBlockchainForTx(wlt);

   wlt.addScrAddress(scrAddrD_);

   scrobj = &wlt.getScrAddrObjByKey(scrAddrA_);
   EXPECT_EQ(scrobj->getFullBalance(),100*COIN);
   scrobj = &wlt.getScrAddrObjByKey(scrAddrB_);
   EXPECT_EQ(scrobj->getFullBalance(),  0*COIN);
   scrobj = &wlt.getScrAddrObjByKey(scrAddrC_);
   EXPECT_EQ(scrobj->getFullBalance(), 50*COIN);
   scrobj = &wlt.getScrAddrObjByKey(scrAddrD_);
   EXPECT_EQ(scrobj->getFullBalance(),  0*COIN);

   ///////////////////////////////////////////
   TheBDM.doFullRescanRegardlessOfSync();
   ///////////////////////////////////////////
   
   TheBDM.scanBlockchainForTx(wlt);

   scrobj = &wlt.getScrAddrObjByKey(scrAddrA_);
   EXPECT_EQ(scrobj->getFullBalance(),100*COIN);
   scrobj = &wlt.getScrAddrObjByKey(scrAddrB_);
   EXPECT_EQ(scrobj->getFullBalance(),  0*COIN);
   scrobj = &wlt.getScrAddrObjByKey(scrAddrC_);
   EXPECT_EQ(scrobj->getFullBalance(), 50*COIN);
   scrobj = &wlt.getScrAddrObjByKey(scrAddrD_);
   EXPECT_EQ(scrobj->getFullBalance(),100*COIN);

   ///////////////////////////////////////////
   TheBDM.doRebuildDatabases();
   ///////////////////////////////////////////
   
   TheBDM.scanBlockchainForTx(wlt);

   scrobj = &wlt.getScrAddrObjByKey(scrAddrA_);
   EXPECT_EQ(scrobj->getFullBalance(),100*COIN);
   scrobj = &wlt.getScrAddrObjByKey(scrAddrB_);
   EXPECT_EQ(scrobj->getFullBalance(),  0*COIN);
   scrobj = &wlt.getScrAddrObjByKey(scrAddrC_);
   EXPECT_EQ(scrobj->getFullBalance(), 50*COIN);
   scrobj = &wlt.getScrAddrObjByKey(scrAddrD_);
   EXPECT_EQ(scrobj->getFullBalance(),100*COIN);
}

////////////////////////////////////////////////////////////////////////////////
TEST_F(BlockUtilsBare, Load5Blocks_ScanWhatIsNeeded)
{
   ScrAddrObj * scrobj;
   BtcWallet wlt;
   wlt.addScrAddress(scrAddrA_);
   wlt.addScrAddress(scrAddrB_);
   wlt.addScrAddress(scrAddrC_);
   TheBDM.registerWallet(&wlt);

   // This is just a regular load
   TheBDM.doInitialSyncOnLoad();
   TheBDM.scanBlockchainForTx(wlt);

   wlt.addScrAddress(scrAddrD_);

   scrobj = &wlt.getScrAddrObjByKey(scrAddrA_);
   EXPECT_EQ(scrobj->getFullBalance(),100*COIN);
   scrobj = &wlt.getScrAddrObjByKey(scrAddrB_);
   EXPECT_EQ(scrobj->getFullBalance(),  0*COIN);
   scrobj = &wlt.getScrAddrObjByKey(scrAddrC_);
   EXPECT_EQ(scrobj->getFullBalance(), 50*COIN);
   scrobj = &wlt.getScrAddrObjByKey(scrAddrD_);
   EXPECT_EQ(scrobj->getFullBalance(),  0*COIN);

   ///////////////////////////////////////////
   TheBDM.doSyncIfNeeded();
   ///////////////////////////////////////////

   TheBDM.scanBlockchainForTx(wlt);

   scrobj = &wlt.getScrAddrObjByKey(scrAddrA_);
   EXPECT_EQ(scrobj->getFullBalance(),100*COIN);
   scrobj = &wlt.getScrAddrObjByKey(scrAddrB_);
   EXPECT_EQ(scrobj->getFullBalance(),  0*COIN);
   scrobj = &wlt.getScrAddrObjByKey(scrAddrC_);
   EXPECT_EQ(scrobj->getFullBalance(), 50*COIN);
   scrobj = &wlt.getScrAddrObjByKey(scrAddrD_);
   EXPECT_EQ(scrobj->getFullBalance(),100*COIN);

   ///////////////////////////////////////////
   TheBDM.doSyncIfNeeded();
   ///////////////////////////////////////////

   TheBDM.scanBlockchainForTx(wlt);

   scrobj = &wlt.getScrAddrObjByKey(scrAddrA_);
   EXPECT_EQ(scrobj->getFullBalance(),100*COIN);
   scrobj = &wlt.getScrAddrObjByKey(scrAddrB_);
   EXPECT_EQ(scrobj->getFullBalance(),  0*COIN);
   scrobj = &wlt.getScrAddrObjByKey(scrAddrC_);
   EXPECT_EQ(scrobj->getFullBalance(), 50*COIN);
   scrobj = &wlt.getScrAddrObjByKey(scrAddrD_);
   EXPECT_EQ(scrobj->getFullBalance(),100*COIN);
}

class LoadTestnetBareTest : public ::testing::Test
{
protected:

   /////////////////////////////////////////////////////////////////////////////
   virtual void TearDown(void)  {}

   virtual void SetUp(void) 
   {
      DBUtils.setArmoryDbType(ARMORY_DB_BARE);
      DBUtils.setDbPruneType(DB_PRUNE_NONE);

      blkdir_  = string("/home/alan/.bitcoin/testnet3/blocks");
      homedir_ = string("/home/alan/.armory/testnet3");
      ldbdir_  = string("/home/alan/.armory/testnet3/databases");


      mkdir(ldbdir_);
      mkdir(homedir_);

      TheBDM.SelectNetwork("Test");
      TheBDM.SetBlkFileLocation(blkdir_);
      TheBDM.SetHomeDirLocation(homedir_);
      TheBDM.SetLevelDBLocation(ldbdir_);
   }

   void mkdir(string newdir)
   {
      char* syscmd = new char[4096];
      sprintf(syscmd, "mkdir -p %s", newdir.c_str());
      system(syscmd);
      delete[] syscmd;
   }

   InterfaceToLDB* iface_;
   BinaryData magic_;
   BinaryData ghash_;
   BinaryData gentx_;
   BinaryData zeros_;

   string blkdir_;
   string homedir_;
   string ldbdir_;
   string blk0dat_;;

   BinaryData addrA_;
   BinaryData addrB_;
   BinaryData addrC_;
   BinaryData addrD_;
   BinaryData scrAddrA_;
   BinaryData scrAddrB_;
   BinaryData scrAddrC_;
   BinaryData scrAddrD_;
};

////////////////////////////////////////////////////////////////////////////////
TEST_F(LoadTestnetBareTest, DISABLED_StepThroughDebug_usually_disabled)
{
   // These aren't actually testnet addr, balances will be zero
   BinaryData scrAddrA_ = READHEX("0062e907b15cbf27d5425399ebf6f0fb50ebb88f18");
   BinaryData scrAddrB_ = READHEX("00ee26c56fc1d942be8d7a24b2a1001dd894693980");
   BinaryData scrAddrC_ = READHEX("00cb2abde8bccacc32e893df3a054b9ef7f227a4ce");
    
   BtcWallet wlt;
   wlt.addScrAddress(scrAddrA_);
   wlt.addScrAddress(scrAddrB_);
   wlt.addScrAddress(scrAddrC_);
   TheBDM.registerWallet(&wlt);

   TheBDM.doInitialSyncOnLoad();
   TheBDM.scanBlockchainForTx(wlt);
   TheBDM.DestroyInstance();
}


////////////////////////////////////////////////////////////////////////////////
////////////////////////////////////////////////////////////////////////////////
// THESE ARE ARMORY_DB_SUPER tests.  Identical to above except for the mode.
////////////////////////////////////////////////////////////////////////////////
////////////////////////////////////////////////////////////////////////////////
class BlockUtilsSuper : public ::testing::Test
{
protected:

   /////////////////////////////////////////////////////////////////////////////
   virtual void SetUp(void) 
   {
      LOGDISABLESTDOUT();
      iface_ = LevelDBWrapper::GetInterfacePtr();
      magic_ = READHEX(MAINNET_MAGIC_BYTES);
      ghash_ = READHEX(MAINNET_GENESIS_HASH_HEX);
      gentx_ = READHEX(MAINNET_GENESIS_TX_HASH_HEX);
      zeros_ = READHEX("00000000");

      blkdir_  = string("./blkfiletest");
      homedir_ = string("./fakehomedir");
      ldbdir_  = string("./ldbtestdir");


      mkdir(blkdir_);
      mkdir(homedir_);

      // Put the first 5 blocks into the blkdir
      blk0dat_ = BtcUtils::getBlkFilename(blkdir_, 0);
      BtcUtils::copyFile("../reorgTest/blk_0_to_4.dat", blk0dat_);

      TheBDM.SetDatabaseModes(ARMORY_DB_SUPER, DB_PRUNE_NONE);
      TheBDM.SelectNetwork("Main");
      TheBDM.SetBlkFileLocation(blkdir_);
      TheBDM.SetHomeDirLocation(homedir_);
      TheBDM.SetLevelDBLocation(ldbdir_);

      iface_->openDatabases( ldbdir_, ghash_, gentx_, magic_, 
                             ARMORY_DB_SUPER, DB_PRUNE_NONE);
      if(!iface_->databasesAreOpen())
         LOGERR << "ERROR OPENING DATABASES FOR TESTING!";

      blkHash0 = READHEX("6fe28c0ab6f1b372c1a6a246ae63f74f931e8365e15a089c68d6190000000000");
      blkHash1 = READHEX("1b5514b83257d924be7f10c65b95b1f3c0e50081e1dfd8943eece5eb00000000");
      blkHash2 = READHEX("979fc39616bf1dc6b1f88167f76383d44d65ccd0fc99b7f91bcb2c9500000000");
      blkHash3 = READHEX("50f8231e5fd476f470e1ba4937bc97cb304136c96c765339308935bc00000000");
      blkHash4 = READHEX("8e121ba0d275f49a21bbc171d7d49890de13c9b9733e0104654d262f00000000");
      blkHash3A= READHEX("dd63f62ef59d5b6a6da2a36407f76e4e28026a3fd3a46700d284424700000000");
      blkHash4A= READHEX("bfa204022816102169b4e1d4f78cdf77258048f6d14282144cc01d5500000000");
      blkHash5A= READHEX("4e049fd71ef7381a73e4f550d97812d1eb0fbd1489c1774e18855f1900000000");

      addrA_ = READHEX("62e907b15cbf27d5425399ebf6f0fb50ebb88f18");
      addrB_ = READHEX("ee26c56fc1d942be8d7a24b2a1001dd894693980");
      addrC_ = READHEX("cb2abde8bccacc32e893df3a054b9ef7f227a4ce");
      addrD_ = READHEX("c522664fb0e55cdc5c0cea73b4aad97ec8343232");

      scrAddrA_ = HASH160PREFIX + addrA_;
      scrAddrB_ = HASH160PREFIX + addrB_;
      scrAddrC_ = HASH160PREFIX + addrC_;
      scrAddrD_ = HASH160PREFIX + addrD_;

   }


   /////////////////////////////////////////////////////////////////////////////
   virtual void TearDown(void)
   {
      BlockDataManager_LevelDB::DestroyInstance();
     
     rmdir(blkdir_);
      rmdir(homedir_);

      char* delstr = new char[4096];
      sprintf(delstr, "%s/level*", ldbdir_.c_str());
      rmdir(delstr);
      delete[] delstr;

      LOGENABLESTDOUT();
   }



#if ! defined(_MSC_VER) && ! defined(__MINGW32__)

   /////////////////////////////////////////////////////////////////////////////
   void rmdir(string src)
   {
      char* syscmd = new char[4096];
      sprintf(syscmd, "rm -rf %s", src.c_str());
      system(syscmd);
      delete[] syscmd;
   }

   /////////////////////////////////////////////////////////////////////////////
   void mkdir(string newdir)
   {
      char* syscmd = new char[4096];
      sprintf(syscmd, "mkdir -p %s", newdir.c_str());
      system(syscmd);
      delete[] syscmd;
   }
#endif

   InterfaceToLDB* iface_;
   BinaryData magic_;
   BinaryData ghash_;
   BinaryData gentx_;
   BinaryData zeros_;

   string blkdir_;
   string homedir_;
   string ldbdir_;
   string blk0dat_;;

   BinaryData blkHash0;
   BinaryData blkHash1;
   BinaryData blkHash2;
   BinaryData blkHash3;
   BinaryData blkHash4;
   BinaryData blkHash3A;
   BinaryData blkHash4A;
   BinaryData blkHash5A;

   BinaryData addrA_;
   BinaryData addrB_;
   BinaryData addrC_;
   BinaryData addrD_;
   BinaryData scrAddrA_;
   BinaryData scrAddrB_;
   BinaryData scrAddrC_;
   BinaryData scrAddrD_;
};


////////////////////////////////////////////////////////////////////////////////
TEST_F(BlockUtilsSuper, HeadersOnly)
{
   EXPECT_EQ(TheBDM.getNumBlocks(), 0);
   TheBDM.processNewHeadersInBlkFiles(0);
   
   EXPECT_EQ(TheBDM.getNumBlocks(), 5);
   EXPECT_EQ(TheBDM.getTopBlockHeight(), 4);
   EXPECT_EQ(TheBDM.getTopBlockHash(), blkHash4);
   EXPECT_EQ(iface_->getTopBlockHeight(HEADERS), 4);
   //iface_->printAllDatabaseEntries(HEADERS);
}

////////////////////////////////////////////////////////////////////////////////
TEST_F(BlockUtilsSuper, HeadersOnly_Reorg)
{
   SETLOGLEVEL(LogLvlError);
   EXPECT_EQ(TheBDM.getNumBlocks(), 0);
   TheBDM.processNewHeadersInBlkFiles(0);
   
   EXPECT_EQ(TheBDM.getNumBlocks(), 5);
   EXPECT_EQ(TheBDM.getTopBlockHeight(), 4);

   EXPECT_EQ(iface_->getTopBlockHeight(HEADERS), 4);
   EXPECT_EQ(iface_->getTopBlockHash(HEADERS), blkHash4);

   BtcUtils::copyFile("../reorgTest/blk_3A.dat", BtcUtils::getBlkFilename(blkdir_, 1));
   TheBDM.processNewHeadersInBlkFiles(1);
   EXPECT_EQ(iface_->getTopBlockHeight(HEADERS), 4);
   EXPECT_EQ(iface_->getTopBlockHash(HEADERS), blkHash4);
   EXPECT_FALSE(TheBDM.getHeaderByHash(blkHash3A)->isMainBranch());
   EXPECT_TRUE( TheBDM.getHeaderByHash(blkHash3 )->isMainBranch());

   BtcUtils::copyFile("../reorgTest/blk_4A.dat", BtcUtils::getBlkFilename(blkdir_, 2));
   TheBDM.processNewHeadersInBlkFiles(2);
   EXPECT_EQ(iface_->getTopBlockHeight(HEADERS), 4);
   EXPECT_EQ(iface_->getTopBlockHash(HEADERS), blkHash4);
   EXPECT_FALSE(TheBDM.getHeaderByHash(blkHash3A)->isMainBranch());
   EXPECT_TRUE( TheBDM.getHeaderByHash(blkHash3 )->isMainBranch());
   EXPECT_FALSE(TheBDM.getHeaderByHash(blkHash4A)->isMainBranch());
   EXPECT_TRUE( TheBDM.getHeaderByHash(blkHash4 )->isMainBranch());

   BtcUtils::copyFile("../reorgTest/blk_5A.dat", BtcUtils::getBlkFilename(blkdir_, 3));
   TheBDM.processNewHeadersInBlkFiles(3);
   EXPECT_EQ(iface_->getTopBlockHeight(HEADERS), 5);
   EXPECT_EQ(iface_->getTopBlockHeight(HEADERS), 5);
   EXPECT_EQ(iface_->getTopBlockHash(HEADERS), blkHash5A);
   EXPECT_FALSE(TheBDM.getHeaderByHash(blkHash3 )->isMainBranch());
   EXPECT_TRUE( TheBDM.getHeaderByHash(blkHash3A)->isMainBranch());
   EXPECT_FALSE(TheBDM.getHeaderByHash(blkHash4 )->isMainBranch());
   EXPECT_TRUE( TheBDM.getHeaderByHash(blkHash4A)->isMainBranch());

   SETLOGLEVEL(LogLvlDebug2);
}

////////////////////////////////////////////////////////////////////////////////
TEST_F(BlockUtilsSuper, Load5Blocks)
{
   DBUtils.setArmoryDbType(ARMORY_DB_SUPER);
   DBUtils.setDbPruneType(DB_PRUNE_NONE);
   TheBDM.doInitialSyncOnLoad(); 

   StoredScriptHistory ssh;

   iface_->getStoredScriptHistory(ssh, scrAddrA_);
   EXPECT_EQ(ssh.getScriptBalance(),  100*COIN);
   EXPECT_EQ(ssh.getScriptReceived(), 100*COIN);
   EXPECT_EQ(ssh.totalTxioCount_,       2);

   iface_->getStoredScriptHistory(ssh, scrAddrB_);
   EXPECT_EQ(ssh.getScriptBalance(),    0*COIN);
   EXPECT_EQ(ssh.getScriptReceived(), 140*COIN);
   EXPECT_EQ(ssh.totalTxioCount_,       3);

   iface_->getStoredScriptHistory(ssh, scrAddrC_);
   EXPECT_EQ(ssh.getScriptBalance(),   50*COIN);
   EXPECT_EQ(ssh.getScriptReceived(),  60*COIN);
   EXPECT_EQ(ssh.totalTxioCount_,       2);

   iface_->getStoredScriptHistory(ssh, scrAddrD_);
   EXPECT_EQ(ssh.getScriptBalance(),  100*COIN);
   EXPECT_EQ(ssh.getScriptReceived(), 100*COIN);
   EXPECT_EQ(ssh.totalTxioCount_,       3);
}

////////////////////////////////////////////////////////////////////////////////
TEST_F(BlockUtilsSuper, Load4BlocksPlus1)
{
   // Copy only the first four blocks.  Will copy the full file next to test
   // readBlkFileUpdate method on non-reorg blocks.
   BtcUtils::copyFile("../reorgTest/blk_0_to_4.dat", blk0dat_, 1596);
   TheBDM.doInitialSyncOnLoad(); 
   EXPECT_EQ(iface_->getTopBlockHeight(HEADERS), 3);
   EXPECT_EQ(iface_->getTopBlockHash(HEADERS), blkHash3);
   EXPECT_TRUE(TheBDM.getHeaderByHash(blkHash3)->isMainBranch());
   
   BtcUtils::copyFile("../reorgTest/blk_0_to_4.dat", blk0dat_);
   TheBDM.readBlkFileUpdate(); 
   EXPECT_EQ(iface_->getTopBlockHeight(HEADERS), 4);
   EXPECT_EQ(iface_->getTopBlockHash(HEADERS), blkHash4);
   EXPECT_TRUE(TheBDM.getHeaderByHash(blkHash4)->isMainBranch());
}

////////////////////////////////////////////////////////////////////////////////
TEST_F(BlockUtilsSuper, Load5Blocks_Plus2NoReorg)
{
   DBUtils.setArmoryDbType(ARMORY_DB_SUPER);
   DBUtils.setDbPruneType(DB_PRUNE_NONE);
   TheBDM.doInitialSyncOnLoad(); 


   BtcUtils::copyFile("../reorgTest/blk_3A.dat", blk0dat_);
   TheBDM.readBlkFileUpdate();
   EXPECT_EQ(TheBDM.getTopBlockHash(),   blkHash4);
   EXPECT_EQ(TheBDM.getTopBlockHeight(), 4);

   BtcUtils::copyFile("../reorgTest/blk_4A.dat", blk0dat_);
   TheBDM.readBlkFileUpdate();
   EXPECT_EQ(TheBDM.getTopBlockHash(),   blkHash4);
   EXPECT_EQ(TheBDM.getTopBlockHeight(), 4);

   //BtcUtils::copyFile("../reorgTest/blk_5A.dat", blk0dat_);
   //iface_->pprintBlkDataDB(BLKDATA);
}

////////////////////////////////////////////////////////////////////////////////
TEST_F(BlockUtilsSuper, Load5Blocks_FullReorg)
{
   DBUtils.setArmoryDbType(ARMORY_DB_SUPER);
   DBUtils.setDbPruneType(DB_PRUNE_NONE);
   TheBDM.doInitialSyncOnLoad(); 

   BtcUtils::copyFile("../reorgTest/blk_3A.dat", blk0dat_);
   TheBDM.readBlkFileUpdate();
   BtcUtils::copyFile("../reorgTest/blk_4A.dat", blk0dat_);
   TheBDM.readBlkFileUpdate();
   BtcUtils::copyFile("../reorgTest/blk_5A.dat", blk0dat_);
   TheBDM.readBlkFileUpdate();

   //iface_->pprintBlkDataDB(BLKDATA);
   StoredScriptHistory ssh;

   iface_->getStoredScriptHistory(ssh, scrAddrA_);
   EXPECT_EQ(ssh.getScriptBalance(),  150*COIN);
   EXPECT_EQ(ssh.getScriptReceived(), 150*COIN);
   EXPECT_EQ(ssh.totalTxioCount_,       3);

   iface_->getStoredScriptHistory(ssh, scrAddrB_);
   EXPECT_EQ(ssh.getScriptBalance(),   10*COIN);
   EXPECT_EQ(ssh.getScriptReceived(), 150*COIN);
   EXPECT_EQ(ssh.totalTxioCount_,       4);

   iface_->getStoredScriptHistory(ssh, scrAddrC_);
   EXPECT_EQ(ssh.getScriptBalance(),    0*COIN);
   EXPECT_EQ(ssh.getScriptReceived(),  10*COIN);
   EXPECT_EQ(ssh.totalTxioCount_,       1);

   iface_->getStoredScriptHistory(ssh, scrAddrD_);
   EXPECT_EQ(ssh.getScriptBalance(),  140*COIN);
   EXPECT_EQ(ssh.getScriptReceived(), 140*COIN);
   EXPECT_EQ(ssh.totalTxioCount_,       3);
}

////////////////////////////////////////////////////////////////////////////////
// These next two tests disabled because they broke after ARMORY_DB_BARE impl
TEST_F(BlockUtilsSuper, DISABLED_RestartDBAfterBuild)
{
   // Copy only the first four blocks.  Will copy the full file next to test
   // readBlkFileUpdate method on non-reorg blocks.
   BtcUtils::copyFile("../reorgTest/blk_0_to_4.dat", blk0dat_, 926);
   TheBDM.doInitialSyncOnLoad(); 
   EXPECT_EQ(iface_->getTopBlockHeight(HEADERS), 2);
   EXPECT_EQ(iface_->getTopBlockHash(HEADERS), blkHash2);
   EXPECT_TRUE(TheBDM.getHeaderByHash(blkHash2)->isMainBranch());
   TheBDM.DestroyInstance();
   
   // Add two more blocks
   BtcUtils::copyFile("../reorgTest/blk_0_to_4.dat", blk0dat_);

   // Now reinitialize the DB and hopefully detect the new blocks and update
   TheBDM.SelectNetwork("Main");
   TheBDM.SetBlkFileLocation(blkdir_);
   TheBDM.SetHomeDirLocation(homedir_);
   TheBDM.SetLevelDBLocation(ldbdir_);
   DBUtils.setArmoryDbType(ARMORY_DB_SUPER);
   DBUtils.setDbPruneType(DB_PRUNE_NONE);

   TheBDM.SetDatabaseModes(ARMORY_DB_SUPER, DB_PRUNE_NONE);
   TheBDM.doInitialSyncOnLoad();
   
   EXPECT_EQ(TheBDM.getTopBlockHeightInDB(HEADERS), 4);
   EXPECT_EQ(TheBDM.getTopBlockHeightInDB(BLKDATA), 4);
   EXPECT_TRUE(TheBDM.getHeaderByHash(blkHash4)->isMainBranch());

   StoredScriptHistory ssh;

   iface_->getStoredScriptHistory(ssh, scrAddrA_);
   EXPECT_EQ(ssh.getScriptBalance(),  100*COIN);
   EXPECT_EQ(ssh.getScriptReceived(), 100*COIN);
   EXPECT_EQ(ssh.totalTxioCount_,       2);

   iface_->getStoredScriptHistory(ssh, scrAddrB_);
   EXPECT_EQ(ssh.getScriptBalance(),    0*COIN);
   EXPECT_EQ(ssh.getScriptReceived(), 140*COIN);
   EXPECT_EQ(ssh.totalTxioCount_,       3);

   iface_->getStoredScriptHistory(ssh, scrAddrC_);
   EXPECT_EQ(ssh.getScriptBalance(),   50*COIN);
   EXPECT_EQ(ssh.getScriptReceived(),  60*COIN);
   EXPECT_EQ(ssh.totalTxioCount_,       2);

   iface_->getStoredScriptHistory(ssh, scrAddrD_);
   EXPECT_EQ(ssh.getScriptBalance(),  100*COIN);
   EXPECT_EQ(ssh.getScriptReceived(), 100*COIN);
   EXPECT_EQ(ssh.totalTxioCount_,       3);

}

////////////////////////////////////////////////////////////////////////////////
TEST_F(BlockUtilsSuper, DISABLED_RestartDBAfterBuild_withReplay)
{
   // Copy only the first four blocks.  Will copy the full file next to test
   // readBlkFileUpdate method on non-reorg blocks.
   BtcUtils::copyFile("../reorgTest/blk_0_to_4.dat", blk0dat_, 926);
   TheBDM.doInitialSyncOnLoad(); 
   EXPECT_EQ(iface_->getTopBlockHeight(HEADERS), 2);
   EXPECT_EQ(iface_->getTopBlockHash(HEADERS), blkHash2);
   EXPECT_TRUE(TheBDM.getHeaderByHash(blkHash2)->isMainBranch());
   TheBDM.DestroyInstance();
   
   // Add two more blocks
   BtcUtils::copyFile("../reorgTest/blk_0_to_4.dat", blk0dat_);

   // Now reinitialize the DB and hopefully detect the new blocks and update
   TheBDM.SelectNetwork("Main");
   TheBDM.SetBlkFileLocation(blkdir_);
   TheBDM.SetHomeDirLocation(homedir_);
   TheBDM.SetLevelDBLocation(ldbdir_);
   DBUtils.setArmoryDbType(ARMORY_DB_SUPER);
   DBUtils.setDbPruneType(DB_PRUNE_NONE);

   uint32_t replayRewind = 700;
   TheBDM.SetDatabaseModes(ARMORY_DB_SUPER, DB_PRUNE_NONE);
   TheBDM.doInitialSyncOnLoad();
                                               

   TheBDM.doInitialSyncOnLoad();
   
   EXPECT_EQ(TheBDM.getTopBlockHeightInDB(HEADERS), 4);
   EXPECT_EQ(TheBDM.getTopBlockHeightInDB(BLKDATA), 4);
   EXPECT_TRUE(TheBDM.getHeaderByHash(blkHash4)->isMainBranch());

   StoredScriptHistory ssh;

   iface_->getStoredScriptHistory(ssh, scrAddrA_);
   EXPECT_EQ(ssh.getScriptBalance(),  100*COIN);
   EXPECT_EQ(ssh.getScriptReceived(), 100*COIN);
   EXPECT_EQ(ssh.totalTxioCount_,       2);

   iface_->getStoredScriptHistory(ssh, scrAddrB_);
   EXPECT_EQ(ssh.getScriptBalance(),    0*COIN);
   EXPECT_EQ(ssh.getScriptReceived(), 140*COIN);
   EXPECT_EQ(ssh.totalTxioCount_,       3);

   iface_->getStoredScriptHistory(ssh, scrAddrC_);
   EXPECT_EQ(ssh.getScriptBalance(),   50*COIN);
   EXPECT_EQ(ssh.getScriptReceived(),  60*COIN);
   EXPECT_EQ(ssh.totalTxioCount_,       2);

   iface_->getStoredScriptHistory(ssh, scrAddrD_);
   EXPECT_EQ(ssh.getScriptBalance(),  100*COIN);
   EXPECT_EQ(ssh.getScriptReceived(), 100*COIN);
   EXPECT_EQ(ssh.totalTxioCount_,       3);

   // Random note (since I just spent 2 hours trying to figure out why
   // I wasn't getting warnings about re-marking TxOuts spent that were
   // already marked spent):   We get three warnings about TxOuts that
   // already marked unspent in the SSH objects when we replay blocks 
   // 1 and 2 (but not 0). This is expected.  But, I also expected a 
   // warning about a TxOut already marked spent.  Turns out that 
   // we are replaying the previous block first which calls "markUnspent" 
   // before we hit this mark-spent logic.  So when we started the
   // method, we actually did have a already-marked-spent TxOut, but 
   // it was marked unspent before we got the point of trying to mark
   // it spent again.   In other words, all expected behavior.
}

////////////////////////////////////////////////////////////////////////////////
TEST_F(BlockUtilsSuper, DISABLED_TimeAndSpaceTest_usuallydisabled)
{
   DBUtils.setArmoryDbType(ARMORY_DB_SUPER);
   DBUtils.setDbPruneType(DB_PRUNE_NONE);

   string oldblkdir = blkdir_;
   //blkdir_  = string("/home/alan/.bitcoin/blks3");
   //blkdir_  = string("/home/alan/.bitcoin/blocks");
   //TheBDM.SelectNetwork("Main");
   blkdir_  = string("/home/alan/.bitcoin/testnet3/blocks");
   TheBDM.SelectNetwork("Test");
   TheBDM.SetBlkFileLocation(blkdir_);
   TheBDM.SetHomeDirLocation(homedir_);

   StoredScriptHistory ssh;
   TheBDM.doInitialSyncOnLoad(); 
   BinaryData scrAddr  = READHEX("11b366edfc0a8b66feebae5c2e25a7b6a5d1cf31");
   BinaryData scrAddr2 = READHEX("39aa3d569e06a1d7926dc4be1193c99bf2eb9ee0");
   BinaryData scrAddr3 = READHEX("758e51b5e398a32c6abd091b3fde383291267cfa");
   BinaryData scrAddr4 = READHEX("6c22eb00e3f93acac5ae5d81a9db78a645dfc9c7");
   EXPECT_EQ(TheBDM.getDBBalanceForHash160(scrAddr), 18*COIN);
   TheBDM.pprintSSHInfoAboutHash160(scrAddr);
   TheBDM.pprintSSHInfoAboutHash160(scrAddr2);
   TheBDM.pprintSSHInfoAboutHash160(scrAddr3);
   TheBDM.pprintSSHInfoAboutHash160(scrAddr4);
   blkdir_ = oldblkdir;
   LOGINFO << "waiting... (please copy the DB dir...)";
   int pause;
   cin >> pause;
}






////////////////////////////////////////////////////////////////////////////////
// I thought I was going to do something different with this set of tests,
// but I ended up with an exact copy of the BlockUtilsSuper fixture.  Oh well.
class BlockUtilsWithWalletTest: public ::testing::Test
{
protected:
   /////////////////////////////////////////////////////////////////////////////
   virtual void SetUp(void) 
   {
      LOGDISABLESTDOUT();
      iface_ = LevelDBWrapper::GetInterfacePtr();
      magic_ = READHEX(MAINNET_MAGIC_BYTES);
      ghash_ = READHEX(MAINNET_GENESIS_HASH_HEX);
      gentx_ = READHEX(MAINNET_GENESIS_TX_HASH_HEX);
      zeros_ = READHEX("00000000");

      blkdir_  = string("./blkfiletest");
      homedir_ = string("./fakehomedir");
      ldbdir_  = string("./ldbtestdir");

      mkdir(blkdir_);
      mkdir(homedir_);

      // Put the first 5 blocks into the blkdir
      blk0dat_ = BtcUtils::getBlkFilename(blkdir_, 0);
      BtcUtils::copyFile("../reorgTest/blk_0_to_4.dat", blk0dat_);

      TheBDM.SetDatabaseModes(ARMORY_DB_SUPER, DB_PRUNE_NONE);
      TheBDM.SelectNetwork("Main");
      TheBDM.SetBlkFileLocation(blkdir_);
      TheBDM.SetHomeDirLocation(homedir_);
      TheBDM.SetLevelDBLocation(ldbdir_);

      blkHash0 = READHEX("6fe28c0ab6f1b372c1a6a246ae63f74f931e8365e15a089c68d6190000000000");
      blkHash1 = READHEX("1b5514b83257d924be7f10c65b95b1f3c0e50081e1dfd8943eece5eb00000000");
      blkHash2 = READHEX("979fc39616bf1dc6b1f88167f76383d44d65ccd0fc99b7f91bcb2c9500000000");
      blkHash3 = READHEX("50f8231e5fd476f470e1ba4937bc97cb304136c96c765339308935bc00000000");
      blkHash4 = READHEX("8e121ba0d275f49a21bbc171d7d49890de13c9b9733e0104654d262f00000000");
      blkHash3A= READHEX("dd63f62ef59d5b6a6da2a36407f76e4e28026a3fd3a46700d284424700000000");
      blkHash4A= READHEX("bfa204022816102169b4e1d4f78cdf77258048f6d14282144cc01d5500000000");
      blkHash5A= READHEX("4e049fd71ef7381a73e4f550d97812d1eb0fbd1489c1774e18855f1900000000");

      addrA_ = READHEX("62e907b15cbf27d5425399ebf6f0fb50ebb88f18");
      addrB_ = READHEX("ee26c56fc1d942be8d7a24b2a1001dd894693980");
      addrC_ = READHEX("cb2abde8bccacc32e893df3a054b9ef7f227a4ce");
      addrD_ = READHEX("c522664fb0e55cdc5c0cea73b4aad97ec8343232");

      scrAddrA_ = HASH160PREFIX + addrA_;
      scrAddrB_ = HASH160PREFIX + addrB_;
      scrAddrC_ = HASH160PREFIX + addrC_;
      scrAddrD_ = HASH160PREFIX + addrD_;

   }


   /////////////////////////////////////////////////////////////////////////////
   virtual void TearDown(void)
   {
      BlockDataManager_LevelDB::DestroyInstance();
     
      rmdir(blkdir_);
      rmdir(homedir_);

      char* delstr = new char[4096];
      sprintf(delstr, "%s/level*", ldbdir_.c_str());
      rmdir(delstr);
      delete[] delstr;

      LOGENABLESTDOUT();
   }



#if ! defined(_MSC_VER) && ! defined(__MINGW32__)

   /////////////////////////////////////////////////////////////////////////////
   void rmdir(string src)
   {
      char* syscmd = new char[4096];
      sprintf(syscmd, "rm -rf %s", src.c_str());
      system(syscmd);
      delete[] syscmd;
   }

   /////////////////////////////////////////////////////////////////////////////
   void mkdir(string newdir)
   {
      char* syscmd = new char[4096];
      sprintf(syscmd, "mkdir -p %s", newdir.c_str());
      system(syscmd);
      delete[] syscmd;
   }
#endif

   InterfaceToLDB* iface_;
   BinaryData magic_;
   BinaryData ghash_;
   BinaryData gentx_;
   BinaryData zeros_;

   string blkdir_;
   string homedir_;
   string ldbdir_;
   string blk0dat_;;

   BinaryData blkHash0;
   BinaryData blkHash1;
   BinaryData blkHash2;
   BinaryData blkHash3;
   BinaryData blkHash4;
   BinaryData blkHash3A;
   BinaryData blkHash4A;
   BinaryData blkHash5A;

   BinaryData addrA_;
   BinaryData addrB_;
   BinaryData addrC_;
   BinaryData addrD_;

   BinaryData scrAddrA_;
   BinaryData scrAddrB_;
   BinaryData scrAddrC_;
   BinaryData scrAddrD_;
};


////////////////////////////////////////////////////////////////////////////////
TEST_F(BlockUtilsWithWalletTest, PreRegisterScrAddrs)
{
   BtcWallet wlt;
   wlt.addScrAddress(scrAddrA_);
   wlt.addScrAddress(scrAddrB_);
   wlt.addScrAddress(scrAddrC_);
   TheBDM.registerWallet(&wlt);
   TheBDM.registerNewScrAddr(scrAddrD_);

   BtcUtils::copyFile("../reorgTest/blk_0_to_4.dat", blk0dat_);
   TheBDM.doInitialSyncOnLoad();

   TheBDM.fetchAllRegisteredScrAddrData();
   TheBDM.scanBlockchainForTx(wlt);

   uint64_t balanceWlt;
   uint64_t balanceDB;
   
   balanceWlt = wlt.getScrAddrObjByKey(scrAddrA_).getFullBalance();
   balanceDB  = iface_->getBalanceForScrAddr(scrAddrA_);
   EXPECT_EQ(balanceWlt,  100*COIN);
   EXPECT_EQ(balanceDB,   100*COIN);
   
   balanceWlt = wlt.getScrAddrObjByKey(scrAddrB_).getFullBalance();
   balanceDB  = iface_->getBalanceForScrAddr(scrAddrB_);
   EXPECT_EQ(balanceWlt,    0*COIN);
   EXPECT_EQ(balanceDB,     0*COIN);

   balanceWlt = wlt.getScrAddrObjByKey(scrAddrC_).getFullBalance();
   balanceDB  = iface_->getBalanceForScrAddr(scrAddrC_);
   EXPECT_EQ(balanceWlt,   50*COIN);
   EXPECT_EQ(balanceDB,    50*COIN);

   balanceWlt = wlt.getScrAddrObjByKey(scrAddrD_).getFullBalance();
   balanceDB  = iface_->getBalanceForScrAddr(scrAddrD_);
   EXPECT_EQ(balanceWlt,    0*COIN);  // D is not part of the wallet
   EXPECT_EQ(balanceDB,   100*COIN);
}

////////////////////////////////////////////////////////////////////////////////
TEST_F(BlockUtilsWithWalletTest, PostRegisterScrAddr)
{
   BtcUtils::copyFile("../reorgTest/blk_0_to_4.dat", blk0dat_);
   TheBDM.doInitialSyncOnLoad();

   // We do all the database stuff first, THEN load the addresses
   BtcWallet wlt;
   wlt.addScrAddress(scrAddrA_);
   wlt.addScrAddress(scrAddrB_);
   wlt.addScrAddress(scrAddrC_);
   TheBDM.registerWallet(&wlt);
   TheBDM.registerNewScrAddr(scrAddrD_);
   TheBDM.fetchAllRegisteredScrAddrData();
   TheBDM.scanRegisteredTxForWallet(wlt);

   uint64_t balanceWlt;
   uint64_t balanceDB;
   
   balanceWlt = wlt.getScrAddrObjByKey(scrAddrA_).getFullBalance();
   balanceDB  = iface_->getBalanceForScrAddr(scrAddrA_);
   EXPECT_EQ(balanceWlt,  100*COIN);
   EXPECT_EQ(balanceDB,   100*COIN);
   
   balanceWlt = wlt.getScrAddrObjByKey(scrAddrB_).getFullBalance();
   balanceDB  = iface_->getBalanceForScrAddr(scrAddrB_);
   EXPECT_EQ(balanceWlt,    0*COIN);
   EXPECT_EQ(balanceDB,     0*COIN);

   balanceWlt = wlt.getScrAddrObjByKey(scrAddrC_).getFullBalance();
   balanceDB  = iface_->getBalanceForScrAddr(scrAddrC_);
   EXPECT_EQ(balanceWlt,   50*COIN);
   EXPECT_EQ(balanceDB,    50*COIN);

   balanceWlt = wlt.getScrAddrObjByKey(scrAddrD_).getFullBalance();
   balanceDB  = iface_->getBalanceForScrAddr(scrAddrD_);
   EXPECT_EQ(balanceWlt,    0*COIN);  // D is not part of the wallet
   EXPECT_EQ(balanceDB,   100*COIN);
}

////////////////////////////////////////////////////////////////////////////////
/* Never got around to finishing this...
class TestMainnetBlkchain: public ::testing::Test
{
protected:
   /////////////////////////////////////////////////////////////////////////////
   virtual void SetUp(void) 
   {
      iface_ = LevelDBWrapper::GetInterfacePtr();
      magic_ = READHEX(MAINNET_MAGIC_BYTES);
      ghash_ = READHEX(MAINNET_GENESIS_HASH_HEX);
      gentx_ = READHEX(MAINNET_GENESIS_TX_HASH_HEX);
      zeros_ = READHEX("00000000");
      DBUtils.setArmoryDbType(ARMORY_DB_FULL);
      DBUtils.setDbPruneType(DB_PRUNE_NONE);

      blkdir_  = string("/home/alan/.bitcoin");
      homedir_ = string("./fakehomedir");
      ldbdir_  = string("/home/alan/ARMORY_DB_257k_BLKS");

      iface_->openDatabases( ldbdir_, ghash_, gentx_, magic_, 
                             ARMORY_DB_SUPER, DB_PRUNE_NONE);
      if(!iface_->databasesAreOpen())
         LOGERR << "ERROR OPENING DATABASES FOR TESTING!";

      mkdir(homedir_);

      TheBDM.SelectNetwork("Main");
      TheBDM.SetBlkFileLocation(blkdir_);
      TheBDM.SetHomeDirLocation(homedir_);
      TheBDM.SetLevelDBLocation(ldbdir_);

      addrA_ = READHEX("b077a2b5e8a53f1d3ef4100117125de6a5b15f6b");
      addrB_ = READHEX("4c765bca17f9881ad6d4336a1d4ec34a091e5a6f");

      scrAddrA_ = HASH160PREFIX + addrA_;
      scrAddrB_ = HASH160PREFIX + addrB_;

      LOGDISABLESTDOUT();
   }


   /////////////////////////////////////////////////////////////////////////////
   virtual void TearDown(void)
   {
      rmdir(homedir_);

      BlockDataManager_LevelDB::DestroyInstance();
      LOGENABLESTDOUT();
   }


   /////////////////////////////////////////////////////////////////////////////
   void rmdir(string src)
   {
      char* syscmd = new char[4096];
      sprintf(syscmd, "rm -rf %s", src.c_str());
      system(syscmd);
      delete[] syscmd;
   }

   /////////////////////////////////////////////////////////////////////////////
   void mkdir(string newdir)
   {
      char* syscmd = new char[4096];
      sprintf(syscmd, "mkdir -p %s", newdir.c_str());
      system(syscmd);
      delete[] syscmd;
   }
#endif

   InterfaceToLDB* iface_;
   BinaryData magic_;
   BinaryData ghash_;
   BinaryData gentx_;
   BinaryData zeros_;

   string blkdir_;
   string homedir_;
   string ldbdir_;
   string blk0dat_;;

   BinaryData blkHash0;
   BinaryData blkHash1;
   BinaryData blkHash2;
   BinaryData blkHash3;
   BinaryData blkHash4;
   BinaryData blkHash3A;
   BinaryData blkHash4A;
   BinaryData blkHash5A;

   BinaryData addrA_;
   BinaryData addrB_;
   BinaryData addrC_;
   BinaryData addrD_;

   BinaryData scrAddrA_;
   BinaryData scrAddrB_;
   BinaryData scrAddrC_;
   BinaryData scrAddrD_;
};

////////////////////////////////////////////////////////////////////////////////
TEST_F(BlockUtilsWithWalletTest, TestBalanceMainnet_usuallydisabled)
{
   TheBDM.doInitialSyncOnLoad();

   // We do all the database stuff first, THEN load the addresses
   BtcWallet wlt;
   wlt.addScrAddress(scrAddrA_);
   wlt.addScrAddress(scrAddrB_);
   TheBDM.registerWallet(&wlt);
   TheBDM.registerNewScrAddr(scrAddrD_);
   TheBDM.fetchAllRegisteredScrAddrData();
   TheBDM.scanRegisteredTxForWallet(wlt);

   uint64_t balanceWlt;
   uint64_t balanceDB;
   
   balanceWlt = wlt.getScrAddrObjByKey(scrAddrA_).getFullBalance();
   balanceDB  = iface_->getBalanceForScrAddr(scrAddrA_);
   EXPECT_EQ(balanceWlt,  100*COIN);
   EXPECT_EQ(balanceDB,   100*COIN);
   
   balanceWlt = wlt.getScrAddrObjByKey(scrAddrB_).getFullBalance();
   balanceDB  = iface_->getBalanceForScrAddr(scrAddrB_);
   EXPECT_EQ(balanceWlt,    0*COIN);
   EXPECT_EQ(balanceDB,     0*COIN);

   balanceWlt = wlt.getScrAddrObjByKey(scrAddrC_).getFullBalance();
   balanceDB  = iface_->getBalanceForScrAddr(scrAddrC_);
   EXPECT_EQ(balanceWlt,   50*COIN);
   EXPECT_EQ(balanceDB,    50*COIN);

   balanceWlt = wlt.getScrAddrObjByKey(scrAddrD_).getFullBalance();
   balanceDB  = iface_->getBalanceForScrAddr(scrAddrD_);
   EXPECT_EQ(balanceWlt,    0*COIN);  // D is not part of the wallet
   EXPECT_EQ(balanceDB,   100*COIN);
}
*/

////////////////////////////////////////////////////////////////////////////////
/*  TODO: Whoops, never finished this...
TEST_F(BlockUtilsWithWalletTest, ZeroConfUpdate)
{
   // Copy only the first four blocks
   BtcUtils::copyFile("../reorgTest/blk_0_to_4.dat", blk0dat_, 1596);
   TheBDM.doInitialSyncOnLoad();

   // We do all the database stuff first, THEN load the addresses
   BtcWallet wlt;
   wlt.addScrAddress(scrAddrA_);
   wlt.addScrAddress(scrAddrB_);
   wlt.addScrAddress(scrAddrC_);
   TheBDM.registerWallet(&wlt);
   TheBDM.registerNewScrAddr(scrAddrD_);
   TheBDM.fetchAllRegisteredScrAddrData();
   TheBDM.scanRegisteredTxForWallet(wlt);

   uint64_t balanceWlt;
   uint64_t balanceDB;
   
   balanceWlt = wlt.getScrAddrObjByKey(scrAddrA_).getFullBalance();
   balanceDB  = iface_->getBalanceForScrAddr(scrAddrA_);
   EXPECT_EQ(balanceWlt,   50*COIN);
   EXPECT_EQ(balanceDB,    50*COIN);
   
   balanceWlt = wlt.getScrAddrObjByKey(scrAddrB_).getFullBalance();
   balanceDB  = iface_->getBalanceForScrAddr(scrAddrB_);
   EXPECT_EQ(balanceWlt,    0*COIN);
   EXPECT_EQ(balanceDB,     0*COIN);

   balanceWlt = wlt.getScrAddrObjByKey(scrAddrC_).getFullBalance();
   balanceDB  = iface_->getBalanceForScrAddr(scrAddrC_);
   EXPECT_EQ(balanceWlt,  100*COIN);
   EXPECT_EQ(balanceDB,   100*COIN);

   balanceWlt = wlt.getScrAddrObjByKey(scrAddrD_).getFullBalance();
   balanceDB  = iface_->getBalanceForScrAddr(scrAddrD_);
   EXPECT_EQ(balanceWlt,    0*COIN);  // D is not part of the wallet
   EXPECT_EQ(balanceDB,    50*COIN);


   BinaryData newTx = READHEX(
     "01000000019b2468285fc191b7a033b2f32b3de8f0c39d1eac622f5132565f1e"
     "a8ca74ec8d000000004a4930460221007a284fa21364d749389ff62328e837dd"
     "2676cbe4e202c0766e3950cbd0a911e40221005ac1541e381b6d358df08cce6a"
     "2869b76d5ffe05b6aaca5c03ebcba8559c4ede01ffffffff0100f2052a010000"
     "001976a914c522664fb0e55cdc5c0cea73b4aad97ec834323288ac00000000");

   TheBDM.addNewZeroConfTx(newTx, 1300000000, false);

   balanceWlt = wlt.getScrAddrObjByKey(scrAddrA_).getFullBalance();
   balanceDB  = iface_->getBalanceForScrAddr(scrAddrA_);
   EXPECT_EQ(balanceWlt,   50*COIN);
   EXPECT_EQ(balanceDB,    50*COIN);
   
   balanceWlt = wlt.getScrAddrObjByKey(scrAddrB_).getFullBalance();
   balanceDB  = iface_->getBalanceForScrAddr(scrAddrB_);
   EXPECT_EQ(balanceWlt,    0*COIN);
   EXPECT_EQ(balanceDB,     0*COIN);

   balanceWlt = wlt.getScrAddrObjByKey(scrAddrC_).getFullBalance();
   balanceDB  = iface_->getBalanceForScrAddr(scrAddrC_);
   EXPECT_EQ(balanceWlt,  100*COIN);
   EXPECT_EQ(balanceDB,   100*COIN);

   balanceWlt = wlt.getScrAddrObjByKey(scrAddrD_).getFullBalance();
   balanceDB  = iface_->getBalanceForScrAddr(scrAddrD_);
   EXPECT_EQ(balanceWlt,    0*COIN);  // D is not part of the wallet
   EXPECT_EQ(balanceDB,    50*COIN);
   
}
*/

// This was really just to time the logging to determine how much impact it 
// has.  It looks like writing to file is about 1,000,000 logs/sec, while 
// writing to the null stream (below the threshold log level) is about 
// 2,200,000/sec.    As long as we use log messages sparingly (and timer
// calls which call the logger), there will be no problem leaving them
// on even in production code.
/*
TEST(TimeDebugging, WriteToLogNoStdOut)
{
   LOGDISABLESTDOUT();
   for(uint32_t i=0; i<1000000; i++)
      LOGERR << "Testing writing out " << 3 << " diff things";
   LOGENABLESTDOUT();
}

TEST(TimeDebugging, WriteNull)
{
   for(uint32_t i=0; i<1000000; i++)
      LOGDEBUG4 << "Testing writing out " << 3 << " diff things";
}
*/


////////////////////////////////////////////////////////////////////////////////
////////////////////////////////////////////////////////////////////////////////
// Now actually execute all the tests
////////////////////////////////////////////////////////////////////////////////
GTEST_API_ int main(int argc, char **argv) 
{
   std::cout << "Running main() from gtest_main.cc\n";

   // Setup the log file 
   STARTLOGGING("cppTestsLog.txt", LogLvlDebug2);
   //LOGDISABLESTDOUT();

   testing::InitGoogleTest(&argc, argv);
   int exitCode = RUN_ALL_TESTS();
   
   FLUSHLOG();


   return exitCode;
}






<|MERGE_RESOLUTION|>--- conflicted
+++ resolved
@@ -4572,7 +4572,6 @@
    {
       // This seem to be the best way to remove a dir tree in C++ (in Linux)
       iface_->closeDatabases();
-<<<<<<< HEAD
       iface_ = NULL;
 
       #ifdef _MSC_VER
@@ -4580,15 +4579,6 @@
       #else
          system("rm -rf ./ldbtestdir/level*");
       #endif
-=======
-      iface_=0;
-	  
-	  #ifdef _MSC_VER
-		rmdir("./ldbtestdir/level*");
-	  #else
-		system("rm -rf ./ldbtestdir/level*");
-	  #endif
->>>>>>> 625107f0
    }
 
    /////
@@ -7284,8 +7274,3 @@
    return exitCode;
 }
 
-
-
-
-
-
