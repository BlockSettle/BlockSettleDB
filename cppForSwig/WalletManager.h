--- conflicted
+++ resolved
@@ -186,11 +186,10 @@
          auto& assetID = wallet_->getAssetIDForAddr(count.first);
          auto addrType = wallet_->getAddrTypeForID(assetID);
 
-<<<<<<< HEAD
-         wallet_->getAddressEntryForID(assetID, addrType);
-=======
+         auto hashType = asset->getAddressTypeForHash(
+            count.first.getSliceRef(1, count.first.getSize() - 1));
+
          updateWallet |= asset->setAddressEntryType(hashType);
->>>>>>> 1d02a664
       }
 
       return countMap_;
@@ -296,42 +295,7 @@
       return wallet_->getAddrTypeForID(ID);
    }
 
-<<<<<<< HEAD
    SwigClient::ScrAddrObj getAddrObjByID(const BinaryData& ID)
-=======
-   AddressType getAddrTypeForIndex_WithScript(int index, const BinaryData& h160)
-   {
-      auto addrType = wallet_->getAddrTypeForIndex(index, h160);
-
-      AddressType type;
-      switch (addrType)
-      {
-      case AddressEntryType_P2PKH:
-         type = AddressType_P2PKH;
-         break;
-
-      case AddressEntryType_Nested_Multisig:
-      case AddressEntryType_Nested_P2WSH:
-         type = AddressType_Multisig;
-         break;
-
-      case AddressEntryType_Nested_P2WPKH:
-         type = AddressType_P2SH_P2WPKH;
-         break;
-
-      case AddressEntryType_Nested_P2PK:
-         type = AddressType_P2SH_P2PK;
-         break;
-
-      default:
-         throw WalletException("invalid address type");
-      }
-
-      return type;
-   }
-
-   SwigClient::ScrAddrObj getAddrObjByIndex(int index)
->>>>>>> 1d02a664
    {
       auto addrPtr = wallet_->getAddressEntryForID(ID);
 
@@ -429,11 +393,7 @@
       auto txOutRef = BtcUtils::getTxOutScrAddrNoCopy(script);
 
       auto p2pkh_prefix =
-<<<<<<< HEAD
         SCRIPT_PREFIX(NetworkConfig::getPubkeyHashPrefix());
-=======
-         SCRIPT_PREFIX(BlockDataManagerConfig::getPubkeyHashPrefix());
->>>>>>> 1d02a664
       auto p2sh_prefix =
          SCRIPT_PREFIX(NetworkConfig::getScriptHashPrefix());
 
