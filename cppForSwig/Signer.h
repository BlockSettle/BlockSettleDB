////////////////////////////////////////////////////////////////////////////////
//                                                                            //
//  Copyright (C) 2016, goatpig                                               //
//  Distributed under the MIT license                                         //
//  See LICENSE-MIT or https://opensource.org/licenses/MIT                    //
//                                                                            //
////////////////////////////////////////////////////////////////////////////////

#ifndef _H_SIGNER
#define _H_SIGNER

#include <set>

#include "EncryptionUtils.h"
#include "TxClasses.h"
#include "Transactions.h"
#include "ScriptRecipient.h"
#include "TxEvalState.h"

enum SpenderStatus
{
   SpenderStatus_Unknown,
   SpenderStatus_Partial,
   SpenderStatus_Resolved,
   SpenderStatus_Empty
};

#define SERIALIZED_SCRIPT_PREFIX 0x01
#define WITNESS_SCRIPT_PREFIX    0x02

#define LEGACY_STACK_PARTIAL    0x03
#define WITNESS_STACK_PARTIAL   0x04

#define PREFIX_UTXO        0x05
#define PREFIX_OUTPOINT    0x06

////////////////////////////////////////////////////////////////////////////////
class ScriptSpender
{
protected:
   SpenderStatus segwitStatus_ = SpenderStatus_Unknown;
   BinaryData witnessData_;
   mutable BinaryData serializedInput_;

private:
   SpenderStatus legacyStatus_ = SpenderStatus_Unknown;
   bool isP2SH_ = false;

   bool isCSV_ = false;
   bool isCLTV_ = false;

   UTXO utxo_;
   const uint64_t value_ = UINT64_MAX;
   BinaryDataRef p2shScript_;
   unsigned sequence_ = UINT32_MAX;
   mutable BinaryData outpoint_;

   //
   std::shared_ptr<ResolverFeed> resolverFeed_;
   std::vector<BinaryData> sigVec_;
   BinaryData serializedScript_;

   std::map<unsigned, std::shared_ptr<StackItem>> partialStack_;
   std::map<unsigned, std::shared_ptr<StackItem>> partialWitnessStack_;

protected:
   SIGHASH_TYPE sigHashType_ = SIGHASH_ALL;

   BinaryData getSerializedOutpoint(void) const;

private:
   static BinaryData serializeScript(
      const std::vector<std::shared_ptr<StackItem>>& stack, bool no_throw=false);
   static BinaryData serializeWitnessData(
      const std::vector<std::shared_ptr<StackItem>>& stack,
      unsigned& itemCount, bool no_throw=false);

   void updateStack(std::map<unsigned, std::shared_ptr<StackItem>>&,
      const std::vector<std::shared_ptr<StackItem>>&);

public:
   ScriptSpender(
      const BinaryDataRef txHash, unsigned index, uint64_t value) :
      value_(value)
   {
      BinaryWriter bw;
      bw.put_BinaryDataRef(txHash);
      bw.put_uint32_t(index);

      outpoint_ = bw.getData();
   }

   ScriptSpender(const UTXO& utxo) :
      utxo_(utxo), value_(utxo.getValue())
   {}

   ScriptSpender(const UTXO& utxo, std::shared_ptr<ResolverFeed> feed) :
      utxo_(utxo), value_(utxo.getValue()), resolverFeed_(feed)
   {}

   virtual ~ScriptSpender() = default;

   bool isSegWit(void) const { return segwitStatus_ != SpenderStatus_Unknown; }
   bool isP2SH(void) const { return isP2SH_; }

   //set
   void setSigHashType(SIGHASH_TYPE sht) { sigHashType_ = sht; }
   void setSequence(unsigned s) { sequence_ = s; }
   void setStack(const std::vector<std::shared_ptr<StackItem>>& stack);
   void setWitnessData(const std::vector<std::shared_ptr<StackItem>>& stack);
   void flagP2SH(bool flag) { isP2SH_ = flag; }

   //get
   SIGHASH_TYPE getSigHashType(void) const { return sigHashType_; }
   unsigned getSequence(void) const { return sequence_; }
   BinaryDataRef getOutputScript(void) const;
   BinaryDataRef getOutputHash(void) const;
   unsigned getOutputIndex(void) const;
   virtual BinaryDataRef getSerializedInput(void) const;
   BinaryData serializeAvailableStack(void) const;
   BinaryDataRef getWitnessData(void) const;
   BinaryData serializeAvailableWitnessData(void) const;
   BinaryDataRef getOutpoint(void) const;
   uint64_t getValue(void) const { return value_; }
   std::shared_ptr<ResolverFeed> getFeed(void) const { return resolverFeed_; }
   const UTXO& getUtxo(void) const { return utxo_; }
   void setUtxo(const UTXO& utxo) { utxo_ = utxo; }

   const BinaryData& getSingleSig(void) const;

   unsigned getFlags(void) const
   {
      unsigned flags = 0;
      if (isP2SH_)
         flags |= SCRIPT_VERIFY_P2SH;

      if (isSegWit())
         flags |= SCRIPT_VERIFY_SEGWIT | SCRIPT_VERIFY_P2SH_SHA256;

      if (isCSV_)
         flags |= SCRIPT_VERIFY_CHECKSEQUENCEVERIFY;

      if (isCLTV_)
         flags |= SCRIPT_VERIFY_CHECKLOCKTIMEVERIFY;

      return flags;
   }

   virtual uint8_t getSigHashByte(void) const
   {
      uint8_t hashbyte;
      switch (sigHashType_)
      {
      case SIGHASH_ALL:
         hashbyte = 1;
         break;

      default:
         throw ScriptException("unsupported sighash type");
      }

      return hashbyte;
   }

   void updatePartialStack(const std::vector<std::shared_ptr<StackItem>>& stack)
   {
      if (legacyStatus_ == SpenderStatus_Resolved)
         return;

      if (stack.size() != 0)
      {
         updateStack(partialStack_, stack);
         legacyStatus_ = SpenderStatus_Partial;
      }
      else
      {
         legacyStatus_ = SpenderStatus_Empty;
      }
   }

   void updatePartialWitnessStack(const std::vector<std::shared_ptr<StackItem>>& stack)
   {
      if (segwitStatus_ == SpenderStatus_Resolved)
         return;

      updateStack(partialWitnessStack_, stack);
      segwitStatus_ = SpenderStatus_Partial;
   }
   
   void evaluatePartialStacks(void);
   bool resolved(void) const;

   BinaryData serializeState(void) const;
   static std::shared_ptr<ScriptSpender> deserializeState(
      const BinaryDataRef&);

   void merge(const ScriptSpender&);
   bool hasUTXO(void) const { return utxo_.isInitialized(); }

   bool hasFeed(void) const { return resolverFeed_ != nullptr; }
   void setFeed(std::shared_ptr<ResolverFeed> feedPtr) { resolverFeed_ = feedPtr; }

   bool operator==(const ScriptSpender& rhs)
   {
      return this->getOutpoint() == rhs.getOutpoint();
   }
};

/////////////////// Spender that doesn't require resolution ///////////////////
class ScriptSpender_Signed : public ScriptSpender
<<<<<<< HEAD
{
public:
   ScriptSpender_Signed(const UTXO& utxo)  : ScriptSpender(utxo)
   { }
   ~ScriptSpender_Signed() override = default;

   void setWitnessData(const BinaryData &inputSig, const int itemCount)
   {
      BinaryWriter bw;
      bw.put_var_int(itemCount);
      bw.put_BinaryData(inputSig);
      witnessData_ = bw.getData();
      segwitStatus_ = SpenderStatus_Resolved;
   }
};

class ScriptSpender_P2WPKH_Signed : public ScriptSpender_Signed
{
public:
   ScriptSpender_P2WPKH_Signed(const UTXO& utxo) : ScriptSpender_Signed(utxo)
   { }
   ~ScriptSpender_P2WPKH_Signed() override = default;

   BinaryDataRef getSerializedInput(void) const override
   {
      BinaryWriter bw;
      bw.put_BinaryData(getSerializedOutpoint());

      bw.put_var_int(0);
      bw.put_uint32_t(getSequence());

      serializedInput_ = std::move(bw.getData());
      return serializedInput_.getRef();
   }
};

////////////////////////////////////////////////////////////////////////////////
class ScriptSpender_BCH : public ScriptSpender
=======
>>>>>>> de49f025
{
public:
   ScriptSpender_Signed(const UTXO& utxo)  : ScriptSpender(utxo)
   { }
   ~ScriptSpender_Signed() override = default;

   void setWitnessData(const BinaryData &inputSig, const int itemCount)
   {
      BinaryWriter bw;
      bw.put_var_int(itemCount);
      bw.put_BinaryData(inputSig);
      witnessData_ = bw.getData();
      segwitStatus_ = SpenderStatus_Resolved;
   }
};

class ScriptSpender_P2WPKH_Signed : public ScriptSpender_Signed
{
public:
   ScriptSpender_P2WPKH_Signed(const UTXO& utxo) : ScriptSpender_Signed(utxo)
   { }
   ~ScriptSpender_P2WPKH_Signed() override = default;

<<<<<<< HEAD
   ~ScriptSpender_BCH() override = default;

   virtual uint8_t getSigHashByte(void) const
=======
   BinaryDataRef getSerializedInput(void) const override
>>>>>>> de49f025
   {
      BinaryWriter bw;
      bw.put_BinaryData(getSerializedOutpoint());

      bw.put_var_int(0);
      bw.put_uint32_t(getSequence());

      serializedInput_ = std::move(bw.getData());
      return serializedInput_.getRef();
   }
};

////////////////////////////////////////////////////////////////////////////////
class Signer : public TransactionStub
{
   friend class SignerProxyFromSigner;

protected:
   unsigned version_ = 1;
   unsigned lockTime_ = 0;

   mutable BinaryData serializedTx_;
   mutable BinaryData serializedOutputs_;

   std::vector<std::shared_ptr<ScriptSpender>> spenders_;
   std::vector<std::shared_ptr<ScriptRecipient>> recipients_;

   std::shared_ptr<ResolverFeed> resolverPtr_;

   mutable bool isSegWit_ = false;

protected:
   virtual std::shared_ptr<SigHashData> getSigHashDataForSpender(bool) const;
   SecureBinaryData sign(
      BinaryDataRef script,
      const SecureBinaryData& privKey, 
      std::shared_ptr<SigHashData>,
      unsigned index);

   virtual std::unique_ptr<TransactionVerifier> getVerifier(std::shared_ptr<BCTX>,
      std::map<BinaryData, std::map<unsigned, UTXO>>&) const;

   void evaluateSpenderStatus(void);
   BinaryData serializeAvailableResolvedData(void) const;
<<<<<<< HEAD
   TxEvalState verify(const BinaryData& rawTx, 
      std::map<BinaryData, std::map<unsigned, UTXO>>&, unsigned flags) const;
=======
   TxEvalState verify(
      const BinaryData&, //raw tx
      std::map<BinaryData, std::map<unsigned, UTXO>>&, //supporting outputs
      unsigned, //flags
      bool strict = true //strict verification (check balances)
   ) const;
>>>>>>> de49f025

   virtual std::shared_ptr<ScriptSpender> convertSpender(std::shared_ptr<ScriptSpender>) const;

public:
   void addSpender(std::shared_ptr<ScriptSpender> spender)
   { spenders_.push_back(spender); }

   virtual void addSpender_ByOutpoint(
      const BinaryData& hash, unsigned index, unsigned sequence, uint64_t value);
   
   void addRecipient(std::shared_ptr<ScriptRecipient> recipient)
   { recipients_.push_back(recipient); }

   void sign(void);
   BinaryDataRef serialize(void) const;
   
   bool verify(void);
   bool verifyRawTx(const BinaryData& rawTx,
      const std::map<BinaryData, std::map<unsigned, BinaryData> >& rawUTXOs);

   ////
   BinaryDataRef getSerializedOutputScripts(void) const;
   std::vector<TxInData> getTxInsData(void) const;
   BinaryData getSubScript(unsigned index) const;
   BinaryDataRef getWitnessData(unsigned inputId) const;
   bool isInputSW(unsigned inputId) const;

   uint32_t getVersion(void) const { return version_; }
   uint32_t getTxOutCount(void) const { return recipients_.size(); }
   std::shared_ptr<ScriptSpender> getSpender(unsigned) const;

   uint32_t getLockTime(void) const { return lockTime_; }
   void setLockTime(unsigned locktime) { lockTime_ = locktime; }
   void setVersion(unsigned version) { version_ = version; }

   //sw methods
   BinaryData serializeAllOutpoints(void) const;
   BinaryData serializeAllSequences(void) const;
   BinaryDataRef getOutpoint(unsigned) const;
   uint64_t getOutpointValue(unsigned) const;
   unsigned getTxInSequence(unsigned) const;
   const BinaryData& getSigForInputIndex(unsigned) const;

   BinaryData serializeState(void) const;
   void deserializeState(const BinaryData&);
   bool isValid(void) const;
   
   void setFeed(std::shared_ptr<ResolverFeed> feedPtr) { resolverPtr_ = feedPtr; }
   void resetFeeds(void);
   void populateUtxo(const UTXO& utxo);

   static Signer createFromState(const BinaryData&);

   BinaryData getTxId(void);

   TxEvalState evaluateSignedState(void)
   {
      evaluateSpenderStatus();
      auto&& txdata = serializeAvailableResolvedData();

      std::map<BinaryData, std::map<unsigned, UTXO>> utxoMap;
      unsigned flags = 0;
      for (auto& spender : spenders_)
      {
         auto& indexMap = utxoMap[spender->getOutputHash()];
         indexMap[spender->getOutputIndex()] = spender->getUtxo();

         flags |= spender->getFlags();
      }

      return verify(txdata, utxoMap, flags, true);
   }
};

////////////////////////////////////////////////////////////////////////////////
class SignerProxy
{
protected:
   std::function<SecureBinaryData(
      BinaryDataRef, const BinaryData&, bool)> signerLambda_;

public:
   virtual ~SignerProxy(void) = 0;

   SecureBinaryData sign(
      BinaryDataRef script,
      const BinaryData& pubkey,
      bool sw)
   {
      return std::move(signerLambda_(script, pubkey, sw));
   }
};

////
class SignerProxyFromSigner : public SignerProxy
{
private:
   void setLambda(Signer*, std::shared_ptr<ScriptSpender>, unsigned index,
      std::shared_ptr<ResolverFeed>);

public:
   SignerProxyFromSigner(Signer* signer,
      unsigned index)
   {
      auto spender = signer->getSpender(index);
      setLambda(signer, spender, index, spender->getFeed());
   }

   SignerProxyFromSigner(Signer* signer,
      unsigned index, std::shared_ptr<ResolverFeed> feedPtr)
   {
      auto spender = signer->getSpender(index);
      setLambda(signer, spender, index, feedPtr);
   }
};

#endif
<|MERGE_RESOLUTION|>--- conflicted
+++ resolved
@@ -208,7 +208,6 @@
 
 /////////////////// Spender that doesn't require resolution ///////////////////
 class ScriptSpender_Signed : public ScriptSpender
-<<<<<<< HEAD
 {
 public:
    ScriptSpender_Signed(const UTXO& utxo)  : ScriptSpender(utxo)
@@ -233,52 +232,6 @@
    ~ScriptSpender_P2WPKH_Signed() override = default;
 
    BinaryDataRef getSerializedInput(void) const override
-   {
-      BinaryWriter bw;
-      bw.put_BinaryData(getSerializedOutpoint());
-
-      bw.put_var_int(0);
-      bw.put_uint32_t(getSequence());
-
-      serializedInput_ = std::move(bw.getData());
-      return serializedInput_.getRef();
-   }
-};
-
-////////////////////////////////////////////////////////////////////////////////
-class ScriptSpender_BCH : public ScriptSpender
-=======
->>>>>>> de49f025
-{
-public:
-   ScriptSpender_Signed(const UTXO& utxo)  : ScriptSpender(utxo)
-   { }
-   ~ScriptSpender_Signed() override = default;
-
-   void setWitnessData(const BinaryData &inputSig, const int itemCount)
-   {
-      BinaryWriter bw;
-      bw.put_var_int(itemCount);
-      bw.put_BinaryData(inputSig);
-      witnessData_ = bw.getData();
-      segwitStatus_ = SpenderStatus_Resolved;
-   }
-};
-
-class ScriptSpender_P2WPKH_Signed : public ScriptSpender_Signed
-{
-public:
-   ScriptSpender_P2WPKH_Signed(const UTXO& utxo) : ScriptSpender_Signed(utxo)
-   { }
-   ~ScriptSpender_P2WPKH_Signed() override = default;
-
-<<<<<<< HEAD
-   ~ScriptSpender_BCH() override = default;
-
-   virtual uint8_t getSigHashByte(void) const
-=======
-   BinaryDataRef getSerializedInput(void) const override
->>>>>>> de49f025
    {
       BinaryWriter bw;
       bw.put_BinaryData(getSerializedOutpoint());
@@ -323,17 +276,12 @@
 
    void evaluateSpenderStatus(void);
    BinaryData serializeAvailableResolvedData(void) const;
-<<<<<<< HEAD
-   TxEvalState verify(const BinaryData& rawTx, 
-      std::map<BinaryData, std::map<unsigned, UTXO>>&, unsigned flags) const;
-=======
    TxEvalState verify(
       const BinaryData&, //raw tx
       std::map<BinaryData, std::map<unsigned, UTXO>>&, //supporting outputs
       unsigned, //flags
       bool strict = true //strict verification (check balances)
    ) const;
->>>>>>> de49f025
 
    virtual std::shared_ptr<ScriptSpender> convertSpender(std::shared_ptr<ScriptSpender>) const;
 
