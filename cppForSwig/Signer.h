////////////////////////////////////////////////////////////////////////////////
//                                                                            //
//  Copyright (C) 2016, goatpig                                               //
//  Distributed under the MIT license                                         //
//  See LICENSE-MIT or https://opensource.org/licenses/MIT                    //
//                                                                            //
////////////////////////////////////////////////////////////////////////////////

#ifndef _H_SIGNER
#define _H_SIGNER

#include <set>

#include "EncryptionUtils.h"
#include "TxClasses.h"
#include "Transactions.h"
#include "ScriptRecipient.h"
#include "TxEvalState.h"

enum SpenderStatus
{
   //Not parsed yet/failed to parse entirely. This is 
   //an invalid state
   SpenderStatus_Unknown,

   //As the name suggests. This is a valid state
   SpenderStatus_Empty,

   //All public data has been resolved. This is a valid state
   SpenderStatus_Resolved,

   //Resolved & partially signed (only applies to multisig scripts)
   //This is an invalid state
   SpenderStatus_PartiallySigned,

   //Resolved & signed. This is a valid state
   SpenderStatus_Signed
};

#define SERIALIZED_SCRIPT_PREFIX 0x01
#define WITNESS_SCRIPT_PREFIX    0x02

#define LEGACY_STACK_PARTIAL    0x03
#define WITNESS_STACK_PARTIAL   0x04

#define PREFIX_UTXO        0x05
#define PREFIX_OUTPOINT    0x06

////////////////////////////////////////////////////////////////////////////////
class ScriptSpender
{
   friend class Signer;
protected:
   SpenderStatus segwitStatus_ = SpenderStatus_Unknown;
   BinaryData witnessData_;
   mutable BinaryData serializedInput_;

private:
   SpenderStatus legacyStatus_ = SpenderStatus_Unknown;
   bool isP2SH_ = false;
   bool isCSV_ = false;
   bool isCLTV_ = false;

   UTXO utxo_;
   const uint64_t value_ = UINT64_MAX;
   unsigned sequence_ = UINT32_MAX;
   mutable BinaryData outpoint_;

   //
   std::shared_ptr<ResolverFeed> resolverFeed_;
   BinaryData serializedScript_;

   std::map<unsigned, std::shared_ptr<StackItem>> partialStack_;
   std::map<unsigned, std::shared_ptr<StackItem>> partialWitnessStack_;

   SIGHASH_TYPE sigHashType_ = SIGHASH_ALL;
   BinaryData getSerializedOutpoint(void) const;

private:
   static BinaryData serializeScript(
      const std::vector<std::shared_ptr<StackItem>>& stack, bool no_throw=false);
   static BinaryData serializeWitnessData(
      const std::vector<std::shared_ptr<StackItem>>& stack,
      unsigned& itemCount, bool no_throw=false);

   void updateStack(std::map<unsigned, std::shared_ptr<StackItem>>&,
      const std::vector<std::shared_ptr<StackItem>>&);

   bool compareEvalState(const ScriptSpender&) const;
   BinaryData getSerializedInputScript(void) const;

   void evaluateStack(StackResolver&);
   void updatePartialStack(
      const std::vector<std::shared_ptr<StackItem>>&, unsigned);
   void updatePartialWitnessStack(
      const std::vector<std::shared_ptr<StackItem>>&, unsigned);
   void evaluatePartialStacks();

public:
   ScriptSpender(
      const BinaryDataRef txHash, unsigned index, uint64_t value) :
      value_(value)
   {
      BinaryWriter bw;
      bw.put_BinaryDataRef(txHash);
      bw.put_uint32_t(index);

      outpoint_ = bw.getData();
   }

   ScriptSpender(const UTXO& utxo) :
      utxo_(utxo), value_(utxo.getValue())
   {}

   ScriptSpender(const UTXO& utxo, std::shared_ptr<ResolverFeed> feed) :
      utxo_(utxo), value_(utxo.getValue()), resolverFeed_(feed)
   {}

   virtual ~ScriptSpender() = default;

   bool isP2SH(void) const { return isP2SH_; }
   bool isSegWit(void) const;

   //set
   void setSigHashType(SIGHASH_TYPE sht) { sigHashType_ = sht; }
   void setSequence(unsigned s) { sequence_ = s; }
   void setWitnessData(const std::vector<std::shared_ptr<StackItem>>&);
   void flagP2SH(bool flag) { isP2SH_ = flag; }

   //get
   SIGHASH_TYPE getSigHashType(void) const { return sigHashType_; }
   unsigned getSequence(void) const { return sequence_; }
   BinaryDataRef getOutputScript(void) const;
   BinaryDataRef getOutputHash(void) const;
   unsigned getOutputIndex(void) const;
   BinaryData getSerializedInput(bool) const;
   BinaryData serializeAvailableStack(void) const;
   BinaryDataRef getWitnessData(void) const;
   BinaryData serializeAvailableWitnessData(void) const;
   BinaryDataRef getOutpoint(void) const;
   uint64_t getValue(void) const { return value_; }
   std::shared_ptr<ResolverFeed> getFeed(void) const { return resolverFeed_; }
   const UTXO& getUtxo(void) const { return utxo_; }
   void setUtxo(const UTXO& utxo) { utxo_ = utxo; }

   unsigned getFlags(void) const
   {
      unsigned flags = SCRIPT_VERIFY_SEGWIT;
      if (isP2SH_)
         flags |= SCRIPT_VERIFY_P2SH | SCRIPT_VERIFY_P2SH_SHA256;

      if (isCSV_)
         flags |= SCRIPT_VERIFY_CHECKSEQUENCEVERIFY;

      if (isCLTV_)
         flags |= SCRIPT_VERIFY_CHECKLOCKTIMEVERIFY;

      return flags;
   }

   virtual uint8_t getSigHashByte(void) const
   {
      uint8_t hashbyte;
      switch (sigHashType_)
      {
      case SIGHASH_ALL:
         hashbyte = 1;
         break;

      default:
         throw ScriptException("unsupported sighash type");
      }

      return hashbyte;
   }
   
   bool isResolved(void) const;
   bool isSigned(void) const;
   bool isInitialized(void) const;

   BinaryData serializeState(void) const;
   static std::shared_ptr<ScriptSpender> deserializeState(
      const BinaryDataRef&);

   void merge(const ScriptSpender&);
   bool hasUTXO(void) const { return utxo_.isInitialized(); }

   bool hasFeed(void) const { return resolverFeed_ != nullptr; }
   void setFeed(std::shared_ptr<ResolverFeed> feedPtr) { resolverFeed_ = feedPtr; }

   bool operator==(const ScriptSpender& rhs)
   {
      return this->getOutpoint() == rhs.getOutpoint();
   }

   bool verifyEvalState(unsigned);
<<<<<<< HEAD
};

/////////////////// Spender that doesn't require resolution ///////////////////
class ScriptSpender_Signed : public ScriptSpender
{
protected:
   ScriptSpender_Signed(const UTXO& utxo) : ScriptSpender(utxo)
   { }
   ~ScriptSpender_Signed() override = default;
public:
   virtual void setSignedWitnessData(const BinaryData& inputSig, const int itemCount)
   {
      throw ScriptException("unimplemented");
   }
   virtual void setSignedScript(const BinaryData& inputSig)
   {
      throw ScriptException("unimplemented");
   }
};

class ScriptSpender_P2SH_Signed : public ScriptSpender_Signed
{
public:
   ScriptSpender_P2SH_Signed(const UTXO& utxo) : ScriptSpender_Signed(utxo)
   { }
   ~ScriptSpender_P2SH_Signed() override = default;

   void setSignedWitnessData(const BinaryData& inputSig, const int itemCount) override
   {
      BinaryWriter bw;
      bw.put_var_int(itemCount);
      bw.put_BinaryData(inputSig);
      witnessData_ = bw.getData();
      segwitStatus_ = SpenderStatus_Resolved;
   }
};

class ScriptSpender_P2WPKH_Signed : public ScriptSpender_P2SH_Signed
{
public:
   ScriptSpender_P2WPKH_Signed(const UTXO& utxo) : ScriptSpender_P2SH_Signed(utxo)
   { }
   ~ScriptSpender_P2WPKH_Signed() override = default;

   BinaryDataRef getSerializedInput(bool) const override
   {
      BinaryWriter bw;
      bw.put_BinaryData(getSerializedOutpoint());

      bw.put_var_int(0);
      bw.put_uint32_t(getSequence());

      serializedInput_ = std::move(bw.getData());
      return serializedInput_.getRef();
   }
=======
   void injectSignature(SecureBinaryData&, unsigned sigId = UINT32_MAX);
>>>>>>> 631f101d
};

class ScriptSpender_Signed_Legacy : public ScriptSpender_Signed
{
public:
   ScriptSpender_Signed_Legacy(const UTXO& utxo) : ScriptSpender_Signed(utxo)
   { }
   ~ScriptSpender_Signed_Legacy() override = default;

   BinaryDataRef getSerializedInput(bool) const override
   {
      BinaryWriter bw;
      bw.put_BinaryData(getSerializedOutpoint());

      bw.put_var_int(signedScript_.getSize());
      bw.put_BinaryData(signedScript_);

      bw.put_uint32_t(getSequence());
      serializedInput_ = std::move(bw.getData());
      return serializedInput_.getRef();
   }

   void setSignedScript(const BinaryData& inputSig) override
   {
      signedScript_ = inputSig;
   }

private:
   BinaryData signedScript_;
};

////////////////////////////////////////////////////////////////////////////////
class Signer : public TransactionStub
{
   friend class SignerProxyFromSigner;

protected:
   unsigned version_ = 1;
   unsigned lockTime_ = 0;

   mutable BinaryData serializedSignedTx_;
   mutable BinaryData serializedUnsignedTx_;
   mutable BinaryData serializedOutputs_;

   std::vector<std::shared_ptr<ScriptSpender>> spenders_;
   std::vector<std::shared_ptr<ScriptRecipient>> recipients_;

   std::shared_ptr<ResolverFeed> resolverPtr_;

protected:
   virtual std::shared_ptr<SigHashData> getSigHashDataForSpender(bool) const;
   SecureBinaryData sign(
      BinaryDataRef script,
      const SecureBinaryData& privKey, 
      std::shared_ptr<SigHashData>,
      unsigned index);

   static std::unique_ptr<TransactionVerifier> getVerifier(std::shared_ptr<BCTX>,
      std::map<BinaryData, std::map<unsigned, UTXO>>&);

   BinaryData serializeAvailableResolvedData(void) const;

public:
   Signer(void) :
      TransactionStub(
         SCRIPT_VERIFY_P2SH | 
         SCRIPT_VERIFY_SEGWIT | 
         SCRIPT_VERIFY_P2SH_SHA256)
   {}

   //static
   static TxEvalState verify(
      const BinaryData&, //raw tx
      std::map<BinaryData, std::map<unsigned, UTXO>>&, //supporting outputs
      unsigned, //flags
      bool strict = true //strict verification (check balances)
      );

   //locals
   void addSpender(std::shared_ptr<ScriptSpender> spender)
   { spenders_.push_back(spender); }

   virtual void addSpender_ByOutpoint(
      const BinaryData& hash, unsigned index, unsigned sequence, uint64_t value);
   
   void addRecipient(std::shared_ptr<ScriptRecipient> recipient)
   { recipients_.push_back(recipient); }

   //resolve output scripts, fill public data when applicable
   void resolveSpenders(void);

   //resolve spenders & sign them
   void sign(void);

   BinaryDataRef serializeSignedTx(void) const;
   BinaryDataRef serializeUnsignedTx(bool loose = false);
   
   //verify tx signatures
   bool verify(void);
   bool verifyRawTx(const BinaryData& rawTx,
      const std::map<BinaryData, std::map<unsigned, BinaryData> >& rawUTXOs);

   ////
   BinaryDataRef getSerializedOutputScripts(void) const override;
   std::vector<TxInData> getTxInsData(void) const override;   
   BinaryData getSubScript(unsigned index) const override;
   BinaryDataRef getWitnessData(unsigned inputId) const override;
   bool isInputSW(unsigned inputId) const;

   uint32_t getVersion(void) const override { return version_; }
   uint32_t getTxOutCount(void) const override { return recipients_.size(); }
   std::shared_ptr<ScriptSpender> getSpender(unsigned) const;

   uint32_t getLockTime(void) const override { return lockTime_; }
   void setLockTime(unsigned locktime) { lockTime_ = locktime; }
   void setVersion(unsigned version) { version_ = version; }

   //sw methods
   BinaryData serializeAllOutpoints(void) const override;
   BinaryData serializeAllSequences(void) const override;
   BinaryDataRef getOutpoint(unsigned) const override;
   uint64_t getOutpointValue(unsigned) const override;
   unsigned getTxInSequence(unsigned) const override;

   BinaryData serializeState(void) const;
   void deserializeState(const BinaryData&);
   bool isResolved(void) const;
   bool isSigned(void) const;
   
   void setFeed(std::shared_ptr<ResolverFeed> feedPtr) { resolverPtr_ = feedPtr; }
   void resetFeeds(void);
   void populateUtxo(const UTXO& utxo);

   static Signer createFromState(const BinaryData&);

   BinaryData getTxId(void);

   TxEvalState evaluateSignedState(void)
   {
      auto&& txdata = serializeAvailableResolvedData();

      std::map<BinaryData, std::map<unsigned, UTXO>> utxoMap;
      unsigned flags = 0;
      for (auto& spender : spenders_)
      {
         auto& indexMap = utxoMap[spender->getOutputHash()];
         indexMap[spender->getOutputIndex()] = spender->getUtxo();

         flags |= spender->getFlags();
      }

      return verify(txdata, utxoMap, flags, true);
   }

   bool verifySpenderEvalState(void) const;
   bool isSegWit(void) const;
   bool hasLegacyInputs (void) const;

   void injectSignature(
      unsigned, SecureBinaryData&, unsigned sigId = UINT32_MAX);
};

////////////////////////////////////////////////////////////////////////////////
class SignerProxy
{
protected:
   std::function<SecureBinaryData(
      BinaryDataRef, const BinaryData&, bool)> signerLambda_;

public:
   virtual ~SignerProxy(void) = 0;

   SecureBinaryData sign(
      BinaryDataRef script,
      const BinaryData& pubkey,
      bool sw)
   {
      return std::move(signerLambda_(script, pubkey, sw));
   }
};

////
class SignerProxyFromSigner : public SignerProxy
{
private:
   void setLambda(Signer*, std::shared_ptr<ScriptSpender>, unsigned index,
      std::shared_ptr<ResolverFeed>);

public:
   SignerProxyFromSigner(Signer* signer,
      unsigned index)
   {
      auto spender = signer->getSpender(index);
      setLambda(signer, spender, index, spender->getFeed());
   }

   SignerProxyFromSigner(Signer* signer,
      unsigned index, std::shared_ptr<ResolverFeed> feedPtr)
   {
      auto spender = signer->getSpender(index);
      setLambda(signer, spender, index, feedPtr);
   }
};

#endif
<|MERGE_RESOLUTION|>--- conflicted
+++ resolved
@@ -194,65 +194,7 @@
    }
 
    bool verifyEvalState(unsigned);
-<<<<<<< HEAD
-};
-
-/////////////////// Spender that doesn't require resolution ///////////////////
-class ScriptSpender_Signed : public ScriptSpender
-{
-protected:
-   ScriptSpender_Signed(const UTXO& utxo) : ScriptSpender(utxo)
-   { }
-   ~ScriptSpender_Signed() override = default;
-public:
-   virtual void setSignedWitnessData(const BinaryData& inputSig, const int itemCount)
-   {
-      throw ScriptException("unimplemented");
-   }
-   virtual void setSignedScript(const BinaryData& inputSig)
-   {
-      throw ScriptException("unimplemented");
-   }
-};
-
-class ScriptSpender_P2SH_Signed : public ScriptSpender_Signed
-{
-public:
-   ScriptSpender_P2SH_Signed(const UTXO& utxo) : ScriptSpender_Signed(utxo)
-   { }
-   ~ScriptSpender_P2SH_Signed() override = default;
-
-   void setSignedWitnessData(const BinaryData& inputSig, const int itemCount) override
-   {
-      BinaryWriter bw;
-      bw.put_var_int(itemCount);
-      bw.put_BinaryData(inputSig);
-      witnessData_ = bw.getData();
-      segwitStatus_ = SpenderStatus_Resolved;
-   }
-};
-
-class ScriptSpender_P2WPKH_Signed : public ScriptSpender_P2SH_Signed
-{
-public:
-   ScriptSpender_P2WPKH_Signed(const UTXO& utxo) : ScriptSpender_P2SH_Signed(utxo)
-   { }
-   ~ScriptSpender_P2WPKH_Signed() override = default;
-
-   BinaryDataRef getSerializedInput(bool) const override
-   {
-      BinaryWriter bw;
-      bw.put_BinaryData(getSerializedOutpoint());
-
-      bw.put_var_int(0);
-      bw.put_uint32_t(getSequence());
-
-      serializedInput_ = std::move(bw.getData());
-      return serializedInput_.getRef();
-   }
-=======
    void injectSignature(SecureBinaryData&, unsigned sigId = UINT32_MAX);
->>>>>>> 631f101d
 };
 
 class ScriptSpender_Signed_Legacy : public ScriptSpender_Signed
