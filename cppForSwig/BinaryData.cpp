////////////////////////////////////////////////////////////////////////////////
//                                                                            //
//  Copyright (C) 2011-2015, Armory Technologies, Inc.                        //
//  Distributed under the GNU Affero General Public License (AGPL v3)         //
//  See LICENSE-ATI or http://www.gnu.org/licenses/agpl.html                  //
//                                                                            //
////////////////////////////////////////////////////////////////////////////////

#include "BinaryData.h"
#include "BtcUtils.h"
#include "EncryptionUtils.h"

BinaryData BinaryData::EmptyBinData_(0);

////////////////////////////////////////////////////////////////////////////////
BinaryData::BinaryData(BinaryDataRef const & bdRef) 
{ 
   copyFrom(bdRef.getPtr(), bdRef.getSize());
}


////////////////////////////////////////////////////////////////////////////////
void BinaryData::copyFrom(BinaryDataRef const & bdr)
{
   copyFrom( bdr.getPtr(), bdr.getSize() );
}


////////////////////////////////////////////////////////////////////////////////
BinaryDataRef BinaryData::getRef(void) const
{
   return BinaryDataRef(getPtr(), getSize());
}



////////////////////////////////////////////////////////////////////////////////
BinaryData & BinaryData::append(BinaryDataRef const & bd2)
{
   if(bd2.getSize()==0) 
      return (*this);
   
   if(getSize()==0) 
      copyFrom(bd2.getPtr(), bd2.getSize());
   else
      data_.insert(data_.end(), bd2.getPtr(), bd2.getPtr()+bd2.getSize());

   return (*this);
}


/////////////////////////////////////////////////////////////////////////////
BinaryData & BinaryData::append(uint8_t const * str, size_t sz)
{
   BinaryDataRef appStr(str, sz);
   return append(appStr);
}

////////////////////////////////////////////////////////////////////////////////
int32_t BinaryData::find(BinaryDataRef const & matchStr, uint32_t startPos)
{
   int32_t finalAnswer = -1;
   if(matchStr.getSize()==0)
      return startPos;

   for(int32_t i=startPos; i<=(int32_t)getSize()-(int32_t)matchStr.getSize(); i++)
   {
      if(matchStr[0] != data_[i])
         continue;

      for(uint32_t j=0; j<matchStr.getSize(); j++)
      {
         if(matchStr[j] != data_[i+j])
            break;

         // If we are at this instruction and is the last index, it's a match
         if(j==matchStr.getSize()-1)
            finalAnswer = i;
      }

      if(finalAnswer != -1)
         break;
   }

   return finalAnswer;
}


////////////////////////////////////////////////////////////////////////////////
int32_t BinaryData::find(BinaryData const & matchStr, uint32_t startPos)
{
   BinaryDataRef bdrmatch(matchStr);
   return find(bdrmatch, startPos);
}


////////////////////////////////////////////////////////////////////////////////
bool BinaryData::contains(BinaryData const & matchStr, uint32_t startPos)
{
   return (find(matchStr, startPos) != -1);
}

////////////////////////////////////////////////////////////////////////////////
bool BinaryData::contains(BinaryDataRef const & matchStr, uint32_t startPos)
{
   return (find(matchStr, startPos) != -1);
}



/////////////////////////////////////////////////////////////////////////////
bool BinaryData::startsWith(BinaryDataRef const & matchStr) const
{
   if(matchStr.getSize() > getSize())
      return false;

   for(uint32_t i=0; i<matchStr.getSize(); i++)
      if(matchStr[i] != (*this)[i])
         return false;

   return true;
}

/////////////////////////////////////////////////////////////////////////////
bool BinaryData::startsWith(BinaryData const & matchStr) const
{
   if(matchStr.getSize() > getSize())
      return false;

   for(uint32_t i=0; i<matchStr.getSize(); i++)
      if(matchStr[i] != (*this)[i])
         return false;

   return true;
}

/////////////////////////////////////////////////////////////////////////////
bool BinaryData::endsWith(BinaryDataRef const & matchStr) const
{
   size_t sz = matchStr.getSize();
   if(sz > getSize())
      return false;
   
   for(uint32_t i=0; i<sz; i++)
      if(matchStr[sz-(i+1)] != (*this)[getSize()-(i+1)])
         return false;

   return true;
}
/////////////////////////////////////////////////////////////////////////////
bool BinaryData::endsWith(BinaryData const & matchStr) const
{
   size_t sz = matchStr.getSize();
   if(sz > getSize())
      return false;
   
   for(uint32_t i=0; i<sz; i++)
      if(matchStr[sz-(i+1)] != (*this)[getSize()-(i+1)])
         return false;

   return true;
}

/////////////////////////////////////////////////////////////////////////////
BinaryDataRef BinaryData::getSliceRef(ssize_t start_pos, uint32_t nChar) const
{
   if(start_pos < 0) 
      start_pos = getSize() + start_pos;

   if((size_t)start_pos + nChar > getSize())
   {
      cerr << "getSliceRef: Invalid BinaryData access" << endl;
      return BinaryDataRef();
   }
   return BinaryDataRef( getPtr()+start_pos, nChar);
}

/////////////////////////////////////////////////////////////////////////////
BinaryData BinaryData::getSliceCopy(ssize_t start_pos, uint32_t nChar) const
{
   if(start_pos < 0) 
      start_pos = getSize() + start_pos;

   if((size_t)start_pos + nChar > getSize())
   {
      cerr << "getSliceCopy: Invalid BinaryData access" << endl;
      return BinaryData();
   }
   return BinaryData(getPtr()+start_pos, nChar);
}



/////////////////////////////////////////////////////////////////////////////
uint64_t BinaryReader::get_var_int(uint8_t* nRead)
{
   uint32_t nBytes;
   uint64_t varInt = BtcUtils::readVarInt( 
      bdStr_.getPtr() + pos_, bdStr_.getSize() - pos_, &nBytes);
   if(nRead != NULL)
      *nRead = nBytes;
   pos_ += nBytes;
   return varInt;
}

/////////////////////////////////////////////////////////////////////////////
uint64_t BinaryRefReader::get_var_int(uint8_t* nRead)
{
   uint32_t nBytes;
   uint64_t varInt = BtcUtils::readVarInt( bdRef_.getPtr() + pos_, getSizeRemaining(), &nBytes);
   if(nRead != NULL)
      *nRead = nBytes;
   pos_ += nBytes;
   return varInt;
}


/////////////////////////////////////////////////////////////////////////////
bool BinaryData::operator==(BinaryDataRef const & bd2) const
{
   if(getSize() != bd2.getSize())
      return false;

   return (memcmp(getPtr(), bd2.getPtr(), getSize()) == 0);
}

/////////////////////////////////////////////////////////////////////////////
<<<<<<< HEAD
SecureBinaryData BinaryRefReader::get_SecureBinaryData(uint32_t nBytes)
{
   if (getSizeRemaining() < nBytes)
      throw runtime_error("buffer overflow");
=======
bool BinaryData::operator<(BinaryDataRef const & bd2) const
{
   size_t minLen = min(getSize(), bd2.getSize());
   auto ref_ptr = bd2.getPtr();
   for (size_t i = 0; i<minLen; i++)
   {
      if (data_[i] == ref_ptr[i])
         continue;
      return data_[i] < ref_ptr[i];
   }
   return (getSize() < bd2.getSize());
}
>>>>>>> c505c4d7

   SecureBinaryData out(nBytes);
   bdRef_.copyTo(out.getPtr(), pos_, nBytes);
   pos_ += nBytes;
   return out;
}
<|MERGE_RESOLUTION|>--- conflicted
+++ resolved
@@ -225,12 +225,6 @@
 }
 
 /////////////////////////////////////////////////////////////////////////////
-<<<<<<< HEAD
-SecureBinaryData BinaryRefReader::get_SecureBinaryData(uint32_t nBytes)
-{
-   if (getSizeRemaining() < nBytes)
-      throw runtime_error("buffer overflow");
-=======
 bool BinaryData::operator<(BinaryDataRef const & bd2) const
 {
    size_t minLen = min(getSize(), bd2.getSize());
@@ -243,8 +237,12 @@
    }
    return (getSize() < bd2.getSize());
 }
->>>>>>> c505c4d7
-
+
+/////////////////////////////////////////////////////////////////////////////
+SecureBinaryData BinaryRefReader::get_SecureBinaryData(uint32_t nBytes)
+{
+   if (getSizeRemaining() < nBytes)
+      throw runtime_error("buffer overflow");
    SecureBinaryData out(nBytes);
    bdRef_.copyTo(out.getPtr(), pos_, nBytes);
    pos_ += nBytes;
