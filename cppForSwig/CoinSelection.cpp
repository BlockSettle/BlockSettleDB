--- conflicted
+++ resolved
@@ -8,10 +8,7 @@
 
 #include "CoinSelection.h"
 #include <random>
-<<<<<<< HEAD
-=======
 #include "Wallets.h"
->>>>>>> 76fa61c6
 
 using namespace std;
 using namespace Armory::Signer;
