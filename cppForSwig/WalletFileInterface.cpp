////////////////////////////////////////////////////////////////////////////////
//                                                                            //
//  Copyright (C) 2019, goatpig                                               //
//  Distributed under the MIT license                                         //
//  See LICENSE-MIT or https://opensource.org/licenses/MIT                    //
//                                                                            //
////////////////////////////////////////////////////////////////////////////////

#include "WalletFileInterface.h"
#include "BtcUtils.h"
#include "DBUtils.h"
#include "WalletHeader.h"
#include "DecryptedDataContainer.h"
#include "Assets.h"

using namespace std;

////////////////////////////////////////////////////////////////////////////////
////////////////////////////////////////////////////////////////////////////////
//// IfaceDataMap
////////////////////////////////////////////////////////////////////////////////
////////////////////////////////////////////////////////////////////////////////
void IfaceDataMap::update(const std::vector<std::shared_ptr<InsertData>>& vec)
{
   for (auto& dataPtr : vec)
   {
      if (!dataPtr->write_)
      {
         dataMap_.erase(dataPtr->key_);
         continue;
      }

      auto insertIter = dataMap_.insert(make_pair(dataPtr->key_, dataPtr->value_));
      if (!insertIter.second)
         insertIter.first->second = dataPtr->value_;
   }
}

////////////////////////////////////////////////////////////////////////////////
bool IfaceDataMap::resolveDataKey(const BinaryData& dataKey,
   BinaryData& dbKey)
{
   /*
   Return the dbKey for the data key if it exists, otherwise increment the
   dbKeyCounter and construct a key from that.
   */

   auto iter = dataKeyToDbKey_.find(dataKey);
   if (iter != dataKeyToDbKey_.end())
   {
      dbKey = iter->second;
      return true;
   }

   dbKey = getNewDbKey();
   return false;
}

////////////////////////////////////////////////////////////////////////////////
BinaryData IfaceDataMap::getNewDbKey()
{
   auto dbKeyInt = dbKeyCounter_++;
   return WRITE_UINT32_BE(dbKeyInt);
}

////////////////////////////////////////////////////////////////////////////////
////////////////////////////////////////////////////////////////////////////////
//// DBInterface
////////////////////////////////////////////////////////////////////////////////
////////////////////////////////////////////////////////////////////////////////
const BinaryData DBInterface::erasurePlaceHolder_ =
BinaryData(ERASURE_PLACE_HOLDER);

const BinaryData DBInterface::keyCycleFlag_ =
BinaryData(KEY_CYCLE_FLAG);

////////////////////////////////////////////////////////////////////////////////
DBInterface::DBInterface(
   LMDBEnv* dbEnv, const std::string& dbName,
   const SecureBinaryData& controlSalt, unsigned encrVersion) :
   dbEnv_(dbEnv), dbName_(dbName), controlSalt_(controlSalt), 
   encrVersion_(encrVersion)
{
   auto tx = LMDBEnv::Transaction(dbEnv_, LMDB::ReadWrite);
   db_.open(dbEnv_, dbName_);
   dataMapPtr_ = make_shared<IfaceDataMap>();
}

////////////////////////////////////////////////////////////////////////////////
DBInterface::~DBInterface()
{
   db_.close();
}

////////////////////////////////////////////////////////////////////////////////
void DBInterface::reset(LMDBEnv* envPtr)
{
   if (db_.isOpen())
      db_.close();

   dbEnv_ = envPtr;
   auto tx = LMDBEnv::Transaction(dbEnv_, LMDB::ReadWrite);
   db_.open(dbEnv_, dbName_);
}

////////////////////////////////////////////////////////////////////////////////
void DBInterface::loadAllEntries(const SecureBinaryData& rootKey)
{
   //to keep track of dbkey gaps
   set<unsigned> gaps;
   SecureBinaryData decrPrivKey;
   SecureBinaryData macKey;

   auto&& saltedRoot = BtcUtils::getHMAC256(controlSalt_, rootKey);

   //key derivation method
   auto computeKeyPair = [&saltedRoot, &decrPrivKey, &macKey](unsigned hmacKeyInt)
   {
      SecureBinaryData hmacKey((uint8_t*)&hmacKeyInt, 4);
      auto hmacVal = BtcUtils::getHMAC512(hmacKey, saltedRoot);

      //first half is the encryption key, second half is the hmac key
      BinaryRefReader brr(hmacVal.getRef());
      decrPrivKey = move(brr.get_SecureBinaryData(32));
      macKey = move(brr.get_SecureBinaryData(32));

      //decryption private key sanity check
      if (!CryptoECDSA::checkPrivKeyIsValid(decrPrivKey))
         throw WalletInterfaceException("invalid decryptin private key");
   };

   //init first decryption key pair
   unsigned decrKeyCounter = 0;
   computeKeyPair(decrKeyCounter);

   //meta data handling lbd
   auto processMetaDataPacket = [&gaps, &computeKeyPair, &decrKeyCounter]
   (const BothBinaryDatas& packet)->bool
   {
      if (packet.getSize() > erasurePlaceHolder_.getSize())
      {
         BinaryRefReader brr(packet.getRef());
         auto placeHolder = 
            brr.get_BinaryDataRef(erasurePlaceHolder_.getSize());

         if (placeHolder == erasurePlaceHolder_)
         {
            auto len = brr.get_var_int();
            if (len == 4)
            {
               auto key = brr.get_BinaryData(4);
               auto gapInt = READ_UINT32_BE(key);

               auto gapIter = gaps.find(gapInt);
               if (gapIter == gaps.end())
               {
                  throw WalletInterfaceException(
                     "erasure place holder for missing gap");
               }

               gaps.erase(gapIter);
               return true;
            }
         }
      }

      if (packet.getRef() == keyCycleFlag_.getRef())
      {
         //cycle key
         ++decrKeyCounter;
         computeKeyPair(decrKeyCounter);
         return true;
      }

      return false;
   };

   /*****/

   {
      //setup transactional data struct
      auto dataMapPtr = make_shared<IfaceDataMap>();

      //read all db entries
      auto tx = LMDBEnv::Transaction(dbEnv_, LMDB::ReadOnly);

      int prevDbKey = -1;
      auto iter = db_.begin();
      while (iter.isValid())
      {
         auto key_mval = iter.key();
         if (key_mval.mv_size != 4)
            throw WalletInterfaceException("invalid dbkey");

         auto val_mval = iter.value();

         BinaryDataRef key_bdr((const uint8_t*)key_mval.mv_data, key_mval.mv_size);
         BinaryDataRef val_bdr((const uint8_t*)val_mval.mv_data, val_mval.mv_size);

         //dbkeys should be consecutive integers, mark gaps
         int dbKeyInt = READ_UINT32_BE(key_bdr);
         if (dbKeyInt - prevDbKey != 1)
         {
            for (unsigned i = prevDbKey + 1; i < dbKeyInt; i++)
               gaps.insert(i);
         }

         //set lowest seen integer key
         prevDbKey = dbKeyInt;

         //grab the data
         auto dataPair = readDataPacket(
            key_bdr, val_bdr, decrPrivKey, macKey, encrVersion_);

         /*
         Check if packet is meta data.
         Meta data entries have an empty data key.
         */
         if (dataPair.first.getSize() == 0)
         {
            if (!processMetaDataPacket(dataPair.second))
               throw WalletInterfaceException("empty data key");

            iter.advance();
            continue;
         }

         auto&& keyPair = make_pair(dataPair.first, move(key_bdr.copy()));
         auto insertIter = dataMapPtr->dataKeyToDbKey_.emplace(keyPair);
         if (!insertIter.second)
            throw WalletInterfaceException("duplicated db entry");

         dataMapPtr->dataMap_.emplace(dataPair);
         iter.advance();
      }

      //sanity check
      if (gaps.size() != 0)
         throw WalletInterfaceException("unfilled dbkey gaps!");

      //set dbkey counter
      dataMapPtr->dbKeyCounter_ = prevDbKey + 1;

      //set the data map
      atomic_store_explicit(&dataMapPtr_, dataMapPtr, memory_order_release);
   }

   {
      /*
      Append a key cycling flag to the this DB. All data written during
      this session will use the next key in line. This flag will signify
      the next wallet load to cycle the key accordingly to decrypt this
      new data correctly.
      */
      auto tx = LMDBEnv::Transaction(dbEnv_, LMDB::ReadWrite);

      auto flagKey = dataMapPtr_->getNewDbKey();
      BothBinaryDatas keyFlagBd(keyCycleFlag_);
      auto&& encrPubKey = CryptoECDSA().ComputePublicKey(decrPrivKey, true);
      auto flagPacket = createDataPacket(flagKey, BinaryData(), 
         keyFlagBd, encrPubKey, macKey, encrVersion_);

      CharacterArrayRef carKey(flagKey.getSize(), flagKey.getPtr());
      CharacterArrayRef carVal(flagPacket.getSize(), flagPacket.getPtr());

      db_.insert(carKey, carVal);
   }

   //cycle to next key for this session
   ++decrKeyCounter;
   computeKeyPair(decrKeyCounter);

   //set mac key for the current session
   encrPubKey_ = CryptoECDSA().ComputePublicKey(decrPrivKey, true);
   macKey_ = move(macKey);
}

////////////////////////////////////////////////////////////////////////////////
BinaryData DBInterface::createDataPacket(const BinaryData& dbKey,
   const BinaryData& dataKey, const BothBinaryDatas& dataVal,
   const SecureBinaryData& encrPubKey, const SecureBinaryData& macKey,
   unsigned encrVersion)
{
   BinaryWriter encrPacket;

   switch (encrVersion)
   {
   case 0x00000001:
   {
   /* authentitcation leg */
      //concatenate dataKey and dataVal to create payload
      BinaryWriter bw;
      bw.put_var_int(dataKey.getSize());
      bw.put_BinaryData(dataKey);
      bw.put_var_int(dataVal.getSize());
      bw.put_BinaryDataRef(dataVal.getRef());

      //append dbKey to payload
      BinaryWriter bwHmac;
      bwHmac.put_BinaryData(bw.getData());
      bwHmac.put_BinaryData(dbKey);

      //hmac (payload | dbKey)
      auto&& hmac = BtcUtils::getHMAC256(macKey, bwHmac.getData());

      //append payload to hmac
      BinaryWriter bwData;
      bwData.put_BinaryData(hmac);
      bwData.put_BinaryData(bw.getData());

      //pad payload to modulo blocksize

   /* encryption key generation */
      //generate local encryption private key
      auto&& localPrivKey = CryptoECDSA().createNewPrivateKey();
      
      //generate compressed pubkey
      auto&& localPubKey = CryptoECDSA().ComputePublicKey(localPrivKey, true);

      //ECDH local private key with encryption public key
      auto&& ecdhPubKey = 
         CryptoECDSA::PubKeyScalarMultiply(encrPubKey, localPrivKey);

      //hash256 the key as stand in for KDF
      auto&& encrKey = BtcUtils::hash256(ecdhPubKey);

   /* encryption leg */
      //generate IV
      auto&& iv = CryptoPRNG::generateRandom(
         Cipher::getBlockSize(CipherType_AES));

      //AES_CBC (hmac | payload)
      auto&& cipherText = CryptoAES::EncryptCBC(
         bwData.getData(), encrKey, iv);

      //build IES packet
      encrPacket.put_BinaryData(localPubKey); 
      encrPacket.put_BinaryData(iv);
      encrPacket.put_BinaryData(cipherText);

      break;
   }

   default:
      throw WalletInterfaceException("unsupported encryption version");
   }

   return encrPacket.getData();
}

////////////////////////////////////////////////////////////////////////////////
pair<BinaryData, BothBinaryDatas> DBInterface::readDataPacket(
   const BinaryData& dbKey, const BinaryData& dataPacket,
   const SecureBinaryData& decrPrivKey, const SecureBinaryData& macKey,
   unsigned encrVersion)
{
   BinaryData dataKey;
   BothBinaryDatas dataVal;

   switch (encrVersion)
   {
   case 0x00000001:
   {
   /* decryption key */
      //recover public key
      BinaryRefReader brrCipher(dataPacket.getRef());

      //public key
      auto&& localPubKey = brrCipher.get_SecureBinaryData(33);

      //ECDH with decryption private key
      auto&& ecdhPubKey = 
         CryptoECDSA::PubKeyScalarMultiply(localPubKey, decrPrivKey);

      //kdf
      auto&& decrKey = BtcUtils::getHash256(ecdhPubKey);

   /* decryption leg */
      //get iv
      auto&& iv = brrCipher.get_SecureBinaryData(
         Cipher::getBlockSize(CipherType_AES));

      //get cipher text
      auto&& cipherText = brrCipher.get_SecureBinaryData(
         brrCipher.getSizeRemaining());
      
      //decrypt
      auto&& plainText = CryptoAES::DecryptCBC(cipherText, decrKey, iv);

   /* authentication leg */
      BinaryRefReader brrPlain(plainText.getRef());
      
      //grab hmac
      auto hmac = brrPlain.get_BinaryData(32);

      //grab data key
      auto len = brrPlain.get_var_int();
      dataKey = move(brrPlain.get_BinaryData(len));

      //grab data val
      len = brrPlain.get_var_int();
      dataVal = move(brrPlain.get_SecureBinaryData(len));

      //mark the position
      auto pos = brrPlain.getPosition() - 32;

      //sanity check
      if (brrPlain.getSizeRemaining() != 0)
         throw WalletInterfaceException("loose data entry");

      //reset reader & grab data packet
      brrPlain.resetPosition();
      brrPlain.advance(32);
      auto data = brrPlain.get_BinaryData(pos);

      //append db key
      data.append(dbKey);

      //compute hmac
      auto computedHmac = BtcUtils::getHMAC256(macKey, data);

      //check hmac
      if (computedHmac != hmac)
         throw WalletInterfaceException("mac mismatch");

      break;
   }

   default:
      throw WalletInterfaceException("unsupported encryption version");
   }

   return make_pair(dataKey, dataVal);
}

////////////////////////////////////////////////////////////////////////////////
unsigned DBInterface::getEntryCount(void) const
{
   auto dbMapPtr = atomic_load_explicit(&dataMapPtr_, memory_order_acquire);
   return dbMapPtr->dataMap_.size();
}

////////////////////////////////////////////////////////////////////////////////
////////////////////////////////////////////////////////////////////////////////
//// WalletDBInterface
////////////////////////////////////////////////////////////////////////////////
////////////////////////////////////////////////////////////////////////////////
void WalletDBInterface::setupEnv(const string& path,
   const PassphraseLambda& passLbd)
{
   //sanity check
   if (!passLbd)
      throw WalletInterfaceException("null passphrase lambda");

   auto lock = unique_lock<mutex>(setupMutex_);
   if (dbEnv_ != nullptr)
      return;

   path_ = path;
   dbCount_ = 2;

   //open env for control and meta dbs
<<<<<<< HEAD
   dbEnv_ = make_unique<LMDBEnv>(2);
   dbEnv_->open(path, MDB_WRITEMAP);
   // Increase wallet size from 1 mb to 50 mb to prevent signer crashes with
   // with "MDB_MAP_FULL: Environment mapsize limit reached" error
   // when there are a lot of used addresses
   dbEnv_->setMapSize(50*1024*1024);
=======
   openDbEnv();
>>>>>>> 186d9742

   //open control db
   openControlDb();

   bool isNew = false;
   shared_ptr<WalletHeader_Control> controlHeader;
   try
   {
      //get control header
      controlHeader = dynamic_pointer_cast<WalletHeader_Control>(
         loadControlHeader());
      if (controlHeader == nullptr)
         throw WalletException("invalid control header");
   }
   catch (NoEntryInWalletException&)
   {
      //no control header, this is a fresh wallet, set it up
      controlHeader = setupControlDB(passLbd);
      isNew = true;
   }

   //load control decrypted data container
   loadDataContainer(controlHeader);

   //load control seed
   loadSeed(controlHeader);

   /*
   The passphrase prompt will be called a 3rd time out of 3 in this 
   scope to decrypt the control seed and generate the encrypted 
   header DB.
   */

   //decrypt control seed
   lockControlContainer(passLbd);
   auto& rootEncrKey = 
      decryptedData_->getDecryptedPrivateData(controlSeed_.get());

   //load wallet header db
   {
      auto headrPtr = make_shared<WalletHeader_Control>();
      headrPtr->walletID_ = BinaryData(WALLETHEADER_DBNAME);
      headrPtr->controlSalt_ = controlHeader->controlSalt_;
      encryptionVersion_ = headrPtr->encryptionVersion_;
      openDB(headrPtr, rootEncrKey, encryptionVersion_);
   }

   //load wallet header objects
   unsigned dbCount;
   if (!isNew)
   {
      loadHeaders();
      dbCount = headerMap_.size() + 2;
   }
   else
   {
      dbCount = 3;
   }

   //set new db count;
   setDbCount(dbCount, false);

   //open all dbs listed in header map
   for (auto& headerPtr : headerMap_)
      openDB(headerPtr.second, rootEncrKey, encryptionVersion_);

   //clean up
   unlockControlContainer();
}

////////////////////////////////////////////////////////////////////////////////
BinaryDataRef WalletDBInterface::getDataRefForKey(
   DBIfaceTransaction* tx, const BinaryData& key)
{
   /** The reference lifetime is tied to the db tx lifetime. The caller has to
   maintain the tx for as long as the data ref needs to be valid **/

   auto ref = tx->getDataRef(key);

   if (ref.getSize() == 0)
      throw NoEntryInWalletException();

   return DBUtils::getDataRefForPacket(ref);
}

////////////////////////////////////////////////////////////////////////////////
void WalletDBInterface::loadHeaders()
{
   auto&& tx = beginReadTransaction(WALLETHEADER_DBNAME);

   //meta map
   auto dbIter = tx->getIterator();

   BinaryWriter bwKey;
   bwKey.put_uint8_t(WALLETHEADER_PREFIX);
   dbIter->seek(bwKey.getDataRef());

   while (dbIter->isValid())
   {
      auto iterkey = dbIter->key();
      auto itervalue = dbIter->value();

      //check value's advertized size is packet size and strip it
      BinaryRefReader brrVal(itervalue);
      auto valsize = brrVal.get_var_int();
      if (valsize != brrVal.getSizeRemaining())
         throw WalletInterfaceException("entry val size mismatch");

      try
      {
         auto headerPtr = WalletHeader::deserialize(
            iterkey, brrVal.get_BinaryDataRef(brrVal.getSizeRemaining()));
         //headerPtr->masterID_ = masterID_;

         if (headerPtr->shouldLoad())
            headerMap_.insert(make_pair(headerPtr->getWalletID(), headerPtr));
      }
      catch (exception& e)
      {
         LOGERR << e.what();
         break;
      }

      dbIter->advance();
   }
}

////////////////////////////////////////////////////////////////////////////////
void WalletDBInterface::openControlDb(void)
{
   if (controlDb_ != nullptr)
      throw WalletInterfaceException("controlDb is not null");

   controlDb_ = make_unique<LMDB>();
   auto tx = LMDBEnv::Transaction(dbEnv_.get(), LMDB::ReadWrite);
   controlDb_->open(dbEnv_.get(), CONTROL_DB_NAME);
}

////////////////////////////////////////////////////////////////////////////////
void WalletDBInterface::shutdown()
{
   auto lock = unique_lock<mutex>(setupMutex_);
   if (DBIfaceTransaction::hasTx())
      throw WalletInterfaceException("live transactions, cannot shutdown env");

   if (controlDb_ != nullptr)
   {
      controlDb_->close();
      controlDb_.reset();
   }

   controlLock_.reset();
   decryptedData_.reset();
   controlSeed_.reset();

   dbMap_.clear();

   if (dbEnv_ != nullptr)
   {
      dbEnv_->close();
      dbEnv_.reset();
   }

   dbCount_ = 0;
   path_.clear();
}

////////////////////////////////////////////////////////////////////////////////
void WalletDBInterface::openDB(std::shared_ptr<WalletHeader> headerPtr,
   const SecureBinaryData& encrRootKey, unsigned encrVersion)
{
   auto&& dbName = headerPtr->getDbName();
   auto iter = dbMap_.find(dbName);
   if (iter != dbMap_.end())
      return;

   //create db object
   auto dbiPtr = make_unique<DBInterface>(
      dbEnv_.get(), dbName, headerPtr->controlSalt_, encrVersion);
   
   /*
   Load all db entries in RAM. This call also decrypts the on disk data.
   */
   dbiPtr->loadAllEntries(encrRootKey);

   //insert in dbMap
   dbMap_.insert(make_pair(dbName, move(dbiPtr)));

}

////////////////////////////////////////////////////////////////////////////////
const string& WalletDBInterface::getFilename() const
{
   if (dbEnv_ == nullptr)
      throw WalletInterfaceException("null dbEnv");

   return dbEnv_->getFilename();
}

////////////////////////////////////////////////////////////////////////////////
unique_ptr<DBIfaceTransaction> WalletDBInterface::beginWriteTransaction(
   const string& dbName)
{
   auto iter = dbMap_.find(dbName);
   if (iter == dbMap_.end())
   {
      if (dbName == CONTROL_DB_NAME)
      {
         return make_unique<RawIfaceTransaction>(
            dbEnv_.get(), controlDb_.get(), true);
      }

      throw WalletInterfaceException("invalid db name");
   }

   return make_unique<WalletIfaceTransaction>(this, iter->second.get(), true);
}

////////////////////////////////////////////////////////////////////////////////
unique_ptr<DBIfaceTransaction> WalletDBInterface::beginReadTransaction(
   const string& dbName)
{
   auto iter = dbMap_.find(dbName);
   if (iter == dbMap_.end())
   {
      if (dbName == CONTROL_DB_NAME)
      {
         return make_unique<RawIfaceTransaction>(
            dbEnv_.get(), controlDb_.get(), false);
      }

      throw WalletInterfaceException("invalid db name");
   }

   return make_unique<WalletIfaceTransaction>(this, iter->second.get(), false);
}

////////////////////////////////////////////////////////////////////////////////
shared_ptr<WalletHeader> WalletDBInterface::loadControlHeader()
{
   //grab meta object
   BinaryWriter bw;
   bw.put_uint8_t(WALLETHEADER_PREFIX);
   bw.put_BinaryData(BinaryData(CONTROL_DB_NAME));
   auto& headerKey = bw.getData();

   auto&& tx = beginReadTransaction(CONTROL_DB_NAME);
   auto headerVal = getDataRefForKey(tx.get(), headerKey);
   if (headerVal.getSize() == 0)
      throw WalletInterfaceException("missing control db entry");

   return WalletHeader::deserialize(headerKey, headerVal);
}

////////////////////////////////////////////////////////////////////////////////
void MockDeleteWalletDBInterface(WalletDBInterface* wdbi)
{
   /*
   To create the DecryptedDataContainer for the control header, we need to pass 
   it a shared_ptr of -this-. This dcc is tied to the setupEnv scope, and we do
   not want it to delete -this- when it is destroyed and takes the wdbi 
   shared_ptr with it. Therefor we create a shared_ptr from -this-, passing it
   a deleter that does in effect nothing.
   */
   return;
}

////////////////////////////////////////////////////////////////////////////////
void WalletDBInterface::loadDataContainer(shared_ptr<WalletHeader> headerPtr)
{
   //grab decrypted data object
   shared_ptr<WalletDBInterface> ifacePtr(this, MockDeleteWalletDBInterface);
   decryptedData_ = make_unique<DecryptedDataContainer>(
      ifacePtr, headerPtr->getDbName(),
      headerPtr->getDefaultEncryptionKey(),
      headerPtr->getDefaultEncryptionKeyId(),
      headerPtr->defaultKdfId_, headerPtr->masterEncryptionKeyId_);
   decryptedData_->readFromDisk();
}

////////////////////////////////////////////////////////////////////////////////
void WalletDBInterface::loadSeed(shared_ptr<WalletHeader> headerPtr)
{
   auto&& tx = beginReadTransaction(headerPtr->getDbName());

   BinaryWriter bwKey;
   bwKey.put_uint32_t(WALLET_SEED_KEY);
   auto rootAssetRef = getDataRefForKey(tx.get(), bwKey.getData());

   auto seedPtr = Asset_EncryptedData::deserialize(
      rootAssetRef.getSize(), rootAssetRef);
   auto ptrCast = dynamic_cast<EncryptedSeed*>(seedPtr.get());
   if (ptrCast == nullptr)
      throw WalletException("failed to deser wallet seed");

   controlSeed_ = unique_ptr<EncryptedSeed>(ptrCast);
   seedPtr.release();
}

////////////////////////////////////////////////////////////////////////////////
MasterKeyStruct WalletDBInterface::initWalletHeaderObject(
   shared_ptr<WalletHeader> headerPtr, const SecureBinaryData& passphrase)
{
   /*
   Setup master and top encryption key.

   - The master encryption key encrypts entries in the wallet.

   - The top encryption key encrypts the master encryption key.
     If a user passphrase is provided, it is used to generate the top encryption
     key. Otherwise the default encryption key is used.

   - The default encryption key is 32 byte RNG value written in clear text on
     disk. Its purpose is to prevent divergence in implemenation between
     encrypted and unencrypted wallets.
   */

   MasterKeyStruct mks;

   /*
   generate master encryption key, derive id
   */
   mks.kdf_ = make_shared<KeyDerivationFunction_Romix>();
   auto&& masterKeySBD = CryptoPRNG::generateRandom(32);
   mks.decryptedMasterKey_ = make_shared<DecryptedEncryptionKey>(masterKeySBD);
   mks.decryptedMasterKey_->deriveKey(mks.kdf_);
   auto&& masterEncryptionKeyId = mks.decryptedMasterKey_->getId(mks.kdf_->getId());

   /*
   create cipher, tie it to master encryption key
   */
   mks.cipher_ = make_unique<Cipher_AES>(mks.kdf_->getId(),
      masterEncryptionKeyId);

   /*
   setup default encryption key, only ever used if no user passphrase is
   provided
   */
   headerPtr->defaultEncryptionKey_ = move(CryptoPRNG::generateRandom(32));
   auto defaultKey = headerPtr->getDefaultEncryptionKey();
   auto defaultEncryptionKeyPtr = make_unique<DecryptedEncryptionKey>(defaultKey);
   defaultEncryptionKeyPtr->deriveKey(mks.kdf_);
   headerPtr->defaultEncryptionKeyId_ =
      defaultEncryptionKeyPtr->getId(mks.kdf_->getId());

   /*
   encrypt master encryption key with passphrase if present, otherwise use
   default key
   */
   unique_ptr<DecryptedEncryptionKey> topEncryptionKey;
   if (passphrase.getSize() > 0)
   {
      //copy passphrase
      auto&& passphraseCopy = passphrase.copy();
      topEncryptionKey = make_unique<DecryptedEncryptionKey>(passphraseCopy);
   }
   else
   {
      LOGWARN << "Wallet created without password, using default encryption key";
      topEncryptionKey = move(defaultEncryptionKeyPtr);
   }

   /*
   derive encryption key id
   */
   topEncryptionKey->deriveKey(mks.kdf_);
   auto&& topEncryptionKeyId = topEncryptionKey->getId(mks.kdf_->getId());

   /*
   create cipher for top encryption key
   */
   auto&& masterKeyCipher = mks.cipher_->getCopy(topEncryptionKeyId);

   /*
   encrypt the master encryption key with the top encryption key
   */
   auto&& encrMasterKey = masterKeyCipher->encrypt(
      topEncryptionKey.get(), mks.kdf_->getId(), 
      mks.decryptedMasterKey_.get());

   /*
   create encryption key object
   */
   mks.masterKey_ = make_shared<Asset_EncryptionKey>(masterEncryptionKeyId,
      encrMasterKey, move(masterKeyCipher));

   /*
   set master encryption key relevant ids in the WalletMeta object
   */
   headerPtr->masterEncryptionKeyId_ = mks.masterKey_->getId();
   headerPtr->defaultKdfId_ = mks.kdf_->getId();

   /*
   setup control salt
   */
   headerPtr->controlSalt_ = CryptoPRNG::generateRandom(32);

   return move(mks);
}

////////////////////////////////////////////////////////////////////////////////
shared_ptr<WalletHeader_Control> WalletDBInterface::setupControlDB(
   const PassphraseLambda& passLbd)
{
   //prompt for passphrase
   SecureBinaryData passphrase = passLbd(set<BinaryData>());

   //create control meta object
   auto headerPtr = make_shared<WalletHeader_Control>();
   headerPtr->walletID_ = BinaryData(CONTROL_DB_NAME);
   auto keyStruct = initWalletHeaderObject(headerPtr, passphrase);

   //setup controlDB decrypted data container
   shared_ptr<WalletDBInterface> ifacePtr(this, MockDeleteWalletDBInterface);
   auto decryptedData = make_shared<DecryptedDataContainer>(
      ifacePtr, CONTROL_DB_NAME,
      headerPtr->defaultEncryptionKey_,
      headerPtr->defaultEncryptionKeyId_,
      headerPtr->defaultKdfId_,
      headerPtr->masterEncryptionKeyId_);
   decryptedData->addEncryptionKey(keyStruct.masterKey_);
   decryptedData->addKdf(keyStruct.kdf_);

   /*
   The lambda will be called to trigger the encryption of the control seed.
   This will be the second out of 3 calls to the passphrase lambda during
   wallet creation.
   */
   decryptedData->setPassphrasePromptLambda(passLbd);

   {
      //create encrypted seed object
      auto&& seed = CryptoPRNG::generateRandom(32);
      auto&& lock = ReentrantLock(decryptedData.get());

      auto cipherCopy = keyStruct.cipher_->getCopy();
      auto&& cipherText = decryptedData->encryptData(
         cipherCopy.get(), seed);
      auto encrSeed = make_shared<EncryptedSeed>(cipherText, move(cipherCopy));

      //write seed to disk
      auto&& tx = beginWriteTransaction(CONTROL_DB_NAME);

      BinaryWriter seedKey;
      seedKey.put_uint32_t(WALLET_SEED_KEY);
      auto&& seedVal = encrSeed->serialize();
      tx->insert(seedKey.getData(), seedVal);

      //write meta ptr to disk
      auto&& metaKey = headerPtr->getDbKey();
      auto&& metaVal = headerPtr->serialize();
      tx->insert(metaKey, metaVal);

      //write decrypted data container to disk
      decryptedData->updateOnDisk();
   }

   return headerPtr;
}

////////////////////////////////////////////////////////////////////////////////
void WalletDBInterface::putHeader(shared_ptr<WalletHeader> headerPtr)
{
   auto&& key = headerPtr->getDbKey();
   auto&& val = headerPtr->serialize();

   auto&& tx = beginWriteTransaction(WALLETHEADER_DBNAME);
   tx->insert(key, val);
}

////////////////////////////////////////////////////////////////////////////////
void WalletDBInterface::addHeader(std::shared_ptr<WalletHeader> headerPtr)
{
   auto lock = unique_lock<mutex>(setupMutex_);
   
   auto iter = headerMap_.find(headerPtr->walletID_);
   if (iter != headerMap_.end())
      throw WalletInterfaceException("header already in map");
   
   if (dbMap_.size() + 2 > dbCount_)
      throw WalletInterfaceException("dbCount is too low");
 
   auto&& dbName = headerPtr->getDbName();
   if (dbName.size() == 0)
      throw WalletInterfaceException("empty dbname");

   auto& rootEncrKey = 
      decryptedData_->getDecryptedPrivateData(controlSeed_.get());
   auto dbiPtr = make_unique<DBInterface>(
      dbEnv_.get(), dbName, headerPtr->controlSalt_, encryptionVersion_);
   dbiPtr->loadAllEntries(rootEncrKey);
   
   putHeader(headerPtr);
   dbMap_.insert(make_pair(dbName, move(dbiPtr)));
   headerMap_.insert(make_pair(headerPtr->walletID_, headerPtr));
}

////////////////////////////////////////////////////////////////////////////////
shared_ptr<WalletHeader> WalletDBInterface::getWalletHeader(
   const string& name) const
{
   auto iter = headerMap_.find(name);
   if (iter == headerMap_.end())
      throw WalletException("missing main wallet header");
   return iter->second;
}

////////////////////////////////////////////////////////////////////////////////
const map<BinaryData, shared_ptr<WalletHeader>>& 
WalletDBInterface::getHeaderMap() const
{
   return headerMap_;
}

////////////////////////////////////////////////////////////////////////////////
unsigned WalletDBInterface::getDbCount() const
{
   auto lock = unique_lock<mutex>(setupMutex_);
   return headerMap_.size();
}

////////////////////////////////////////////////////////////////////////////////
unsigned WalletDBInterface::getFreeDbCount() const
{
   auto lock = unique_lock<mutex>(setupMutex_);
   auto count = headerMap_.size() + 2;
   if (count >= dbCount_)
      return 0;

   return dbCount_ - count;
}

////////////////////////////////////////////////////////////////////////////////
void WalletDBInterface::setDbCount(unsigned count)
{
   //add 2 for the control and headers db
   setDbCount(count + 2, true);
}

////////////////////////////////////////////////////////////////////////////////
void WalletDBInterface::openDbEnv()
{
   if (dbEnv_ != nullptr)
      throw WalletInterfaceException("dbEnv already instantiated");

   dbEnv_ = make_unique<LMDBEnv>(dbCount_);
   dbEnv_->open(path_, MDB_NOTLS);
   dbEnv_->setMapSize(100*1024*1024ULL);
}

////////////////////////////////////////////////////////////////////////////////
void WalletDBInterface::openEnv()
{
   openDbEnv();

   for (auto& dbPtr : dbMap_)
      dbPtr.second->reset(dbEnv_.get());
}

////////////////////////////////////////////////////////////////////////////////
void WalletDBInterface::closeEnv()
{
   if (controlDb_ != nullptr)
   {
      controlDb_->close();
      controlDb_.reset();
   }

   for (auto& dbPtr : dbMap_)
      dbPtr.second->close();

   dbEnv_->close();
   dbEnv_.reset();
}

////////////////////////////////////////////////////////////////////////////////
void WalletDBInterface::setDbCount(unsigned count, bool doLock)
{
   if (DBIfaceTransaction::hasTx())
   {
      throw WalletInterfaceException(
         "live transactions, cannot change dbCount");
   }

   if (count <= dbCount_)
      return;

   auto lock = unique_lock<mutex>(setupMutex_, defer_lock);
   if (doLock)
      lock.lock();

   //close env
   closeEnv();

   //reopen with new dbCount
   dbCount_ = count;
   openEnv();
}

////////////////////////////////////////////////////////////////////////////////
void WalletDBInterface::lockControlContainer(const PassphraseLambda& passLbd)
{
   if (controlLock_ != nullptr)
      throw WalletInterfaceException("control container already locked");
   
   controlLock_ = make_unique<ReentrantLock>(decryptedData_.get());
   decryptedData_->setPassphrasePromptLambda(passLbd);
}

////////////////////////////////////////////////////////////////////////////////
void WalletDBInterface::unlockControlContainer()
{
   if (controlLock_ == nullptr)
      throw WalletInterfaceException("control container isn't locked");

   decryptedData_->resetPassphraseLambda();
   controlLock_.reset();
}

////////////////////////////////////////////////////////////////////////////////
////////////////////////////////////////////////////////////////////////////////
//// DBIfaceIterator
////////////////////////////////////////////////////////////////////////////////
////////////////////////////////////////////////////////////////////////////////
DBIfaceIterator::~DBIfaceIterator()
{}

////////////////////////////////////////////////////////////////////////////////
////////////////////////////////////////////////////////////////////////////////
//// WalletIfaceIterator
////////////////////////////////////////////////////////////////////////////////
////////////////////////////////////////////////////////////////////////////////
bool WalletIfaceIterator::isValid() const
{
   return iterator_ != txPtr_->dataMapPtr_->dataMap_.end();
}

////////////////////////////////////////////////////////////////////////////////
void WalletIfaceIterator::seek(const BinaryDataRef& key)
{
   iterator_ = txPtr_->dataMapPtr_->dataMap_.lower_bound(key);
}

////////////////////////////////////////////////////////////////////////////////
void WalletIfaceIterator::advance()
{
   ++iterator_;
}

////////////////////////////////////////////////////////////////////////////////
BinaryDataRef WalletIfaceIterator::key() const
{
   return iterator_->first.getRef();
}

////////////////////////////////////////////////////////////////////////////////
BinaryDataRef WalletIfaceIterator::value() const
{
   return iterator_->second.getRef();
}

////////////////////////////////////////////////////////////////////////////////
////////////////////////////////////////////////////////////////////////////////
//// RawIfaceIterator
////////////////////////////////////////////////////////////////////////////////
////////////////////////////////////////////////////////////////////////////////
bool RawIfaceIterator::isValid() const
{
   return iterator_.isValid();
}

////////////////////////////////////////////////////////////////////////////////
void RawIfaceIterator::seek(const BinaryDataRef& key)
{
   CharacterArrayRef carKey(key.getSize(), key.getPtr());
   iterator_.seek(carKey, LMDB::Iterator::SeekBy::Seek_GE);
}

////////////////////////////////////////////////////////////////////////////////
void RawIfaceIterator::advance()
{
   ++iterator_;
}

////////////////////////////////////////////////////////////////////////////////
BinaryDataRef RawIfaceIterator::key() const
{
   auto val = iterator_.key();
   return BinaryDataRef((const uint8_t*)val.mv_data, val.mv_size);
}

////////////////////////////////////////////////////////////////////////////////
BinaryDataRef RawIfaceIterator::value() const
{
   auto val = iterator_.value();
   return BinaryDataRef((const uint8_t*)val.mv_data, val.mv_size);
}

////////////////////////////////////////////////////////////////////////////////
////////////////////////////////////////////////////////////////////////////////
//// DBIfaceTransaction
////////////////////////////////////////////////////////////////////////////////
////////////////////////////////////////////////////////////////////////////////
map<string, shared_ptr<DBIfaceTransaction::DbTxStruct>> 
   DBIfaceTransaction::dbMap_;

mutex DBIfaceTransaction::txMutex_;

////////////////////////////////////////////////////////////////////////////////
DBIfaceTransaction::~DBIfaceTransaction() noexcept(false)
{}

////////////////////////////////////////////////////////////////////////////////
bool DBIfaceTransaction::hasTx()
{
   auto lock = unique_lock<mutex>(txMutex_);
   for (auto& dbPair : dbMap_)
   {
      if (dbPair.second->txCount() > 0)
         return true;
   }

   return false;
}

////////////////////////////////////////////////////////////////////////////////
////////////////////////////////////////////////////////////////////////////////
//// WalletIfaceTransaction
////////////////////////////////////////////////////////////////////////////////
////////////////////////////////////////////////////////////////////////////////

////////////////////////////////////////////////////////////////////////////////
WalletIfaceTransaction::WalletIfaceTransaction(
   WalletDBInterface* ifacePtr, DBInterface* dbPtr, bool mode) :
   DBIfaceTransaction(), ifacePtr_(ifacePtr), dbPtr_(dbPtr), commit_(mode)
{
   if (!insertTx(this))
      throw WalletInterfaceException("failed to create db tx");
}

////////////////////////////////////////////////////////////////////////////////
WalletIfaceTransaction::~WalletIfaceTransaction() noexcept(false)
{
   closeTx();
}

////////////////////////////////////////////////////////////////////////////////
void WalletIfaceTransaction::closeTx()
{
   unique_ptr<LMDBEnv::Transaction> tx;
   unique_ptr<unique_lock<mutex>> writeTxLock = nullptr;

   {
      auto lock = unique_lock<mutex>(txMutex_);
      writeTxLock = move(eraseTx(this));
         
      if (writeTxLock == nullptr || !commit_)
         return;

      tx = make_unique<LMDBEnv::Transaction>(dbPtr_->dbEnv_, LMDB::ReadWrite);
   }

   auto dataMapCopy = make_shared<IfaceDataMap>(*dataMapPtr_);
   bool needsWiped = false;

   //this is the top tx, need to commit all this data to the db object
   for (unsigned i=0; i < insertVec_.size(); i++)
   {
      auto dataPtr = insertVec_[i];

      //is this operation is the last for this data key?
      auto effectIter = keyToDataMap_.find(dataPtr->key_);
      if (effectIter == keyToDataMap_.end())
      {   
         throw WalletInterfaceException(
            "insert operation is not mapped to data key!");
      }

      //skip if this isn't the last effect
      if (i != effectIter->second)
         continue;

      BinaryData dbKey;
      auto keyExists = dataMapCopy->resolveDataKey(dataPtr->key_, dbKey);
      if (keyExists)
      {
         /***
            This operation abuses the no copy read feature in lmdb. Since all data is
            mmap'd, a no copy read is a pointer to the data on disk. Therefor modifying
            that data will result in a modification on disk.

            This is done under 3 conditions:
            1) The decrypted data container is locked.
            2) The calling threads owns a ReadWrite transaction on the lmdb object
            3) There are no active ReadOnly transactions on the lmdb object

            1. is a no brainer, 2. guarantees the changes are flushed to disk once the
            tx is released. RW tx are locked, therefor only one is active at any given
            time, by LMDB design.

            3. is to guarantee there are no readers when the change takes place. Needs
            some LMDB C++ wrapper modifications to be able to check from the db object.
            The condition should be enforced by the caller regardless.
         ***/

         //wipe the key
         CharacterArrayRef carKey(dbKey.getSize(), dbKey.getPtr());
         dbPtr_->db_.erase(carKey);
         needsWiped = true;

         //create erasure place holder packet
         BinaryWriter erasedBw;
         erasedBw.put_String("erased");
         erasedBw.put_var_int(dbKey.getSize());
         erasedBw.put_BinaryData(dbKey);

         //get new key
         dbKey = dataMapCopy->getNewDbKey();

         //commit erasure packet
         auto&& dbVal = DBInterface::createDataPacket(
            dbKey, BinaryData(), erasedBw.getData(), 
            dbPtr_->encrPubKey_, dbPtr_->macKey_, dbPtr_->encrVersion_);

         CharacterArrayRef carData(dbVal.getSize(), dbVal.getPtr());
         CharacterArrayRef carKey2(dbKey.getSize(), dbKey.getPtr());
         dbPtr_->db_.insert(carKey2, carData);

         //move on to next piece of data if there is nothing to write
         if (!dataPtr->write_)
         {
            //update dataKeyToDbKey
            dataMapCopy->dataKeyToDbKey_.erase(dataPtr->key_);
            continue;
         }

         //grab a fresh key for the follow up write
         dbKey = dataMapCopy->getNewDbKey();
      }

      //sanity check
      if (!dataPtr->write_)
         throw WalletInterfaceException("key marked for deletion when it does not exist");

      //update dataKeyToDbKey
      dataMapCopy->dataKeyToDbKey_[dataPtr->key_] = dbKey;

      //bundle key and val together, key by dbkey
      auto&& dbVal = DBInterface::createDataPacket(
         dbKey, dataPtr->key_, dataPtr->value_, 
         dbPtr_->encrPubKey_, dbPtr_->macKey_, dbPtr_->encrVersion_);
      CharacterArrayRef carKey(dbKey.getSize(), dbKey.getPtr());
      CharacterArrayRef carVal(dbVal.getSize(), dbVal.getPtr());

      dbPtr_->db_.insert(carKey, carVal);
   }

   //update db data map
   dataMapCopy->update(insertVec_);

   //swap in the data struct
   atomic_store_explicit(
      &dbPtr_->dataMapPtr_, dataMapCopy, memory_order_release);

   if (!needsWiped)
      return;

   if (ifacePtr_ == nullptr)
      return;

   /*
   To wipe this file of its deleted entries, we perform a LMDB copact copy
   of the dbEnv, which will skip free/loose data pages and only copy the
   currently valid data in the db. We then swap files and delete the 
   original.
   */

   //close the write tx, we still hold the write mutex
   tx.reset();

   //create copy name
   auto fullDbPath = ifacePtr_->getFilename();
   auto basePath = DBUtils::getBaseDir(fullDbPath);
   string copyName;
   while (true)
   {
      stringstream ss;
      ss << "compactCopy-" << CryptoPRNG::generateRandom(12).toHexStr();
      auto fullpath = basePath;
      DBUtils::appendPath(fullpath, ss.str());
      
      if (!DBUtils::fileExists(fullpath, 0))
      {
         copyName = fullpath;
         break;
      }
   }

   //copy
   dbPtr_->dbEnv_->compactCopy(copyName);

   //close current env
   ifacePtr_->closeEnv();

   //swap files
   string swapPath;
   while (true)
   {
      stringstream ss;
      ss << "swapOld-" << CryptoPRNG::generateRandom(12).toHexStr();
      auto fullpath = basePath;
      DBUtils::appendPath(fullpath, ss.str());

      if (DBUtils::fileExists(fullpath, 0))
         continue;

      swapPath = fullpath;

      //rename old file to swap
      rename(fullDbPath.c_str(), swapPath.c_str());

      //rename new file to old
      rename(copyName.c_str(), fullDbPath.c_str());
      break;
   }

   //reset dbEnv to new file
   ifacePtr_->openEnv();

   //wipe old file
   auto oldFileMap = DBUtils::getMmapOfFile(swapPath, true);
   memset(oldFileMap.filePtr_, 0, oldFileMap.size_);
   oldFileMap.unmap();
   unlink(swapPath.c_str());
}

////////////////////////////////////////////////////////////////////////////////
bool WalletIfaceTransaction::insertTx(WalletIfaceTransaction* txPtr)
{
   if (txPtr == nullptr)
      throw WalletInterfaceException("null tx ptr");

   auto lock = unique_lock<mutex>(txMutex_);

   auto dbIter = dbMap_.find(txPtr->dbPtr_->getName());
   if (dbIter == dbMap_.end())
   {
      auto structPtr = make_shared<DbTxStruct>();
      dbIter = dbMap_.insert(make_pair(
         txPtr->dbPtr_->getName(), structPtr)).first;
   }

   auto& txStruct = dbIter->second;
   auto& txMap = txStruct->txMap_;

   //save tx by thread id
   auto thrId = this_thread::get_id();
   auto iter = txMap.find(thrId);
   if (iter != txMap.end())
   {
      /*we already have a tx for this thread, we will nest the new one within it*/
      
      //make sure the commit type between parent and nested tx match
      if (iter->second->commit_ != txPtr->commit_)
         return false;

      //set lambdas
      txPtr->insertLbd_ = iter->second->insertLbd_;
      txPtr->eraseLbd_ = iter->second->eraseLbd_;
      txPtr->getDataLbd_ = iter->second->getDataLbd_;
      txPtr->dataMapPtr_ = iter->second->dataMapPtr_;

      //increment counter
      ++txStruct->txCount_;
      ++iter->second->counter_;
      return true;
   }

   //this is the parent tx, create the lambdas and setup the struct
   auto ptx = make_shared<ParentTx>();
   ptx->commit_ = txPtr->commit_;
      
   txMap.insert(make_pair(thrId, ptx));
   ++txStruct->txCount_;

   //release the dbMap lock
   lock.unlock();

   if (txPtr->commit_)
   {
      //write tx, lock db write mutex
      ptx->writeLock_ = make_unique<unique_lock<mutex>>(txStruct->writeMutex_);

      auto insertLbd = [thrId, txPtr](const BinaryData& key, BothBinaryDatas& val)
      {
         if (thrId != this_thread::get_id())
            throw WalletInterfaceException("insert operation thread id mismatch");

         auto dataPtr = make_shared<InsertData>();
         dataPtr->key_ = key;
         dataPtr->value_ = move(val);

         unsigned vecSize = txPtr->insertVec_.size();
         txPtr->insertVec_.emplace_back(dataPtr);

         /*
         Insert the index for this data object in the key map.
         Replace the index if it's already there as we want to track
         the final effect for each key.
         */
         auto insertPair = txPtr->keyToDataMap_.insert(make_pair(key, vecSize));
         if (!insertPair.second)
            insertPair.first->second = vecSize;
      };

      auto eraseLbd = [thrId, txPtr](const BinaryData& key, bool wipe)
      {
         if (thrId != this_thread::get_id())
            throw WalletInterfaceException("insert operation thread id mismatch");

         auto dataPtr = make_shared<InsertData>();
         dataPtr->key_ = key;
         dataPtr->write_ = false; //set to false to signal deletion
         dataPtr->wipe_ = wipe;

         unsigned vecSize = txPtr->insertVec_.size();
         txPtr->insertVec_.emplace_back(dataPtr);

         auto insertPair = txPtr->keyToDataMap_.insert(make_pair(key, vecSize));
         if (!insertPair.second)
            insertPair.first->second = vecSize;
      };

      auto getDataLbd = [thrId, txPtr](const BinaryData& key)->
         const shared_ptr<InsertData>&
      {
         auto iter = txPtr->keyToDataMap_.find(key);
         if (iter == txPtr->keyToDataMap_.end())
            throw NoDataInDB();

         return txPtr->insertVec_[iter->second];
      };

      txPtr->insertLbd_ = insertLbd;
      txPtr->eraseLbd_ = eraseLbd;
      txPtr->getDataLbd_ = getDataLbd;

      ptx->insertLbd_ = insertLbd;
      ptx->eraseLbd_ = eraseLbd;
      ptx->getDataLbd_ = getDataLbd;
   }

   ptx->dataMapPtr_ = atomic_load_explicit(
      &txPtr->dbPtr_->dataMapPtr_, memory_order_acquire);
   txPtr->dataMapPtr_ = ptx->dataMapPtr_;
   
   return true;
}

////////////////////////////////////////////////////////////////////////////////
unique_ptr<unique_lock<mutex>> WalletIfaceTransaction::eraseTx(
   WalletIfaceTransaction* txPtr)
{
   if (txPtr == nullptr)
      throw WalletInterfaceException("null tx ptr");
   
   //we should have this db name in the tx map
   auto dbIter = dbMap_.find(txPtr->dbPtr_->getName());
   if (dbIter == dbMap_.end())
      throw WalletInterfaceException("missing db name in tx map");

   auto& txStruct = dbIter->second;
   auto& txMap = txStruct->txMap_;

   //thread id has to be present too
   auto thrId = this_thread::get_id();
   auto iter = txMap.find(thrId);
   if (iter == txMap.end())
      throw WalletInterfaceException("missing thread id in tx map");

   --txStruct->txCount_;
   if (iter->second->counter_ > 1)
   {
      //this is a nested tx, decrement and return false
      --iter->second->counter_;
      return nullptr;
   }

   //counter is 1, this is the parent tx, clean up the entry and return true
   auto lockPtr = move(iter->second->writeLock_);
   txMap.erase(iter);
   return move(lockPtr);
}

////////////////////////////////////////////////////////////////////////////////
void WalletIfaceTransaction::insert(const BinaryData& key, BinaryData& val)
{
   if (!insertLbd_)
      throw WalletInterfaceException("insert lambda is not set");

   BothBinaryDatas bbdVal(val);
   insertLbd_(key, bbdVal);
}

////////////////////////////////////////////////////////////////////////////////
void WalletIfaceTransaction::insert(
   const BinaryData& key, const BinaryData& val)
{
   if (!insertLbd_)
      throw WalletInterfaceException("insert lambda is not set");

   BothBinaryDatas bbdVal(val);
   insertLbd_(key, bbdVal);
}

////////////////////////////////////////////////////////////////////////////////
void WalletIfaceTransaction::insert(
   const BinaryData& key, SecureBinaryData& val)
{
   if (!insertLbd_)
      throw WalletInterfaceException("insert lambda is not set");

   BothBinaryDatas bbdVal(val);
   insertLbd_(key, bbdVal);
}

////////////////////////////////////////////////////////////////////////////////
void WalletIfaceTransaction::erase(const BinaryData& key)
{
   if (!eraseLbd_)
      throw WalletInterfaceException("erase lambda is not set");

   eraseLbd_(key, false);
}

////////////////////////////////////////////////////////////////////////////////
void WalletIfaceTransaction::wipe(const BinaryData& key)
{
   if (!eraseLbd_)
      throw WalletInterfaceException("erase lambda is not set");

   eraseLbd_(key, true);
}

////////////////////////////////////////////////////////////////////////////////
std::shared_ptr<DBIfaceIterator> WalletIfaceTransaction::getIterator() const
{
   if (commit_)
      throw WalletInterfaceException("cannot iterate over a write transaction");

   return make_shared<WalletIfaceIterator>(this);
}

////////////////////////////////////////////////////////////////////////////////
const BinaryDataRef WalletIfaceTransaction::getDataRef(
   const BinaryData& key) const
{
   if (commit_)
   {
      /*
      A write transaction may carry data that overwrites the db object data map.
      Check the modification map first.
      */

      try
      {
         auto& dataPtr = getInsertDataForKey(key);
         if (!dataPtr->write_)
            return BinaryDataRef();

         return dataPtr->value_.getRef();
      }
      catch (NoDataInDB&)
      {
         /*
         Will throw if there's no data in the write tx.
         Look for it in the db instead.
         */
      }
   }

   auto iter = dataMapPtr_->dataMap_.find(key);
   if (iter == dataMapPtr_->dataMap_.end())
      return BinaryDataRef();
   return iter->second.getRef();
}

////////////////////////////////////////////////////////////////////////////////
const std::shared_ptr<InsertData>& WalletIfaceTransaction::getInsertDataForKey(
   const BinaryData& key) const
{
   if (!getDataLbd_)
      throw WalletInterfaceException("tx is missing get lbd");

   return getDataLbd_(key);
}

////////////////////////////////////////////////////////////////////////////////
////////////////////////////////////////////////////////////////////////////////
//// RawIfaceTransaction
////////////////////////////////////////////////////////////////////////////////
////////////////////////////////////////////////////////////////////////////////
void RawIfaceTransaction::insert(const BinaryData& key, BinaryData& val)
{
   CharacterArrayRef carKey(key.getSize(), key.getPtr());
   CharacterArrayRef carVal(val.getSize(), val.getPtr());
   dbPtr_->insert(carKey, carVal);
}

////////////////////////////////////////////////////////////////////////////////
void RawIfaceTransaction::insert(const BinaryData& key, const BinaryData& val)
{
   CharacterArrayRef carKey(key.getSize(), key.getPtr());
   CharacterArrayRef carVal(val.getSize(), val.getPtr());
   dbPtr_->insert(carKey, carVal);
}

////////////////////////////////////////////////////////////////////////////////
void RawIfaceTransaction::insert(const BinaryData& key, SecureBinaryData& val)
{
   CharacterArrayRef carKey(key.getSize(), key.getPtr());
   CharacterArrayRef carVal(val.getSize(), val.getPtr());
   dbPtr_->insert(carKey, carVal);
}

////////////////////////////////////////////////////////////////////////////////
void RawIfaceTransaction::erase(const BinaryData& key)
{
   CharacterArrayRef carKey(key.getSize(), key.getPtr());
   dbPtr_->erase(carKey);
}

////////////////////////////////////////////////////////////////////////////////
void RawIfaceTransaction::wipe(const BinaryData& key)
{
   throw WalletInterfaceException("deprecated");
}

////////////////////////////////////////////////////////////////////////////////
const BinaryDataRef RawIfaceTransaction::getDataRef(const BinaryData& key) const
{
   CharacterArrayRef carKey(key.getSize(), key.getPtr());
   auto&& carVal = dbPtr_->get_NoCopy(carKey);

   if (carVal.len == 0)
      return BinaryDataRef();

   BinaryDataRef result((const uint8_t*)carVal.data, carVal.len);
   return result;
}

////////////////////////////////////////////////////////////////////////////////
shared_ptr<DBIfaceIterator> RawIfaceTransaction::getIterator() const
{
   return make_shared<RawIfaceIterator>(dbPtr_);
}<|MERGE_RESOLUTION|>--- conflicted
+++ resolved
@@ -460,16 +460,7 @@
    dbCount_ = 2;
 
    //open env for control and meta dbs
-<<<<<<< HEAD
-   dbEnv_ = make_unique<LMDBEnv>(2);
-   dbEnv_->open(path, MDB_WRITEMAP);
-   // Increase wallet size from 1 mb to 50 mb to prevent signer crashes with
-   // with "MDB_MAP_FULL: Environment mapsize limit reached" error
-   // when there are a lot of used addresses
-   dbEnv_->setMapSize(50*1024*1024);
-=======
    openDbEnv();
->>>>>>> 186d9742
 
    //open control db
    openControlDb();
