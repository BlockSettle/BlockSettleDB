# Makefile for Bitcoin Armory - C/C++ subdirectory Makefile
bin_PROGRAMS =
noinst_PROGRAMS =
lib_LTLIBRARIES =
noinst_LTLIBRARIES =
TESTS =
BUILT_SOURCES =

LIBBTC = $(LIBBTC_LIBDIR)/libbtc.la
LIBCHACHA20POLY1305 = chacha20poly1305/libchacha20poly1305.la

LIBARMORYWALLETS = libArmoryWallets.la
LIBARMORYSIGNER = libArmorySigner.la
LIBARMORYCOMMON = libArmoryCommon.la
LIBARMORYGUI = libArmoryGUI.la
LIBARMORYCLI = libArmoryCLI.la
LIBLMDBPP = liblmdbpp.la
LIBHKDF = hkdf/libhkdf.la
LIBSECP256K1 = $(LIBBTC_LIBDIR)/src/secp256k1/libsecp256k1.la
LIBWEBSOCKETS_STATIC = $(WEBSOCKETS_LIBDIR)/libwebsockets.a
LIBPROTOBUF_STATIC = $(PROTOBUF_LIBDIR)/libprotobuf.so
if BUILD_OPENSSL_SUPPORT
LIBCRYPTO_STATIC = $(CRYPTO_LIBDIR)/libcrypto.a
LIBSSL_STATIC = $(SSL_LIBDIR)/libssl.a
endif
if BUILD_LIBUV_SUPPORT
LIBUV_STATIC = $(LIBUV_LIBDIR)/libuv.a
endif
if BUILD_LIBEVENT_SUPPORT
LIBEVENT_STATIC = $(LIBEVENT_LIBDIR)/libevent.a
endif

SUBDIRS = chacha20poly1305 hkdf $(MAYBE_BUILD)

# Unit test flags.
UNIT_TEST_CXXFLAGS=
if BUILD_TESTS
UNIT_TEST_CXXFLAGS += -DUNIT_TESTS -Wunused-parameter
endif

LIBBTC_FLAGS =

AM_CXXFLAGS =

# Revisit this line later. RPATH is needed for portability purposes. For now,
# install_name_tool works around portability issues on macOS but RPATH probably
# works better. Linux doesn't seem to need this for the most part.
# NOTE: '$$ORIGIN' is more linker special sauce insanity combined with quoting
# insanity combined with flag insanity ("-Wl,-rpath,stuff" vs. "-Wl,-rpath=stuff")
# combined with esoteric insanity (-Wl,-z,origin is here but might not be needed
# after all). Why is my TV suddenly talking to me, doc?
# Source 1: https://enchildfone.wordpress.com/2010/03/23/a-description-of-rpath-origin-ld_library_path-and-portable-linux-binaries/
# Source 2: https://longwei.github.io/rpath_origin/
# Source 3: https://stackoverflow.com/q/6324131
# Source 4: https://stackoverflow.com/a/33862145
#LDFLAGS += -Wl,-rpath,. -Wl,-rpath,'$$ORIGIN/../more/libs/here' -Wl,-z,origin

protobuf/%.pb.cc protobuf/%.pb.h: protobuf/%.proto
#	@test -f proto
	protoc --cpp_out=protobuf --proto_path=protobuf $<

INCLUDE_FILES = -Ibech32/ref/c++ -Ilmdbpp \
	-Ichacha20poly1305 -I$(LIBBTC_LIBDIR)/src/secp256k1/include \
	-I$(LIBBTC_LIBDIR)/include $(LWS_CFLAGS) -Ihkdf -IWallets -ISigner

# Files should *not* be marked as "common" if at all possible. Also, a refactor
# might not hurt one of these days. Some of the "common" files could be GUI/CLI
# files but are "common" for the sake of unit testing. In an ideal world, the
# unit tests would be split into multiple files as needed. One day....
KEYMANAGER_SOURCE_FILES = KeyManager.cpp

CPPBRIDGE_SOURCE_FILES = BridgeAPI/CppBridge.cpp \
	BridgeAPI/BridgeMain.cpp \
	BridgeAPI/ProtobufConversions.cpp \
	BridgeAPI/BridgeSocket.cpp \
	BridgeAPI/WalletManager.cpp \
	BridgeAPI/ProtobufCommandParser.cpp \
	BridgeAPI/PassphrasePrompt.cpp

ARMORYWALLETS_SOURCE_FILES = Wallets/BIP32_Node.cpp \
	Wallets/Addresses.cpp \
	Wallets/DecryptedDataContainer.cpp \
	Wallets/DerivationScheme.cpp \
	Wallets/Accounts/AccountTypes.cpp \
	Wallets/Accounts/AssetAccounts.cpp \
	Wallets/Accounts/AddressAccounts.cpp \
	Wallets/Accounts/MetaAccounts.cpp \
	Wallets/WalletIdTypes.cpp \
	Wallets/Assets.cpp \
	Wallets/WalletHeader.cpp \
	Wallets/EncryptedDB.cpp \
	Wallets/WalletFileInterface.cpp \
	Wallets/AssetEncryption.cpp \
	Wallets/Wallets.cpp \
	Wallets/AuthorizedPeers.cpp

ARMORYSIGNER_SOURCE_FILES = Signer/Script.cpp \
	Signer/ScriptRecipient.cpp \
	Signer/Signer.cpp \
	Signer/ResolverFeed.cpp \
	Signer/ResolverFeed_Wallets.cpp \
	Signer/Transactions.cpp \
	Signer/TxEvalState.cpp

ARMORYDB_SOURCE_FILES = main.cpp
ARMORYGUI_SOURCE_FILES = TransactionBatch.cpp
ARMORYCLI_SOURCE_FILES = BDM_mainthread.cpp \
	BDM_Server.cpp \
	BIP150_151.cpp \
	BIP15x_Handshake.cpp \
	BitcoinP2P.cpp \
	Blockchain.cpp \
	BlockchainScanner.cpp \
	BlockchainScanner_Super.cpp \
	BlockDataMap.cpp \
	BlockDataViewer.cpp \
	BlockObj.cpp \
	BlockUtils.cpp \
	BtcWallet.cpp \
	DatabaseBuilder.cpp \
	HistoryPager.cpp \
	HttpMessage.cpp \
	JSON_codec.cpp \
	LedgerEntry.cpp \
	TxHashFilters.cpp \
	lmdb_wrapper.cpp \
	nodeRPC.cpp \
	Progress.cpp \
	ScrAddrFilter.cpp \
	ScrAddrObj.cpp \
	Server.cpp \
	SocketService_unix.cpp \
	SshParser.cpp \
	StringSockets.cpp \
	txio.cpp \
	ZeroConfUtils.cpp \
	ZeroConf.cpp \
	ZeroConfNotifications.cpp \
	TerminalPassphrasePrompt.cpp \
	gtest/NodeUnitTest.cpp

ARMORYCOMMON_SOURCE_FILES = AsyncClient.cpp \
	BinaryData.cpp \
	ArmoryConfig.cpp \
	BtcUtils.cpp \
	DBClientClasses.cpp \
	CoinSelection.cpp \
<<<<<<< HEAD
	DBUtils.cpp \
	DecryptedDataContainer.cpp \
	DerivationScheme.cpp \
	hkdf.cpp \
=======
	EncryptionUtils.cpp \
>>>>>>> 76fa61c6
	KDF.cpp \
	log.cpp \
	BitcoinSettings.cpp \
	ReentrantLock.cpp \
	SecureBinaryData.cpp \
	ArmoryBackups.cpp \
	SocketObject.cpp \
	StoredBlockObj.cpp \
	TxClasses.cpp \
	txio.cpp \
	TxOutScrRef.cpp \
	UniversalTimer.cpp \
	WebSocketClient.cpp \
	WebSocketMessage.cpp

PROTOBUF_PROTO = protobuf/AddressBook.proto \
	protobuf/AddressData.proto \
	protobuf/BDVCommand.proto \
	protobuf/ClientProto.proto \
	protobuf/CommonTypes.proto \
	protobuf/FeeEstimate.proto \
	protobuf/LedgerEntry.proto \
	protobuf/NodeStatus.proto \
	protobuf/Signer.proto \
	protobuf/Utxo.proto

PROTOBUF_CC = protobuf/AddressBook.pb.cc \
	protobuf/AddressData.pb.cc \
	protobuf/BDVCommand.pb.cc \
	protobuf/ClientProto.pb.cc \
	protobuf/CommonTypes.pb.cc \
	protobuf/FeeEstimate.pb.cc \
	protobuf/LedgerEntry.pb.cc \
	protobuf/NodeStatus.pb.cc \
	protobuf/Signer.pb.cc \
	protobuf/Utxo.pb.cc

PROTOBUF_H = protobuf/AddressBook.pb.h \
	protobuf/AddressData.pb.h \
	protobuf/BDVCommand.pb.h \
	protobuf/ClientProto.pb.h \
	protobuf/CommonTypes.pb.h \
	protobuf/FeeEstimate.pb.h \
	protobuf/LedgerEntry.pb.h \
	protobuf/NodeStatus.pb.h \
	protobuf/Signer.pb.h \
	protobuf/Utxo.pb.h 

# Protobuf files required for distribution but not installation.
dist_noinst_DATA = $(PROTOBUF_PROTO)

# LMDB (DB used by Armory). On macOS, don't use SYSV semaphores (the default),
# which cause crashes due to mutex lock/unlock issues. Use POSIX semaphores
# (same as Linux).
noinst_LTLIBRARIES += $(LIBLMDBPP)
liblmdbpp_la_SOURCES = lmdbpp/lmdbpp.cpp
liblmdbpp_la_CPPFLAGS = -Ilmdbpp -fPIC
liblmdbpp_la_LIBADD = -llmdb
liblmdbpp_la_LDFLAGS = -static

# libArmoryWallets
noinst_LTLIBRARIES += $(LIBARMORYWALLETS)
libArmoryWallets_la_SOURCES = $(ARMORYWALLETS_SOURCE_FILES)
libArmoryWallets_la_CPPFLAGS = $(AM_CPPFLAGS) $(INCLUDE_FILES)
libArmoryWallets_la_CXXFLAGS = $(AM_CXXFLAGS) $(LIBBTC_FLAGS) \
			      $(UNIT_TEST_CXXFLAGS) -D__STDC_LIMIT_MACROS
libArmoryWallets_la_LIBADD = $(LIBBTC) \
				$(LIBSECP256K1)
libArmoryWallets_la_LDFLAGS = $(LDFLAGS)

# libArmorySigner
noinst_LTLIBRARIES += $(LIBARMORYSIGNER)
libArmorySigner_la_SOURCES = $(ARMORYSIGNER_SOURCE_FILES)
libArmorySigner_la_CPPFLAGS = $(AM_CPPFLAGS) $(INCLUDE_FILES)
libArmorySigner_la_CXXFLAGS = $(AM_CXXFLAGS) $(LIBBTC_FLAGS) \
			      $(UNIT_TEST_CXXFLAGS) -D__STDC_LIMIT_MACROS
libArmorySigner_la_LIBADD = $(LIBBTC) \
				$(LIBSECP256K1)
libArmorySigner_la_LDFLAGS = $(LDFLAGS)


# libArmoryCommon - Required by all Armory programs/libraries.
# Common functionality across GUI and command line
noinst_LTLIBRARIES += $(LIBARMORYCOMMON)
libArmoryCommon_la_SOURCES = $(ARMORYCOMMON_SOURCE_FILES)
nodist_libArmoryCommon_la_SOURCES = $(PROTOBUF_CC) $(PROTOBUF_H)
libArmoryCommon_la_CPPFLAGS = $(AM_CPPFLAGS) $(INCLUDE_FILES)
libArmoryCommon_la_CXXFLAGS = $(AM_CXXFLAGS) $(LIBBTC_FLAGS) \
			      $(UNIT_TEST_CXXFLAGS) -D__STDC_LIMIT_MACROS
libArmoryCommon_la_LIBADD = $(LIBHKDF) \
				$(LIBBTC) \
				$(LIBSECP256K1) \
				$(LIBARMORYWALLETS) \
				$(LIBARMORYSIGNER) \
				-lpthread
libArmoryCommon_la_LDFLAGS = $(LDFLAGS) $(LWSLDFLAGS) $(PROTOBUF_FLAGS)

# Command-line functionality library
noinst_LTLIBRARIES += $(LIBARMORYCLI)
libArmoryCLI_la_SOURCES = $(ARMORYCLI_SOURCE_FILES)
libArmoryCLI_la_CPPFLAGS = $(AM_CPPFLAGS) $(INCLUDE_FILES) \
			$(PYTHON_CFLAGS)
libArmoryCLI_la_CXXFLAGS = $(AM_CXXFLAGS) $(LIBBTC_FLAGS) \
			   $(UNIT_TEST_CXXFLAGS) -D__STDC_LIMIT_MACROS
libArmoryCLI_la_LIBADD = $(LIBCHACHA20POLY1305) \
			 $(LIBARMORYWALLETS) \
			 $(LIBARMORYSIGNER) \
			 $(LIBARMORYCOMMON) \
			 $(LIBLMDBPP) \
			 $(LIBHKDF) \
			 $(LIBBTC) \
			 $(LIBSECP256K1) \
			 -llmdb \
			 -lpthread
libArmoryCLI_la_LDFLAGS = $(LDFLAGS) $(LWSLDFLAGS)

# ArmoryDB binary
bin_PROGRAMS += ArmoryDB
ArmoryDB_SOURCES = $(ARMORYDB_SOURCE_FILES)
ArmoryDB_CXXFLAGS = $(AM_CXXFLAGS) $(LIBBTC_FLAGS) $(UNIT_TEST_CXXFLAGS) \
			-D__STDC_LIMIT_MACROS
ArmoryDB_CPPFLAGS = $(AM_CPPFLAGS) $(INCLUDE_FILES)
ArmoryDB_LDADD = $(LIBARMORYWALLETS) \
		 $(LIBARMORYSIGNER) \
		 $(LIBARMORYCOMMON) \
		 $(LIBARMORYCLI) \
		 $(LIBHKDF) \
		 $(LIBBTC) \
		 $(LIBSECP256K1) \
		 $(LIBCHACHA20POLY1305) \
		 $(LIBLMDBPP) \
		 -llmdb \
		 $(LIBPROTOBUF_STATIC) \
		 $(LIBWEBSOCKETS_STATIC)
if BUILD_OPENSSL_SUPPORT
ArmoryDB_LDADD += $(LIBSSL_STATIC) \
		 $(LIBCRYPTO_STATIC) \
		 $(CRYPTO_LDFLAGS)
endif
if BUILD_LIBUV_SUPPORT
ArmoryDB_LDADD += $(LIBUV_STATIC)
endif
if BUILD_LIBEVENT_SUPPORT
ArmoryDB_LDADD += $(LIBEVENT_STATIC)
endif
if BUILD_LIBCAP_SUPPORT
ArmoryDB_LDADD += $(LIBCAP_LIBS)
endif
if BUILD_LDL_REQUIRED
ArmoryDB_LDADD += -ldl
endif
ArmoryDB_LDFLAGS = $(LDFLAGS) -static

# KeyManager binary
bin_PROGRAMS += BIP150KeyManager
BIP150KeyManager_SOURCES = $(KEYMANAGER_SOURCE_FILES)
BIP150KeyManager_CXXFLAGS = $(AM_CXXFLAGS) $(LIBBTC_FLAGS) $(UNIT_TEST_CXXFLAGS) \
			-D__STDC_LIMIT_MACROS
BIP150KeyManager_CPPFLAGS = $(AM_CPPFLAGS) $(INCLUDE_FILES)
BIP150KeyManager_LDADD = $(LIBARMORYCOMMON) \
		 $(LIBARMORYCLI) \
		 $(LIBHKDF) \
		 $(LIBBTC) \
		 $(LIBCHACHA20POLY1305) \
		 $(LIBLMDBPP) \
		 -llmdb \
		 $(LIBPROTOBUF_STATIC) \
		 -lpthread
BIP150KeyManager_LDFLAGS = $(LWSLDFLAGS) $(LDFLAGS) -static

<<<<<<< HEAD
if BUILD_GUI
# Common GUI functionality library
noinst_LTLIBRARIES += $(LIBARMORYGUI)
libArmoryGUI_la_SOURCES = $(ARMORYGUI_SOURCE_FILES)
libArmoryGUI_la_CPPFLAGS = $(AM_CPPFLAGS) $(INCLUDE_FILES) $(PYTHON_CFLAGS)
libArmoryGUI_la_CXXFLAGS = $(AM_CXXFLAGS) $(UNIT_TEST_CXXFLAGS) -D__STDC_LIMIT_MACROS
libArmoryGUI_la_LIBADD = $(LIBARMORYCOMMON) $(LIBCRYPTOPP) \
			-lpthread
libArmoryGUI_la_LDFLAGS = $(LDFLAGS) $(LWSLDFLAGS) $(PYTHON_LDFLAGS)
endif

if BUILD_CLIENT
#libCppBlockUtils - SWIG library.
# "shared" LDFLAG due to SWIG requirements.
lib_LTLIBRARIES += $(LIBCPPBLOCKUTILS)
libCppBlockUtils_la_SOURCES = CppBlockUtils_wrap.cxx
libCppBlockUtils_la_CPPFLAGS = $(AM_CPPFLAGS) $(INCLUDE_FILES) \
				$(PYTHON_CFLAGS)
libCppBlockUtils_la_CXXFLAGS = $(AM_CXXFLAGS) -Ilmdb/libraries/liblmdb \
				$(UNIT_TEST_CXXFLAGS) -D__STDC_LIMIT_MACROS
if BUILD_GUI
libCppBlockUtils_la_LIBADD = $(LIBARMORYGUI) $(LIBCRYPTOPP) -lpthread
else
libCppBlockUtils_la_LIBADD = $(LIBARMORYCOMMON) $(LIBCRYPTOPP) -lpthread
endif
libCppBlockUtils_la_LDFLAGS = $(LDFLAGS) $(LWSLDFLAGS) $(PYTHON_LDFLAGS) -shared

BUILT_SOURCES += CppBlockUtils_wrap.cxx
#custom rules - always force SWIG to run and compile the resultant C++ file
CppBlockUtils_wrap.cxx: CppBlockUtils.i
	swig $(SWIG_FLAGS) -o CppBlockUtils_wrap.cxx CppBlockUtils.i
endif
=======
if BUILD_CLIENT
>>>>>>> 76fa61c6
bin_PROGRAMS += CppBridge
CppBridge_SOURCES = $(CPPBRIDGE_SOURCE_FILES)
CppBridge_CXXFLAGS = $(AM_CXXFLAGS) $(LIBBTC_FLAGS) $(UNIT_TEST_CXXFLAGS) \
		-D__STDC_LIMIT_MACROS
CppBridge_CPPFLAGS = $(AM_CPPFLAGS) $(INCLUDE_FILES)
CppBridge_LDADD = $(LIBARMORYCOMMON) \
		 $(LIBARMORYCLI) \
		 $(LIBHKDF) \
		 $(LIBBTC) \
		 $(LIBCHACHA20POLY1305) \
		 $(LIBLMDBPP) \
		 -llmdb \
		 $(LIBPROTOBUF_STATIC) \
		 $(LIBWEBSOCKETS_STATIC)
if BUILD_OPENSSL_SUPPORT
CppBridge_LDADD += $(LIBSSL_STATIC) \
		 $(LIBCRYPTO_STATIC)
endif
if BUILD_LIBUV_SUPPORT
CppBridge_LDADD += $(LIBUV_STATIC)
endif
if BUILD_LIBEVENT_SUPPORT
CppBridge_LDADD += $(LIBEVENT_STATIC)
endif
if BUILD_LIBCAP_SUPPORT
CppBridge_LDADD += $(LIBCAP_LIBS)
endif
if BUILD_LDL_REQUIRED
CppBridge_LDADD += -ldl
endif
CppBridge_LDFLAGS = $(LWSLDFLAGS) $(LDFLAGS) -static
endif

MOSTLYCLEANFILES = $(PROTOBUF_CC) $(PROTOBUF_H)
BUILT_SOURCES += $(PROTOBUF_CC)

clean-local:
	rm -f CppBridge
	rm -f BIP150KeyManager

protobuf_clean:
	rm -f protobuf/*.pb.*

# .include file prevents gtest subdir from building a second copy of Armory.
# Also provides a convenient spot to place all test-related materials.
if BUILD_TESTS
include Makefile.tests.include
endif<|MERGE_RESOLUTION|>--- conflicted
+++ resolved
@@ -145,14 +145,7 @@
 	BtcUtils.cpp \
 	DBClientClasses.cpp \
 	CoinSelection.cpp \
-<<<<<<< HEAD
-	DBUtils.cpp \
-	DecryptedDataContainer.cpp \
-	DerivationScheme.cpp \
-	hkdf.cpp \
-=======
 	EncryptionUtils.cpp \
->>>>>>> 76fa61c6
 	KDF.cpp \
 	log.cpp \
 	BitcoinSettings.cpp \
@@ -323,42 +316,7 @@
 		 -lpthread
 BIP150KeyManager_LDFLAGS = $(LWSLDFLAGS) $(LDFLAGS) -static
 
-<<<<<<< HEAD
-if BUILD_GUI
-# Common GUI functionality library
-noinst_LTLIBRARIES += $(LIBARMORYGUI)
-libArmoryGUI_la_SOURCES = $(ARMORYGUI_SOURCE_FILES)
-libArmoryGUI_la_CPPFLAGS = $(AM_CPPFLAGS) $(INCLUDE_FILES) $(PYTHON_CFLAGS)
-libArmoryGUI_la_CXXFLAGS = $(AM_CXXFLAGS) $(UNIT_TEST_CXXFLAGS) -D__STDC_LIMIT_MACROS
-libArmoryGUI_la_LIBADD = $(LIBARMORYCOMMON) $(LIBCRYPTOPP) \
-			-lpthread
-libArmoryGUI_la_LDFLAGS = $(LDFLAGS) $(LWSLDFLAGS) $(PYTHON_LDFLAGS)
-endif
-
 if BUILD_CLIENT
-#libCppBlockUtils - SWIG library.
-# "shared" LDFLAG due to SWIG requirements.
-lib_LTLIBRARIES += $(LIBCPPBLOCKUTILS)
-libCppBlockUtils_la_SOURCES = CppBlockUtils_wrap.cxx
-libCppBlockUtils_la_CPPFLAGS = $(AM_CPPFLAGS) $(INCLUDE_FILES) \
-				$(PYTHON_CFLAGS)
-libCppBlockUtils_la_CXXFLAGS = $(AM_CXXFLAGS) -Ilmdb/libraries/liblmdb \
-				$(UNIT_TEST_CXXFLAGS) -D__STDC_LIMIT_MACROS
-if BUILD_GUI
-libCppBlockUtils_la_LIBADD = $(LIBARMORYGUI) $(LIBCRYPTOPP) -lpthread
-else
-libCppBlockUtils_la_LIBADD = $(LIBARMORYCOMMON) $(LIBCRYPTOPP) -lpthread
-endif
-libCppBlockUtils_la_LDFLAGS = $(LDFLAGS) $(LWSLDFLAGS) $(PYTHON_LDFLAGS) -shared
-
-BUILT_SOURCES += CppBlockUtils_wrap.cxx
-#custom rules - always force SWIG to run and compile the resultant C++ file
-CppBlockUtils_wrap.cxx: CppBlockUtils.i
-	swig $(SWIG_FLAGS) -o CppBlockUtils_wrap.cxx CppBlockUtils.i
-endif
-=======
-if BUILD_CLIENT
->>>>>>> 76fa61c6
 bin_PROGRAMS += CppBridge
 CppBridge_SOURCES = $(CPPBRIDGE_SOURCE_FILES)
 CppBridge_CXXFLAGS = $(AM_CXXFLAGS) $(LIBBTC_FLAGS) $(UNIT_TEST_CXXFLAGS) \
