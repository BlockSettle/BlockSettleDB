////////////////////////////////////////////////////////////////////////////////
//                                                                            //
//  Copyright(C) 2011-2013, Armory Technologies, Inc.                         //
//  Distributed under the GNU Affero General Public License (AGPL v3)         //
//  See LICENSE or http://www.gnu.org/licenses/agpl.html                      //
//                                                                            //
////////////////////////////////////////////////////////////////////////////////
//
#include <iostream>
#include <sstream>
#include <map>
#include <list>
#include <vector>
#include <set>
#include "BinaryData.h"
#include "BtcUtils.h"
#include "BlockObj.h"
#include "StoredBlockObj.h"
#include "leveldb_wrapper.h"

vector<InterfaceToLDB*> LevelDBWrapper::ifaceVect_(0);

////////////////////////////////////////////////////////////////////////////////
bool InterfaceToLDB::checkStatus(leveldb::Status stat, bool warn)
{
   lastStatus_ = stat;
   if( lastStatus_.ok() )
      return true;
   
   if(warn)
      LOGWARN << "***LevelDB Error: " << lastStatus_.ToString();

   return false;
}


////////////////////////////////////////////////////////////////////////////////
BinaryData InterfaceToLDB::sliceToBinaryData(leveldb::Slice slice)
{ 
   return BinaryData((uint8_t*)(slice.data()), slice.size()); 
}

////////////////////////////////////////////////////////////////////////////////
void InterfaceToLDB::sliceToBinaryData(leveldb::Slice slice, 
                                                  BinaryData & bd)
{ 
   bd.copyFrom((uint8_t*)(slice.data()), slice.size()); 
}

////////////////////////////////////////////////////////////////////////////////
BinaryReader InterfaceToLDB::sliceToBinaryReader(leveldb::Slice slice)
{ 
   return BinaryReader((uint8_t*)(slice.data()), slice.size());
}

////////////////////////////////////////////////////////////////////////////////
void InterfaceToLDB::sliceToBinaryReader(leveldb::Slice slice, 
                                                    BinaryReader & br)
{ 
   br.setNewData((uint8_t*)(slice.data()), slice.size()); 
}

////////////////////////////////////////////////////////////////////////////////
BinaryDataRef InterfaceToLDB::sliceToBinaryDataRef(leveldb::Slice slice)
{ 
   return BinaryDataRef( (uint8_t*)(slice.data()), slice.size()); 
}

////////////////////////////////////////////////////////////////////////////////
BinaryRefReader InterfaceToLDB::sliceToBinaryRefReader(leveldb::Slice slice)
{ 
   return BinaryRefReader( (uint8_t*)(slice.data()), slice.size()); 
}

////////////////////////////////////////////////////////////////////////////////
void InterfaceToLDB::init()
{
   SCOPED_TIMER("InterfaceToLDB::init");
   dbIsOpen_ = false;
   for(uint8_t i=0; i<DB_COUNT; i++)
   {
      iters_[i] = NULL;
      batches_[i] = NULL;
      dbs_[i] = NULL;
      dbPaths_[i] = string("");
      batchStarts_[i] = 0;
<<<<<<< HEAD
    //  dbFilterPolicy_[i] = NULL;
=======
      //dbFilterPolicy_[i] = NULL;
>>>>>>> b7009c23
   }
}

////////////////////////////////////////////////////////////////////////////////
InterfaceToLDB::InterfaceToLDB() 
{
   init();
}


/////////////////////////////////////////////////////////////////////////////
InterfaceToLDB::~InterfaceToLDB(void)
{
   for(uint32_t db=0; db<(uint32_t)DB_COUNT; db++)
      if(batchStarts_[db] > 0)
         LOGERR << "Unwritten batch in progress during shutdown";

   closeDatabases();
}





/////////////////////////////////////////////////////////////////////////////
// The dbType and pruneType inputs are left blank if you are just going to 
// take whatever is the current state of database.  You can choose to 
// manually specify them, if you want to throw an error if it's not what you 
// were expecting
bool InterfaceToLDB::openDatabases(string basedir, 
                                   BinaryData const & genesisBlkHash,
                                   BinaryData const & genesisTxHash,
                                   BinaryData const & magic,
                                   ARMORY_DB_TYPE     dbtype,
                                   DB_PRUNE_TYPE      pruneType)
{
   SCOPED_TIMER("openDatabases");

   baseDir_ = basedir;
   char dbname[1024];

   stringstream head;
   head << baseDir_ << "/" << "leveldb_headers";
   dbPaths_[0] = head.str();

   stringstream blk;
   blk << baseDir_ << "/" << "leveldb_blkdata";
   dbPaths_[1] = blk.str();
   
   magicBytes_ = magic;
   genesisTxHash_ = genesisTxHash;
   genesisBlkHash_ = genesisBlkHash;

   DBUtils.setArmoryDbType(dbtype);
   DBUtils.setDbPruneType(pruneType);


   if(genesisBlkHash_.getSize() == 0 || magicBytes_.getSize() == 0)
   {
      LOGERR << " must set magic bytes and genesis block";
      LOGERR << "           before opening databases.";
      return false;
   }

   // Just in case this isn't the first time we tried to open it.
   closeDatabases();


   vector<leveldb::DB*> dbs[2];
   for(uint32_t db=0; db<DB_COUNT; db++)
   {

      DB_SELECT CURRDB = (DB_SELECT)db;
      leveldb::Options opts;
      opts.create_if_missing = true;
      //opts.compression = leveldb::kNoCompression;
      //opts.block_cache = leveldb::NewLRUCache(100 * 1048576);
      //dbFilterPolicy_[db] = leveldb::NewBloomFilterPolicy(10);
      //opts.filter_policy = leveldb::NewBloomFilterPolicy(10);
      leveldb::Status stat = leveldb::DB::Open(opts, dbPaths_[db],  &dbs_[db]);
      if(!checkStatus(stat))
         LOGERR << "Failed to open database! DB: " << db;

      //LOGINFO << "LevelDB directories:";
      //LOGINFO << "LDB BLKDATA: " << dbPaths_[BLKDATA].c_str();
      //LOGINFO << "LDB HEADERS: " << dbPaths_[HEADERS].c_str();

      // Create an iterator that we'll use for ust about all DB seek ops
      iters_[db] = dbs_[db]->NewIterator(leveldb::ReadOptions());
      batches_[db] = NULL;
      batchStarts_[db] = 0;

      StoredDBInfo sdbi;
      getStoredDBInfo(CURRDB, sdbi, false); 
      if(!sdbi.isInitialized())
      {
         // If DB didn't exist yet (dbinfo key is empty), seed it
         // A new database has the maximum flag settings
         // Flags can only be reduced.  Increasing requires redownloading
         StoredDBInfo sdbi;
         sdbi.magic_      = magicBytes_;
         sdbi.topBlkHgt_  = 0;
         sdbi.topBlkHash_ = genesisBlkHash_;
         putStoredDBInfo(CURRDB, sdbi);
      }
      else
      {
         // Check that the magic bytes are correct
         if(magicBytes_ != sdbi.magic_)
         {
            LOGERR << " Magic bytes mismatch!  Different blkchain?";
            closeDatabases();
            return false;
         }
   
         if(DBUtils.getArmoryDbType() == ARMORY_DB_WHATEVER)
         {
            DBUtils.setArmoryDbType(sdbi.armoryType_);
         }
         else if(DBUtils.getArmoryDbType() != sdbi.armoryType_)
         {
            LOGERR << "Mismatch in DB type";
            LOGERR << "DB is in  mode: " << (uint32_t)DBUtils.getArmoryDbType();
            LOGERR << "Expecting mode: " << sdbi.armoryType_;
            closeDatabases();
            return false;
         }

         if(DBUtils.getDbPruneType() == DB_PRUNE_WHATEVER)
         {
            DBUtils.setDbPruneType(sdbi.pruneType_);
         }
         else if(DBUtils.getDbPruneType() != sdbi.pruneType_)
         {
            LOGERR << "Mismatch in pruning mode";
            closeDatabases();
            return false;
         }
      }
   }

   // Reserve space in the vector to delay reallocation for 32 weeks
   validDupByHeight_.clear();
   validDupByHeight_.reserve(getTopBlockHeight(HEADERS) + 32768);
   validDupByHeight_.resize(getTopBlockHeight(HEADERS)+1);
   dbIsOpen_ = true;

   return true;
}


/////////////////////////////////////////////////////////////////////////////
// DBs don't really need to be closed.  Just delete them
void InterfaceToLDB::closeDatabases(void)
{
   SCOPED_TIMER("closeDatabases");
   for(uint32_t db=0; db<DB_COUNT; db++)
   {
      if( dbs_[db] != NULL)
      {
         delete dbs_[db];
         dbs_[db] = NULL;
      }
      
      if( batches_[db] != NULL )
      {
         delete batches_[db];
         batches_[db] = NULL;
      }
<<<<<<< HEAD
/*
      if(dbFilterPolicy_[db] != NULL)
      {
         delete dbFilterPolicy_[db];
         dbFilterPolicy_[db] = NULL;
      }
	  */
=======

      //if(dbFilterPolicy_[db] != NULL)
      //{
         //delete dbFilterPolicy_[db];
         //dbFilterPolicy_[db] = NULL;
      //}
>>>>>>> b7009c23
   }
   dbIsOpen_ = false;

}

////////////////////////////////////////////////////////////////////////////////
void InterfaceToLDB::destroyAndResetDatabases(void)
{
   SCOPED_TIMER("destroyAndResetDatabase");

   // We want to make sure the database is restarted with the same parameters
   // it was called with originally
   ARMORY_DB_TYPE atype = DBUtils.getArmoryDbType();
   DB_PRUNE_TYPE  dtype = DBUtils.getDbPruneType();

   closeDatabases();
   leveldb::Options options;
   leveldb::DestroyDB(dbPaths_[HEADERS], options);
   leveldb::DestroyDB(dbPaths_[BLKDATA], options);
   
   // Reopen the databases with the exact same parameters as before
   // The close & destroy operations shouldn't have changed any of that.
   openDatabases(baseDir_, genesisBlkHash_, genesisTxHash_, magicBytes_,
                                                               atype, dtype);
}

////////////////////////////////////////////////////////////////////////////////
void InterfaceToLDB::startBatch(DB_SELECT db)
{
   SCOPED_TIMER("startBatch");
   if(batchStarts_[db] == 0)
   {
      if(batches_[db] != NULL)
      {
         LOGERR << "Trying to startBatch but we already have one";
         delete batches_[db];
      }

      batches_[db] = new leveldb::WriteBatch;
   }

   // Increment the number of times we've called this function
   batchStarts_[db] += 1;
}



////////////////////////////////////////////////////////////////////////////////
BinaryData InterfaceToLDB::getTopBlockHash(DB_SELECT db)
{
   StoredDBInfo sdbi;
   getStoredDBInfo(db, sdbi);
   return sdbi.topBlkHash_;
}


////////////////////////////////////////////////////////////////////////////////
uint32_t InterfaceToLDB::getTopBlockHeight(DB_SELECT db)
{
   StoredDBInfo sdbi;
   getStoredDBInfo(db, sdbi);
   return sdbi.topBlkHgt_;
}


////////////////////////////////////////////////////////////////////////////////
// Commit all the batched operations
void InterfaceToLDB::commitBatch(DB_SELECT db)
{
   SCOPED_TIMER("commitBatch");

   // Decrement the numbers of starts and only write if it's at zero
   batchStarts_[db] -= 1;

   if(batchStarts_[db] == 0)
   {
      if(batches_[db] == NULL)
      {
         LOGERR << "Trying to commitBatch but we don't have one";
         return;
      }

      dbs_[db]->Write(leveldb::WriteOptions(), batches_[db]);
      batches_[db]->Clear();
      delete batches_[db];
      batches_[db] = NULL;
      iterIsDirty_[db] = true;
   }
}


/////////////////////////////////////////////////////////////////////////////
// Get value using pre-created slice
BinaryData InterfaceToLDB::getValue(DB_SELECT db, leveldb::Slice ldbKey)
{
   leveldb::Status stat = dbs_[db]->Get(STD_READ_OPTS, ldbKey, &lastGetValue_);
   if(!checkStatus(stat, false))
      return BinaryData(0);

   return BinaryData(lastGetValue_);
}

/////////////////////////////////////////////////////////////////////////////
// Get value using BinaryData object.  If you have a string, you can use
// BinaryData key(string(theStr));
BinaryData InterfaceToLDB::getValue(DB_SELECT db, BinaryDataRef key)
{
   leveldb::Slice ldbKey((char*)key.getPtr(), key.getSize());
   return getValue(db, ldbKey);
}


/////////////////////////////////////////////////////////////////////////////
// Get value using BinaryData object.  If you have a string, you can use
// BinaryData key(string(theStr));
BinaryData InterfaceToLDB::getValue(DB_SELECT db, 
                                               DB_PREFIX prefix,
                                               BinaryDataRef key)
{
   BinaryData keyFull(key.getSize()+1);
   keyFull[0] = (uint8_t)prefix;
   key.copyTo(keyFull.getPtr()+1, key.getSize());
   leveldb::Slice ldbKey((char*)keyFull.getPtr(), keyFull.getSize());
   return getValue(db, ldbKey);
}


/////////////////////////////////////////////////////////////////////////////
// Get value using BinaryDataRef object.  The data from the get* call is 
// actually copied to a member variable, and thus the refs are valid only 
// until the next get* call.
BinaryDataRef InterfaceToLDB::getValueRef(DB_SELECT db, 
                                                     BinaryDataRef key)
{
   leveldb::Slice ldbKey = binaryDataRefToSlice(key);
   leveldb::Status stat = dbs_[db]->Get(STD_READ_OPTS, ldbKey, &lastGetValue_);
   if(!checkStatus(stat, false))
      lastGetValue_ = string("");

   return BinaryDataRef((uint8_t*)lastGetValue_.data(), lastGetValue_.size());
}

/////////////////////////////////////////////////////////////////////////////
// Get value using BinaryDataRef object.  The data from the get* call is 
// actually copied to a member variable, and thus the refs are valid only 
// until the next get* call.
BinaryDataRef InterfaceToLDB::getValueRef(DB_SELECT db, 
                                                     DB_PREFIX prefix, 
                                                     BinaryDataRef key)
{
   BinaryWriter bw(key.getSize() + 1);
   bw.put_uint8_t((uint8_t)prefix);
   bw.put_BinaryData(key);
   return getValueRef(db, bw.getDataRef());
}


/////////////////////////////////////////////////////////////////////////////
// Same as the getValueRef, in that they are only valid until the next get*
// call.  These are convenience methods which basically just save us 
BinaryRefReader InterfaceToLDB::getValueReader(
                                             DB_SELECT db, 
                                             BinaryDataRef keyWithPrefix)
{
   return BinaryRefReader(getValueRef(db, keyWithPrefix));
}


/////////////////////////////////////////////////////////////////////////////
// Same as the getValueRef, in that they are only valid until the next get*
// call.  These are convenience methods which basically just save us 
BinaryRefReader InterfaceToLDB::getValueReader(
                                             DB_SELECT db, 
                                             DB_PREFIX prefix, 
                                             BinaryDataRef key)
{
   return BinaryRefReader(getValueRef(db, prefix, key));
}


/////////////////////////////////////////////////////////////////////////////
// Header Key:  returns header hash
// Tx Key:      returns tx hash
// TxOut Key:   returns serialized OutPoint
BinaryData InterfaceToLDB::getHashForDBKey(BinaryData dbkey)
{
   uint32_t hgt;
   uint8_t  dup;
   uint16_t txi; 
   uint16_t txo; 

   uint32_t sz = dbkey.getSize();
   if(sz < 4 || sz > 9)
   {
      LOGERR << "Invalid DBKey size: " << sz << ", " << dbkey.toHexStr();
      return BinaryData(0);
   }
   
   BinaryRefReader brr(dbkey);
   if(dbkey.getSize() % 2 == 0)
      DBUtils.readBlkDataKeyNoPrefix(brr, hgt, dup, txi, txo);
   else
      DBUtils.readBlkDataKey(brr, hgt, dup, txi, txo);

   return getHashForDBKey(hgt, dup, txi, txo);
}


/////////////////////////////////////////////////////////////////////////////
// Header Key:  returns header hash
// Tx Key:      returns tx hash
// TxOut Key:   returns serialized OutPoint
BinaryData InterfaceToLDB::getHashForDBKey(uint32_t hgt,
                                           uint8_t  dup,
                                           uint16_t txi,
                                           uint16_t txo)
{

   if(txi==UINT16_MAX)
   {
      StoredHeader sbh; 
      getBareHeader(sbh, hgt, dup);
      return sbh.thisHash_;
   }
   else if(txo==UINT16_MAX)
   {
      StoredTx stx;
      getStoredTx(stx, hgt, dup, txi, false);
      return stx.thisHash_;
   }
   else 
   {
      StoredTx stx;
      getStoredTx(stx, hgt, dup, txi, false);
      OutPoint op(stx.thisHash_, txo);
      return op.serialize();
   }
}


/////////////////////////////////////////////////////////////////////////////
// Put value based on BinaryData key.  If batch writing, pass in the batch
void InterfaceToLDB::putValue(DB_SELECT db, 
                                  BinaryDataRef key, 
                                  BinaryDataRef value)
{
   leveldb::Slice ldbkey = binaryDataRefToSlice(key);
   leveldb::Slice ldbval = binaryDataRefToSlice(value);
   
   if(batches_[db]!=NULL)
      batches_[db]->Put(ldbkey, ldbval);
   else
   {
      leveldb::Status stat = dbs_[db]->Put(STD_WRITE_OPTS, ldbkey, ldbval);
      checkStatus(stat);
      iterIsDirty_[db] = true;
   }
   
}

/////////////////////////////////////////////////////////////////////////////
void InterfaceToLDB::putValue(DB_SELECT db, 
                              BinaryData const & key, 
                              BinaryData const & value)
{
   putValue(db, key.getRef(), value.getRef());
}

/////////////////////////////////////////////////////////////////////////////
// Put value based on BinaryData key.  If batch writing, pass in the batch
void InterfaceToLDB::putValue(DB_SELECT db, 
                                  DB_PREFIX prefix,
                                  BinaryDataRef key, 
                                  BinaryDataRef value)
{
   BinaryWriter bw;
   bw.put_uint8_t((uint8_t)prefix);
   bw.put_BinaryData(key);
   putValue(db, bw.getDataRef(), value);
}

/////////////////////////////////////////////////////////////////////////////
// Delete value based on BinaryData key.  If batch writing, pass in the batch
void InterfaceToLDB::deleteValue(DB_SELECT db, 
                                 BinaryDataRef key)
                 
{
   string value;
   leveldb::Slice ldbKey = binaryDataRefToSlice(key);
   
   if(batches_[db]!=NULL)
      batches_[db]->Delete(ldbKey);
   else
   {
      leveldb::Status stat = dbs_[db]->Delete(STD_WRITE_OPTS, ldbKey);
      checkStatus(stat);
      iterIsDirty_[db] = true;
   }
}


/////////////////////////////////////////////////////////////////////////////
// Delete Put value based on BinaryData key.  If batch writing, pass in the batch
void InterfaceToLDB::deleteValue(DB_SELECT db, 
                                 DB_PREFIX prefix,
                                 BinaryDataRef key)
{
   BinaryWriter bw;
   bw.put_uint8_t((uint8_t)prefix);
   bw.put_BinaryData(key);
   deleteValue(db, bw.getDataRef());
}

/////////////////////////////////////////////////////////////////////////////
// Not sure why this is useful over getHeaderMap() ... this iterates over
// the headers in hash-ID-order, instead of height-order
//void InterfaceToLDB::startHeaderIteration()
//{
   //SCOPED_TIMER("startHeaderIteration");
   //seekTo(HEADERS, DB_PREFIX_HEADHASH, BinaryData(0));
//}

/////////////////////////////////////////////////////////////////////////////
bool InterfaceToLDB::startBlkDataIteration(DB_PREFIX prefix)
{
   SCOPED_TIMER("startBlkDataIteration");
   seekTo(BLKDATA, prefix, BinaryData(0));
   return true;
}



/////////////////////////////////////////////////////////////////////////////
// "Skip" refers to the behavior that the previous operation may have left
// the iterator already on the next desired block.  So our "advance" op may
// have finished before it started.  Alternatively, we may be on this block 
// because we checked it and decide we don't care, so we want to skip it.
bool InterfaceToLDB::advanceToNextBlock(bool skip)
{
   char prefix = DB_PREFIX_TXDATA;

   leveldb::Iterator* it = iters_[BLKDATA];
   BinaryData key;
   while(1) 
   {
      if(skip) 
         it->Next();

      if( !it->Valid() || it->key()[0] != (char)DB_PREFIX_TXDATA)
         return false;
      else if( it->key().size() == 5)
      {
         iteratorToRefReaders(it, currReadKey_, currReadValue_);
         return true;
      }

      if(!skip) 
         it->Next();
   } 
   LOGERR << "we should never get here...";
   return false;
}


/////////////////////////////////////////////////////////////////////////////
bool InterfaceToLDB::dbIterIsValid(DB_SELECT db, DB_PREFIX prefix)
{
   bool anyPrefixIsOkay = (prefix==DB_PREFIX_COUNT);

   if(!iters_[db]->Valid())
      return false;

   if(currReadKey_.getSize() == 0)
   {
      LOGERR << "Iter is valid but somehow key is zero length...?";
      return false;
   }

   if(anyPrefixIsOkay)
      return true;

   if(currReadKey_.getRawRef()[0] != (uint8_t)prefix)
      return false;

   return true;
}


/////////////////////////////////////////////////////////////////////////////
// If we are seeking into the HEADERS DB, then ignore prefix
bool InterfaceToLDB::seekTo(DB_SELECT db, BinaryDataRef key)
{
   if(iterIsDirty_[db])
      resetIterator(db);

   iters_[db]->Seek(binaryDataRefToSlice(key));
   if(!iters_[db]->Valid())
      return false;

   iteratorToRefReaders(iters_[db], currReadKey_, currReadValue_);
   bool isMatch = (currReadKey_.getRawRef()==key);
   return isMatch;
}

/////////////////////////////////////////////////////////////////////////////
// If we are seeking into the HEADERS DB, then ignore prefix
bool InterfaceToLDB::seekTo(DB_SELECT db,
                            DB_PREFIX prefix, 
                            BinaryDataRef key)
{
   BinaryWriter bw(key.getSize() + 1);
   bw.put_uint8_t((uint8_t)prefix);
   bw.put_BinaryData(key);
   return seekTo(db, bw.getData());
}


////////////////////////////////////////////////////////////////////////////////
// We frequently have a Tx hash and need to determine the Hgt/Dup/Index of it.
// And frequently when we do, we plan to read the tx right afterwards, so we
// should leave the itereator there.
bool InterfaceToLDB::seekToTxByHash(BinaryDataRef txHash)
{
   SCOPED_TIMER("seekToTxByHash");
   StoredTxHints sths = getHintsForTxHash(txHash);

   for(uint32_t i=0; i<sths.getNumHints(); i++)
   {
      BinaryDataRef hint = sths.getHint(i);
      seekTo(BLKDATA, DB_PREFIX_TXDATA, hint);
      
      // We don't actually know for sure whether the seekTo() found a Tx or TxOut
      if(hint != currReadKey_.getRawRef().getSliceRef(1,6))
      {
         //LOGERR << "TxHint referenced a BLKDATA tx that doesn't exist";
         continue;
      }

      currReadValue_.advance(2);  // skip flags
      if(currReadValue_.get_BinaryDataRef(32) == txHash)
      {
         resetIterReaders();
         return true;
      }
   }

   //LOGERR << "No tx in DB with hash: " << txHash.toHexStr();
   resetIterReaders();
   return false;
}



/////////////////////////////////////////////////////////////////////////////
void InterfaceToLDB::deleteIterator(DB_SELECT db)
{
   if(iters_[db] != NULL)
      delete iters_[db];

   iters_[db] = NULL;
   iterIsDirty_[db] = false;
}


/////////////////////////////////////////////////////////////////////////////
void InterfaceToLDB::resetIterator(DB_SELECT db, bool seekToPrevKey)
{
   SCOPED_TIMER("resetIterator");
   // This may be very slow, so you should only do it when you're sure it's
   // necessary.  You might just 
   BinaryData key = currReadKey_.getRawRef().copy();
   if(iters_[db] != NULL)
      delete iters_[db];

   iters_[db] = dbs_[db]->NewIterator(leveldb::ReadOptions());
   iterIsDirty_[db] = false;
   
   if(seekToPrevKey)
      seekTo(db, key);
}

/////////////////////////////////////////////////////////////////////////////
// Returns refs to key and value that become invalid when iterator is moved
void InterfaceToLDB::iteratorToRefReaders( leveldb::Iterator* it, 
                                               BinaryRefReader & brrKey,
                                               BinaryRefReader & brrValue)
{
   brrKey.setNewData((uint8_t*)(it->key().data()), it->key().size());      
   brrValue.setNewData((uint8_t*)(it->value().data()), it->value().size());      
}





/////////////////////////////////////////////////////////////////////////////
bool InterfaceToLDB::readStoredScriptHistoryAtIter(StoredScriptHistory & ssh)
{
   SCOPED_TIMER("readStoredScriptHistoryAtIter");
   resetIterReaders();

   checkPrefixByte(DB_PREFIX_SCRIPT);

   BinaryDataRef sshKey = currReadKey_.getRawRef();
   ssh.unserializeDBKey(sshKey, true);
   ssh.unserializeDBValue(currReadValue_);

   if(!ssh.useMultipleEntries_)
      return true;

   if(ssh.totalTxioCount_ == 0)
      LOGWARN << "How did we end up with zero Txios in an SSH?";
      

   // If for some reason we hit the end of the DB without any tx, bail
   bool iterValid = advanceIterAndRead(BLKDATA, DB_PREFIX_SCRIPT);
   if(!iterValid)
   {
      LOGERR << "No sub-SSH entries after the SSH";
      return false;  
   }

   // Now start iterating over the sub histories
   map<BinaryData, StoredSubHistory>::iterator iter;
   uint32_t numTxioRead = 0;
   while(iters_[BLKDATA]->Valid())
   {
      uint32_t sz = currReadKey_.getSize();
      BinaryDataRef keyNoPrefix= currReadKey_.getRawRef().getSliceRef(1,sz-1);
      if(!keyNoPrefix.startsWith(ssh.uniqueKey_))
         break;

      pair<BinaryData, StoredSubHistory> keyValPair;
      keyValPair.first = keyNoPrefix.getSliceCopy(sz-5, 4);
      keyValPair.second.unserializeDBKey(currReadKey_.getRawRef());
      keyValPair.second.unserializeDBValue(currReadValue_);
      iter = ssh.subHistMap_.insert(keyValPair).first;
      numTxioRead += iter->second.txioSet_.size(); 
      advanceIterAndRead(BLKDATA, DB_PREFIX_SCRIPT);
   } 

   if(numTxioRead != ssh.totalTxioCount_)
   {
      LOGERR << "Number of TXIOs read does not match SSH entry value";
      ssh.totalTxioCount_ = numTxioRead;
   }
   return true;
} 

      

////////////////////////////////////////////////////////////////////////////////
void InterfaceToLDB::putStoredScriptHistory( StoredScriptHistory & ssh)
{
   SCOPED_TIMER("putStoredScriptHistory");
   if(!ssh.isInitialized())
   {
      LOGERR << "Trying to put uninitialized SSH into DB";
      return;
   }

   putValue(BLKDATA, ssh.getDBKey(), ssh.serializeDBValue());

   if(!ssh.useMultipleEntries_)
      return;

   map<BinaryData, StoredSubHistory>::iterator iter;
   for(iter  = ssh.subHistMap_.begin(); 
       iter != ssh.subHistMap_.end(); 
       iter++)
   {
      StoredSubHistory & subssh = iter->second;
      if(subssh.txioSet_.size() > 0)
         putValue(BLKDATA, subssh.getDBKey(), subssh.serializeDBValue());
   }
}

////////////////////////////////////////////////////////////////////////////////
void InterfaceToLDB::getStoredScriptHistorySummary( StoredScriptHistory & ssh,
                                                    BinaryDataRef scrAddrStr)
{
   bool foundMatch = seekTo(BLKDATA, DB_PREFIX_SCRIPT, scrAddrStr);
   if(!foundMatch)
   {
      ssh.uniqueKey_.resize(0);
      return;
   }
   ssh.unserializeDBKey(currReadKey_.getRawRef());
   ssh.unserializeDBValue(currReadValue_.getRawRef());
}

////////////////////////////////////////////////////////////////////////////////
void InterfaceToLDB::getStoredScriptHistory( StoredScriptHistory & ssh,
                                             BinaryDataRef scrAddrStr)
{
   SCOPED_TIMER("getStoredScriptHistory");
   seekTo(BLKDATA, DB_PREFIX_SCRIPT, scrAddrStr);
   uint32_t sz = currReadKey_.getSize();
   if(currReadKey_.getRawRef().getSliceRef(1,sz-1) != scrAddrStr)
   {
      ssh.uniqueKey_.resize(0);
      return;
   }

   readStoredScriptHistoryAtIter(ssh);
}


////////////////////////////////////////////////////////////////////////////////
void InterfaceToLDB::getStoredScriptHistoryByRawScript(
                                             StoredScriptHistory & ssh,
                                             BinaryDataRef script)
{
   BinaryData uniqueKey = BtcUtils::getTxOutScrAddr(script);
   getStoredScriptHistory(ssh, uniqueKey);
}


/////////////////////////////////////////////////////////////////////////////
// This doesn't actually return a SUBhistory, it grabs it and adds it to the
// regular-SSH object.  This does not affect balance or Txio count.  It's 
// simply filling in data that the SSH may be expected to have.  
bool InterfaceToLDB::fetchStoredSubHistory( StoredScriptHistory & ssh,
                                            BinaryData hgtX,
                                            bool createIfDNE,
                                            bool forceReadDB)
{
   if(!forceReadDB && KEY_IN_MAP(hgtX, ssh.subHistMap_))
      return true;
      
   BinaryData key = ssh.uniqueKey_ + hgtX; 
   BinaryRefReader brr = getValueReader(BLKDATA, DB_PREFIX_SCRIPT, key);

   StoredSubHistory subssh;
   subssh.uniqueKey_ = ssh.uniqueKey_;
   subssh.hgtX_      = hgtX;

   if(brr.getSize() > 0)
      subssh.unserializeDBValue(brr);
   else if(!createIfDNE)
      return false;

   return ssh.mergeSubHistory(subssh);
}


////////////////////////////////////////////////////////////////////////////////
uint64_t InterfaceToLDB::getBalanceForScrAddr(BinaryDataRef scrAddr, bool withMulti)
{
   StoredScriptHistory ssh;
   if(!withMulti)
   {
      getStoredScriptHistorySummary(ssh, scrAddr); 
      return ssh.totalUnspent_;
   }
   else
   {
      getStoredScriptHistory(ssh, scrAddr);
      uint64_t total = ssh.totalUnspent_;
      map<BinaryData, UnspentTxOut> utxoList;
      map<BinaryData, UnspentTxOut>::iterator iter;
      getFullUTXOMapForSSH(ssh, utxoList, true);
      for(iter = utxoList.begin(); iter != utxoList.end(); iter++)
         if(iter->second.isMultisigRef())
            total += iter->second.getValue();
   }
}


////////////////////////////////////////////////////////////////////////////////
// We need the block hashes and scripts, which need to be retrieved from the
// DB, which is why this method can't be part of StoredBlockObj.h/.cpp
bool InterfaceToLDB::getFullUTXOMapForSSH( 
                                StoredScriptHistory & ssh,
                                map<BinaryData, UnspentTxOut> & mapToFill,
                                bool withMultisig)
{
   if(!ssh.haveFullHistoryLoaded())
      return false;

   map<BinaryData, StoredSubHistory>::iterator iterSubSSH;
   map<BinaryData, TxIOPair>::iterator iterTxio;
   for(iterSubSSH  = ssh.subHistMap_.begin(); 
       iterSubSSH != ssh.subHistMap_.end(); 
       iterSubSSH++)
   {
      StoredSubHistory & subSSH = iterSubSSH->second;
      for(iterTxio  = subSSH.txioSet_.begin(); 
          iterTxio != subSSH.txioSet_.end(); 
          iterTxio++)
      {
         TxIOPair & txio = iterTxio->second;
         StoredTx stx;
         BinaryData txoKey = txio.getDBKeyOfOutput();
         BinaryData txKey  = txio.getTxRefOfOutput().getDBKey();
         uint16_t txoIdx = txio.getIndexOfOutput();
         getStoredTx(stx, txKey);

         StoredTxOut & stxo = stx.stxoMap_[txoIdx];
         if(stxo.isSpent())
            continue;
         
         mapToFill[txoKey] = UnspentTxOut(
                                   stx.thisHash_,
                                   txoIdx,
                                   stx.blockHeight_,
                                   txio.getValue(),
                                   stx.stxoMap_[txoIdx].getScriptRef());
      }
   }

   return true;
}



/////////////////////////////////////////////////////////////////////////////
bool InterfaceToLDB::advanceIterAndRead(leveldb::Iterator* iter)
{
   if(!iter->Valid())
      return false; 

   iter->Next();
   if(!iter->Valid())
      return false;

   iteratorToRefReaders(iter, currReadKey_, currReadValue_);
   return true;
}

/////////////////////////////////////////////////////////////////////////////
bool InterfaceToLDB::advanceIterAndRead(DB_SELECT db, DB_PREFIX prefix)
{
   if(iterIsDirty_[db])
      LOGERR << "DB has been changed since this iterator was created";

   if(!iters_[db]->Valid())
      return false; 

   if(advanceIterAndRead(iters_[db]))
      return checkPrefixByte(prefix, true);
   else 
      return false;
}


////////////////////////////////////////////////////////////////////////////////
// We must guarantee that we don't overwrite data if 
void InterfaceToLDB::addRegisteredScript(BinaryDataRef rawScript, 
                                         uint32_t      blockCreated)
{
   BinaryData uniqKey = BtcUtils::getTxOutScrAddr(rawScript);
   bool       isMulti = BtcUtils::isMultisigScript(rawScript);

   StoredScriptHistory ssh;
   getStoredScriptHistory(ssh, uniqKey);
   
   uint32_t scannedTo;
   if(!ssh.isInitialized())
   {
      // Script is not registered in the DB yet
      ssh.uniqueKey_  = uniqKey;
      ssh.version_    = ARMORY_DB_VERSION;
      ssh.alreadyScannedUpToBlk_ = blockCreated;
      //ssh.multisigDBKeys_.resize(0);
      putStoredScriptHistory(ssh);
   }
   else
   {
      if(blockCreated!=UINT32_MAX)
         scannedTo = max(ssh.alreadyScannedUpToBlk_, blockCreated);
      
      // Only overwrite if the data in the DB is incorrect
      if(scannedTo != ssh.alreadyScannedUpToBlk_)
      {
         ssh.alreadyScannedUpToBlk_ = scannedTo;
         putStoredScriptHistory(ssh);
      }
   }

   registeredSSHs_[uniqKey] = ssh;
}

/////////////////////////////////////////////////////////////////////////////
// TODO: We should also read the HeaderHgtList entries to get the blockchain
//       sorting that is saved in the DB.  But right now, I'm not sure what
//       that would get us since we are reading all the headers and doing
//       a fresh organize/sort anyway.
void InterfaceToLDB::readAllHeaders(map<HashString, BlockHeader> & headerMap,
                                    map<HashString, StoredHeader> & storedMap)
{
   seekTo(HEADERS, DB_PREFIX_HEADHASH, BinaryData(0));
   if(!iters_[HEADERS]->Valid() ||
      currReadKey_.get_uint8_t() != (uint8_t)DB_PREFIX_HEADHASH)
   {
      LOGWARN << "No headers in DB yet!";
      return;
   }
   

   StoredHeader sbh;
   BlockHeader  regHead;
   do
   {
      resetIterReaders();
      checkPrefixByte(DB_PREFIX_HEADHASH);
   
      if(currReadKey_.getSizeRemaining() != 32)
      {
         LOGERR << "How did we get header hash not 32 bytes?";
         continue;
      }

      currReadKey_.get_BinaryData(sbh.thisHash_, 32);

      sbh.unserializeDBValue(HEADERS, currReadValue_);
      regHead.unserialize(sbh.dataCopy_);

      headerMap[sbh.thisHash_] = regHead;
      storedMap[sbh.thisHash_] = sbh;

   } while(advanceIterAndRead(HEADERS, DB_PREFIX_HEADHASH));
}



////////////////////////////////////////////////////////////////////////////////
uint8_t InterfaceToLDB::getValidDupIDForHeight(uint32_t blockHgt)
{
   if(validDupByHeight_.size() < blockHgt+1)
   {
      LOGERR << "Block height exceeds DupID lookup table";
      return UINT8_MAX;
   }
   return validDupByHeight_[blockHgt];
}

////////////////////////////////////////////////////////////////////////////////
void InterfaceToLDB::setValidDupIDForHeight(uint32_t blockHgt, uint8_t dup)
{
   while(validDupByHeight_.size() < blockHgt+1)
      validDupByHeight_.push_back(UINT8_MAX);
   validDupByHeight_[blockHgt] = dup;
}

////////////////////////////////////////////////////////////////////////////////
uint8_t InterfaceToLDB::getValidDupIDForHeight_fromDB(uint32_t blockHgt)
{

   BinaryData hgt4((uint8_t*)&blockHgt, 4);
   BinaryRefReader brrHgts = getValueReader(HEADERS, DB_PREFIX_HEADHGT, hgt4);

   if(brrHgts.getSize() == 0)
   {
      LOGERR << "Requested header does not exist in DB";
      return false;
   }

   uint8_t lenEntry = 33;
   uint8_t numDup = brrHgts.getSize() / lenEntry;
   for(uint8_t i=0; i<numDup; i++)
   {
      uint8_t dup8 = brrHgts.get_uint8_t(); 
      BinaryDataRef thisHash = brrHgts.get_BinaryDataRef(lenEntry-1);
      if(dup8 & 0x80 > 0)
         return (dup8 & 0x7f);
   }

   LOGERR << "Requested a header-by-height but none were marked as main";
   return UINT8_MAX;
}


////////////////////////////////////////////////////////////////////////////////
void InterfaceToLDB::putStoredDBInfo(DB_SELECT db, StoredDBInfo const & sdbi)
{
   SCOPED_TIMER("putStoredDBInfo");
   if(!sdbi.isInitialized())
   {
      LOGERR << "Tried to put DB info into DB but it's not initialized";
      return;
   }
   putValue(db, sdbi.getDBKey(), sdbi.serializeDBValue());
}

////////////////////////////////////////////////////////////////////////////////
bool InterfaceToLDB::getStoredDBInfo(DB_SELECT db, StoredDBInfo & sdbi, bool warn)
{
   SCOPED_TIMER("getStoredDBInfo");
   BinaryRefReader brr = getValueRef(db, StoredDBInfo::getDBKey());
    
   if(brr.getSize() == 0 && warn) 
   {
      LOGERR << "No DB info key in database to get";
      return false;
   }
   sdbi.unserializeDBValue(brr);
   return true;
}


////////////////////////////////////////////////////////////////////////////////
// We assume that the SBH has the correct blockheight already included.  Will 
// adjust the dupID value in the SBH after we determine it.
// Will overwrite existing data, for simplicity, and so that this method allows
// us to easily replace/update data, even if overwriting isn't always necessary
//
// NOTE:  If you want this header to be marked valid/invalid, make sure the 
//        isMainBranch_ property of the SBH is set appropriate before calling.
uint8_t InterfaceToLDB::putStoredHeader( StoredHeader & sbh, bool withBlkData)
{
   SCOPED_TIMER("putStoredHeader");

   // Put header into HEADERS DB
   uint8_t newDup = putBareHeader(sbh);

   ///////
   // If we only wanted to update the headers DB, we're done.
   if(!withBlkData)
      return newDup;

   startBatch(BLKDATA);

   BinaryData key = DBUtils.getBlkDataKey(sbh.blockHeight_, sbh.duplicateID_);
   BinaryWriter bwBlkData;
   sbh.serializeDBValue(BLKDATA, bwBlkData);
   putValue(BLKDATA, key.getRef(), bwBlkData.getDataRef());
   

   for(uint32_t i=0; i<sbh.numTx_; i++)
   {
      map<uint16_t, StoredTx>::iterator txIter = sbh.stxMap_.find(i);
      //if(txIter != sbh.stxMap_.end())
      if(ITER_IN_MAP(txIter, sbh.stxMap_))
      {
         // Make sure the txIndex value is correct, then dump it to DB.
         txIter->second.txIndex_ = i;

         // When writing out the tx, we always write out the TxOuts.  
         // (that's what the second "true" argument is specifying)
         // There's no situation where we indicate *at the block-header 
         // level*, that we want to put the Txs but not the TxOuts.  
         // In other contexts, it may be desired to put/update a Tx 
         // without updating the TxOuts.
         putStoredTx(txIter->second, true);
      }
   }

   // If this is a valid block being put in BLKDATA DB, update DBInfo
   if(sbh.isMainBranch_ && withBlkData)
   {
      StoredDBInfo sdbiB;
      getStoredDBInfo(BLKDATA, sdbiB);
      if(sbh.blockHeight_ > sdbiB.topBlkHgt_)
      {
         sdbiB.topBlkHgt_  = sbh.blockHeight_;
         sdbiB.topBlkHash_ = sbh.thisHash_;
         putStoredDBInfo(BLKDATA, sdbiB);
      }
   }

   commitBatch(BLKDATA);
   return newDup;
}


////////////////////////////////////////////////////////////////////////////////
// Puts bare header into HEADERS DB.  Use "putStoredHeader" to add to both
// (which actually calls this method as the first step)
//
// Returns the duplicateID of the header just inserted
uint8_t InterfaceToLDB::putBareHeader(StoredHeader & sbh)
{
   SCOPED_TIMER("putBareHeader");

   if(!sbh.isInitialized())
   {
      LOGERR << "Attempting to put uninitialized bare header into DB";
      return UINT8_MAX;
   }

   StoredDBInfo sdbiH;
   getStoredDBInfo(HEADERS, sdbiH);

   uint32_t height  = sbh.blockHeight_;
   uint8_t sbhDupID = UINT8_MAX;

   // Check if it's already in the height-indexed DB - determine dupID if not
   StoredHeadHgtList hhl;
   getStoredHeadHgtList(hhl, height);

   bool alreadyInHgtDB = false;
   bool needToWriteHHL = false;
   if(hhl.dupAndHashList_.size() == 0)
   {
      sbhDupID = 0;
      hhl.addDupAndHash(0, sbh.thisHash_);
      if(sbh.isMainBranch_)
         hhl.preferredDup_ = 0;
      needToWriteHHL = true;
   }
   else
   {
      int8_t maxDup = -1;
      for(uint8_t i=0; i<hhl.dupAndHashList_.size(); i++)
      {
         uint8_t dup = hhl.dupAndHashList_[i].first;
         maxDup = max(maxDup, (int8_t)dup);
         if(sbh.thisHash_ == hhl.dupAndHashList_[i].second)
         {
            alreadyInHgtDB = true;
            sbhDupID = dup;
            if(hhl.preferredDup_ != dup && sbh.isMainBranch_)
            {
               // The header was in the head-hgt list, but not preferred
               hhl.preferredDup_ = dup;
               needToWriteHHL = true;
            }
            break;
         }
      }

      if(!alreadyInHgtDB)
      {
         needToWriteHHL = true;
         sbhDupID = maxDup+1;
         hhl.addDupAndHash(sbhDupID, sbh.thisHash_);
         if(sbh.isMainBranch_)
            hhl.preferredDup_ = sbhDupID;
      }
   }

   sbh.setKeyData(height, sbhDupID);
   
   // Batch the two operations to make sure they both hit the DB, or neither 
   startBatch(HEADERS);

   if(needToWriteHHL)
      putStoredHeadHgtList(hhl);
      
   // Overwrite the existing hash-indexed entry, just in case the dupID was
   // not known when previously written.  
   putValue(HEADERS, DB_PREFIX_HEADHASH, sbh.thisHash_, 
                                                sbh.serializeDBValue(HEADERS));

   // If this block is valid, update quick lookup table, and store it in DBInfo
   if(sbh.isMainBranch_)
   {
      setValidDupIDForHeight(sbh.blockHeight_, sbh.duplicateID_);
      if(sbh.blockHeight_ >= sdbiH.topBlkHgt_)
      {
         sdbiH.topBlkHgt_  = sbh.blockHeight_;
         sdbiH.topBlkHash_ = sbh.thisHash_;
         putStoredDBInfo(HEADERS, sdbiH);
      }
   }
   commitBatch(HEADERS);
   return sbhDupID;
}

////////////////////////////////////////////////////////////////////////////////
// "BareHeader" refers to 
bool InterfaceToLDB::getBareHeader(StoredHeader & sbh, 
                                   uint32_t blockHgt, 
                                   uint8_t dup)
{
   SCOPED_TIMER("getBareHeader");

   // Get the hash from the head-hgt list
   StoredHeadHgtList hhl;
   if(!getStoredHeadHgtList(hhl, blockHgt))
   {
      LOGERR << "No headers at height " << blockHgt;
      return false;
   }

   for(uint32_t i=0; i<hhl.dupAndHashList_.size(); i++)
      if(dup==hhl.dupAndHashList_[i].first)
         return getBareHeader(sbh, hhl.dupAndHashList_[i].second);

   return false;

}

////////////////////////////////////////////////////////////////////////////////
bool InterfaceToLDB::getBareHeader(StoredHeader & sbh, uint32_t blockHgt)
{
   SCOPED_TIMER("getBareHeader(duplookup)");

   uint8_t dupID = getValidDupIDForHeight(blockHgt);
   if(dupID == UINT8_MAX)
      LOGERR << "Headers DB has no block at height: " << blockHgt; 

   return getBareHeader(sbh, blockHgt, dupID);
}

////////////////////////////////////////////////////////////////////////////////
bool InterfaceToLDB::getBareHeader(StoredHeader & sbh, BinaryDataRef headHash)
{
   SCOPED_TIMER("getBareHeader(hashlookup)");

   BinaryRefReader brr = getValueReader(HEADERS, DB_PREFIX_HEADHASH, headHash);
   if(brr.getSize() == 0)
   {
      LOGERR << "Header found in HHL but hash does not exist in DB";
      return false;
   }
   sbh.unserializeDBValue(HEADERS, brr);
   return true;
}

////////////////////////////////////////////////////////////////////////////////
bool InterfaceToLDB::getStoredHeader( StoredHeader & sbh,
                                      uint32_t blockHgt,
                                      uint8_t blockDup,
                                      bool withTx)
{
   SCOPED_TIMER("getStoredHeader");

   if(!withTx)
   {
      //////
      // Don't need to mess with seeking if we don't need the transactions.
      BinaryData blkKey = DBUtils.getBlkDataKey(blockHgt, blockDup);
      BinaryRefReader brr = getValueReader(BLKDATA, blkKey);
      if(brr.getSize()==0)
      {
         LOGERR << "Header height&dup is not in BLKDATA";
         return false;
      }
      sbh.blockHeight_ = blockHgt;
      sbh.duplicateID_ = blockDup;
      sbh.unserializeDBValue(BLKDATA, brr, false);
      sbh.isMainBranch_ = (blockDup == getValidDupIDForHeight(blockHgt));
      return true;
   }
   else
   {
      //////
      // Do the iterator thing because we're going to traverse the whole block
      bool isInDB = seekTo(BLKDATA, DBUtils.getBlkDataKey(blockHgt, blockDup));
      if(!isInDB)
      {
         LOGERR << "Header heigh&dup is not in BLKDATA DB";
         LOGERR << "("<<blockHgt<<", "<<blockDup<<")";
         return false;
      }

      // Now we read the whole block, not just the header
      bool success = readStoredBlockAtIter(sbh);
      sbh.isMainBranch_ = (blockDup == getValidDupIDForHeight(blockHgt));
      return success; 
   }

}

////////////////////////////////////////////////////////////////////////////////
bool InterfaceToLDB::getStoredHeader( StoredHeader & sbh,
                                      BinaryDataRef headHash, 
                                      bool withTx)
{
   SCOPED_TIMER("getStoredHeader(hashlookup)");

   BinaryData headEntry = getValue(HEADERS, DB_PREFIX_HEADHASH, headHash); 
   if(headEntry.getSize() == 0)
   {
      LOGERR << "Requested header that is not in DB";
      return false;
   }
   
   BinaryRefReader brr(headEntry);
   sbh.unserializeDBValue(HEADERS, brr);

   return getStoredHeader(sbh, sbh.blockHeight_, sbh.duplicateID_, withTx);
}


////////////////////////////////////////////////////////////////////////////////
/*
bool InterfaceToLDB::getStoredHeader( StoredHeader & sbh,
                                      uint32_t blockHgt,
                                      bool withTx)
{
   SCOPED_TIMER("getStoredHeader(duplookup)");

   uint8_t dupID = getValidDupIDForHeight(blockHgt);
   if(dupID == UINT8_MAX)
      LOGERR << "Headers DB has no block at height: " << blockHgt; 

   return getStoredHeader(sbh, blockHgt, dupID, withTx);
}
*/



////////////////////////////////////////////////////////////////////////////////
// This assumes that this new tx is "preferred" and will update the list as such
void InterfaceToLDB::putStoredTx( StoredTx & stx, bool withTxOut)
{
   SCOPED_TIMER("putStoredTx");
   BinaryData ldbKey = DBUtils.getBlkDataKeyNoPrefix(stx.blockHeight_, 
                                                      stx.duplicateID_, 
                                                      stx.txIndex_);


   // First, check if it's already in the hash-indexed DB
   StoredTxHints sths;
   getStoredTxHints(sths, stx.thisHash_);

   // Check whether the hint already exists in the DB
   bool needToAddTxToHints = true;
   bool needToUpdateHints = false;
   for(uint32_t i=0; i<sths.dbKeyList_.size(); i++)
   {
      if(sths.dbKeyList_[i] == ldbKey)
      {
         needToAddTxToHints = false;
         needToUpdateHints = (sths.preferredDBKey_!=ldbKey);
         sths.preferredDBKey_ = ldbKey;
         break;
      }
   }

   // Add it to the hint list if needed
   if(needToAddTxToHints)
   {
      sths.dbKeyList_.push_back(ldbKey);
      sths.preferredDBKey_ = ldbKey;
   }

   // Batch update the DB
   startBatch(BLKDATA);

   if(needToAddTxToHints || needToUpdateHints)
      putStoredTxHints(sths);

   // Now add the base Tx entry in the BLKDATA DB.
   BinaryWriter bw;
   stx.serializeDBValue(bw);
   putValue(BLKDATA, DB_PREFIX_TXDATA, ldbKey, bw.getDataRef());


   // Add the individual TxOut entries if requested
   if(withTxOut)
   {
      map<uint16_t, StoredTxOut>::iterator iter;
      for(iter  = stx.stxoMap_.begin();
          iter != stx.stxoMap_.end();
          iter++)
      {
         // Make sure all the parameters of the TxOut are set right 
         iter->second.txVersion_   = READ_UINT32_LE(stx.dataCopy_.getPtr());
         iter->second.blockHeight_ = stx.blockHeight_;
         iter->second.duplicateID_ = stx.duplicateID_;
         iter->second.txIndex_     = stx.txIndex_;
         iter->second.txOutIndex_  = iter->first;
         putStoredTxOut(iter->second);
      }
   }

   commitBatch(BLKDATA);
}

////////////////////////////////////////////////////////////////////////////////
void InterfaceToLDB::updatePreferredTxHint( BinaryDataRef hashOrPrefix,
                                            BinaryData    preferDBKey)
{
   SCOPED_TIMER("updatePreferredTxHint");
   StoredTxHints sths;
   getStoredTxHints(sths, hashOrPrefix);

   if(sths.preferredDBKey_ == preferDBKey)
      return;

   // Check whether the hint already exists in the DB
   bool exists = false;
   for(uint32_t i=0; i<sths.dbKeyList_.size(); i++)
   {
      if(sths.dbKeyList_[i] == preferDBKey)
      {
         exists = true;
         break;
      }
   }

   if(!exists)
   {
      LOGERR << "Key not in hint list, something is wrong";
      return;
   }

   // sths.dbKeyList_.push_back(preferDBKey);

   sths.preferredDBKey_ = preferDBKey;
   putStoredTxHints(sths);

}

////////////////////////////////////////////////////////////////////////////////
// We assume we have a valid iterator left at the header entry for this block
bool InterfaceToLDB::readStoredBlockAtIter(StoredHeader & sbh)
{
   SCOPED_TIMER("readStoredBlockAtIter");

   resetIterReaders();
   BinaryData blkDataKey(currReadKey_.getCurrPtr(), 5);

   BLKDATA_TYPE bdtype = DBUtils.readBlkDataKey(currReadKey_,
                                                sbh.blockHeight_,
                                                sbh.duplicateID_);

   
   // Grab the header first, then iterate over 
   sbh.unserializeDBValue(BLKDATA, currReadValue_, false);
   sbh.isMainBranch_ = (sbh.duplicateID_==getValidDupIDForHeight(sbh.blockHeight_));

   // If for some reason we hit the end of the DB without any tx, bail
   bool iterValid = advanceIterAndRead(BLKDATA, DB_PREFIX_TXDATA);
   if(!iterValid)
      return true;  // this isn't an error, it's an block w/o any StoredTx

   // Now start iterating over the tx data
   uint32_t tempHgt;
   uint8_t  tempDup;
   uint16_t currIdx;
   while(iters_[BLKDATA]->Valid())
   {
      if(!currReadKey_.getRawRef().startsWith(blkDataKey))
         break;

      // We can't just read the the tx, because we have to guarantee 
      // there's a place for it in the sbh.stxMap_
      BLKDATA_TYPE bdtype = DBUtils.readBlkDataKey(currReadKey_, 
                                                   tempHgt, 
                                                   tempDup,
                                                   currIdx);

      if(currIdx >= sbh.numTx_)
      {
         LOGERR << "Invalid txIndex at height " << (sbh.blockHeight_)
                    << " index " << currIdx;
         return false;
      }

      //if(sbh.stxMap_.find(currIdx) == sbh.stxMap_.end())
      if(KEY_NOT_IN_MAP(currIdx, sbh.stxMap_))
         sbh.stxMap_[currIdx] = StoredTx();

      readStoredTxAtIter(sbh.blockHeight_, 
                         sbh.duplicateID_, 
                         sbh.stxMap_[currIdx]);
   } 
   return true;
} 


////////////////////////////////////////////////////////////////////////////////
// We assume we have a valid iterator left at the beginning of (potentially) a 
// transaction in this block.  It's okay if it starts at at TxOut entry (in 
// some instances we may not have a Tx entry, but only the TxOuts).
bool InterfaceToLDB::readStoredTxAtIter( uint32_t height,
                                         uint8_t  dupID,
                                         StoredTx & stx)
{
   SCOPED_TIMER("readStoredTxAtIter");
   BinaryData blkPrefix = DBUtils.getBlkDataKey(height, dupID);

   // Make sure that we are still within the desired block (but beyond header)
   resetIterReaders();
   BinaryDataRef key = currReadKey_.getRawRef();
   if(!key.startsWith(blkPrefix) || key.getSize() < 7)
      return false;

   // Check that we are at a tx with the correct height & dup
   uint32_t storedHgt;
   uint8_t  storedDup;
   uint16_t storedIdx;
   DBUtils.readBlkDataKey(currReadKey_, storedHgt, storedDup, storedIdx);

   if(storedHgt != height || storedDup != dupID)
      return false;

   // Make sure the stx has correct height/dup/idx
   stx.blockHeight_ = storedHgt;
   stx.duplicateID_ = storedDup;
   stx.txIndex_     = storedIdx;

   // Use a temp variable instead of stx.numBytes_ directly, because the 
   // stx.unserializeDBValue() call will reset numBytes to UINT32_MAX.
   // Assign it at the end, if we're confident we have the correct value.
   uint32_t nbytes  = 0;

   BinaryData txPrefix = DBUtils.getBlkDataKey(height, dupID, stx.txIndex_);

   
   // Reset the key again, and then cycle through entries until no longer
   // on an entry with the correct prefix.  Use do-while because we've 
   // already verified the iterator is at a valid tx entry
   resetIterReaders();
   do
   {
      // Stop if key doesn't start with [PREFIX | HGT | DUP | TXIDX]
      if(!currReadKey_.getRawRef().startsWith(txPrefix))
         break;

      // Read the prefix, height and dup 
      uint16_t txOutIdx;
      BLKDATA_TYPE bdtype = DBUtils.readBlkDataKey(currReadKey_,
                                           stx.blockHeight_,
                                           stx.duplicateID_,
                                           stx.txIndex_,
                                           txOutIdx);

      // Now actually process the iter value
      if(bdtype == BLKDATA_TX)
      {
         // Get everything else from the iter value
         stx.unserializeDBValue(currReadValue_);
         nbytes += stx.dataCopy_.getSize();
      }
      else if(bdtype == BLKDATA_TXOUT)
      {
         stx.stxoMap_[txOutIdx] = StoredTxOut();
         StoredTxOut & stxo = stx.stxoMap_[txOutIdx];
         readStoredTxOutAtIter(height, dupID, stx.txIndex_, stxo);
         stxo.parentHash_ = stx.thisHash_;
         stxo.txVersion_  = stx.version_;
         nbytes += stxo.dataCopy_.getSize();
      }
      else
      {
         LOGERR << "Unexpected BLKDATA entry while iterating";
         return false;
      }
   } while(advanceIterAndRead(BLKDATA, DB_PREFIX_TXDATA));

   // If have the correct size, save it, otherwise ignore the computation
   stx.numBytes_ = stx.haveAllTxOut() ? nbytes : UINT32_MAX;

   return true;
} 


////////////////////////////////////////////////////////////////////////////////
bool InterfaceToLDB::readStoredTxOutAtIter(
                                       uint32_t height,
                                       uint8_t  dupID,
                                       uint16_t txIndex,
                                       StoredTxOut & stxo)
{
   if(currReadKey_.getSize() < 9)
      return false;

   currReadKey_.resetPosition();

   // Check that we are at a tx with the correct height & dup & txIndex
   uint32_t keyHgt;
   uint8_t  keyDup;
   uint16_t keyTxIdx;
   uint16_t keyTxOutIdx;
   DBUtils.readBlkDataKey(currReadKey_, keyHgt, keyDup, keyTxIdx, keyTxOutIdx);

   if(keyHgt != height || keyDup != dupID || keyTxIdx != txIndex)
      return false;

   stxo.blockHeight_ = height;
   stxo.duplicateID_ = dupID;
   stxo.txIndex_     = txIndex;
   stxo.txOutIndex_  = keyTxOutIdx;

   stxo.unserializeDBValue(currReadValue_);

   return true;
}


////////////////////////////////////////////////////////////////////////////////
Tx InterfaceToLDB::getFullTxCopy( BinaryData ldbKey6B )
{
   SCOPED_TIMER("getFullTxCopy");
   if(ldbKey6B.getSize() != 6)
   {
      LOGERR << "Provided zero-length ldbKey6B";
      return Tx();
   }
    
   if(!seekTo(BLKDATA, DB_PREFIX_TXDATA, ldbKey6B))
   {
      LOGERR << "TxRef key does not exist in BLKDATA DB";
      return Tx();
   }

   BinaryData hgtx = ldbKey6B.getSliceCopy(0,4);
   StoredTx stx;
   readStoredTxAtIter( DBUtils.hgtxToHeight(hgtx), DBUtils.hgtxToDupID(hgtx), stx);

   if(!stx.haveAllTxOut())
   {
      LOGERR << "Requested full Tx but not all TxOut available";
      return Tx();
   }

   return stx.getTxCopy();
}

////////////////////////////////////////////////////////////////////////////////
Tx InterfaceToLDB::getFullTxCopy( uint32_t hgt, uint16_t txIndex)
{
   SCOPED_TIMER("getFullTxCopy");
   uint8_t dup = getValidDupIDForHeight(hgt);
   if(dup == UINT8_MAX)
      LOGERR << "Headers DB has no block at height: " << hgt;

   BinaryData ldbKey = DBUtils.getBlkDataKey(hgt, dup, txIndex);
   return getFullTxCopy(ldbKey);
}

////////////////////////////////////////////////////////////////////////////////
Tx InterfaceToLDB::getFullTxCopy( uint32_t hgt, uint8_t dup, uint16_t txIndex)
{
   SCOPED_TIMER("getFullTxCopy");
   BinaryData ldbKey = DBUtils.getBlkDataKey(hgt, dup, txIndex);
   return getFullTxCopy(ldbKey);
}


////////////////////////////////////////////////////////////////////////////////
TxOut InterfaceToLDB::getTxOutCopy( BinaryData ldbKey6B, uint16_t txOutIdx)
{
   SCOPED_TIMER("getTxOutCopy");
   BinaryWriter bw(8);
   bw.put_BinaryData(ldbKey6B);
   bw.put_uint16_t(txOutIdx, BIGENDIAN);
   BinaryDataRef ldbKey8 = bw.getDataRef();

   TxOut txoOut;
   BinaryRefReader brr = getValueReader(BLKDATA, DB_PREFIX_TXDATA, ldbKey8);
   if(brr.getSize()==0) 
   {
      LOGERR << "TxOut key does not exist in BLKDATA DB";
      return TxOut();
   }

   TxRef parent(ldbKey6B, this);

   brr.advance(2);
   txoOut.unserialize(brr.getCurrPtr(), 0, parent, (uint32_t)txOutIdx);
   return txoOut;
}


////////////////////////////////////////////////////////////////////////////////
TxIn InterfaceToLDB::getTxInCopy( BinaryData ldbKey6B, uint16_t txInIdx)
{
   SCOPED_TIMER("getTxInCopy");
   TxIn txiOut;
   BinaryRefReader brr = getValueReader(BLKDATA, DB_PREFIX_TXDATA, ldbKey6B);
   if(brr.getSize()==0) 
   {
      LOGERR << "TxOut key does not exist in BLKDATA DB";
      return TxIn();
   }

   BitUnpacker<uint16_t> bitunpack(brr); // flags
   uint16_t dbVer   = bitunpack.getBits(4);
   uint16_t txVer   = bitunpack.getBits(2);
   uint16_t txSer   = bitunpack.getBits(4);
   
   brr.advance(32);

   
   if(txSer != TX_SER_FULL && txSer != TX_SER_FRAGGED)
   {
      LOGERR << "Tx not available to retrieve TxIn";
      return TxIn();
   }
   else
   {
      bool isFragged = txSer==TX_SER_FRAGGED;
      vector<uint32_t> offsetsIn;
      BtcUtils::StoredTxCalcLength(brr.getCurrPtr(), isFragged, &offsetsIn);
      if(offsetsIn.size()-1 < txInIdx+1) // offsets.size() is numTxIn+1
      {
         LOGERR << "Requested TxIn with index greater than numTxIn";
         return TxIn();
      }
      TxRef parent(ldbKey6B, this);
      uint8_t const * txInStart = brr.exposeDataPtr() + 34 + offsetsIn[txInIdx];
      uint32_t txInLength = offsetsIn[txInIdx+1] - offsetsIn[txInIdx];
      return TxIn(txInStart, txInLength, parent, txInIdx);
   }
}




////////////////////////////////////////////////////////////////////////////////
BinaryData InterfaceToLDB::getTxHashForLdbKey( BinaryDataRef ldbKey6B )
{
   SCOPED_TIMER("getTxHashForLdbKey");
   BinaryRefReader stxVal = getValueReader(BLKDATA, DB_PREFIX_TXDATA, ldbKey6B);
   if(stxVal.getSize()==0)
   {
      LOGERR << "TxRef key does not exist in BLKDATA DB";
      return BinaryData(0);
   }

   // We can't get here unless we found the precise Tx entry we were looking for
   stxVal.advance(2);
   return stxVal.get_BinaryData(32);
}

////////////////////////////////////////////////////////////////////////////////
BinaryData InterfaceToLDB::getTxHashForHeightAndIndex( uint32_t height,
                                                       uint16_t txIndex)
{
   SCOPED_TIMER("getTxHashForHeightAndIndex");
   uint8_t dup = getValidDupIDForHeight(height);
   if(dup == UINT8_MAX)
      LOGERR << "Headers DB has no block at height: " << height;
   return getTxHashForLdbKey(DBUtils.getBlkDataKey(height, dup, txIndex));
}

////////////////////////////////////////////////////////////////////////////////
BinaryData InterfaceToLDB::getTxHashForHeightAndIndex( uint32_t height,
                                                       uint8_t  dupID,
                                                       uint16_t txIndex)
{
   SCOPED_TIMER("getTxHashForHeightAndIndex");
   return getTxHashForLdbKey(DBUtils.getBlkDataKey(height, dupID, txIndex));
}

////////////////////////////////////////////////////////////////////////////////
StoredTxHints InterfaceToLDB::getHintsForTxHash(BinaryDataRef txHash)
{
   SCOPED_TIMER("getAllHintsForTxHash");
   StoredTxHints sths;
   sths.txHashPrefix_ = txHash.getSliceRef(0,4);
   BinaryRefReader brr = getValueReader(BLKDATA, 
                                        DB_PREFIX_TXHINTS, 
                                        sths.txHashPrefix_);
                                                
   if(brr.getSize() == 0)
   {
      // Don't need to throw any errors, we frequently ask for tx that DNE
      //LOGERR << "No hints for prefix: " << sths.txHashPrefix_.toHexStr();
   }
   else
      sths.unserializeDBValue(brr);

   return sths;
}


////////////////////////////////////////////////////////////////////////////////
bool InterfaceToLDB::getStoredTx( StoredTx & stx,
                                  BinaryDataRef txHashOrDBKey)
{
   uint32_t sz = txHashOrDBKey.getSize();
   if(sz == 32)
      return getStoredTx_byHash(stx, txHashOrDBKey);
   else if(sz == 6 || sz == 7)
      return getStoredTx_byDBKey(stx, txHashOrDBKey);
   else
   {
      LOGERR << "Unrecognized input string: " << txHashOrDBKey.toHexStr();
      return false;
   }
}

////////////////////////////////////////////////////////////////////////////////
bool InterfaceToLDB::getStoredTx_byDBKey( StoredTx & stx,
                                          BinaryDataRef dbKey)
{
   uint32_t hgt;
   uint8_t  dup;
   uint16_t txi;

   BinaryRefReader brrKey(dbKey);

   if(dbKey.getSize() == 6)
      DBUtils.readBlkDataKeyNoPrefix(brrKey, hgt, dup, txi);
   else if(dbKey.getSize() == 7)
      DBUtils.readBlkDataKey(brrKey, hgt, dup, txi);
   else
   {
      LOGERR << "Unrecognized input string: " << dbKey.toHexStr();
      return false;
   }

   return getStoredTx(stx, hgt, dup, txi, true);
}

////////////////////////////////////////////////////////////////////////////////
// We assume that the first TxHint that matches is correct.  This means that 
// when we mark a transaction/block valid, we need to make sure all the hints
// lists have the correct one in front.  Luckily, the TXHINTS entries are tiny 
// and the number of modifications to make for each reorg is small.
bool InterfaceToLDB::getStoredTx_byHash( StoredTx & stx,
                                         BinaryDataRef txHash)
{
   SCOPED_TIMER("getStoredTx");
   BinaryData hash4(txHash.getSliceRef(0,4));
   BinaryData hintsDBVal = getValue(BLKDATA, DB_PREFIX_TXHINTS, hash4);
   uint32_t valSize = hintsDBVal.getSize();

   if(valSize < 2)
   {
      LOGERR << "No tx in DB with hash: " << txHash.toHexStr();
      return false;
   }

   BinaryRefReader brrHints(hintsDBVal);
   uint32_t numHints = brrHints.get_var_int();
   uint32_t height;
   uint8_t  dup;
   uint16_t txIdx;
   for(uint32_t i=0; i<numHints; i++)
   {
      BinaryDataRef hint = brrHints.get_BinaryDataRef(6);
      seekTo(BLKDATA, DB_PREFIX_TXDATA, hint);

      BLKDATA_TYPE bdtype = DBUtils.readBlkDataKey(currReadKey_, height, dup, txIdx);
      
      // We don't actually know for sure whether the seekTo() found 
      BinaryData key6 = DBUtils.getBlkDataKeyNoPrefix(height, dup, txIdx);
      if(key6 != hint)
      {
         LOGERR << "TxHint referenced a BLKDATA tx that doesn't exist";
         LOGERR << "Key:  '" << key6.toHexStr() << "', "
                << "Hint: '" << hint.toHexStr() << "'";
         continue;
      }

      currReadValue_.advance(2);  // skip flags
      if(currReadValue_.get_BinaryDataRef(32) == txHash)
      {
         resetIterReaders();
         return readStoredTxAtIter(height, dup, stx);
      }
   }

   return false;
}


////////////////////////////////////////////////////////////////////////////////
bool InterfaceToLDB::getStoredTx( StoredTx & stx,
                                  uint32_t blockHeight,
                                  uint16_t txIndex,
                                  bool withTxOut)
{
   uint8_t dupID = getValidDupIDForHeight(blockHeight);
   if(dupID == UINT8_MAX)
      LOGERR << "Headers DB has no block at height: " << blockHeight; 

   return getStoredTx(stx, blockHeight, dupID, txIndex, withTxOut);

}

////////////////////////////////////////////////////////////////////////////////
bool InterfaceToLDB::getStoredTx( StoredTx & stx,
                                  uint32_t blockHeight,
                                  uint8_t  dupID,
                                  uint16_t txIndex,
                                  bool withTxOut)
{
   SCOPED_TIMER("getStoredTx");
   BinaryData blkDataKey = DBUtils.getBlkDataKey(blockHeight, dupID, txIndex);
   stx.blockHeight_ = blockHeight;
   stx.duplicateID_  = dupID;
   stx.txIndex_     = txIndex;

   if(!withTxOut)
   {
      // In some situations, withTxOut may not matter here:  the TxOuts may
      // actually be serialized with the tx entry, thus the unserialize call
      // may extract all TxOuts.
      BinaryRefReader brr = getValueReader(BLKDATA, blkDataKey);
      if(brr.getSize()==0)
      {
         LOGERR << "BLKDATA DB does not have requested tx";
         LOGERR << "("<<blockHeight<<", "<<dupID<<", "<<txIndex<<")";
         return false;
      }

      stx.unserializeDBValue(brr);
   }
   else
   {
      
      bool isInDB = seekTo(BLKDATA, blkDataKey);
      if(!isInDB)
      {
         LOGERR << "BLKDATA DB does not have the requested tx";
         LOGERR << "("<<blockHeight<<", "<<dupID<<", "<<txIndex<<")";
         return false;
      }

      return readStoredTxAtIter(stx.blockHeight_, stx.duplicateID_, stx);

      /*
      while(advanceIterAndRead(BLKDATA, DB_PREFIX_TXDATA))
      {
         // If the iter key doesn't start with [PREFIX | HGT | DUP], we're done
         if(!currReadKey_.getRawRef().startsWith(blkDataKey))
            break;

         
         uint16_t currTxOutIdx;
         BLKDATA_TYPE bdtype = DBUtils.readBlkDataKey(currReadKey_,
                                              stx.blockHeight_,
                                              stx.duplicateID_,
                                              stx.txIndex_,
                                              currTxOutIdx);
   
         if(bdtype == BLKDATA_TX)
         {
            stx.unserializeDBValue(currReadValue_);
         }
         else if(bdtype == BLKDATA_TXOUT)
         {
            stx.stxoMap_[currTxOutIdx] = StoredTxOut();
            StoredTxOut & stxo = stx.stxoMap_[currTxOutIdx];

            stxo.blockHeight_ = blockHeight;
            stxo.duplicateID_  = dupID;
            stxo.txIndex_     = txIndex;
            stxo.txOutIndex_  = currTxOutIdx;
            stxo.unserializeDBValue(currReadValue_);
         }
         else
         {
            LOGERR << "Unexpected BLKDATA entry while iterating";
            return false;
         }
      } // while(advanceIter)
      */

   } // fetch header & txs

   return true;
}



////////////////////////////////////////////////////////////////////////////////
void InterfaceToLDB::putStoredTxOut( StoredTxOut const & stxo)
{
    
   SCOPED_TIMER("putStoredTx");

   BinaryData ldbKey = stxo.getDBKey(false);
   BinaryWriter bw;
   stxo.serializeDBValue(bw);
   putValue(BLKDATA, DB_PREFIX_TXDATA, ldbKey, bw.getDataRef());
}


////////////////////////////////////////////////////////////////////////////////
bool InterfaceToLDB::getStoredTxOut(      
                              StoredTxOut & stxo,
                              uint32_t blockHeight,
                              uint8_t  dupID,
                              uint16_t txIndex,
                              uint16_t txOutIndex)
{
   SCOPED_TIMER("getStoredTxOut");
   BinaryData blkKey = DBUtils.getBlkDataKey(blockHeight, dupID, txIndex, txOutIndex);
   BinaryRefReader brr = getValueReader(BLKDATA, blkKey);
   if(brr.getSize() == 0)
   {
      LOGERR << "BLKDATA DB does not have the requested TxOut";
      return false;
   }

   stxo.blockHeight_ = blockHeight;
   stxo.duplicateID_  = dupID;
   stxo.txIndex_     = txIndex;
   stxo.txOutIndex_  = txOutIndex;

   stxo.unserializeDBValue(brr);

   return true;
}

////////////////////////////////////////////////////////////////////////////////
bool InterfaceToLDB::getStoredTxOut(      
                              StoredTxOut & stxo,
                              uint32_t blockHeight,
                              uint16_t txIndex,
                              uint16_t txOutIndex)
{
   uint8_t dupID = getValidDupIDForHeight(blockHeight);
   if(dupID == UINT8_MAX)
      LOGERR << "Headers DB has no block at height: " << blockHeight; 

   return getStoredTxOut(stxo, blockHeight, dupID, txIndex, txOutIndex);
}





////////////////////////////////////////////////////////////////////////////////
bool InterfaceToLDB::putStoredUndoData(StoredUndoData const & sud)
{
   LOGERR << "putStoredUndoData not implemented yet!!!";
   return false;
}

////////////////////////////////////////////////////////////////////////////////
bool InterfaceToLDB::getStoredUndoData(StoredUndoData & sud, uint32_t height)
{
   LOGERR << "getStoredUndoData not implemented yet!!!";
   return false;
}

////////////////////////////////////////////////////////////////////////////////
bool InterfaceToLDB::getStoredUndoData(StoredUndoData & sud, 
                                       uint32_t         height, 
                                       uint8_t          dup)
{
   LOGERR << "getStoredUndoData not implemented yet!!!";
   return false;

   /*
   BinaryData key = DBUtils.getBlkDataKeyNoPrefix(height, dup); 
   BinaryRefReader brr = getValueReader(BLKDATA, DB_PREFIX_UNDODATA, key);

   if(brr.getSize() == 0)
   {
      LOGERR << " 
   }

   for(uint32_t i=0; i<sud.stxOutsRemovedByBlock_.size(); i++)
   {
      sud.stxOutsRemovedByBlock_[i].blockHeight_ = height;
      sud.stxOutsRemovedByBlock_[i].duplicateID_ = dup;
   }
   */
}

////////////////////////////////////////////////////////////////////////////////
bool InterfaceToLDB::getStoredUndoData(StoredUndoData & sud, 
                                       BinaryDataRef    headHash)
{
   SCOPED_TIMER("getStoredUndoData");
   LOGERR << "getStoredUndoData not implemented yet!!!";
   return false;
}


////////////////////////////////////////////////////////////////////////////////
bool InterfaceToLDB::putStoredTxHints(StoredTxHints const & sths)
{
   SCOPED_TIMER("putStoredTxHints");
   if(sths.txHashPrefix_.getSize()==0)
   {
      LOGERR << "STHS does have a set prefix, so cannot be put into DB";
      return false;
   }
   putValue(BLKDATA, sths.getDBKey(), sths.serializeDBValue());
   return true;
}

////////////////////////////////////////////////////////////////////////////////
bool InterfaceToLDB::getStoredTxHints(StoredTxHints & sths, 
                                      BinaryDataRef hashPrefix)
{
   if(hashPrefix.getSize() < 4)
   {
      LOGERR << "Cannot get hints without at least 4-byte prefix";
      return false;
   }
   BinaryDataRef prefix4 = hashPrefix.getSliceRef(0,4);
   sths.txHashPrefix_ = prefix4.copy();

   BinaryDataRef bdr = getValueRef(BLKDATA, DB_PREFIX_TXHINTS, prefix4);
   if(bdr.getSize() > 0)
   {
      sths.unserializeDBValue(bdr);
      return true;
   }
   else
   {
      sths.dbKeyList_.resize(0);
      sths.preferredDBKey_.resize(0);
      return false;
   }
}


////////////////////////////////////////////////////////////////////////////////
bool InterfaceToLDB::putStoredHeadHgtList(StoredHeadHgtList const & hhl)
{
   SCOPED_TIMER("putStoredHeadHgtList");

   if(hhl.height_ == UINT32_MAX)
   {
      LOGERR << "HHL does not have a valid height to be put into DB";
      return false;
   }

   putValue(HEADERS, hhl.getDBKey(), hhl.serializeDBValue());
   return true;
}

////////////////////////////////////////////////////////////////////////////////
bool InterfaceToLDB::getStoredHeadHgtList(StoredHeadHgtList & hhl, uint32_t height)
{
   BinaryData ldbKey = WRITE_UINT32_BE(height);
   BinaryDataRef bdr = getValueRef(HEADERS, DB_PREFIX_HEADHGT, ldbKey);
   hhl.height_ = height;
   if(bdr.getSize() > 0)
   {
      hhl.unserializeDBValue(bdr);
      return true;
   }
   else
   {
      hhl.preferredDup_ = UINT8_MAX;
      hhl.dupAndHashList_.resize(0);
      return false;
   }
}




////////////////////////////////////////////////////////////////////////////////
TxRef InterfaceToLDB::getTxRef( BinaryDataRef txHash )
{
   if(seekToTxByHash(txHash))
   {
      currReadKey_.advance(1);
      return TxRef(currReadKey_.get_BinaryDataRef(6), this);
   }
   
   return TxRef();
}

////////////////////////////////////////////////////////////////////////////////
TxRef InterfaceToLDB::getTxRef(BinaryData hgtx, uint16_t txIndex)
{
   BinaryWriter bw;
   bw.put_BinaryData(hgtx);
   bw.put_uint16_t(txIndex, BIGENDIAN);
   return TxRef(bw.getDataRef(), this);
}

////////////////////////////////////////////////////////////////////////////////
TxRef InterfaceToLDB::getTxRef( uint32_t hgt, uint8_t  dup, uint16_t txIndex)
{
   BinaryWriter bw;
   bw.put_BinaryData(DBUtils.heightAndDupToHgtx(hgt,dup));
   bw.put_uint16_t(txIndex, BIGENDIAN);
   return TxRef(bw.getDataRef(), this);
}

////////////////////////////////////////////////////////////////////////////////
bool InterfaceToLDB::markBlockHeaderValid(BinaryDataRef headHash)
{
   SCOPED_TIMER("markBlockHeaderValid");
   BinaryRefReader brr = getValueReader(HEADERS, DB_PREFIX_HEADHASH, headHash);
   if(brr.getSize()==0)
   {
      LOGERR << "Invalid header hash: " << headHash.toHexStr();
      return false;
   }
   brr.advance(HEADER_SIZE);
   BinaryData hgtx   = brr.get_BinaryData(4);
   uint32_t   height = DBUtils.hgtxToHeight(hgtx);
   uint8_t    dup    = DBUtils.hgtxToDupID(hgtx);

   return markBlockHeaderValid(height, dup);
}




////////////////////////////////////////////////////////////////////////////////
bool InterfaceToLDB::markBlockHeaderValid(uint32_t height, uint8_t dup)
{
   SCOPED_TIMER("markBlockHeaderValid");

   StoredHeadHgtList hhl;
   getStoredHeadHgtList(hhl, height);
   if(hhl.preferredDup_ == dup)
      return true;

   bool hasEntry = false;
   for(uint32_t i=0; i<hhl.dupAndHashList_.size(); i++)
      if(hhl.dupAndHashList_[i].first == dup)
         hasEntry = true;
   

   if(hasEntry)
   {
      hhl.setPreferredDupID(dup);
      putStoredHeadHgtList(hhl);
      setValidDupIDForHeight(height, dup);
      return true;
   }   
   else
   {
      LOGERR << "Header was not found header-height list";
      return false;
   }
}

////////////////////////////////////////////////////////////////////////////////
// This is an inelegant consequence of this DB design -- if a tx 
// appears in two branches, it will be in the DB twice and appear twice
// in the TXHINTS list.  We have chosen to NOT store a "isValid" flag
// with each tx and txout, to avoid duplication of data that might 
// possibly de-synchronize and cause all sorts of problems (just go verify
// the HEADHGT entry).  But to avoid unnecessary lookups, we must make 
// sure that the correct {hgt,dup,txidx} is in the front of the TXHINTS 
// list.  
bool InterfaceToLDB::markTxEntryValid(uint32_t height,
                                      uint8_t  dupID,
                                      uint16_t txIndex)
{
   SCOPED_TIMER("markTxEntryValid");
   BinaryData blkDataKey = DBUtils.getBlkDataKeyNoPrefix(height, dupID, txIndex);
   BinaryRefReader brrTx = getValueReader(BLKDATA, DB_PREFIX_TXDATA, blkDataKey);

   brrTx.advance(2);
   BinaryData key4 = brrTx.get_BinaryData(4); // only need the first four bytes

   BinaryRefReader brrHints = getValueReader(BLKDATA, DB_PREFIX_TXHINTS, key4);
   uint32_t numHints = brrHints.getSize() / 6;
   if(numHints==0)
   {
      LOGERR << "No TXHINTS entry for specified {hgt,dup,txidx}";      
      return false;
   }
   
   // Create a list of refs with the correct tx in front
   list<BinaryDataRef> collectList;
   bool hasEntry = false;
   for(uint8_t i=0; i<numHints; i++)
   {
      BinaryDataRef thisHint = brrHints.get_BinaryDataRef(6);

      if(thisHint != blkDataKey)
         collectList.push_back(thisHint);
      else
      {
         collectList.push_front(thisHint);
         hasEntry = true;
      }
   }
   
   // If this hint didn't exist, we don't need to change anything (besides 
   // triggering an error/warning it didn't exist.
   if(!hasEntry)
   {
      LOGERR << "Tx was not found in the TXHINTS list";
      return false;
   }


   // If there was no entry with this hash, then all existing values will be 
   // written with not-valid.
   BinaryWriter bwOut(6*numHints);
   list<BinaryDataRef>::iterator iter;
   for(iter = collectList.begin(); iter != collectList.end(); iter++)
      bwOut.put_BinaryData(*iter);
   
   putValue(HEADERS, DB_PREFIX_HEADHGT, key4, bwOut.getDataRef());
   return true;
}

   

////////////////////////////////////////////////////////////////////////////////
// This is used only for debugging and testing with small database sizes.
// For intance, the reorg unit test only has a couple blocks, a couple 
// addresses and a dozen transactions.  We can easily predict and construct
// the output of this function or analyze the output by eye.
KVLIST InterfaceToLDB::getAllDatabaseEntries(DB_SELECT db)
{
   SCOPED_TIMER("getAllDatabaseEntries");
   
   if(!databasesAreOpen())
      return KVLIST();

   bool restoreIterAtEnd = iters_[db]->Valid();
   BinaryData prevIterLoc;
   if(restoreIterAtEnd)
      prevIterLoc = sliceToBinaryData(iters_[db]->key());

   KVLIST outList;
   outList.reserve(100);

   iters_[db] = dbs_[db]->NewIterator(leveldb::ReadOptions());
   iters_[db]->SeekToFirst();
   for (; iters_[db]->Valid(); iters_[db]->Next())
   {
      size_t last = outList.size();
      outList.push_back( pair<BinaryData, BinaryData>() );
      sliceToBinaryData(iters_[db]->key(),   outList[last].first);
      sliceToBinaryData(iters_[db]->value(), outList[last].second);
   }

   if(restoreIterAtEnd)
      seekTo(db, prevIterLoc);

   return outList;
}


////////////////////////////////////////////////////////////////////////////////
void InterfaceToLDB::printAllDatabaseEntries(DB_SELECT db)
{
   SCOPED_TIMER("printAllDatabaseEntries");

   bool restoreIterAtEnd = iters_[db]->Valid();
   BinaryData prevIterLoc;
   if(restoreIterAtEnd)
      prevIterLoc = sliceToBinaryData(iters_[db]->key());

   cout << "Printing DB entries... (DB=" << db << ")" << endl;
   KVLIST dbList = getAllDatabaseEntries(db);
   if(dbList.size() == 0)
   {
      cout << "   <no entries in db>" << endl;
      return;
   }

   for(uint32_t i=0; i<dbList.size(); i++)
   {
      cout << "   \"" << dbList[i].first.toHexStr() << "\"  ";
      cout << "   \"" << dbList[i].second.toHexStr() << "\"  " << endl;
   }

   if(restoreIterAtEnd)
      seekTo(db, prevIterLoc);
}

#define PPRINTENTRY(TYPE, IND) \
    TYPE data; \
    data.unserializeDBKey(key); \
    data.unserializeDBValue(val); \
    data.pprintOneLine(indent + IND); 
   

#define PPRINTENTRYDB(TYPE, IND) \
    TYPE data; \
    data.unserializeDBKey(BLKDATA, key); \
    data.unserializeDBValue(BLKDATA, val); \
    data.pprintOneLine(indent + IND); 

////////////////////////////////////////////////////////////////////////////////
void InterfaceToLDB::pprintBlkDataDB(uint32_t indent)
{
   SCOPED_TIMER("pprintBlkDataDB");
   DB_SELECT db = BLKDATA;

   bool restoreIterAtEnd = iters_[db]->Valid();
   BinaryData prevIterLoc;
   if(restoreIterAtEnd)
      prevIterLoc = sliceToBinaryData(iters_[db]->key());

   cout << "Pretty-printing BLKDATA DB" << endl;
   KVLIST dbList = getAllDatabaseEntries(db);
   if(dbList.size() == 0)
   {
      cout << "   <no entries in db>" << endl;
      return;
   }

   BinaryData lastSSH = READHEX("00");
   for(uint32_t i=0; i<dbList.size(); i++)
   {
      BinaryData key = dbList[i].first;
      BinaryData val = dbList[i].second;
      if(key.getSize() == 0)
      {
         cout << "\"" << "\"  ";
         cout << "\"" << dbList[i].second.toHexStr() << "\"  " << endl;
      }
      else if(key[0] == DB_PREFIX_DBINFO)
      {
         PPRINTENTRY(StoredDBInfo, 0);
         cout << "-------------------------------------" << endl;
      }
      else if(key[0] == DB_PREFIX_TXDATA)
      {
         if(key.getSize() == 5)      {PPRINTENTRYDB(StoredHeader, 0);}
         else if(key.getSize() == 7) {PPRINTENTRY(StoredTx, 3); }
         else if(key.getSize() == 9) {PPRINTENTRY(StoredTxOut, 6);}
         else
            cout << "INVALID TXDATA KEY: '" << key.toHexStr() << "'" << endl;
      }
      else if(key[0] == DB_PREFIX_SCRIPT) 
      {
         StoredScriptHistory ssh;
         StoredSubHistory subssh;
      
         if(!key.startsWith(lastSSH))
         {
            // New SSH object, base entry
            ssh.unserializeDBKey(key); 
            ssh.unserializeDBValue(val); 
            ssh.pprintFullSSH(indent + 3); 
            lastSSH = key;
         }
         else
         {
            // This is a sub-history for the previous SSH
            subssh.unserializeDBKey(key); 
            subssh.unserializeDBValue(val); 
            subssh.pprintFullSubSSH(indent + 6);
         }
      }
      else
      {
         for(uint32_t j=0; j<indent; j++)
            cout << " ";

         if(key[0] == DB_PREFIX_TXHINTS)
            cout << "TXHINT: ";
         else if(key[0]==DB_PREFIX_UNDODATA)
            cout << "UNDO: ";

         cout << "\"" << dbList[i].first.toHexStr() << "\"  ";
         cout << "\"" << dbList[i].second.toHexStr() << "\"  " << endl;
      }
         
   }

   if(restoreIterAtEnd)
      seekTo(db, prevIterLoc);
   
}

/*
////////////////////////////////////////////////////////////////////////////////
bool InterfaceToLDB::getUndoDataForTx( Tx const & tx,
                                           list<TxOut> &    txOutsRemoved,
                                           list<OutPoint> & outpointsAdded)
{
   // For ARMORY_DB_FULL we don't need undo data yet.
}

////////////////////////////////////////////////////////////////////////////////
BinaryData InterfaceToLDB::getUndoDataForBlock( list<TxOut> &    txOutsRemoved,
                                              list<OutPoint> & outpointsAdded)
{
   // Maybe don't clear them, so that we can accumulate multi-block data, if 
   // we have some reason to do that.  Let the caller clear the lists
   //txOutsRemoved.clear();
   //outpointsAdded.clear();

   // For ARMORY_DB_FULL we don't need undo data yet.
   for(uint32_t i=0; i<numTx_; i++)
      getUndoDataForTx(block.txList[i], txOutsRemoved, outpointsAdded);
}

////////////////////////////////////////////////////////////////////////////////
bool InterfaceToLDB::purgeOldUndoData(uint32_t earlierThanHeight)
{
   // For ARMORY_DB_FULL we don't need undo data yet.
}
*/

   
////////////////////////////////////////////////////////////////////////////////
//  Not sure that this is possible...
/*
bool InterfaceToLDB::updateHeaderHeight(BinaryDataRef headHash, 
                                            uint32_t height, uint8_t dup)
{
   BinaryDataRef headVal = getValueRef(HEADERS, headHash);
   if(headVal.isNull())
   {
      LOGERR << " Attempted to update a non-existent header!";
      return false;
   }
      
   BinaryWriter bw(HEADER_SIZE + 4);
   bw.put_BinaryData(headVal.getPtr(), HEADER_SIZE);
   bw.put_BinaryData(heightAndDupToHgtx(height, dup));

   putValue(HEADERS, headHash, bw.getDataRef());
   return true;
}  
*/

<|MERGE_RESOLUTION|>--- conflicted
+++ resolved
@@ -84,11 +84,7 @@
       dbs_[i] = NULL;
       dbPaths_[i] = string("");
       batchStarts_[i] = 0;
-<<<<<<< HEAD
-    //  dbFilterPolicy_[i] = NULL;
-=======
       //dbFilterPolicy_[i] = NULL;
->>>>>>> b7009c23
    }
 }
 
@@ -258,22 +254,12 @@
          delete batches_[db];
          batches_[db] = NULL;
       }
-<<<<<<< HEAD
-/*
-      if(dbFilterPolicy_[db] != NULL)
-      {
-         delete dbFilterPolicy_[db];
-         dbFilterPolicy_[db] = NULL;
-      }
-	  */
-=======
 
       //if(dbFilterPolicy_[db] != NULL)
       //{
          //delete dbFilterPolicy_[db];
          //dbFilterPolicy_[db] = NULL;
       //}
->>>>>>> b7009c23
    }
    dbIsOpen_ = false;
 
