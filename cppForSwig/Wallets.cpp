--- conflicted
+++ resolved
@@ -1327,15 +1327,9 @@
    //create wallet file and dbenv
    stringstream pathSS;
    if (!isPublic)
-<<<<<<< HEAD
       pathSS << folder << "/BlockSettle_" << walletIdStr << "_wallet.lmdb";
    else
       pathSS << folder << "/BlockSettle_" << walletIdStr << "_WatchingOnly.lmdb";
-=======
-      pathSS << folder << "/armory_" << masterID << "_wallet.lmdb";
-   else
-      pathSS << folder << "/armory_" << masterID << "_WatchingOnly.lmdb";
->>>>>>> 41603769
 
    auto iface = getIfaceFromFile(pathSS.str(), controlPassLbd);
 
