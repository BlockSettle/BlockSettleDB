////////////////////////////////////////////////////////////////////////////////
//                                                                            //
//  Copyright (C) 2016-2019, goatpig                                          //
//  Distributed under the MIT license                                         //
//  See LICENSE-MIT or https://opensource.org/licenses/MIT                    //
//                                                                            //
////////////////////////////////////////////////////////////////////////////////

#include "Wallets.h"
#include "BlockDataManagerConfig.h"

using namespace std;

////////////////////////////////////////////////////////////////////////////////
////////////////////////////////////////////////////////////////////////////////
//// AssetWallet
////////////////////////////////////////////////////////////////////////////////
////////////////////////////////////////////////////////////////////////////////
AssetWallet::~AssetWallet()
{
   accounts_.clear();
   iface_.reset();
}

////////////////////////////////////////////////////////////////////////////////
shared_ptr<AddressAccount> AssetWallet::createAccount(
   shared_ptr<AccountType> accountType)
{
   auto cipher = make_unique<Cipher_AES>(
      decryptedData_->getDefaultKdfId(),
      decryptedData_->getMasterEncryptionKeyId());

   //instantiate AddressAccount object from AccountType
   auto account_ptr = make_shared<AddressAccount>(iface_, dbName_);
   account_ptr->make_new(accountType, decryptedData_, move(cipher));
   auto accID = account_ptr->getID();
   if (accounts_.find(accID) != accounts_.end())
      throw WalletException("already have an address account with this path");

   //commit to disk
   account_ptr->commit();

   if (accountType->isMain())
   {
      mainAccount_ = account_ptr->getID();

      BinaryWriter bwKey;
      bwKey.put_uint32_t(MAIN_ACCOUNT_KEY);

      BinaryWriter bwData;
      bwData.put_var_int(mainAccount_.getSize());
      bwData.put_BinaryData(mainAccount_);

      auto&& tx = iface_->beginWriteTransaction(dbName_);
      tx->insert(bwKey.getData(), bwData.getData());
   }

   accounts_.insert(make_pair(accID, account_ptr));
   return account_ptr;
}

////////////////////////////////////////////////////////////////////////////////
void AssetWallet::setMainWallet(
   shared_ptr<WalletDBInterface> iface, const BinaryData& walletID)
{
   BinaryWriter bwKey;
   bwKey.put_uint32_t(MAINWALLET_KEY);

   BinaryWriter bwData;
   bwData.put_var_int(walletID.getSize());
   bwData.put_BinaryData(walletID);

   auto&& tx = iface->beginWriteTransaction(WALLETHEADER_DBNAME);
   tx->insert(bwKey.getData(), bwData.getData());
}

////////////////////////////////////////////////////////////////////////////////
BinaryData AssetWallet::getMainWalletID(shared_ptr<WalletDBInterface> iface)
{
   BinaryWriter bwKey;
   bwKey.put_uint32_t(MAINWALLET_KEY);

   try
   {
      auto&& tx = iface->beginWriteTransaction(WALLETHEADER_DBNAME);   
      return getDataRefForKey(tx.get(), bwKey.getData());
   }
   catch (NoEntryInWalletException&)
   {
      LOGERR << "main wallet ID is not set!";
      throw WalletException("main wallet ID is not set!");
   }
}

////////////////////////////////////////////////////////////////////////////////
BinaryData AssetWallet::getMasterID(shared_ptr<WalletDBInterface> iface)
{
   BinaryWriter bwKey;
   bwKey.put_uint32_t(MASTERID_KEY);

   auto tx = iface->beginReadTransaction(WALLETHEADER_DBNAME);
   return getDataRefForKey(tx.get(), bwKey.getData());
}

////////////////////////////////////////////////////////////////////////////////
void AssetWallet::checkMasterID(const BinaryData& masterID)
{
   try
   {
      /*
      Grab ID from disk, check it matches arg.
      */

      auto fromDisk = getMasterID(iface_);

      //sanity check
      if (fromDisk.getSize() == 0)
      {
         LOGERR << "empty master ID";
         throw WalletException("empty master ID");
      }

      //only compare disk value with arg if the arg isn't empty
      if (masterID.getSize() != 0 && masterID != fromDisk)
      {
         LOGERR << "masterID mismatch, aborting";
         throw WalletException("masterID mismatch, aborting");
      }

      //set masterID_ from disk value
      masterID_ = fromDisk;
      return;
   }
   catch(NoEntryInWalletException&)
   {}
      
   /*
   This wallet has no masterID entry if we got this far, let's set it.
   */

   //sanity check
   if (masterID.getSize() == 0)
   {
      LOGERR << "cannot set empty master ID";
      throw WalletException("cannot set empty master ID");
   }

   BinaryWriter bwKey;
   bwKey.put_uint32_t(MASTERID_KEY);

   BinaryWriter bwVal;
   bwVal.put_var_int(masterID.getSize());
   bwVal.put_BinaryData(masterID);

   auto tx = iface_->beginWriteTransaction(WALLETHEADER_DBNAME);
   tx->insert(bwKey.getData(), bwVal.getData());

   masterID_ = masterID;
}

////////////////////////////////////////////////////////////////////////////////
void AssetWallet_Single::readFromFile()
{
   //sanity check
   if (iface_ == nullptr)
      throw WalletException("uninitialized wallet object");

   auto&& tx = iface_->beginReadTransaction(dbName_);

   {
      //main account
      BinaryWriter bwKey;
      bwKey.put_uint32_t(MAIN_ACCOUNT_KEY);

      try
      {
         auto account_id = getDataRefForKey(tx.get(), bwKey.getData());

         mainAccount_ = account_id;
      }
      catch (NoEntryInWalletException&)
      { }
   }

   {
      //root asset
      BinaryWriter bwKey;
      bwKey.put_uint32_t(ROOTASSET_KEY);
      auto rootAssetRef = getDataRefForKey(tx.get(), bwKey.getData());

      auto asset_root = AssetEntry::deserDBValue(-1, BinaryData(), rootAssetRef);
      root_ = dynamic_pointer_cast<AssetEntry_Single>(asset_root);
   }

   {
      //seed
      seed_ = nullptr;

      try
      {
         BinaryWriter bwKey;
         bwKey.put_uint32_t(WALLET_SEED_KEY);
         auto rootAssetRef = getDataRefForKey(tx.get(), bwKey.getData());

         auto seedUPtr = Asset_EncryptedData::deserialize(
            rootAssetRef.getSize(), rootAssetRef);
         shared_ptr<Asset_EncryptedData> seedSPtr(move(seedUPtr));
         auto seedObj = dynamic_pointer_cast<EncryptedSeed>(seedSPtr);
         if (seedObj == nullptr)
            throw WalletException("failed to deser wallet seed");

         seed_ = seedObj;
      }
      catch(NoEntryInWalletException&)
      {}
   }

   //encryption keys and kdfs
   decryptedData_->readFromDisk();

   {
      //accounts
      BinaryWriter bwPrefix;
      bwPrefix.put_uint8_t(ADDRESS_ACCOUNT_PREFIX);
      auto dbIter = tx->getIterator();
      dbIter->seek(bwPrefix.getDataRef());

      while (dbIter->isValid())
      {
         //iterate through account keys
         auto&& key = dbIter->key();

         try
         {
            //instantiate account object and read data on disk
            auto addressAccount = make_shared<AddressAccount>(iface_, dbName_);
            addressAccount->readFromDisk(key);

            //insert
            accounts_.insert(make_pair(addressAccount->getID(), addressAccount));
         }
         catch (exception&)
         {
            //in case of exception, the value for this key is not for an
            //account. Assume we ran out of accounts and break out.
            break;
         }

         dbIter->advance();
      }

      loadMetaAccounts();
   }
}

////////////////////////////////////////////////////////////////////////////////
shared_ptr<AddressEntry> AssetWallet::getNewAddress(
   AddressEntryType aeType)
{
   /***
   The wallet will always try to deliver an address with the requested type if 
   any of its accounts supports it. It will prioritize the main account, then
   try through all accounts in binary order.
   ***/

   //lock
   ReentrantLock lock(this);

   if (mainAccount_.getSize() == 0)
      throw WalletException("no main account for wallet");

   auto mainAccount = getAccountForID(mainAccount_);
   if (mainAccount->hasAddressType(aeType))
      return mainAccount->getNewAddress(aeType);

   for (auto& account : accounts_)
   {
      if (account.second->hasAddressType(aeType))
         return account.second->getNewAddress(aeType);
   }

   throw WalletException("unexpected address entry type");
   return nullptr;
}

////////////////////////////////////////////////////////////////////////////////
shared_ptr<AddressEntry> AssetWallet::getNewChangeAddress(
   AddressEntryType aeType)
{
   ReentrantLock lock(this);

   if (mainAccount_.getSize() == 0)
      throw WalletException("no main account for wallet");

   auto mainAccount = getAccountForID(mainAccount_);
   if (mainAccount->hasAddressType(aeType))
      return mainAccount->getNewChangeAddress(aeType);

   for (auto& account : accounts_)
   {
      if (account.second->hasAddressType(aeType))
         return account.second->getNewChangeAddress(aeType);
   }

   throw WalletException("unexpected address entry type");
   return nullptr;
}

////////////////////////////////////////////////////////////////////////////////
shared_ptr<AddressEntry> AssetWallet::getNewAddress(
   const BinaryData& accountID, AddressEntryType aeType)
{
   ReentrantLock lock(this);

   auto account = getAccountForID(accountID);
   auto newAddress = account->getNewAddress(aeType);

   return newAddress;
}

////////////////////////////////////////////////////////////////////////////////
bool AssetWallet::hasScrAddr(const BinaryData& scrAddr)
{
   try
   {
      getAssetIDForAddr(scrAddr);
   }
   catch (runtime_error&)
   {
      return false;
   }

   return true;
}

////////////////////////////////////////////////////////////////////////////////
const pair<BinaryData, AddressEntryType>& 
   AssetWallet::getAssetIDForAddr(const BinaryData& scrAddr)
{
   //this takes prefixed hashes or a b58 address

   ReentrantLock lock(this);
   
   BinaryData scrHash;

   try
   {
      scrHash = move(BtcUtils::base58toScrAddr(scrAddr));
   }
   catch(runtime_error&)
   {
      scrHash = scrAddr;
   }

   for (auto acc : accounts_)
   {
      try
      {
         return acc.second->getAssetIDPairForAddr(scrHash);
      }
      catch (runtime_error&)
      {
         continue;
      }
   }

   throw runtime_error("unknown scrAddr");
}

////////////////////////////////////////////////////////////////////////////////
AddressEntryType AssetWallet::getAddrTypeForID(const BinaryData& ID)
{
   ReentrantLock lock(this);
   
   auto addrPtr = getAddressEntryForID(ID);
   return addrPtr->getType();
}

////////////////////////////////////////////////////////////////////////////////
shared_ptr<AddressAccount> AssetWallet::getAccountForID(
   const BinaryData& ID) const
{
   if (ID.getSize() < 4)
      throw WalletException("invalid account id");

   auto idRef = ID.getSliceRef(0, 4);
   auto iter = accounts_.find(idRef);
   if (iter == accounts_.end())
      throw WalletException("unknown account ID");

   return iter->second;
}

////////////////////////////////////////////////////////////////////////////////
const string& AssetWallet::getDbFilename(void) const
{ 
   if (iface_ == nullptr)
      throw WalletException("uninitialized db environment");
   return iface_->getFilename(); 
}

////////////////////////////////////////////////////////////////////////////////
void AssetWallet::shutdown()
{
   if (iface_ == nullptr)
      return;

   iface_.reset();
}

////////////////////////////////////////////////////////////////////////////////
AddressEntryType AssetWallet::getAddrTypeForAccount(const BinaryData& ID)
{
   auto acc = getAccountForID(ID);
   return acc->getAddressType();
}

////////////////////////////////////////////////////////////////////////////////
shared_ptr<AddressEntry> AssetWallet::getAddressEntryForID(
   const BinaryData& ID) const
{
   ReentrantLock lock(this);

   if (ID.getSize() != 12)
      throw WalletException("invalid asset id");

   auto accPtr = getAccountForID(ID);
   return accPtr->getAddressEntryForID(ID.getRef());
}

////////////////////////////////////////////////////////////////////////////////
void AssetWallet::updateHashMap()
{
   ReentrantLock lock(this);

   for (auto account : accounts_)
      account.second->updateAddressHashMap();
}

////////////////////////////////////////////////////////////////////////////////
set<BinaryData> AssetWallet::getAddrHashSet()
{
   ReentrantLock lock(this);

   set<BinaryData> addrHashSet;
   for (auto account : accounts_)
   {
      auto& hashes = account.second->getAddressHashMap();

      for (auto& hashPair : hashes)
         addrHashSet.insert(hashPair.first);
   }

   return addrHashSet;
}

////////////////////////////////////////////////////////////////////////////////
shared_ptr<AssetEntry> AssetWallet::getAssetForID(const BinaryData& ID) const
{
   if (ID.getSize() < 8)
      throw WalletException("invalid asset ID");

   ReentrantLock lock(this);

   auto acc = getAccountForID(ID);
   return acc->getAssetForID(ID.getSliceRef(4, ID.getSize() - 4));
}

////////////////////////////////////////////////////////////////////////////////
string AssetWallet::getID(void) const
{
   return string(walletID_.getCharPtr());
}

<<<<<<< HEAD
   //walletID
   auto chaincode_copy = node.getChaincode();
   auto derScheme =
      make_shared<DerivationScheme_ArmoryLegacy>(chaincode_copy);

   auto asset_single = make_shared<AssetEntry_Single>(
      ROOT_ASSETENTRY_ID, BinaryData(),
      pubkey, nullptr);

   BinaryData walletIdRaw = computeWalletID(derScheme, asset_single);
   // Remove trailing \0 chars if needed
   std::string walletIdStr = walletIdRaw.toBinStr().c_str();

   //compute master ID as hmac256(root pubkey, "MetaEntry")
   string hmacMasterMsg("MetaEntry");
   auto&& masterID_long = BtcUtils::getHMAC256(
      pubkey, SecureBinaryData(hmacMasterMsg));
   auto&& masterID = BtcUtils::computeID(masterID_long);
   string masterIDStr(masterID.getCharPtr());
=======
////////////////////////////////////////////////////////////////////////////////
ReentrantLock AssetWallet::lockDecryptedContainer(void)
{
   return move(ReentrantLock(decryptedData_.get()));
}
>>>>>>> 85183130

////////////////////////////////////////////////////////////////////////////////
bool AssetWallet::isDecryptedContainerLocked() const
{
   try
   {
      auto lock = SingleLock(decryptedData_.get());
      return false;
   }
   catch (AlreadyLocked&)
   {}

<<<<<<< HEAD
   //create wallet file and dbenv
   stringstream pathSS;
   if (!isPublic)
      pathSS << folder << "/BlockSettle_" << walletIdStr << "_wallet.lmdb";
   else
      pathSS << folder << "/BlockSettle_" << walletIdStr << "_WatchingOnly.lmdb";
=======
   return true;
}
>>>>>>> 85183130

////////////////////////////////////////////////////////////////////////////////
void AssetWallet::extendPublicChain(unsigned count)
{
   for (auto& account : accounts_)
   {
      account.second->extendPublicChain(count);
   }
}

////////////////////////////////////////////////////////////////////////////////
void AssetWallet::extendPrivateChain(unsigned count)
{
   for (auto& account : accounts_)
   {
      account.second->extendPrivateChain(decryptedData_, count);
   }
}

////////////////////////////////////////////////////////////////////////////////
void AssetWallet::extendPublicChainToIndex(
   const BinaryData& account_id, unsigned count)
{
   auto account = getAccountForID(account_id);
   account->extendPublicChainToIndex(
      account->getOuterAccount()->getID(), count);
}

////////////////////////////////////////////////////////////////////////////////
void AssetWallet::extendPrivateChainToIndex(
   const BinaryData& account_id, unsigned count)
{
   auto account = getAccountForID(account_id);
   account->extendPrivateChainToIndex(
      decryptedData_,
      account->getOuterAccount()->getID(), count);
}

////////////////////////////////////////////////////////////////////////////////
void AssetWallet::addSubDB(
   const std::string& dbName, const PassphraseLambda& passLbd)
{
   if (iface_->getFreeDbCount() == 0)
      iface_->setDbCount(iface_->getDbCount() + 1);

   auto headerPtr = make_shared<WalletHeader_Custom>();
   headerPtr->walletID_ = BinaryData(dbName);

   try
   {   
      iface_->lockControlContainer(passLbd);
      iface_->addHeader(headerPtr);
      iface_->unlockControlContainer();
   }
   catch (...)
   {
      iface_->unlockControlContainer();
      rethrow_exception(current_exception());
   }
}

////////////////////////////////////////////////////////////////////////////////
shared_ptr<DBIfaceTransaction> AssetWallet::beginSubDBTransaction(
   const string& dbName, bool write)
{
   if (!write)
      return iface_->beginReadTransaction(dbName);
   else
      return iface_->beginWriteTransaction(dbName);
}

////////////////////////////////////////////////////////////////////////////////
shared_ptr<AssetWallet> AssetWallet::loadMainWalletFromFile(
   const string& path, const PassphraseLambda& passLbd)
{
   auto iface = getIfaceFromFile(path.c_str(), passLbd);
   auto mainWalletID = getMainWalletID(iface);
   string mainWalletIDstr(mainWalletID.getCharPtr(), mainWalletID.getSize());
   auto headerPtr = iface->getWalletHeader(mainWalletIDstr);

   shared_ptr<AssetWallet> wltPtr;

   switch (headerPtr->type_)
   {
   case WalletHeaderType_Single:
   {
      auto wltSingle = make_shared<AssetWallet_Single>(
         iface, headerPtr, BinaryData());
      wltSingle->readFromFile();

      wltPtr = wltSingle;
      break;
   }

   case WalletHeaderType_Multisig:
   {
      auto wltMS = make_shared<AssetWallet_Multisig>(
         iface, headerPtr, BinaryData());
      wltMS->readFromFile();

      wltPtr = wltMS;
      break;
   }

   default:
      throw WalletException("unexpected main wallet type");
   }

   return wltPtr;
}

////////////////////////////////////////////////////////////////////////////////
BinaryDataRef AssetWallet::getDataRefForKey(
   DBIfaceTransaction* tx, const BinaryData& key)
{
   /** The reference lifetime is tied to the db tx lifetime. The caller has to
   maintain the tx for as long as the data ref needs to be valid **/

   auto ref = tx->getDataRef(key);

   if (ref.getSize() == 0)
      throw NoEntryInWalletException();

   return DBUtils::getDataRefForPacket(ref);
}

////////////////////////////////////////////////////////////////////////////////
void AssetWallet::addMetaAccount(MetaAccountType type)
{
   auto account_ptr = make_shared<MetaDataAccount>(iface_, dbName_);
   account_ptr->make_new(type);

   //do not overwrite existing account of the same type
   if (metaDataAccounts_.find(type) != metaDataAccounts_.end())
      return;

   account_ptr->commit();
   metaDataAccounts_.insert(make_pair(type, account_ptr));
}

////////////////////////////////////////////////////////////////////////////////
void AssetWallet::loadMetaAccounts()
{
   auto&& tx = iface_->beginReadTransaction(dbName_);

   //accounts
   BinaryWriter bwPrefix;
   bwPrefix.put_uint8_t(META_ACCOUNT_PREFIX);
   auto dbIter = tx->getIterator();
   dbIter->seek(bwPrefix.getDataRef());

   while (dbIter->isValid())
   {
      //iterate through account keys
      auto&& key = dbIter->key();

      try
      {
         //instantiate account object and read data on disk
         auto metaAccount = make_shared<MetaDataAccount>(iface_, dbName_);
         metaAccount->readFromDisk(key);

         //insert
         metaDataAccounts_.insert(
            make_pair(metaAccount->getType(), metaAccount));
      }
      catch (exception&)
      {
         //in case of exception, the value for this key is not for an
         //account. Assume we ran out of accounts and break out.
         break;
      }

      dbIter->advance();
   }
}

////////////////////////////////////////////////////////////////////////////////
shared_ptr<MetaDataAccount> AssetWallet::getMetaAccount(MetaAccountType type)
{
   auto iter = metaDataAccounts_.find(type);

   if (iter == metaDataAccounts_.end())
      throw WalletException("no meta account for this type");
   return iter->second;
}

////////////////////////////////////////////////////////////////////////////////
bool AssetWallet_Single::isWatchingOnly() const
{
   return !root_->hasPrivateKey();
}

////////////////////////////////////////////////////////////////////////////////
string AssetWallet::forkWatchingOnly(
   const string& filename, const PassphraseLambda& passLbd)
{
   //strip '_wallet' extention
   auto underscoreIndex = filename.find_last_of("_");
   auto newname = filename.substr(0, underscoreIndex);

   //set WO suffix
   newname.append("_WatchingOnly.lmdb");

   //check file does not exist
   if (DBUtils::fileExists(newname, 0))
      throw WalletException("WO wallet filename already exists");

   //open original wallet db & new 
   auto originIface = getIfaceFromFile(filename, passLbd);
   auto masterID = getMasterID(originIface);

   auto woIface = getIfaceFromFile(newname, passLbd);
   woIface->setDbCount(originIface->getDbCount());
   woIface->lockControlContainer(passLbd);

   //cycle through wallet metas, copy wallet structure and assets
   for (auto& metaPtr : originIface->getHeaderMap())
   {
      switch (metaPtr.second->type_)
      {
      case WalletHeaderType_Single:
      {
         woIface->addHeader(metaPtr.second);

         //load wallet
         auto wltSingle = make_shared<AssetWallet_Single>(
            originIface, metaPtr.second, masterID);
         wltSingle->readFromFile();

         //copy content
         AssetWallet_Single::copyPublicData(wltSingle, woIface);

         //close the wallet
         wltSingle.reset();
         break;
      }

      default:
         LOGWARN << "wallet contains header types that \
            aren't covered by WO forking";
      }
   }

   //set main wallet id
   setMainWallet(woIface, getMainWalletID(originIface));

   //close dbs
   originIface.reset();
   woIface->unlockControlContainer();
   woIface.reset();

   //return the file name of the wo wallet
   return newname;
}

////////////////////////////////////////////////////////////////////////////////
set<BinaryData> AssetWallet::getAccountIDs(void) const
{
   set<BinaryData> result;
   for (auto& accPtr : accounts_)
      result.insert(accPtr.second->getID());

   return result;
}

////////////////////////////////////////////////////////////////////////////////
map<BinaryData, shared_ptr<AddressEntry>> AssetWallet::getUsedAddressMap() const
{
   /***
   This is an expensive call, do not spam it.
   ***/

   map<BinaryData, shared_ptr<AddressEntry>> result;
   for (auto& account : accounts_)
   {
      auto&& addrMap = account.second->getUsedAddressMap();
      result.insert(addrMap.begin(), addrMap.end());
   }

   return result;
}

////////////////////////////////////////////////////////////////////////////////
void AssetWallet::changeControlPassphrase(
   const SecureBinaryData& newPassphrase, const PassphraseLambda& passLbd)
{
   iface_->changeMasterPassphrase(newPassphrase, passLbd);
}

////////////////////////////////////////////////////////////////////////////////
////////////////////////////////////////////////////////////////////////////////
//// AssetWallet_Single
////////////////////////////////////////////////////////////////////////////////
////////////////////////////////////////////////////////////////////////////////
const BinaryData& AssetWallet_Single::createBIP32Account(
   shared_ptr<AssetEntry_BIP32Root> parentNode, 
   vector<unsigned> derPath, bool isMain)
{
   shared_ptr<AssetEntry_BIP32Root> root = parentNode;
   if (parentNode == nullptr)
      root = dynamic_pointer_cast<AssetEntry_BIP32Root>(root_);

   if (root == nullptr)
      throw AccountException("no valid root to create BIP32 account from");

   shared_ptr<AccountType_BIP32_Legacy> accountTypePtr = nullptr;
   if(root->getPrivKey() != nullptr)
   {
      //try to decrypt the root's private key to get full derivation
      try
      {
         //lock for decryption
         auto lock = lockDecryptedContainer();

         //decrypt root
         auto privKey = decryptedData_->getDecryptedPrivateData(root->getPrivKey());
         auto chaincode = root->getChaincode();

         SecureBinaryData dummy;
         accountTypePtr = make_shared<AccountType_BIP32_Legacy>(
            privKey, dummy, chaincode, derPath,
            root->getDepth(), root->getLeafID());
      }
      catch(exception&)
      {}
   }

   if (accountTypePtr == nullptr)
   {
      //can't get the private key, if we can derive this only from 
      //the pubkey then do it, otherwise throw
      auto pubkey = root->getPubKey()->getCompressedKey();
      auto chaincode = root->getChaincode();

      SecureBinaryData dummy1;
      accountTypePtr = make_shared<AccountType_BIP32_Legacy>(
         dummy1, pubkey, chaincode, derPath,
         root->getDepth(), root->getLeafID());
   }

   if (isMain || accounts_.size() == 0)
      accountTypePtr->setMain(true);

   auto&& tx = iface_->beginWriteTransaction(dbName_);
   auto accountPtr = createAccount(accountTypePtr);
   accountPtr->extendPrivateChain(decryptedData_, DERIVATION_LOOKUP);
   return accountPtr->getID();
}

////////////////////////////////////////////////////////////////////////////////
const BinaryData& AssetWallet_Single::createBIP32Account(
   std::shared_ptr<AssetEntry_BIP32Root> parentNode,
   std::vector<unsigned> derPath,
   std::shared_ptr<AccountType_BIP32_Custom> accTypePtr)
{
   shared_ptr<AssetEntry_BIP32Root> root = parentNode;
   if (parentNode == nullptr)
      root = dynamic_pointer_cast<AssetEntry_BIP32Root>(root_);

   if (root == nullptr)
      throw AccountException("no valid root to create BIP32 account from");

   bool isDerived = false;
   if (root->getPrivKey() != nullptr)
   {
      //try to decrypt the root's private to get full derivation
      try
      {
         //lock for decryption
         auto lock = lockDecryptedContainer();

         //decrypt root
         auto privKey = decryptedData_->getDecryptedPrivateData(
            root->getPrivKey());
         auto chaincode = root->getChaincode();

         //derive account root
         BIP32_Node bip32Node;
         bip32Node.initFromPrivateKey(
            root->getDepth(), root->getLeafID(), root->getFingerPrint(),
            privKey, chaincode);
         for (auto& path : derPath)
            bip32Node.derivePrivate(path);

         auto derivedKey = bip32Node.movePrivateKey();
         auto derivedCode = bip32Node.moveChaincode();
         auto pubkey = CryptoECDSA().ComputePublicKey(derivedKey, true);

         accTypePtr->setChaincode(derivedCode);
         accTypePtr->setPrivateKey(derivedKey);
         accTypePtr->setPublicKey(pubkey);

         isDerived = true;
      }
      catch (exception&)
      {
         isDerived = false;
      }
   }

   if (!isDerived)
   {
      //can't get the private key, if we can derive this only from 
      //the pubkey then do it, otherwise throw

      auto pubkey = root->getPubKey()->getCompressedKey();
      auto chaincode = root->getChaincode();

      BIP32_Node bip32Node;
      bip32Node.initFromPublicKey(
         root->getDepth(), root->getLeafID(), root->getFingerPrint(),
         pubkey, chaincode);
      for (auto& path : derPath)
         bip32Node.derivePublic(path);

      auto derivedKey = bip32Node.movePublicKey();
      auto derivedCode = bip32Node.moveChaincode();

      accTypePtr->setChaincode(derivedCode);
      accTypePtr->setPublicKey(derivedKey);
   }

   auto accountPtr = createAccount(accTypePtr);
   accountPtr->extendPrivateChain(decryptedData_, accTypePtr->getAddressLookup());
   return accountPtr->getID();
}

////////////////////////////////////////////////////////////////////////////////
shared_ptr<AssetWallet_Single> AssetWallet_Single::
   createFromPrivateRoot_Armory135(
   const string& folder,
   const SecureBinaryData& privateRoot,
   const SecureBinaryData& passphrase,
   const SecureBinaryData& controlPassphrase,
   unsigned lookup)
{
   if (privateRoot.getSize() != 32)
      throw WalletException("empty root");

   //compute wallet ID
   auto&& pubkey = CryptoECDSA().ComputePublicKey(privateRoot);
   
   //compute master ID as hmac256(root pubkey, "MetaEntry")
   string hmacMasterMsg("MetaEntry");
   auto&& masterID_long = BtcUtils::getHMAC256(
      pubkey, SecureBinaryData(hmacMasterMsg));
   auto&& masterID = BtcUtils::computeID(masterID_long);
   string masterIDStr(masterID.getCharPtr());

   /*
   Create control passphrase lambda. It gets wiped after the wallet is setup
   */
   auto controlPassLbd = 
      [&controlPassphrase](const set<BinaryData>&)->SecureBinaryData
   {
      return controlPassphrase;
   };

   //create wallet file and dbenv
   stringstream pathSS;
   pathSS << folder << "/armory_" << masterIDStr << "_wallet.lmdb";
   auto iface = getIfaceFromFile(pathSS.str(), controlPassLbd);

   BinaryData walletID;
   {
      //walletID
      auto&& chaincode = BtcUtils::computeChainCode_Armory135(privateRoot);
      auto derScheme = make_shared<DerivationScheme_ArmoryLegacy>(
         chaincode);

      auto asset_single = make_shared<AssetEntry_Single>(
         ROOT_ASSETENTRY_ID, BinaryData(), 
         pubkey, nullptr);

      walletID = move(computeWalletID(derScheme, asset_single));
   }
   
   SecureBinaryData dummy1, dummy2;
   auto&& privateRootCopy = privateRoot.copy();

   //address accounts
   set<shared_ptr<AccountType>> accountTypes;
   accountTypes.insert(
      make_shared<AccountType_ArmoryLegacy>(
      privateRootCopy, 
      dummy1, dummy2));
   (*accountTypes.begin())->setMain(true);
   
   SecureBinaryData dummy;
   auto walletPtr = initWalletDb(
      iface,
      masterID, walletID,
      passphrase, 
      controlPassphrase,
      privateRoot, 
      dummy,
      move(accountTypes),
      lookup - 1);

   //set as main
   setMainWallet(iface, walletID);

   return walletPtr;
}

////////////////////////////////////////////////////////////////////////////////
shared_ptr<AssetWallet_Single> AssetWallet_Single::
createFromPublicRoot_Armory135(
   const string& folder,
   SecureBinaryData& pubRoot,
   SecureBinaryData& chainCode,
   const SecureBinaryData& controlPassphrase,
   unsigned lookup)
{
   //compute master ID as hmac256(root pubkey, "MetaEntry")
   string hmacMasterMsg("MetaEntry");
   auto&& masterID_long = BtcUtils::getHMAC256(
      pubRoot, SecureBinaryData(hmacMasterMsg));
   auto&& masterID = BtcUtils::computeID(masterID_long);
   string masterIDStr(masterID.getCharPtr());

   /*
   Create control passphrase lambda. It gets wiped after the wallet is setup
   */
   auto controlPassLbd = 
      [&controlPassphrase](const set<BinaryData>&)->SecureBinaryData
   {
      return controlPassphrase;
   };

   //create wallet file and dbenv
   stringstream pathSS;
   pathSS << folder << "/armory_" << masterIDStr << "_WatchingOnly.lmdb";
   auto iface = getIfaceFromFile(pathSS.str(), controlPassLbd);

   BinaryData walletID;
   {
      //walletID
      auto chainCode_copy = chainCode;
      auto derScheme = make_shared<DerivationScheme_ArmoryLegacy>(
         chainCode_copy);

      auto asset_single = make_shared<AssetEntry_Single>(
         ROOT_ASSETENTRY_ID, BinaryData(),
         pubRoot, nullptr);

      walletID = move(computeWalletID(derScheme, asset_single));
   }

   //address accounts
   SecureBinaryData dummy;
   auto&& pubRootCopy = pubRoot.copy();
   auto&& chainCodeCopy = chainCode.copy();

   set<shared_ptr<AccountType>> accountTypes;
   accountTypes.insert(
      make_shared<AccountType_ArmoryLegacy>(
      dummy, pubRootCopy, chainCodeCopy));
   (*accountTypes.begin())->setMain(true);

   auto walletPtr = initWalletDbFromPubRoot(
      iface, 
      controlPassphrase,
      masterID, walletID,
      pubRoot, 
      accountTypes,
      lookup - 1);

   //set as main
   setMainWallet(iface, walletID);

   return walletPtr;
}

////////////////////////////////////////////////////////////////////////////////
shared_ptr<AssetWallet_Single> AssetWallet_Single::createFromSeed_BIP32(
   const string& folder,
   const SecureBinaryData& seed,
   const vector<unsigned>& derivationPath,
   const SecureBinaryData& passphrase,
   const SecureBinaryData& controlPassphrase,
   unsigned lookup)
{
   if (seed.getSize() == 0)
      throw WalletException("empty seed");

   BIP32_Node rootNode;
   rootNode.initFromSeed(seed);

   //address accounts
   set<shared_ptr<AccountType>> accountTypes;

   /*
   Derive 2 hardcoded paths on top of the main derivatrionPath for
   this wallet, to support the default address chains for Armory operations
   */

   SecureBinaryData dummy1, dummy2;
   auto privateRootCopy_1 = rootNode.getPrivateKey();
   auto privateRootCopy_2 = rootNode.getPrivateKey();
   auto chaincode1 = rootNode.getChaincode();
   auto chaincode2 = rootNode.getChaincode();

   accountTypes.insert(
      make_shared<AccountType_BIP32_Legacy>(
         privateRootCopy_1,
         dummy1, chaincode1,
         derivationPath, 0, 0));
   (*accountTypes.begin())->setMain(true);

   accountTypes.insert(
      make_shared<AccountType_BIP32_SegWit>(
         privateRootCopy_2,
         dummy2, chaincode2,
         derivationPath, 0, 0));

   auto walletPtr = createFromBIP32Node(
      rootNode, 
      accountTypes, 
      passphrase, 
      controlPassphrase,
      folder, 
      lookup);

   //save the seed
   walletPtr->setSeed(seed, passphrase);

   return walletPtr;
}

////////////////////////////////////////////////////////////////////////////////
shared_ptr<AssetWallet_Single> AssetWallet_Single::createFromBase58_BIP32(
   const string& folder,
   const SecureBinaryData& base58,
   const vector<unsigned>& derivationPath,
   const SecureBinaryData& passphrase,
   const SecureBinaryData& controlPassphrase,
   unsigned lookup)
{
   //setup node
   BIP32_Node node;
   node.initFromBase58(base58);

   bool isPublic = false;
   if (node.isPublic())
      isPublic = true;

   //address accounts
   set<shared_ptr<AccountType>> accountTypes;

   /*
   Unlike wallets setup from seeds, we do not make any assumption with those setup from
   a xpriv/xpub and only use what's provided in derivationPath. It is the caller's
   responsibility to run sanity checks.
   */

   if (!isPublic)
   {
      auto privateRootCopy = node.getPrivateKey();
      SecureBinaryData dummy;
      auto chainCodeCopy = node.getChaincode();

      accountTypes.insert(make_shared<AccountType_BIP32_Custom>(
         privateRootCopy, dummy, chainCodeCopy, derivationPath,
         node.getDepth(), node.getLeafID()));
      (*accountTypes.begin())->setMain(true);
   }
   else
   {
      //ctors move the arguments in, gotta create copies first
      auto pubkey_copy = node.getPublicKey();
      auto chaincode_copy = node.getChaincode();
      SecureBinaryData dummy1;

      accountTypes.insert(make_shared<AccountType_BIP32_Custom>(
         dummy1, pubkey_copy, chaincode_copy, derivationPath,
         node.getDepth(), node.getLeafID()));
      (*accountTypes.begin())->setMain(true);
   }

   auto walletPtr = createFromBIP32Node(
      node,
      accountTypes,
      passphrase,
      controlPassphrase,      
      folder, 
      lookup);

   return walletPtr;
}

////////////////////////////////////////////////////////////////////////////////
shared_ptr<AssetWallet_Single> AssetWallet_Single::createFromSeed_BIP32_Blank(
   const string& folder,
   const SecureBinaryData& seed,
   const SecureBinaryData& passphrase,
   const SecureBinaryData& controlPassphrase)
{
   if (seed.getSize() == 0)
      throw WalletException("empty seed");

   BIP32_Node rootNode;
   rootNode.initFromSeed(seed);

   //address accounts
   set<shared_ptr<AccountType>> accountTypes;

   /*
   no accounts are setup for a blank wallet
   */

   auto walletPtr = createFromBIP32Node(
      rootNode,
      accountTypes,
      passphrase,
      controlPassphrase,      
      folder,
      0);

   //save the seed
   walletPtr->setSeed(seed, passphrase);

   return walletPtr;
}

////////////////////////////////////////////////////////////////////////////////
shared_ptr<AssetWallet_Single> AssetWallet_Single::createFromBIP32Node(
   const BIP32_Node& node,
   set<shared_ptr<AccountType>> accountTypes,
   const SecureBinaryData& passphrase,
   const SecureBinaryData& controlPassphrase,
   const string& folder,
   unsigned lookup)
{
   bool isPublic = false;
   if (node.isPublic())
      isPublic = true;

   //compute wallet ID
   auto pubkey = node.getPublicKey();

   //compute master ID as hmac256(root pubkey, "MetaEntry")
   string hmacMasterMsg("MetaEntry");
   auto&& masterID_long = BtcUtils::getHMAC256(
      pubkey, SecureBinaryData(hmacMasterMsg));
   auto&& masterID = BtcUtils::computeID(masterID_long);
   string masterIDStr(masterID.getCharPtr());

   /*
   Create control passphrase lambda. It gets wiped after the wallet is setup
   */
   auto controlPassLbd = 
      [&controlPassphrase](const set<BinaryData>&)->SecureBinaryData
   {
      return controlPassphrase;
   };

   //create wallet file and dbenv
   stringstream pathSS;
   if (!isPublic)
      pathSS << folder << "/armory_" << masterIDStr << "_wallet.lmdb";
   else
      pathSS << folder << "/armory_" << masterIDStr << "_WatchingOnly.lmdb";

   auto iface = getIfaceFromFile(pathSS.str(), controlPassLbd);

   BinaryData walletID;
   {
      //walletID
      auto chaincode_copy = node.getChaincode();
      auto derScheme =
         make_shared<DerivationScheme_ArmoryLegacy>(chaincode_copy);

      auto asset_single = make_shared<AssetEntry_Single>(
         ROOT_ASSETENTRY_ID, BinaryData(),
         pubkey, nullptr);

      walletID = move(computeWalletID(derScheme, asset_single));
   }

   //address accounts
   shared_ptr<AssetWallet_Single> walletPtr = nullptr;

   if (!isPublic)
   {
      walletPtr = initWalletDb(
         iface,
         masterID, walletID,
         passphrase,
         controlPassphrase,
         node.getPrivateKey(),
         node.getChaincode(),
         move(accountTypes),
         lookup);
   }
   else
   {
      //ctors move the arguments in, gotta create copies first
      auto pubkey_copy = node.getPublicKey();
      walletPtr = initWalletDbFromPubRoot(
         iface,
         controlPassphrase,
         masterID, walletID,
         pubkey_copy,
         move(accountTypes),
         lookup);
   }

   //set as main
   setMainWallet(iface, walletID);

   return walletPtr;
}

////////////////////////////////////////////////////////////////////////////////
BinaryData AssetWallet_Single::computeWalletID(
   shared_ptr<DerivationScheme> derScheme,
   shared_ptr<AssetEntry> rootEntry)
{
   auto&& addrVec = derScheme->extendPublicChain(rootEntry, 1, 1);
   if (addrVec.size() != 1)
      throw WalletException("unexpected chain derivation output");

   auto firstEntry = dynamic_pointer_cast<AssetEntry_Single>(addrVec[0]);
   if (firstEntry == nullptr)
      throw WalletException("unexpected asset entry type");

   return BtcUtils::computeID(firstEntry->getPubKey()->getUncompressedKey());
}

////////////////////////////////////////////////////////////////////////////////
shared_ptr<AssetWallet_Single> AssetWallet_Single::initWalletDb(
   shared_ptr<WalletDBInterface> iface,
   const BinaryData& masterID, const BinaryData& walletID,
   const SecureBinaryData& passphrase,
   const SecureBinaryData& controlPassphrase,
   const SecureBinaryData& privateRoot,
   const SecureBinaryData& chaincode,
   set<shared_ptr<AccountType>> accountTypes,
   unsigned lookup)
{
   auto headerPtr = make_shared<WalletHeader_Single>();
   headerPtr->walletID_ = walletID;

   //init headerPtr object
   auto&& masterKeyStruct = 
      WalletDBInterface::initWalletHeaderObject(headerPtr, passphrase);

   //get a cipher for the master encryption key
   auto cipher = masterKeyStruct.cipher_->getCopy(
      headerPtr->masterEncryptionKeyId_);

   //copy cipher to cycle the IV then encrypt the private root
   auto rootCipher = cipher->getCopy();
   auto&& encryptedRoot = rootCipher->encrypt(
      masterKeyStruct.decryptedMasterKey_.get(), cipher->getKdfId(), privateRoot);

   //compute public root
   auto&& pubkey = CryptoECDSA().ComputePublicKey(privateRoot);

   //create encrypted object
   auto rootAsset = make_shared<Asset_PrivateKey>(
      WRITE_UINT32_BE(UINT32_MAX), encryptedRoot, move(rootCipher));

   bool isBip32 = false;
   unsigned armory135AccCount = 0;
   for (auto& account : accountTypes)
   {
      switch (account->type())
      {
      case AccountTypeEnum_ArmoryLegacy:
      {
         ++armory135AccCount;
         break;
      }

      default:
         continue;
      }
   }

   if (armory135AccCount > 0 && isBip32)
      throw AccountException("account type mismatch");

   //default to bip32 root if there are no account types specified
   if (armory135AccCount == 0 && !isBip32)
      isBip32 = true;

   shared_ptr<AssetEntry_Single> rootAssetEntry;
   if (isBip32)
   {
      if (chaincode.getSize() == 0)
         throw WalletException("emtpy chaincode for bip32 root");

      rootAssetEntry = make_shared<AssetEntry_BIP32Root>(
         -1, BinaryData(),
         pubkey, rootAsset,
         chaincode, 0, 0, 0);
   }
   else
   {
      rootAssetEntry = make_shared<AssetEntry_Single>(
         -1, BinaryData(),
         pubkey, rootAsset);
   }

   auto walletPtr = make_shared<AssetWallet_Single>(iface, headerPtr, masterID);

   //add kdf & master key
   walletPtr->decryptedData_->addKdf(masterKeyStruct.kdf_);
   walletPtr->decryptedData_->addEncryptionKey(masterKeyStruct.masterKey_);

   //set passphrase lambda if necessary
   if (passphrase.getSize() > 0)
   {
      //custom passphrase, set prompt lambda for the chain extention
      auto passphraseLambda =
         [&passphrase](const set<BinaryData>&)->SecureBinaryData
      {
         return passphrase;
      };

      walletPtr->decryptedData_->setPassphrasePromptLambda(passphraseLambda);
   }

   auto controlPassLbd = 
      [&controlPassphrase](const set<BinaryData>&)->SecureBinaryData
   {
      return controlPassphrase;
   };

   //put wallet db name in meta db
   iface->lockControlContainer(controlPassLbd);
   iface->addHeader(headerPtr);
   iface->unlockControlContainer();

   //insert the original entries
   {
      auto&& tx = iface->beginWriteTransaction(walletPtr->dbName_);

      {
         //decrypted data container
         walletPtr->decryptedData_->updateOnDisk();
      }

      {
         //root asset
         BinaryWriter bwKey;
         bwKey.put_uint32_t(ROOTASSET_KEY);

         auto&& data = rootAssetEntry->serialize();
         tx->insert(bwKey.getData(), data);
      }

      {
         //accounts
         for (auto& accountType : accountTypes)
         {
            //instantiate AddressAccount object from AccountType
            auto account_ptr = make_shared<AddressAccount>(
               iface, walletPtr->dbName_);

            auto&& cipher_copy = cipher->getCopy();
            account_ptr->make_new(accountType,
               walletPtr->decryptedData_,
               move(cipher_copy));

            //commit to disk
            account_ptr->commit();

            if (accountType->isMain())
               walletPtr->mainAccount_ = account_ptr->getID();
         }

         //main account
         if (walletPtr->mainAccount_.getSize() > 0)
         {
            BinaryWriter bwKey;
            bwKey.put_uint32_t(MAIN_ACCOUNT_KEY);

            BinaryWriter bwData;
            bwData.put_var_int(walletPtr->mainAccount_.getSize());
            bwData.put_BinaryData(walletPtr->mainAccount_);
            tx->insert(bwKey.getData(), bwData.getData());
         }
      }
   }

   //init walletptr from file
   walletPtr->readFromFile();

   {
      //asset lookup
      if (lookup == UINT32_MAX)
         lookup = DERIVATION_LOOKUP;

      if (lookup != 0)
         walletPtr->extendPrivateChain(lookup);
   }

   walletPtr->decryptedData_->resetPassphraseLambda();
   return walletPtr;
}

////////////////////////////////////////////////////////////////////////////////
shared_ptr<AssetWallet_Single> AssetWallet_Single::initWalletDbFromPubRoot(
   shared_ptr<WalletDBInterface> iface,
   const SecureBinaryData& controlPassphrase,
   const BinaryData& masterID, const BinaryData& walletID,
   SecureBinaryData& pubRoot,
   set<shared_ptr<AccountType>> accountTypes,
   unsigned lookup)
{
   //create root AssetEntry
   auto rootAssetEntry = make_shared<AssetEntry_Single>(
      -1, BinaryData(),
      pubRoot, nullptr);

   auto headerPtr = make_shared<WalletHeader_Single>();
   headerPtr->walletID_ = walletID;
   headerPtr->controlSalt_ = CryptoPRNG::generateRandom(32);

   auto walletPtr = make_shared<AssetWallet_Single>(iface, headerPtr, masterID);

   auto controlPassLbd = 
      [&controlPassphrase](const set<BinaryData>&)->SecureBinaryData
   {
      return controlPassphrase;
   };

   iface->lockControlContainer(controlPassLbd);
   iface->addHeader(headerPtr);
   iface->unlockControlContainer();

   /**insert the original entries**/
   {
      auto&& tx = iface->beginWriteTransaction(walletPtr->dbName_);

      {
         //root asset
         BinaryWriter bwKey;
         bwKey.put_uint32_t(ROOTASSET_KEY);

         auto&& data = rootAssetEntry->serialize();

         tx->insert(bwKey.getData(), data);
      }

      {
         //accounts
         for (auto& accountType : accountTypes)
         {
            //instantiate AddressAccount object from AccountType
            auto account_ptr = make_shared<AddressAccount>(
               iface, walletPtr->dbName_);
            account_ptr->make_new(accountType, nullptr, nullptr);

            //commit to disk
            account_ptr->commit();

            if (accountType->isMain())
               walletPtr->mainAccount_ = account_ptr->getID();
         }

         //main account
         if (walletPtr->mainAccount_.getSize() > 0)
         {
            BinaryWriter bwKey;
            bwKey.put_uint32_t(MAIN_ACCOUNT_KEY);

            BinaryWriter bwData;
            bwData.put_var_int(walletPtr->mainAccount_.getSize());
            bwData.put_BinaryData(walletPtr->mainAccount_);
            tx->insert(bwKey.getData(), bwData.getData());
         }
      }
   }

   //init walletptr from file
   walletPtr->readFromFile();

   {
      //asset lookup
      auto topEntryPtr = rootAssetEntry;

      if (lookup == UINT32_MAX)
         lookup = DERIVATION_LOOKUP;

      walletPtr->extendPublicChain(lookup);
   }

   return walletPtr;
}

////////////////////////////////////////////////////////////////////////////////
const SecureBinaryData& AssetWallet_Single::getDecryptedValue(
   shared_ptr<Asset_EncryptedData> assetPtr)
{
   //have to lock the decryptedData object before calling this method
   return decryptedData_->getDecryptedPrivateData(assetPtr);
}

////////////////////////////////////////////////////////////////////////////////
const SecureBinaryData& AssetWallet_Single::getDecryptedPrivateKeyForAsset(
   std::shared_ptr<AssetEntry_Single> assetPtr)
{
   auto assetPrivKey = assetPtr->getPrivKey();

   if (assetPrivKey == nullptr)
   {
      auto account = getAccountForID(assetPtr->getAccountID());
      assetPrivKey = account->fillPrivateKey(
         decryptedData_, assetPtr->getID());
   }
   
   return getDecryptedValue(assetPrivKey);
}

////////////////////////////////////////////////////////////////////////////////
void AssetWallet_Single::changeMasterPassphrase(
   const SecureBinaryData& newPassphrase)
{
   auto&& masterKeyId = decryptedData_->getMasterEncryptionKeyId();
   auto&& kdfId = decryptedData_->getDefaultKdfId();

   decryptedData_->encryptEncryptionKey(
      masterKeyId, kdfId, newPassphrase, true);
}

////////////////////////////////////////////////////////////////////////////////
void AssetWallet_Single::addPassphrase(const SecureBinaryData& newPassphrase)
{
   auto&& masterKeyId = root_->getPrivateEncryptionKeyId();
   auto&& masterKdfId = root_->getKdfId();

   decryptedData_->encryptEncryptionKey(
      masterKeyId, masterKdfId, newPassphrase, false);
}

////////////////////////////////////////////////////////////////////////////////
const SecureBinaryData& AssetWallet_Single::getPublicRoot() const
{
   if (root_ == nullptr)
      throw WalletException("null root");

   auto pubkey = root_->getPubKey();
   if (pubkey == nullptr)
      throw WalletException("null pubkey");

   return pubkey->getUncompressedKey();
}

////////////////////////////////////////////////////////////////////////////////
const SecureBinaryData& AssetWallet_Single::getArmory135Chaincode() const
{
   BinaryWriter bw;
   bw.put_uint32_t(ARMORY_LEGACY_ACCOUNTID, BE);

   auto account = getAccountForID(bw.getData());
   auto assetAccount = account->getOuterAccount();
   return assetAccount->getChaincode();
}

////////////////////////////////////////////////////////////////////////////////
shared_ptr<AssetEntry> 
   AssetWallet_Single::getMainAccountAssetForIndex(unsigned id) const
{
   auto account = getAccountForID(mainAccount_);
   if (account == nullptr)
      throw WalletException("failed to grab main account");

   return account->getOutterAssetForIndex(id);
}

////////////////////////////////////////////////////////////////////////////////
unsigned AssetWallet_Single::getMainAccountAssetCount(void) const
{
   auto account = getAccountForID(mainAccount_);
   if (account == nullptr)
      throw WalletException("failed to grab main account");

   auto asset_account = account->getOuterAccount();
   return asset_account->getAssetCount();
}

////////////////////////////////////////////////////////////////////////////////
shared_ptr<AssetEntry> AssetWallet_Single::getAccountRoot(
   const BinaryData& id) const
{
   auto account = getAccountForID(id);
   if (account == nullptr)
      throw WalletException("failed to grab main account");

   return account->getOutterAssetRoot();
}

////////////////////////////////////////////////////////////////////////////////
void AssetWallet_Single::copyPublicData(
   shared_ptr<AssetWallet_Single> wlt,
   std::shared_ptr<WalletDBInterface> iface)
{
   {
      //open the relevant db name
      auto&& tx = iface->beginWriteTransaction(wlt->dbName_);

      {
         //copy root
         auto rootCopy = wlt->root_->getPublicCopy();

         //commit root
         BinaryWriter bwKey;
         bwKey.put_uint32_t(ROOTASSET_KEY);

         auto&& data = rootCopy->serialize();

         tx->insert(bwKey.getData(), data);
      }

      {
         //address accounts
         for (auto& addrAccPtr : wlt->accounts_)
         {
            auto woAcc = addrAccPtr.second->getWatchingOnlyCopy(iface, wlt->dbName_);
            woAcc->commit();
         }
      }

      {
         //meta accounts
         for (auto& metaAccPtr : wlt->metaDataAccounts_)
         {
            auto accCopy = metaAccPtr.second->copy(iface, wlt->dbName_);
            accCopy->commit();
         }
      }
   }

   //header data
   {
      auto headerPtr = make_shared<WalletHeader_Single>();
      headerPtr->walletID_ = wlt->walletID_;
      AssetWallet_Single wltWO(iface, headerPtr, wlt->masterID_);

      auto&& tx = wltWO.iface_->beginWriteTransaction(wltWO.dbName_);

      if (wlt->mainAccount_.getSize() > 0)
      {
         //main account
         BinaryWriter bwKey;
         bwKey.put_uint32_t(MAIN_ACCOUNT_KEY);

         BinaryWriter bwData;
         bwData.put_var_int(wlt->mainAccount_.getSize());
         bwData.put_BinaryData(wlt->mainAccount_);
         tx->insert(bwKey.getData(), bwData.getData());
      }
   }
}

////////////////////////////////////////////////////////////////////////////////
void AssetWallet_Single::setSeed(
   const SecureBinaryData& seed,
   const SecureBinaryData& passphrase)
{
   //copy root node cipher
   auto rootPtr = dynamic_pointer_cast<AssetEntry_BIP32Root>(root_);
   if (rootPtr == nullptr)
      throw WalletException("expected BIP32 root object");
   auto cipherCopy = 
      rootPtr->getPrivKey()->getCipherDataPtr()->cipher_->getCopy();

   //if custom passphrase, set prompt lambda prior to encryption
   if (passphrase.getSize() > 0)
   {
      auto passphraseLambda =
         [&passphrase](const set<BinaryData>&)->SecureBinaryData
      {
         return passphrase;
      };

      decryptedData_->setPassphrasePromptLambda(passphraseLambda);
   }

   //create encrypted seed object
   {
      auto lock = lockDecryptedContainer();

      auto&& cipherText = decryptedData_->encryptData(cipherCopy.get(), seed);
      seed_ = make_shared<EncryptedSeed>(cipherText, move(cipherCopy));
   }

   //write to disk
   {
      auto&& tx = iface_->beginWriteTransaction(dbName_);

      BinaryWriter bwKey;
      bwKey.put_uint32_t(WALLET_SEED_KEY);
      auto&& serData = seed_->serialize();

      tx->insert(bwKey.getData(), serData);
   }

   //reset prompt lambda
   resetPassphrasePromptLambda();
}

////////////////////////////////////////////////////////////////////////////////
////////////////////////////////////////////////////////////////////////////////
//// AssetWallet_Multisig
////////////////////////////////////////////////////////////////////////////////
////////////////////////////////////////////////////////////////////////////////
void AssetWallet_Multisig::readFromFile()
{
   //sanity check
   if (iface_ == nullptr)
      throw WalletException("uninitialized wallet object");

   {
      auto&& tx = iface_->beginReadTransaction(dbName_);

      {
         //walletId
         BinaryWriter bwKey;
         bwKey.put_uint32_t(WALLETID_KEY);
         auto walletIdRef = getDataRefForKey(tx.get(), bwKey.getData());

         walletID_ = walletIdRef;
      }

      {
         //lookup
         {
            BinaryWriter bwKey;
            bwKey.put_uint8_t(ASSETENTRY_PREFIX);
            auto lookupRef = getDataRefForKey(tx.get(), bwKey.getData());

            BinaryRefReader brr(lookupRef);
            chainLength_ = brr.get_uint32_t();
         }
      }
   }

   {
      unsigned n = 0;

      map<BinaryData, shared_ptr<AssetWallet_Single>> walletPtrs;
      for (unsigned i = 0; i < n; i++)
      {
         stringstream ss;
         ss << "Subwallet-" << i;

         auto subWltMeta = make_shared<WalletHeader_Subwallet>();
         subWltMeta->walletID_ = BinaryData(ss.str());

         auto subwalletPtr = make_shared<AssetWallet_Single>(
            iface_, subWltMeta, masterID_);
         subwalletPtr->readFromFile();
         walletPtrs[subwalletPtr->getID()] = subwalletPtr;

      }

      loadMetaAccounts();
   }
}

////////////////////////////////////////////////////////////////////////////////
const SecureBinaryData& AssetWallet_Multisig::getDecryptedValue(
   shared_ptr<Asset_EncryptedData> assetPtr)
{
   return decryptedData_->getDecryptedPrivateData(assetPtr);
}<|MERGE_RESOLUTION|>--- conflicted
+++ resolved
@@ -472,33 +472,11 @@
    return string(walletID_.getCharPtr());
 }
 
-<<<<<<< HEAD
-   //walletID
-   auto chaincode_copy = node.getChaincode();
-   auto derScheme =
-      make_shared<DerivationScheme_ArmoryLegacy>(chaincode_copy);
-
-   auto asset_single = make_shared<AssetEntry_Single>(
-      ROOT_ASSETENTRY_ID, BinaryData(),
-      pubkey, nullptr);
-
-   BinaryData walletIdRaw = computeWalletID(derScheme, asset_single);
-   // Remove trailing \0 chars if needed
-   std::string walletIdStr = walletIdRaw.toBinStr().c_str();
-
-   //compute master ID as hmac256(root pubkey, "MetaEntry")
-   string hmacMasterMsg("MetaEntry");
-   auto&& masterID_long = BtcUtils::getHMAC256(
-      pubkey, SecureBinaryData(hmacMasterMsg));
-   auto&& masterID = BtcUtils::computeID(masterID_long);
-   string masterIDStr(masterID.getCharPtr());
-=======
 ////////////////////////////////////////////////////////////////////////////////
 ReentrantLock AssetWallet::lockDecryptedContainer(void)
 {
    return move(ReentrantLock(decryptedData_.get()));
 }
->>>>>>> 85183130
 
 ////////////////////////////////////////////////////////////////////////////////
 bool AssetWallet::isDecryptedContainerLocked() const
@@ -511,17 +489,8 @@
    catch (AlreadyLocked&)
    {}
 
-<<<<<<< HEAD
-   //create wallet file and dbenv
-   stringstream pathSS;
-   if (!isPublic)
-      pathSS << folder << "/BlockSettle_" << walletIdStr << "_wallet.lmdb";
-   else
-      pathSS << folder << "/BlockSettle_" << walletIdStr << "_WatchingOnly.lmdb";
-=======
    return true;
 }
->>>>>>> 85183130
 
 ////////////////////////////////////////////////////////////////////////////////
 void AssetWallet::extendPublicChain(unsigned count)
@@ -1264,6 +1233,19 @@
    //compute wallet ID
    auto pubkey = node.getPublicKey();
 
+   //walletID
+   auto chaincode_copy = node.getChaincode();
+   auto derScheme =
+      make_shared<DerivationScheme_ArmoryLegacy>(chaincode_copy);
+
+   auto asset_single = make_shared<AssetEntry_Single>(
+      ROOT_ASSETENTRY_ID, BinaryData(),
+      pubkey, nullptr);
+
+   BinaryData walletIdRaw = computeWalletID(derScheme, asset_single);
+   // Remove trailing \0 chars if needed
+   std::string walletIdStr = walletIdRaw.toBinStr().c_str();
+
    //compute master ID as hmac256(root pubkey, "MetaEntry")
    string hmacMasterMsg("MetaEntry");
    auto&& masterID_long = BtcUtils::getHMAC256(
@@ -1283,9 +1265,9 @@
    //create wallet file and dbenv
    stringstream pathSS;
    if (!isPublic)
-      pathSS << folder << "/armory_" << masterIDStr << "_wallet.lmdb";
+      pathSS << folder << "/BlockSettle_" << walletIdStr << "_wallet.lmdb";
    else
-      pathSS << folder << "/armory_" << masterIDStr << "_WatchingOnly.lmdb";
+      pathSS << folder << "/BlockSettle_" << walletIdStr << "_WatchingOnly.lmdb";
 
    auto iface = getIfaceFromFile(pathSS.str(), controlPassLbd);
 
