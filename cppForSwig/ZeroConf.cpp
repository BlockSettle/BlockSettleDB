--- conflicted
+++ resolved
@@ -306,15 +306,8 @@
    for (auto& zcPtr : invalidatedZCs)
       zcPtr.second->resetInputResolution(InputResolution::Unconfirmed);
 
-<<<<<<< HEAD
-   vector<thread> parserThreads;
-   for (unsigned i = 1; i < MAX_THREADS(); i++)
-      parserThreads.push_back(thread(parserLdb));
-   parserLdb();
-=======
    //add to set of transactions to reparse (might have reorged ZCs)
    txsToReparse.insert(invalidatedZCs.begin(), invalidatedZCs.end());
->>>>>>> 76fa61c6
 
    //preprocess the dropped ZCs
    preprocessZcMap(txsToReparse, db_);
