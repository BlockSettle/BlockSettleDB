////////////////////////////////////////////////////////////////////////////////
//                                                                            //
//  Copyright (C) 2011-2015, Armory Technologies, Inc.                        //
//  Distributed under the GNU Affero General Public License (AGPL v3)         //
//  See LICENSE-ATI or http://www.gnu.org/licenses/agpl.html                  //
//                                                                            //
//                                                                            //
//  Copyright (C) 2016-2021, goatpig                                          //
//  Distributed under the MIT license                                         //
//  See LICENSE-MIT or https://opensource.org/licenses/MIT                    //
//                                                                            //
////////////////////////////////////////////////////////////////////////////////

#include "ZeroConf.h"
#include "BlockDataMap.h"
#include "ArmoryErrors.h"

using namespace std;
using namespace ArmoryThreading;
using namespace ArmoryConfig;

#define ZC_GETDATA_TIMEOUT_MS 60000

///////////////////////////////////////////////////////////////////////////////
ZcPreprocessPacket::~ZcPreprocessPacket()
{}

///////////////////////////////////////////////////////////////////////////////
ZcGetPacket::~ZcGetPacket()
{}

///////////////////////////////////////////////////////////////////////////////
//
//ZeroConfContainer Methods
//
///////////////////////////////////////////////////////////////////////////////
ZeroConfContainer::ZeroConfContainer(LMDBBlockDatabase* db,
   std::shared_ptr<BitcoinNodeInterface> node, unsigned maxZcThread) :
   db_(db), networkNode_(node), maxZcThreadCount_(maxZcThread)
{
   zcEnabled_.store(false, memory_order_relaxed);

   zcPreprocessQueue_ = make_shared<PreprocessQueue>();

   //register ZC callbacks
   auto processInvTx = [this](vector<InvEntry> entryVec)->void
   {
      if (!zcEnabled_.load(memory_order_relaxed))
         return;
            
      auto payload = make_shared<ZcInvPayload>(false);
      payload->invVec_ = move(entryVec);
      zcWatcherQueue_.push_back(move(payload));
   };

   networkNode_->registerInvTxLambda(processInvTx);

   auto getTx = [this](unique_ptr<Payload> payload)->void
   {
      this->processTxGetDataReply(move(payload));
   };
   networkNode_->registerGetTxCallback(getTx);
}

///////////////////////////////////////////////////////////////////////////////
bool ZeroConfContainer::isEnabled() const 
{ 
   return zcEnabled_.load(std::memory_order_relaxed);
}

///////////////////////////////////////////////////////////////////////////////
shared_future<shared_ptr<ZcPurgePacket>> 
ZeroConfContainer::pushNewBlockNotification(
   Blockchain::ReorganizationState reorgState)
{ 
   return actionQueue_->pushNewBlockNotification(reorgState); 
}

///////////////////////////////////////////////////////////////////////////////
void ZeroConfContainer::setZeroConfCallbacks(
   std::unique_ptr<ZeroConfCallbacks> ptr)
{
   bdvCallbacks_ = std::move(ptr);
}

///////////////////////////////////////////////////////////////////////////////
shared_ptr<MempoolSnapshot> ZeroConfContainer::getSnapshot() const
{
   auto ss = atomic_load_explicit(&snapshot_, memory_order_acquire);
   return ss;
}

///////////////////////////////////////////////////////////////////////////////
Tx ZeroConfContainer::getTxByHash(const BinaryData& txHash) const
{
   auto ss = getSnapshot();
   if (ss == nullptr)
      return Tx();

   auto parsedTxPtr = ss->getTxByHash(txHash);
   if (parsedTxPtr == nullptr)
      return Tx();

   //copy base tx, add txhash map
   auto txCopy = parsedTxPtr->tx_;
   
   //get zc outpoints id
   for (unsigned i=0; i<txCopy.getNumTxIn(); i++)
   {
      auto&& txin = txCopy.getTxInCopy(i);
      auto&& op = txin.getOutPoint();

      auto opKey = ss->getKeyForHash(op.getTxHashRef());
      if (opKey.empty())
      {
         txCopy.pushBackOpId(0);
         continue;
      }

      BinaryRefReader brr(opKey);
      brr.advance(2);
      txCopy.pushBackOpId(brr.get_uint32_t(BE));
   }

   return txCopy;
}

///////////////////////////////////////////////////////////////////////////////
bool ZeroConfContainer::hasTxByHash(const BinaryData& txHash) const
{
   auto ss = getSnapshot();
   return ss->hasHash(txHash);
}

///////////////////////////////////////////////////////////////////////////////
map<BinaryData, shared_ptr<ParsedTx>> ZeroConfContainer::purgeToBranchpoint(
   const Blockchain::ReorganizationState& reorgState, 
   shared_ptr<MempoolSnapshot> ss)
{
   /*
   Rewinds mempool to branchpoint
    * on reorgs:
      - evict all ZCs that spend from reorged blocks
      - evict their descendants too
      - reset input resolution for mined dbKeys on all evicted ZC
      - return all reorged ZC for reparsing
   */

   if (reorgState.prevTopStillValid_)
      return {};

   set<BinaryData> keysToDelete;
   auto bcPtr = db_->blockchain();
   auto currentHeader = reorgState.prevTop_;

   //loop over headers
   while (currentHeader != reorgState.reorgBranchPoint_)
   {
      //grab block
      auto&& rawBlock = db_->getRawBlock(currentHeader);

      BlockData block;
      block.deserialize(
         rawBlock.getPtr(), rawBlock.getSize(),
         currentHeader, nullptr,
         false, false);
      const auto& txns = block.getTxns();

      for (unsigned txid = 0; txid < txns.size(); txid++)
      {
         const auto& txn = txns[txid];
         const auto& txHash = txn->getHash();

         //look for ZC spending from this tx hash
         auto hashIter = outPointsSpentByKey_.find(txHash);
         if (hashIter == outPointsSpentByKey_.end())
            continue;

         for (auto& opid : hashIter->second)
            keysToDelete.emplace(opid.second.getSliceCopy(0, 6));
      }

      const auto& bhash = currentHeader->getPrevHash();
      currentHeader = bcPtr->getHeaderByHash(bhash);
   }

   //drop the ZC from the mempool
   auto droppedZC = dropZCs(ss, keysToDelete);

   //reset all mined input resolution in dropped zc and return
   for (auto& zcPtr : droppedZC)
      zcPtr.second->resetInputResolution(InputResolution::Mined);

   return droppedZC;
}

///////////////////////////////////////////////////////////////////////////////
map<BinaryData, shared_ptr<ParsedTx>> ZeroConfContainer::purge(
   const Blockchain::ReorganizationState& reorgState,
   shared_ptr<MempoolSnapshot> ss)
{
   /*
   Purges the mempool on new blocks:

    * on new blocks:
      - evict mined transactions from the mempool
      - evict invalidated transactions (ZCs in the mempool that
        are in conflict with the new blocks)

      - evict all the descendants of mined and invalidated ZCs
      - for descendants, reset all resolved spenders.
      - return any descendant that wasn't invalidated (for reparsing and 
        potential reentry in the mempool)

    * reorgs are first handled in purgeToBranchpoint
   */

   map<BinaryData, shared_ptr<ParsedTx>> txsToReparse;

   if (db_ == nullptr || outPointsSpentByKey_.empty())
      return {};

   set<BinaryData> keysToDelete;

   //purge zc map per block
   auto resolveInvalidatedZCs =
      [&keysToDelete, &reorgState, this](
         map<BinaryDataRef, set<unsigned>>& spentOutpoints)->void
   {
      //find zc spender for these spent outpoints
      for (auto& opIdMap : spentOutpoints)
      {
         auto hashIter = outPointsSpentByKey_.find(opIdMap.first);
         if (hashIter == outPointsSpentByKey_.end())
            continue;

         for (auto& opid : opIdMap.second)
         {
            auto idIter = hashIter->second.find(opid);
            if (idIter == hashIter->second.end())
               continue;

            keysToDelete.emplace(idIter->second);
         }
      }
   };

   //handle reorgs
   if (!reorgState.prevTopStillValid_)
      txsToReparse = move(purgeToBranchpoint(reorgState, ss));

   //get all txhashes for the new blocks
   ZcUpdateBatch batch;
   auto bcPtr = db_->blockchain();

   auto currentHeader = reorgState.prevTop_;
   if (!reorgState.prevTopStillValid_)
      currentHeader = reorgState.reorgBranchPoint_;

   //get the next header
   currentHeader = bcPtr->getHeaderByHash(currentHeader->getNextHash());

   //loop over headers
   while (currentHeader != nullptr)
   {
      //grab block
      auto&& rawBlock = db_->getRawBlock(currentHeader);

      BlockData block;
      block.deserialize(
         rawBlock.getPtr(), rawBlock.getSize(),
         currentHeader, nullptr,
         false, false);
      const auto& txns = block.getTxns();

      //gather all outpoints spent by this block
      map<BinaryDataRef, set<unsigned>> spentOutpoints;
      for (unsigned txid = 1; txid < txns.size(); txid++)
      {
         auto& txn = txns[txid];
         for (unsigned iin = 0; iin < txn->txins_.size(); iin++)
         {
            auto txInRef = txn->getTxInRef(iin);
            BinaryRefReader brr(txInRef);
            auto hash = brr.get_BinaryDataRef(32);
            auto index = brr.get_uint32_t();

            auto& indexSet = spentOutpoints[hash];
            indexSet.insert(index);
         }
      }

      //result for resolveInvalidatedZCs are set in keysToDelete
      resolveInvalidatedZCs(spentOutpoints);

      //next block
      if (currentHeader->getThisHash() == reorgState.newTop_->getThisHash())
         break;

      const auto& bhash = currentHeader->getNextHash();
      currentHeader = bcPtr->getHeaderByHash(bhash);
   }

   //drop the invalidated ZCs
   auto invalidatedZCs = dropZCs(ss, keysToDelete);

   //reset direct descendants' unconfirmed input resolution
   for (auto& zcPtr : invalidatedZCs)
      zcPtr.second->resetInputResolution(InputResolution::Unconfirmed);

<<<<<<< HEAD
   vector<thread> parserThreads;
   for (unsigned i = 1; i < MAX_THREADS(); i++)
      parserThreads.push_back(thread(parserLdb));
   parserLdb();
=======
   //add to set of transactions to reparse (might have reorged ZCs)
   txsToReparse.insert(invalidatedZCs.begin(), invalidatedZCs.end());
>>>>>>> 412c3903

   //preprocess the dropped ZCs
   preprocessZcMap(txsToReparse, db_);
   return txsToReparse;
}

///////////////////////////////////////////////////////////////////////////////
void ZeroConfContainer::reset()
{
   keyToSpentScrAddr_.clear();
   outPointsSpentByKey_.clear();
   keyToFundedScrAddr_.clear();
}

///////////////////////////////////////////////////////////////////////////////
map<BinaryData, shared_ptr<ParsedTx>> ZeroConfContainer::dropZC(
   shared_ptr<MempoolSnapshot> ss, const BinaryDataRef& key)
{
   /*
   ZeroConfSharedSnapshot will drop the tx and its children and return them.
   We need to clear our containers all dropped ZCs so we first drop from the
   snapshot and use the returned map to clear the requested ZC as well as all
   of its children.
   */
   auto droppedZCs = ss->dropZc(key);

   for (auto& zcPair : droppedZCs)
   {
      auto txPtr = zcPair.second;
      if (txPtr == nullptr)
         return {};

      //drop from outPointsSpentByKey_
      outPointsSpentByKey_.erase(txPtr->getTxHash());
      for (auto& input : txPtr->inputs_)
      {
         auto opIter = 
            outPointsSpentByKey_.find(input.opRef_.getTxHashRef());
         if (opIter == outPointsSpentByKey_.end())
            continue;

         //erase the index
         opIter->second.erase(input.opRef_.getIndex());

         //erase the txhash if the index map is empty
         if (opIter->second.size() == 0)
         {
            minedTxHashes_.erase(opIter->first);
            outPointsSpentByKey_.erase(opIter);
         }
      }

      keyToSpentScrAddr_.erase(key);
      keyToFundedScrAddr_.erase(key);
      allZcTxHashes_.erase(txPtr->getTxHash());
   }

   return droppedZCs;
}

///////////////////////////////////////////////////////////////////////////////
map<BinaryData, shared_ptr<ParsedTx>> ZeroConfContainer::dropZCs(
   shared_ptr<MempoolSnapshot> ss, const set<BinaryData>& zcKeys)
{
   if (zcKeys.size() == 0)
      return {};

   map<BinaryData, shared_ptr<ParsedTx>> droppedZCs;

   auto rIter = zcKeys.rbegin();
   while (rIter != zcKeys.rend())
   {
      auto dropped = dropZC(ss, *rIter++);
      droppedZCs.insert(dropped.begin(), dropped.end());
   }

   //TODO: drop invalidated zc and children from DB *after* reparsing

   ZcUpdateBatch batch;
   batch.keysToDelete_ = zcKeys;
   updateBatch_.push_back(move(batch));

   return droppedZCs;
}

///////////////////////////////////////////////////////////////////////////////
void ZeroConfContainer::finalizePurgePacket(
   ZcActionStruct zcAction,
   shared_ptr<MempoolSnapshot> ss) const
{
   auto purgePacket = make_shared<ZcPurgePacket>();
   purgePacket->ssPtr_ = ss;

   if (zcAction.batch_ == nullptr)
      zcAction.resultPromise_->set_value(purgePacket);

   for (const auto& zcPair : zcAction.batch_->zcMap_)
   {
      if (snapshot_->getTxByKey(zcPair.first) == nullptr)
      {
         //can't find zc for this key, flag as invalidated
         purgePacket->invalidatedZcKeys_.emplace(
            zcPair.first, zcPair.second->getTxHash());
      }
      else if (zcPair.second->status() == ParsedTxStatus::Resolved)
      {
         /*
         This zc persisted through the new blocks, we need to
         keep track of the txios it creates
         */

         auto& zcPtr = zcPair.second;

         //check txins
         for (const auto& parsedTxIn : zcPtr->inputs_)
         {
            const auto& txioKey = parsedTxIn.opRef_.getDbKey();
            auto& txioMap = 
               purgePacket->scrAddrToTxioKeys_[parsedTxIn.scrAddr_];
            txioMap.emplace(txioKey);
         }

         //txouts
         try
         {
            for (unsigned i=0; i < zcPtr->outputs_.size(); i++)
            {
               const auto& parsedTxOut = zcPtr->outputs_[i];
               auto& txioMap = 
                  purgePacket->scrAddrToTxioKeys_[parsedTxOut.scrAddr_];

               BinaryWriter bw;
               bw.put_BinaryData(zcPair.first);
               bw.put_uint16_t(i);
               txioMap.emplace(bw.getData());
            }
         }
         catch (range_error&)
         {}
      }
   }

   zcAction.resultPromise_->set_value(purgePacket);
}

///////////////////////////////////////////////////////////////////////////////
void ZeroConfContainer::parseNewZC(ZcActionStruct zcAction)
{
   bool notify = true;

   auto ss = MempoolSnapshot::copy(
      snapshot_, MEMPOOL_DEPTH, POOL_MERGE_THRESHOLD);

   map<BinaryData, shared_ptr<ParsedTx>> zcMap;
   map<BinaryData, shared_ptr<WatcherTxBody>> watcherMap;
   pair<string, string> requestor;

   switch (zcAction.action_)
   {
   case Zc_Purge:
   {
      //purge mined zc
      auto result = purge(zcAction.reorgState_, ss);
      notify = false;

      ss->commitNewZCs();

      //setup batch with all tracked zc
      if (zcAction.batch_ == nullptr)
         zcAction.batch_ = make_shared<ZeroConfBatch>(false);
      zcAction.batch_->zcMap_ = result;
      zcAction.batch_->isReadyPromise_->set_value(ArmoryErrorCodes::Success);
   }

   case Zc_NewTx:
   {
      try
      {
         auto batchTxMap = move(getBatchTxMap(zcAction.batch_, ss));
         zcMap = move(batchTxMap.txMap_);
         watcherMap = move(batchTxMap.watcherMap_);
         requestor = move(batchTxMap.requestor_);
      }
      catch (ZcBatchError&)
      {
         return;
      }

      break;
   }

   case Zc_Shutdown:
   {
      reset();
      return;
   }

   default:
      return;
   }

   parseNewZC(move(zcMap), ss, true, notify, requestor, watcherMap);
   if (zcAction.resultPromise_ != nullptr)
      finalizePurgePacket(move(zcAction), ss);
}

///////////////////////////////////////////////////////////////////////////////
void ZeroConfContainer::parseNewZC(
   map<BinaryData, shared_ptr<ParsedTx>> zcMap,
   shared_ptr<MempoolSnapshot> ss,
   bool updateDB, bool notify,
   const pair<string, string>& requestor,
   std::map<BinaryData, shared_ptr<WatcherTxBody>>& watcherMap)
{
   unique_lock<mutex> lock(parserMutex_);
   ZcUpdateBatch batch;

   auto iter = zcMap.begin();
   while (iter != zcMap.end())
   {
      if (iter->second->status() == ParsedTxStatus::Mined ||
         iter->second->status() == ParsedTxStatus::Invalid || 
         iter->second->status() == ParsedTxStatus::Skip)
         zcMap.erase(iter++);
      else
         ++iter;
   }

   if (ss == nullptr)
      ss = make_shared<MempoolSnapshot>(MEMPOOL_DEPTH, POOL_MERGE_THRESHOLD);

   for (auto& newZCPair : zcMap)
   {
      if (DBSettings::getDbType() != ARMORY_DB_SUPER)
      {
         auto& txHash = newZCPair.second->getTxHash();
         auto insertIter = allZcTxHashes_.insert(txHash);
         if (!insertIter.second)
            continue;
      }
      else
      {
         if (ss->getTxByKey(newZCPair.first) != nullptr)
            continue;
      }

      batch.zcToWrite_.insert(newZCPair);
   }

   bool hasChanges = false;
   map<string, ParsedZCData> flaggedBDVs;
   map<BinaryData, shared_ptr<ParsedTx>> invalidatedTx;

   //zc logic
   set<BinaryDataRef> addedZcKeys;
   for (auto& newZCPair : zcMap)
   {
      auto&& txHash = newZCPair.second->getTxHash().getRef();
      if (!ss->getKeyForHash(txHash).empty())
         continue;

      //parse the zc
      auto&& filterResult = filterTransaction(newZCPair.second, ss);

      //check for replacement
      invalidatedTx = checkForCollisions(filterResult.outPointsSpentByKey_, ss);

      //add ZC if its relevant
      if (filterResult.isValid())
      {
         addedZcKeys.insert(newZCPair.first);
         hasChanges = true;

         for (auto& idmap : filterResult.outPointsSpentByKey_)
         {
            //is this owner hash already in the map?
            auto& opMap = outPointsSpentByKey_[idmap.first];
            opMap.insert(idmap.second.begin(), idmap.second.end());
         }

         //merge scrAddr spent by key
         for (auto& sa_pair : filterResult.keyToSpentScrAddr_)
         {
            auto insertResult = keyToSpentScrAddr_.insert(sa_pair);
            if (insertResult.second == false)
               insertResult.first->second = move(sa_pair.second);
         }

         //merge scrAddr funded by key
         typedef map<BinaryDataRef, set<BinaryDataRef>>::iterator mapbd_setbd_iter;
         keyToFundedScrAddr_.insert(
            move_iterator<mapbd_setbd_iter>(filterResult.keyToFundedScrAddr_.begin()),
            move_iterator<mapbd_setbd_iter>(filterResult.keyToFundedScrAddr_.end()));

         ss->stageNewZC(newZCPair.second, filterResult);

         //flag affected BDVs
         for (auto& bdvMap : filterResult.flaggedBDVs_)
         {
            auto& parserResult = flaggedBDVs[bdvMap.first];
            parserResult.mergeTxios(bdvMap.second);
         }
      }
   }

   if (updateDB && batch.hasData())
   {
      //post new zc for writing to db, no need to wait on it
      updateBatch_.push_back(move(batch));
   }

   //find BDVs affected by invalidated keys
   if (invalidatedTx.size() > 0)
   {
      //TODO: multi thread this at some point

      for (auto& tx_pair : invalidatedTx)
      {
         //gather all scrAddr from invalidated tx
         set<BinaryDataRef> addrRefs;

         for (auto& input : tx_pair.second->inputs_)
         {
            if (!input.isResolved())
               continue;

            addrRefs.insert(input.scrAddr_.getRef());
         }

         for (auto& output : tx_pair.second->outputs_)
            addrRefs.insert(output.scrAddr_.getRef());

         //flag relevant BDVs
         for (auto& addrRef : addrRefs)
         {
            auto&& bdvid_set = bdvCallbacks_->hasScrAddr(addrRef);
            for (auto& bdvid : bdvid_set)
            {
               auto& bdv = flaggedBDVs[bdvid];
               bdv.invalidatedKeys_.insert(
                  make_pair(tx_pair.first, tx_pair.second->getTxHash()));
               hasChanges = true;
            }
         }
      }
   }

   //swap in new state
   atomic_store_explicit(&snapshot_, ss, memory_order_release);

   //notify bdvs
   if (!hasChanges)
      return;

   if (!notify)
      return;

   //prepare notifications
   auto newZcKeys =
      make_shared<map<BinaryData, shared_ptr<set<BinaryDataRef>>>>();
   for (auto& newKey : addedZcKeys)
   {
      //fill key to spent scrAddr map
      shared_ptr<set<BinaryDataRef>> spentScrAddr = nullptr;
      auto iter = keyToSpentScrAddr_.find(newKey);
      if (iter != keyToSpentScrAddr_.end())
         spentScrAddr = iter->second;

      auto addr_pair = make_pair(newKey, move(spentScrAddr));
      newZcKeys->insert(move(addr_pair));
   }

   bdvCallbacks_->pushZcNotification(
      ss, newZcKeys,
      flaggedBDVs, 
      requestor.first, requestor.second, 
      watcherMap);
}

///////////////////////////////////////////////////////////////////////////////
FilteredZeroConfData ZeroConfContainer::filterTransaction(
   shared_ptr<ParsedTx> parsedTx,
   shared_ptr<MempoolSnapshot> ss) const
{
   if (parsedTx->status() == ParsedTxStatus::Mined || 
      parsedTx->status() == ParsedTxStatus::Invalid ||
      parsedTx->status() == ParsedTxStatus::Skip)
   {
      return {};
   }

   if (parsedTx->status() == ParsedTxStatus::Uninitialized ||
      parsedTx->status() == ParsedTxStatus::ResolveAgain)
   {
      preprocessTx(*parsedTx, db_);
   }

   //check tx resolution
   finalizeParsedTxResolution(
      parsedTx,
      db_, allZcTxHashes_,
      ss);

   //parse it
   auto addrMap = scrAddrMap_->get();
   return filterParsedTx(parsedTx, addrMap, bdvCallbacks_.get());
}

///////////////////////////////////////////////////////////////////////////////
map<BinaryData, shared_ptr<ParsedTx>> ZeroConfContainer::checkForCollisions(
   const map<BinaryDataRef, map<unsigned, BinaryDataRef>>& spentOutpoints,
   shared_ptr<MempoolSnapshot> ss)
{
   map<BinaryData, shared_ptr<ParsedTx>> invalidatedZCs;

   //loop through outpoints
   for (auto& idSet : spentOutpoints)
   {
      //compare them to the list of currently spent outpoints
      auto hashIter = outPointsSpentByKey_.find(idSet.first);
      if (hashIter == outPointsSpentByKey_.end())
         continue;

      set<BinaryData> keysToDrop;
      for (auto opId : idSet.second)
      {
         auto idIter = hashIter->second.find(opId.first);
         if (idIter != hashIter->second.end())
            keysToDrop.emplace(idIter->second);
      }

      for (auto& zcKey : keysToDrop)
      {
         //drop the zc, get the map of invalidated zc in return
         auto droppedTxs = dropZC(ss, zcKey);
         if (droppedTxs.empty())
            continue;

         //we need to track those to figure out which bdv to notify
         invalidatedZCs.insert(
            droppedTxs.begin(), droppedTxs.end());
      }
   }

   return invalidatedZCs;
}

///////////////////////////////////////////////////////////////////////////////
void ZeroConfContainer::clear()
{
   snapshot_.reset();
}

///////////////////////////////////////////////////////////////////////////////
bool ZeroConfContainer::isTxOutSpentByZC(const BinaryData& dbKey) const
{
   auto ss = getSnapshot();
   if (ss == nullptr)
      return false;

   return ss->isTxOutSpentByZC(dbKey);
}

///////////////////////////////////////////////////////////////////////////////
map<BinaryData, shared_ptr<const TxIOPair>> 
ZeroConfContainer::getUnspentZCforScrAddr(BinaryData scrAddr) const
{
   auto ss = getSnapshot();
   if (ss == nullptr)
      return {};

   auto txioMap = ss->getTxioMapForScrAddr(scrAddr);
   map<BinaryData, shared_ptr<const TxIOPair>> returnMap;

   for (auto& zcPair : txioMap)
   {
      if (zcPair.second->hasTxIn())
         continue;

      returnMap.insert(zcPair);
   }

   return returnMap;
}

///////////////////////////////////////////////////////////////////////////////
map<BinaryData, shared_ptr<const TxIOPair>> 
ZeroConfContainer::getRBFTxIOsforScrAddr(BinaryData scrAddr) const
{
   auto ss = getSnapshot();
   if (ss == nullptr)
      return {};

   auto txioMap = ss->getTxioMapForScrAddr(scrAddr);
   map<BinaryData, shared_ptr<const TxIOPair>> returnMap;

   for (auto& zcPair : txioMap)
   {
      if (!zcPair.second->hasTxIn())
         continue;

      if (!zcPair.second->isRBF())
         continue;

      returnMap.insert(zcPair);
   }

   return returnMap;
}

///////////////////////////////////////////////////////////////////////////////
vector<TxOut> ZeroConfContainer::getZcTxOutsForKey(
   const set<BinaryData>& keys) const
{
   auto ss = getSnapshot();
   if (ss == nullptr)
      return {};

   vector<TxOut> result;
   for (auto& key : keys)
   {
      auto zcKey = key.getSliceRef(0, 6);
      auto theTx = ss->getTxByKey(zcKey);
      if (theTx == nullptr)
         continue;

      auto outIdRef = key.getSliceRef(6, 2);
      auto outId = READ_UINT16_BE(outIdRef);

      auto&& txout = theTx->tx_.getTxOutCopy(outId);
      result.push_back(move(txout));
   }

   return result;
}

///////////////////////////////////////////////////////////////////////////////
vector<UTXO> ZeroConfContainer::getZcUTXOsForKey(
   const set<BinaryData>& keys) const
{
   auto ss = getSnapshot();
   if (ss == nullptr)
      return {};

   vector<UTXO> result;
   for (auto& key : keys)
   {
      auto zcKey = key.getSliceRef(0, 6);
      auto theTx = ss->getTxByKey(zcKey);
      if (theTx == nullptr)
         continue;

      auto zcIdRef = key.getSliceRef(2, 4);
      auto zcId = READ_UINT32_BE(zcIdRef);

      auto outIdRef = key.getSliceRef(6, 2);
      auto outId = READ_UINT16_BE(outIdRef);

      auto&& txout = theTx->tx_.getTxOutCopy(outId);
      UTXO utxo(
         txout.getValue(), UINT32_MAX, 
         zcId, outId,
         theTx->getTxHash(), txout.getScript());

      result.push_back(move(utxo));
   }

   return result;
}

///////////////////////////////////////////////////////////////////////////////
void ZeroConfContainer::updateZCinDB()
{
   while (true)
   {
      ZcUpdateBatch batch;
      try
      {
         batch = move(updateBatch_.pop_front());
      }
      catch (StopBlockingLoop&)
      {
         break;
      }

      if (!batch.hasData())
         continue;

      auto&& tx = db_->beginTransaction(ZERO_CONF, LMDB::ReadWrite);
      for (auto& zc_pair : batch.zcToWrite_)
      {
         /*TODO: speed this up*/
         StoredTx zcTx;
         zcTx.createFromTx(zc_pair.second->tx_, true, true);
         db_->putStoredZC(zcTx, zc_pair.first);
      }

      for (auto& txhash : batch.txHashes_)
      {
         //if the key is not to be found in the txMap_, this is a ZC txhash
         db_->putValue(ZERO_CONF, txhash, BinaryData());
      }

      for (auto& key : batch.keysToDelete_)
      {
         BinaryData keyWithPrefix;
         if (key.getSize() == 6)
         {
            keyWithPrefix.resize(7);
            uint8_t* keyptr = keyWithPrefix.getPtr();
            keyptr[0] = DB_PREFIX_ZCDATA;
            memcpy(keyptr + 1, key.getPtr(), 6);
         }
         else
         {
            keyWithPrefix = key;
         }

         auto dbIter = db_->getIterator(ZERO_CONF);

         if (!dbIter->seekTo(keyWithPrefix))
            continue;

         vector<BinaryData> ktd;
         ktd.push_back(keyWithPrefix);

         do
         {
            BinaryDataRef thisKey = dbIter->getKeyRef();
            if (!thisKey.startsWith(keyWithPrefix))
               break;

            ktd.push_back(thisKey);
         } while (dbIter->advanceAndRead(DB_PREFIX_ZCDATA));

         for (auto _key : ktd)
            db_->deleteValue(ZERO_CONF, _key);
      }

      for (auto& key : batch.txHashesToDelete_)
         db_->deleteValue(ZERO_CONF, key);

      batch.setCompleted(true);
   }
}

///////////////////////////////////////////////////////////////////////////////
unsigned ZeroConfContainer::loadZeroConfMempool(bool clearMempool)
{
   unsigned topId = 0;
   map<BinaryData, shared_ptr<ParsedTx>> zcMap;

   {
      auto&& tx = db_->beginTransaction(ZERO_CONF, LMDB::ReadOnly);
      auto dbIter = db_->getIterator(ZERO_CONF);

      if (!dbIter->seekToStartsWith(DB_PREFIX_ZCDATA))
         return topId;

      do
      {
         BinaryDataRef zcKey = dbIter->getKeyRef();

         if (zcKey.getSize() == 7)
         {
            //Tx, grab it from DB
            StoredTx zcStx;
            db_->getStoredZcTx(zcStx, zcKey);

            //add to newZCMap_
            auto&& zckey = zcKey.getSliceCopy(1, 6);
            Tx zctx(zcStx.getSerializedTx());
            zctx.setTxTime(zcStx.unixTime_);

            auto parsedTx = make_shared<ParsedTx>(zckey);
            parsedTx->tx_ = move(zctx);

            zcMap.insert(move(make_pair(
               parsedTx->getKeyRef(), move(parsedTx))));
         }
         else if (zcKey.getSize() == 9)
         {
            //TxOut, ignore it
            continue;
         }
         else if (zcKey.getSize() == 32)
         {
            //tx hash
            allZcTxHashes_.insert(zcKey);
         }
         else
         {
            //shouldn't hit this
            LOGERR << "Unknown key found in ZC mempool";
            break;
         }
      } while (dbIter->advanceAndRead(DB_PREFIX_ZCDATA));
   }

   if (clearMempool == true)
   {
      LOGWARN << "Mempool was flagged for deletion!";
      ZcUpdateBatch batch;
      auto fut = batch.getCompletedFuture();

      for (const auto& zcTx : zcMap)
         batch.keysToDelete_.insert(zcTx.first);

      updateBatch_.push_back(move(batch));
      fut.wait();
   }
   else if (zcMap.size())
   {
      preprocessZcMap(zcMap, db_);

      //set highest used index
      auto lastEntry = zcMap.rbegin();
      auto& topZcKey = lastEntry->first;
      topId = READ_UINT32_BE(topZcKey.getSliceCopy(2, 4)) + 1;

      //no need to update the db nor notify bdvs on init
      map<BinaryData, shared_ptr<WatcherTxBody>> emptyWatcherMap;
      parseNewZC(
         move(zcMap), nullptr, false, false, 
         make_pair(string(), string()), 
         emptyWatcherMap);

      snapshot_->commitNewZCs();
   }

   return topId;
}

///////////////////////////////////////////////////////////////////////////////
void ZeroConfContainer::init(shared_ptr<ScrAddrFilter> saf, bool clearMempool)
{
   LOGINFO << "Enabling zero-conf tracking";

   scrAddrMap_ = saf->getZcFilterMapPtr();
   auto topId = loadZeroConfMempool(clearMempool);

   auto newZcPacketLbd = [this](ZcActionStruct zas)->void
   {
      this->parseNewZC(move(zas));
   };
   actionQueue_ = make_unique<ZcActionQueue>(
      newZcPacketLbd, zcPreprocessQueue_, topId);

   auto updateZcThread = [this](void)->void
   {
      updateZCinDB();
   };

   auto invTxThread = [this](void)->void
   {
      handleInvTx();
   };

   parserThreads_.push_back(thread(updateZcThread));
   parserThreads_.push_back(thread(invTxThread));
   increaseParserThreadPool(1);

   zcEnabled_.store(true, memory_order_relaxed);
}

///////////////////////////////////////////////////////////////////////////////
void ZeroConfContainer::pushZcPreprocessVec(shared_ptr<RequestZcPacket> req)
{
   if (req->hashes_.size() == 0)
      return;

   //register batch with main zc processing thread
   actionQueue_->initiateZcBatch(
      req->hashes_, ZC_GETDATA_TIMEOUT_MS, {}, false);

   //queue up individual requests for parser threads to process
   zcPreprocessQueue_->push_back(move(req));
}

///////////////////////////////////////////////////////////////////////////////
void ZeroConfContainer::handleInvTx()
{
   shared_ptr<RequestZcPacket> request = nullptr;

   while (true)
   {
      shared_ptr<ZcPreprocessPacket> packet;
      ZcPreprocessPacketType packetType;
      try
      {
         //pop every seconds
         packet = move(zcWatcherQueue_.pop_front(
            std::chrono::milliseconds(1000)));
         packetType = packet->type();
      }
      catch (const StackTimedOutException&)
      {
         //progress with an empty packet
         packetType = ZcPreprocessPacketType_Inv;
      }
      catch (const StopBlockingLoop&)
      {
         break;
      }

      switch (packetType)
      {
      case ZcPreprocessPacketType_Inv:
      {
         //skip this entirely if there are no addresses to scan the ZCs against
         if (scrAddrMap_->size() == 0 &&
            DBSettings::getDbType() != ARMORY_DB_SUPER)
            continue;

         auto invPayload = dynamic_pointer_cast<ZcInvPayload>(packet);
         if (invPayload != nullptr && invPayload->watcher_)
         {
            /*
            This is an inv tx payload from the watcher node, check it against 
            our outstanding broadcasts
            */
            SingleLock lock(&watcherMapMutex_);
            for (auto& invEntry : invPayload->invVec_)
            {
               BinaryData bd(invEntry.hash, sizeof(invEntry.hash));
               auto iter = watcherMap_.find(bd);
               if (iter == watcherMap_.end() || 
                  iter->second->inved_ ||
                  iter->second->ignoreWatcherNodeInv_)
               {
                  continue;
               }

               //mark as fetched
               iter->second->inved_ = true;

               //set parsedTx tx body
               auto payloadTx = make_shared<ProcessPayloadTxPacket>(bd);
               payloadTx->rawTx_ = iter->second->rawTxPtr_;

               //push to preprocess threads
               actionQueue_->queueGetDataResponse(move(payloadTx));
            }
         }
         else
         {         
            /*
            inv tx from the process node, send a getdata request for these hashes
            */

            if (request == nullptr)
               request = make_shared<RequestZcPacket>();

            if (invPayload != nullptr)
            {
               auto& invVec = invPayload->invVec_;
               if (parserThreadCount_ < invVec.size() &&
                  parserThreadCount_ < maxZcThreadCount_)
                  increaseParserThreadPool(invVec.size());

               SingleLock lock(&watcherMapMutex_);

               for (auto& entry : invVec)
               {
                  BinaryDataRef hash(entry.hash, sizeof(entry.hash));

                  /*
                  Skip this hash if it's in our watcher map. Invs from the network 
                  will never trigger this condition. Invs from the tx we broadcast
                  through the p2p interface neither, as we present the hash to 
                  kickstart the chain of events (node won't inv back a hash it was
                  inv'ed to).

                  Only a native RPC broadcast can trigger this condition, as the
                  node will inv all peers it has not received this hash from. We do
                  not want to create an unnecessary batch for native RPC pushes, so
                  we skip those.
                  */
                  if (watcherMap_.find(hash) != watcherMap_.end())
                     continue;

                  request->hashes_.emplace_back(hash);
               }
            }
         
            if (!request->ready())
               break;

            pushZcPreprocessVec(request);
            request.reset();
         }

         //register batch with main zc processing thread
         break;
      }

      default: 
         throw runtime_error("invalid packet");
      }
   }
}

///////////////////////////////////////////////////////////////////////////////
void ZeroConfContainer::handleZcProcessingStructThread(void)
{
   while (1)
   {
      shared_ptr<ZcGetPacket> packet;
      try
      {
         packet = move(zcPreprocessQueue_->pop_front());
      }
      catch (StopBlockingLoop&)
      {
         break;
      }

      switch (packet->type_)
      {
      case ZcGetPacketType_Request:
      {
         auto request = dynamic_pointer_cast<RequestZcPacket>(packet);
         if (request != nullptr)
            requestTxFromNode(*request);

         break;
      }

      case ZcGetPacketType_Payload:
      {
         auto payloadTx = dynamic_pointer_cast<ProcessPayloadTxPacket>(packet);
         if (payloadTx == nullptr)
            throw runtime_error("unexpected payload type");

         processPayloadTx(payloadTx);
         break;
      }

      case ZcGetPacketType_Broadcast:
      {
         auto broadcastPacket = dynamic_pointer_cast<ZcBroadcastPacket>(packet);
         if (broadcastPacket == nullptr)
            break;
            
         pushZcPacketThroughP2P(*broadcastPacket);
         break;
      }

      default:
         break;
      } //switch
   } //while
}

///////////////////////////////////////////////////////////////////////////////
void ZeroConfContainer::processTxGetDataReply(unique_ptr<Payload> payload)
{
   switch (payload->type())
   {
   case Payload_tx:
   {
      shared_ptr<Payload> payload_sptr(move(payload));
      auto payloadtx = dynamic_pointer_cast<Payload_Tx>(payload_sptr);
      if (payloadtx == nullptr || payloadtx->getSize() == 0)
      {
         LOGERR << "invalid tx getdata payload";
         return;
      }

      //got a tx, post it to the zc preprocessing queue
      auto txData = make_shared<ProcessPayloadTxPacket>(payloadtx->getHash256());
      txData->rawTx_ = make_shared<BinaryData>(
         &payloadtx->getRawTx()[0], payloadtx->getRawTx().size());

      actionQueue_->queueGetDataResponse(move(txData));
      break;
   }

   case Payload_reject:
   {
      shared_ptr<Payload> payload_sptr(move(payload));
      auto payloadReject = dynamic_pointer_cast<Payload_Reject>(payload_sptr);
      if (payloadReject == nullptr)
      {
         LOGERR << "invalid reject payload";
         return;
      }

      if (payloadReject->rejectType() != Payload_tx)
      {
         //only handling payload_tx rejections
         return;
      }

      BinaryData hash(
         &payloadReject->getExtra()[0], 
         payloadReject->getExtra().size());

      auto rejectPacket = make_shared<RejectPacket>(hash, payloadReject->code());
      actionQueue_->queueGetDataResponse(move(rejectPacket));
      break;
   }

   default:
      break;
   }
}

///////////////////////////////////////////////////////////////////////////////
void ZeroConfContainer::requestTxFromNode(RequestZcPacket& packet)
{
   vector<InvEntry> invVec;
   for (auto& hash : packet.hashes_)
   {
      if (hash.getSize() != 32)
         throw runtime_error("invalid inv hash length");

      InvEntry inv;
      inv.invtype_ = Inv_Msg_Witness_Tx;
      memcpy(inv.hash, hash.getPtr(), 32);
      invVec.emplace_back(move(inv));
   }
   networkNode_->requestTx(move(invVec));
}

///////////////////////////////////////////////////////////////////////////////
void ZeroConfContainer::processPayloadTx(
   shared_ptr<ProcessPayloadTxPacket> payloadPtr)
{
   if (payloadPtr->rawTx_->getSize() == 0)
   {
      payloadPtr->pTx_->state_ = ParsedTxStatus::Invalid;
      payloadPtr->incrementCounter();
      return;
   }

   //set raw tx and current time
   payloadPtr->pTx_->tx_.unserialize(*payloadPtr->rawTx_);
   payloadPtr->pTx_->tx_.setTxTime(time(0));

   preprocessTx(*payloadPtr->pTx_, db_);
   payloadPtr->incrementCounter();
}

///////////////////////////////////////////////////////////////////////////////
void ZeroConfContainer::broadcastZC(
   const vector<BinaryDataRef>& rawZcVec, uint32_t timeout_ms,
   const ZcBroadcastCallback& cbk, 
   const string& bdvID, const string& requestID)
{
   auto zcPacket = make_shared<ZcBroadcastPacket>();
   zcPacket->hashes_.reserve(rawZcVec.size());
   zcPacket->zcVec_.reserve(rawZcVec.size());

   for (auto& rawZcRef : rawZcVec)
   {
      if (rawZcRef.getSize() == 0)
         continue;

      auto rawZcPtr = make_shared<BinaryData>(rawZcRef);
      Tx tx(*rawZcPtr);

      zcPacket->hashes_.push_back(tx.getThisHash());
      zcPacket->zcVec_.push_back(rawZcPtr);
   }

   if (zcPacket->zcVec_.empty())
      return;

   {
      //update the watcher map
      ReentrantLock lock(&watcherMapMutex_);
      for (unsigned i=0; i < zcPacket->hashes_.size(); i++)
      {
         auto& hash = zcPacket->hashes_[i];
         map<string, string> emptyMap;
         if (insertWatcherEntry(
            hash, zcPacket->zcVec_[i],
            bdvID, requestID, emptyMap))
         {
            continue;
         }

         //already have this zc in an earlier batch, drop the hash
         hash.clear();
      }
   }

   //sets up & queues the zc batch for us
   if (actionQueue_->initiateZcBatch(
      zcPacket->hashes_, timeout_ms, cbk, true, bdvID, requestID) == nullptr)
   {
      //return if no batch was created
      return;
   }

   //push each zc on the process queue
   zcPreprocessQueue_->push_back(zcPacket);
}

///////////////////////////////////////////////////////////////////////////////
bool ZeroConfContainer::insertWatcherEntry(
   const BinaryData& hash, shared_ptr<BinaryData> rawTxPtr, 
   const std::string& bdvID, const std::string& requestID,
   std::map<std::string, std::string>& extraRequestors,
   bool watchEntry)
{
   //lock 
   ReentrantLock lock(&watcherMapMutex_);

   auto iter = watcherMap_.find(hash);

   //try to insert
   if (iter == watcherMap_.end())
   {
      auto insertIter = watcherMap_.emplace(
         hash, 
         make_shared<WatcherTxBody>(rawTxPtr));

      //set the watcher node flag
      insertIter.first->second->ignoreWatcherNodeInv_ = !watchEntry;

      //set extra requestors
      if (!extraRequestors.empty())
         insertIter.first->second->extraRequestors_ = move(extraRequestors);

      //return true for successful insertion
      return true;
   }
   else
   {
      //already have this hash, do not change the watcher node flag

      //tie this request to the existing watcher entry
      iter->second->extraRequestors_.emplace(
         requestID, bdvID);
      
      //add the extra requestors if any
      if (!extraRequestors.empty())
      {
         iter->second->extraRequestors_.insert(
            extraRequestors.begin(), extraRequestors.end());
      }

      //return false for failed insertion
      return false;
   }
}

///////////////////////////////////////////////////////////////////////////////
shared_ptr<WatcherTxBody> ZeroConfContainer::eraseWatcherEntry(
   const BinaryData& hash)
{
   //lock 
   ReentrantLock lock(&watcherMapMutex_);

   auto iter = watcherMap_.find(hash);
   if (iter == watcherMap_.end())
      return nullptr;

   auto objPtr = move(iter->second);   
   watcherMap_.erase(iter);
   
   return objPtr;
}

///////////////////////////////////////////////////////////////////////////////
std::shared_ptr<ZeroConfBatch> ZeroConfContainer::initiateZcBatch(
   const vector<BinaryData>& zcHashes, unsigned timeout, 
   const ZcBroadcastCallback& cbk, bool hasWatcherEntries,
   const std::string& bdvId, const std::string& requestId)
{
   return actionQueue_->initiateZcBatch(
      zcHashes, timeout, 
      cbk, hasWatcherEntries, 
      bdvId, requestId);
}

///////////////////////////////////////////////////////////////////////////////
void ZeroConfContainer::pushZcPacketThroughP2P(ZcBroadcastPacket& packet)
{
   if (!networkNode_->connected())
   {
      LOGWARN << "node is offline, cannot broadcast";

      //TODO: report node down errors to batch
      /*packet.errorCallback_(
         move(*packet.rawZc_), ZCBroadcastStatus_P2P_NodeDown);*/
      return;
   }

   //create inv payload
   vector<InvEntry> invVec;
   map<BinaryData, shared_ptr<BitcoinP2P::getDataPayload>> getDataPair;

   for (unsigned i=0; i<packet.hashes_.size(); i++)
   {
      auto& hash = packet.hashes_[i];
      if (hash.empty())
         continue;
         
      auto& rawZc = packet.zcVec_[i];

      //create inv entry, this announces the zc by its hash to the node
      InvEntry entry;
      entry.invtype_ = Inv_Msg_Witness_Tx;
      memcpy(entry.hash, hash.getPtr(), 32);
      invVec.push_back(entry);

      //create getData payload packet, this is the zc body for the node to
      //grab once it knows of the hash
      auto&& payload = make_unique<Payload_Tx>();
      vector<uint8_t> rawtx;
      rawtx.resize(rawZc->getSize());
      memcpy(&rawtx[0], rawZc->getPtr(), rawZc->getSize());

      payload->setRawTx(move(rawtx));
      auto getDataPayload = make_shared<BitcoinP2P::getDataPayload>();
      getDataPayload->payload_ = move(payload);

      getDataPair.emplace(hash, getDataPayload);
   }

   //register getData payload
   networkNode_->getDataPayloadMap_.update(move(getDataPair));

   //send inv packet
   auto payload_inv = make_unique<Payload_Inv>();
   payload_inv->setInvVector(invVec);
   networkNode_->sendMessage(move(payload_inv));
}

///////////////////////////////////////////////////////////////////////////////
void ZeroConfContainer::shutdown()
{
   if (actionQueue_ != nullptr)
      actionQueue_->shutdown();

   zcWatcherQueue_.terminate();
   zcPreprocessQueue_->terminate();
   updateBatch_.terminate();

   vector<thread::id> idVec;
   for (auto& parser : parserThreads_)
   {
      idVec.push_back(parser.get_id());
      if (parser.joinable())
         parser.join();
   }
}

///////////////////////////////////////////////////////////////////////////////
void ZeroConfContainer::increaseParserThreadPool(unsigned count)
{
   unique_lock<mutex> lock(parserThreadMutex_);

   //start Zc parser thread
   auto processZcThread = [this](void)->void
   {
      handleZcProcessingStructThread();
   };

   for (unsigned i = parserThreadCount_; i < count; i++)
      parserThreads_.push_back(thread(processZcThread));

   parserThreadCount_ = parserThreads_.size();
   LOGINFO << "now running " << parserThreadCount_ << " zc parser threads";
}

////////////////////////////////////////////////////////////////////////////////
void ZeroConfContainer::setWatcherNode(
   shared_ptr<BitcoinNodeInterface> watcherNode)
{
   auto getTxLambda = [this](vector<InvEntry> invVec)->void
   {
      if (!zcEnabled_.load(std::memory_order_relaxed))
         return;

      //push inv vector as watcher inv packet on the preprocessing queue
      auto payload = make_shared<ZcInvPayload>(true);
      payload->invVec_ = move(invVec);
      zcWatcherQueue_.push_back(move(payload));
   };

   watcherNode->registerInvTxLambda(getTxLambda);
}

////////////////////////////////////////////////////////////////////////////////
BatchTxMap ZeroConfContainer::getBatchTxMap(shared_ptr<ZeroConfBatch> batch, 
   shared_ptr<MempoolSnapshot> ss)
{
   if (batch == nullptr)
      throw ZcBatchError();

   //wait on the batch for the duration of the 
   //timeout minus time elapsed since creation
   unsigned timeLeft = 0;
   auto delay = chrono::duration_cast<chrono::milliseconds>(
      chrono::system_clock::now() - batch->creationTime_);
   if (delay.count() < batch->timeout_)
      timeLeft = batch->timeout_ - delay.count();

   auto timeLeftMs = chrono::milliseconds(timeLeft);

   ArmoryErrorCodes batchResult;
   if (batch->timeout_ > 0 && 
      batch->isReadyFut_.wait_for(timeLeftMs) != future_status::ready)
   {
      batchResult = ArmoryErrorCodes::ZcBatch_Timeout;
   }
   else
   {
      batchResult = batch->isReadyFut_.get();
   }

   BatchTxMap result;
   result.requestor_ = batch->requestor_;

   //purge the watcher map of the hashes this batch registered
   if (batch->hasWatcherEntries_)
   {
      SingleLock lock(&watcherMapMutex_);
      for (auto& keyPair : batch->hashToKeyMap_)
      {
         auto iter = watcherMap_.find(keyPair.first);
         if (iter == watcherMap_.end())
         {
            LOGERR << "missing watcher entry, this should not happen!";
            LOGERR << "skipping this timed out batch, this needs reported to a dev";
            throw ZcBatchError();
         }

         //save watcher object in the batch, mostly to carry the extra
         //requestors over
         result.watcherMap_.emplace(iter->first, move(iter->second));

         /*
         Watcher map entries are only set by broadcast requests.
         These are currated to avoid collisions, therefor a batch will
         only carry the hashes for the watcher entries it created. Thus
         it is safe to erase all matched hashes from the map.
         */
         watcherMap_.erase(iter);
      }
   }

   if (batchResult != ArmoryErrorCodes::Success)
   {
      /*
      Failed to get transactions for batch, fire the error callback
      */
      
      //skip if this batch doesn't have a callback
      if (!batch->errorCallback_ || !batch->hasWatcherEntries_)
         throw ZcBatchError();

      unsigned invedZcCount = 0;
      vector<ZeroConfBatchFallbackStruct> txVec;
      set<BinaryDataRef> purgedHashes;
      txVec.reserve(batch->zcMap_.size());

      //purge the batch of missing tx and their children
      for (auto& txPair : batch->zcMap_)
      {
         bool purge = false;

         //does this tx depend on a purged predecessor?
         for (auto& txInObj : txPair.second->inputs_)
         {
            auto parentIter = purgedHashes.find(
               txInObj.opRef_.getTxHashRef());

            if (parentIter == purgedHashes.end())
               continue;

            //this zc depends on a purged zc, purge it too
            purge = true;
            break;
         }

         //was this tx inv'ed back to us?
         bool inved = true;
         auto iter = result.watcherMap_.find(txPair.second->getTxHash());

         //map consistency is assured in the watcherMap purge 
         //scope, this iterator is guaranteed valid
         if (!iter->second->inved_)
         {
            inved = false;
            purge = true;
         }
                        
         if (!purge)
         {
            //sanity check
            if (!inved)
            {
               LOGWARN << "keeping zc from timed out batch"
                  << " that wasn't inved";
            }

            //we're keeping this tx
            ++invedZcCount;
            continue;
         }

         //create the fallback struct
         ZeroConfBatchFallbackStruct fallbackStruct;
         fallbackStruct.txHash_ = iter->first;
         fallbackStruct.rawTxPtr_ = move(iter->second->rawTxPtr_);
         fallbackStruct.err_ = batchResult;
         fallbackStruct.extraRequestors_ = move(iter->second->extraRequestors_);

         //check snapshot for collisions
         if (ss->hasHash(iter->first.getRef()))
         {
            //already have this tx in our mempool, report to callback
            //but don't flag hash as purged (children need to be processed if any)
            fallbackStruct.err_ = ArmoryErrorCodes::ZcBroadcast_AlreadyInMempool;
         }
         else
         {
            //keep track of purged zc hashes
            purgedHashes.insert(iter->first.getRef());
         }

         //flag tx to be skipped by parser
         txPair.second->state_ = ParsedTxStatus::Skip;

         //add to vector for error callback
         txVec.emplace_back(move(fallbackStruct));
      }

      batch->errorCallback_(move(txVec));

      //don't forward the batch if it has no zc ready to be parsed
      if (invedZcCount == 0)
         throw ZcBatchError();

      //we have some inv'ed zc to parse but the batch timed out, we need to
      //wait on the counter to match our local count of valid tx.
      while (batch->zcMap_.size() - batch->counter_->load(memory_order_acquire) < 
         invedZcCount)
      {
         LOGWARN << "timedout batch waiting on " << invedZcCount << " inved tx: ";
         LOGWARN << "batch size: " << batch->zcMap_.size() << ", counter: " << 
            batch->counter_->load(memory_order_acquire);
         this_thread::sleep_for(chrono::milliseconds(100));
      }
   }

   result.txMap_ = batch->zcMap_;
   return result;
}

///////////////////////////////////////////////////////////////////////////////
unsigned ZeroConfContainer::getMatcherMapSize(void) const 
{ 
   return actionQueue_->getMatcherMapSize(); 
}

///////////////////////////////////////////////////////////////////////////////
unsigned ZeroConfContainer::getMergeCount(void) const
{
   auto ss = getSnapshot();
   if (ss == nullptr)
      return 0;

   return ss->getMergeCount();
}

////////////////////////////////////////////////////////////////////////////////
////////////////////////////////////////////////////////////////////////////////
//// ZcActionQueue
////////////////////////////////////////////////////////////////////////////////
////////////////////////////////////////////////////////////////////////////////
void ZcActionQueue::start()
{
   auto processZcThread = [this](void)->void
   {
      processNewZcQueue();
   };

   auto matcherThread = [this](void)->void
   {
      getDataToBatchMatcherThread();
   };

   processThreads_.push_back(thread(processZcThread));
   processThreads_.push_back(thread(matcherThread));
}

////////////////////////////////////////////////////////////////////////////////
void ZcActionQueue::shutdown()
{
   newZcQueue_.terminate();
   getDataResponseQueue_.terminate();
   for (auto& thr : processThreads_)
   {
      if (thr.joinable())
         thr.join();
   }
}

////////////////////////////////////////////////////////////////////////////////
BinaryData ZcActionQueue::getNewZCkey()
{
   uint32_t newId = topId_.fetch_add(1, memory_order_relaxed);
   BinaryData newKey = READHEX("ffff");
   newKey.append(WRITE_UINT32_BE(newId));

   return move(newKey);
}

////////////////////////////////////////////////////////////////////////////////
shared_ptr<ZeroConfBatch> ZcActionQueue::initiateZcBatch(
   const vector<BinaryData>& zcHashes, unsigned timeout, 
   const ZcBroadcastCallback& cbk, bool hasWatcherEntries,
   const std::string& bdvId, const std::string& requestId)
{
   auto batch = make_shared<ZeroConfBatch>(hasWatcherEntries);
   batch->requestor_ = make_pair(requestId, bdvId);

   for (auto& hash : zcHashes)
   {
      //skip if hash is empty
      if (hash.empty())
         continue;

      auto&& key = getNewZCkey();
      auto ptx = make_shared<ParsedTx>(key);
      ptx->setTxHash(hash);

      batch->hashToKeyMap_.emplace(
         make_pair(ptx->getTxHash().getRef(), ptx->getKeyRef()));
      batch->zcMap_.emplace(make_pair(ptx->getKeyRef(), ptx));
   }

   if (batch->zcMap_.empty())
   {
      //empty batch, skip
      return nullptr;
   }

   batch->counter_->store(batch->zcMap_.size(), memory_order_relaxed);
   batch->timeout_ = timeout; //in milliseconds
   batch->errorCallback_ = cbk;

   ZcActionStruct zac;
   zac.action_ = Zc_NewTx;
   zac.batch_ = batch;
   newZcQueue_.push_back(move(zac));

   auto batchCopy = batch;
   batchQueue_.push_back(move(batchCopy));

   return batch;
}

////////////////////////////////////////////////////////////////////////////////
void ZcActionQueue::processNewZcQueue()
{
   while (1)
   {
      ZcActionStruct zcAction;
      map<BinaryData, shared_ptr<ParsedTx>> zcMap;
      try
      {
         zcAction = move(newZcQueue_.pop_front());
      }
      catch (StopBlockingLoop&)
      {
         break;
      }

      /*
      Populate local map with batch's zcMap_ so that we can cleanup the
      hashes from the request map after parsing.
      */
      if (zcAction.batch_ != nullptr)
      {
         /*
         We can't just grab the hash reference since the object referred to is
         held by a ParsedTx and that has no guarantee of surviving the parsing 
         function, hence copying the entire map.
         */
         zcMap = zcAction.batch_->zcMap_;
      }

      newZcFunction_(move(zcAction));

      if (zcMap.empty())
         continue;

      //cleanup request map
      set<BinaryData> hashSet;
      for (auto& zcPair : zcMap)
         hashSet.insert(zcPair.second->getTxHash());
      hashesToClear_.push_back(move(hashSet));
   }
}

////////////////////////////////////////////////////////////////////////////////
shared_future<shared_ptr<ZcPurgePacket>> 
ZcActionQueue::pushNewBlockNotification(
   Blockchain::ReorganizationState reorgState)
{
   ZcActionStruct zcaction;
   zcaction.action_ = Zc_Purge;
   zcaction.resultPromise_ =
      make_unique<promise<shared_ptr<ZcPurgePacket>>>();
   zcaction.reorgState_ = reorgState;

   auto fut = zcaction.resultPromise_->get_future();
   newZcQueue_.push_back(move(zcaction));
   
   return fut;
}

////////////////////////////////////////////////////////////////////////////////
void ZcActionQueue::queueGetDataResponse(std::shared_ptr<ZcGetPacket> payloadTx)
{
   getDataResponseQueue_.push_back(move(payloadTx));
}

////////////////////////////////////////////////////////////////////////////////
void ZcActionQueue::getDataToBatchMatcherThread()
{
   bool run = true;
   map<BinaryData, shared_ptr<ZeroConfBatch>> hashToBatchMap;
   while (run)
   {
      //queue of outstanding node getdata packets that need matched with 
      //their parent batch - blocking
      shared_ptr<ZcGetPacket> zcPacket;
      try
      {    
         zcPacket = getDataResponseQueue_.pop_front();
      }
      catch (const StopBlockingLoop&)
      {
         run = false;
      }

      //queue of new batches - non blocking
      while (true)
      {
         try
         {
            auto batch = batchQueue_.pop_front();

            //populate local map with hashes from this batch, do not
            //overwrite existing entries (older batches should get 
            //precedence over a shared tx hash)
            for (auto& hashPair : batch->hashToKeyMap_)
               hashToBatchMap.emplace(hashPair.first, batch);
         }
         catch (const IsEmpty&)
         {
            break;
         }
      }

      if (zcPacket != nullptr)
      {
         switch (zcPacket->type_)
         {
         case ZcGetPacketType_Payload:
         {
            auto payloadTx = dynamic_pointer_cast<ProcessPayloadTxPacket>(zcPacket);
            if (payloadTx == nullptr)
               break;

            //look for parent batch in local map
            auto iter = hashToBatchMap.find(payloadTx->txHash_);
            if (iter != hashToBatchMap.end())
            {
               //tie the tx to its batch
               payloadTx->batchCtr_ = iter->second->counter_;
               payloadTx->batchProm_ = iter->second->isReadyPromise_;
                  
               auto keyIter = iter->second->hashToKeyMap_.find(
                  payloadTx->txHash_.getRef());
               if (keyIter != iter->second->hashToKeyMap_.end())
               { 
                  auto txIter = iter->second->zcMap_.find(keyIter->second);
                  if (txIter != iter->second->zcMap_.end())
                  {
                     payloadTx->pTx_ = txIter->second;
                     zcPreprocessQueue_->push_back(payloadTx);
                  }
               }

               hashToBatchMap.erase(iter);
            }

            break;
         }

         case ZcGetPacketType_Reject:
         {
            auto rejectPacket = dynamic_pointer_cast<RejectPacket>(zcPacket);
            if (rejectPacket == nullptr)
               break;

            //grab the batch
            auto iter = hashToBatchMap.find(rejectPacket->txHash_);
            if (iter != hashToBatchMap.end())
            {
               iter->second->isReadyPromise_->set_value(
                  ArmoryErrorCodes(rejectPacket->code_));
               
               hashToBatchMap.erase(iter);
            }

            break;
         }

         default:
            break;
         }
      }

      //queue of hashes to purge from the local map
      while (true)
      {
         try
         {
            auto&& hashSet = hashesToClear_.pop_front();
            for (auto& hash : hashSet)
               hashToBatchMap.erase(hash);
         }
         catch (const IsEmpty&)
         {
            break;
         }
      }

      matcherMapSize_.store(hashToBatchMap.size(), memory_order_relaxed);
   }
}

////////////////////////////////////////////////////////////////////////////////
////////////////////////////////////////////////////////////////////////////////
//// ZeroConfCallbacks
////////////////////////////////////////////////////////////////////////////////
////////////////////////////////////////////////////////////////////////////////
ZeroConfCallbacks::~ZeroConfCallbacks() 
{}

////////////////////////////////////////////////////////////////////////////////
////////////////////////////////////////////////////////////////////////////////
//// ZcUpdateBatch
////////////////////////////////////////////////////////////////////////////////
////////////////////////////////////////////////////////////////////////////////
shared_future<bool> ZcUpdateBatch::getCompletedFuture()
{
   if (completed_ == nullptr)
      completed_ = make_unique<promise<bool>>();
   return completed_->get_future();
}

////////////////////////////////////////////////////////////////////////////////
void ZcUpdateBatch::setCompleted(bool val)
{
   if (completed_ == nullptr)
      return;

   completed_->set_value(val);
}

////////////////////////////////////////////////////////////////////////////////
bool ZcUpdateBatch::hasData() const
{
   if (zcToWrite_.size() > 0 ||
      txHashes_.size() > 0 ||
      keysToDelete_.size() > 0)
      return true;
   
   return false;
}<|MERGE_RESOLUTION|>--- conflicted
+++ resolved
@@ -308,15 +308,8 @@
    for (auto& zcPtr : invalidatedZCs)
       zcPtr.second->resetInputResolution(InputResolution::Unconfirmed);
 
-<<<<<<< HEAD
-   vector<thread> parserThreads;
-   for (unsigned i = 1; i < MAX_THREADS(); i++)
-      parserThreads.push_back(thread(parserLdb));
-   parserLdb();
-=======
    //add to set of transactions to reparse (might have reorged ZCs)
    txsToReparse.insert(invalidatedZCs.begin(), invalidatedZCs.end());
->>>>>>> 412c3903
 
    //preprocess the dropped ZCs
    preprocessZcMap(txsToReparse, db_);
