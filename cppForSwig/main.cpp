--- conflicted
+++ resolved
@@ -35,14 +35,6 @@
    WSAStartup(wVersion, &wsaData);
 #endif
 
-<<<<<<< HEAD
-   BlockDataManagerConfig bdmConfig;
-   bdmConfig.parseArgs(argc, argv);
-   
-   //cout << "logging in " << bdmConfig.logFilePath_ << endl;
-   STARTLOGGING("", LogLvlDebug);
-   if (!bdmConfig.useCookie_)
-=======
    try
    {
       Armory::Config::parseArgs(argc, argv, Armory::Config::ProcessType::DB);
@@ -59,7 +51,6 @@
    cout << "logging in " << Pathing::logFilePath(LOG_FILE_NAME) << endl;
    STARTLOGGING(Pathing::logFilePath(LOG_FILE_NAME), LogLvlDebug);
    if (!NetworkSettings::useCookie())
->>>>>>> 76fa61c6
       LOGENABLESTDOUT();
    else
       LOGDISABLESTDOUT();
@@ -88,20 +79,8 @@
 
    {
       //setup remote peers db, this will block the init process until 
-      //peers db is unlocked if --encrypt-wallet is passed
-      PassphraseLambda passLbd;
-
-      if (bdmConfig.encryptWallet_)
-      {
-         passLbd = TerminalPassphrasePrompt::getLambda("peers db");
-      }
-      else
-      {
-         passLbd = [](const std::set<BinaryData>&) {
-            return SecureBinaryData{};
-         };
-      }
-
+      //peers db is unlocked
+      auto&& passLbd = TerminalPassphrasePrompt::getLambda("peers db");
       WebSocketServer::initAuthPeers(passLbd);
    }
 
@@ -110,6 +89,7 @@
 
    if (!DBSettings::checkChain())
    {
+      //start websocket server
       WebSocketServer::start(&bdmThread, false);
    }
    else
