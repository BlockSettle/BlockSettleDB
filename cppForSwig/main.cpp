////////////////////////////////////////////////////////////////////////////////
//                                                                            //
//  Copyright (C) 2016-19, goatpig.                                           //
//  Distributed under the MIT license                                         //
//  See LICENSE-MIT or https://opensource.org/licenses/MIT                    //                                      
//                                                                            //
////////////////////////////////////////////////////////////////////////////////

#include <string>
#include <iostream>
#include <sstream>
#include "btc/ecc.h"

using namespace std;

#include "BlockDataManagerConfig.h"
#include "BDM_mainthread.h"
#include "BDM_Server.h"
#include "TerminalPassphrasePrompt.h"

int main(int argc, char* argv[])
{
   btc_ecc_start();
   startupBIP151CTX();
/////////////////////////// Altered for ArmoryDB repo //////////////////////////
//   startupBIP150CTX(4, false);
   startupBIP150CTX(4, true);
////////////////////////////////////////////////////////////////////////////////

   GOOGLE_PROTOBUF_VERIFY_VERSION;

#ifdef _WIN32
   WSADATA wsaData;
   WORD wVersion = MAKEWORD(2, 0);
   WSAStartup(wVersion, &wsaData);
#endif

   BlockDataManagerConfig bdmConfig;
   bdmConfig.parseArgs(argc, argv);
   
   //cout << "logging in " << bdmConfig.logFilePath_ << endl;
   STARTLOGGING("", LogLvlDebug);
   if (!bdmConfig.useCookie_)
      LOGENABLESTDOUT();
   else
      LOGDISABLESTDOUT();

   LOGINFO << "Running on " << bdmConfig.threadCount_ << " threads";
   LOGINFO << "Ram usage level: " << bdmConfig.ramUsage_;

   //init state
   BlockDataManagerConfig::setServiceType(SERVICE_WEBSOCKET);
   BlockDataManagerThread bdmThread(bdmConfig);

   if (!bdmConfig.checkChain_)
   {
      //check we can listen on this ip:port
      if (SimpleSocket::checkSocket("127.0.0.1", bdmConfig.listenPort_))
      {
         LOGERR << "There is already a process listening on port " << 
            bdmConfig.listenPort_;
         LOGERR << "ArmoryDB cannot start under these conditions. Shutting down!";
         LOGERR << "Make sure to shutdown the conflicting process" <<
            "before trying again (most likely another ArmoryDB instance)";

         exit(1);
      }
   }

   {
      //setup remote peers db, this will block the init process until 
      //peers db is unlocked
      auto&& passLbd = TerminalPassphrasePrompt::getLambda("peers db");
      WebSocketServer::initAuthPeers(passLbd);
   }
    
   //create cookie file if applicable
   bdmConfig.createCookie();

   //start up blockchain service
   bdmThread.start(bdmConfig.initMode_);

   if (!bdmConfig.checkChain_)
   {
<<<<<<< HEAD
      //process incoming connections
      //auto&& passLbd = TerminalPassphrasePrompt::getLambda("peers db");
      auto passLbd = [](const std::set<BinaryData>&) {
         return SecureBinaryData{};
      };
      server.start(&bdmThread, BlockDataManagerConfig::getDataDir(),
         passLbd, BlockDataManagerConfig::ephemeralPeers_, false);
=======
      //start websocket server
      WebSocketServer::start(&bdmThread, false);
>>>>>>> 22eeebdb
   }
   else
   {
      bdmThread.join();
   }

   //stop all threads and clean up
   WebSocketServer::shutdown();
   google::protobuf::ShutdownProtobufLibrary();

   shutdownBIP151CTX();
   btc_ecc_stop();

   return 0;
}<|MERGE_RESOLUTION|>--- conflicted
+++ resolved
@@ -82,18 +82,7 @@
 
    if (!bdmConfig.checkChain_)
    {
-<<<<<<< HEAD
-      //process incoming connections
-      //auto&& passLbd = TerminalPassphrasePrompt::getLambda("peers db");
-      auto passLbd = [](const std::set<BinaryData>&) {
-         return SecureBinaryData{};
-      };
-      server.start(&bdmThread, BlockDataManagerConfig::getDataDir(),
-         passLbd, BlockDataManagerConfig::ephemeralPeers_, false);
-=======
-      //start websocket server
       WebSocketServer::start(&bdmThread, false);
->>>>>>> 22eeebdb
    }
    else
    {
