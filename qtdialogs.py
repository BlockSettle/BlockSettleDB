################################################################################
#
# Copyright (C) 2011-2012, Alan C. Reiner    <alan.reiner@gmail.com>
# Distributed under the GNU Affero General Public License (AGPL v3)
# See LICENSE or http://www.gnu.org/licenses/agpl.html
#
################################################################################
import sys
import time
from PyQt4.QtCore import *
from PyQt4.QtGui import *
from qtdefines import *

from armoryengine import *
from armorymodels import *
from armorycolors import Colors, htmlColor
import qrc_img_resources

MIN_PASSWD_WIDTH = lambda obj: tightSizeStr(obj, '*'*16)[0]


################################################################################
class ArmoryDialog(QDialog):
   def __init__(self, parent=None, main=None):
      super(ArmoryDialog, self).__init__(parent)

      self.parent = parent
      self.main   = main

      self.setFont(GETFONT('var'))

      if USE_TESTNET:
         self.setWindowTitle('Armory - Bitcoin Wallet Management [TESTNET]')
         self.setWindowIcon(QIcon(':/armory_icon_green_32x32.png'))
      else:
         self.setWindowTitle('Armory - Bitcoin Wallet Management [MAIN NETWORK]')
         self.setWindowIcon(QIcon(':/armory_icon_32x32.png'))







################################################################################
class DlgUnlockWallet(ArmoryDialog):
   def __init__(self, wlt, parent=None, main=None, unlockMsg='Unlock Wallet'):
      super(DlgUnlockWallet, self).__init__(parent, main)

      self.wlt = wlt

      lblDescr  = QLabel("Enter your passphrase to unlock this wallet")
      lblPasswd = QLabel("Passphrase:")
      self.edtPasswd = QLineEdit()
      self.edtPasswd.setEchoMode(QLineEdit.Password)
      self.edtPasswd.setMinimumWidth(MIN_PASSWD_WIDTH(self))
      self.edtPasswd.setSizePolicy(QSizePolicy.Fixed, QSizePolicy.Expanding)

      self.btnAccept = QPushButton("Unlock")
      self.btnCancel = QPushButton("Cancel")
      self.connect(self.btnAccept, SIGNAL('clicked()'), self.acceptPassphrase)
      self.connect(self.btnCancel, SIGNAL('clicked()'), self.reject)
      buttonBox = QDialogButtonBox()
      buttonBox.addButton(self.btnAccept, QDialogButtonBox.AcceptRole)
      buttonBox.addButton(self.btnCancel, QDialogButtonBox.RejectRole)

      layout = QGridLayout()
      layout.addWidget(lblDescr,       1, 0, 1, 2)
      layout.addWidget(lblPasswd,      2, 0, 1, 1)
      layout.addWidget(self.edtPasswd, 2, 1, 1, 1)
      layout.addWidget(buttonBox,      3, 1, 1, 2)

      self.setLayout(layout)
      self.setWindowTitle(unlockMsg + ' - ' + wlt.uniqueIDB58)

   def acceptPassphrase(self):
      securePwd = SecureBinaryData(str(self.edtPasswd.text()))
      try:
         self.wlt.unlock(securePassphrase=securePwd)
         self.accept()
      except PassphraseError:
         QMessageBox.critical(self, 'Invalid Passphrase', \
           'That passphrase is not correct!', QMessageBox.Ok)
         self.edtPasswd.setText('')
         return

      
################################################################################
class DlgGenericGetPassword(ArmoryDialog):
   def __init__(self, descriptionStr, parent=None, main=None):
      super(DlgGenericGetPassword, self).__init__(parent, main)


      lblDescr  = QRichLabel(descriptionStr)
      lblPasswd = QRichLabel("Password:")
      self.edtPasswd = QLineEdit()
      self.edtPasswd.setEchoMode(QLineEdit.Password)
      self.edtPasswd.setMinimumWidth(MIN_PASSWD_WIDTH(self))
      self.edtPasswd.setSizePolicy(QSizePolicy.Fixed, QSizePolicy.Expanding)

      self.btnAccept = QPushButton("OK")
      self.btnCancel = QPushButton("Cancel")
      self.connect(self.btnAccept, SIGNAL('clicked()'), self.accept)
      self.connect(self.btnCancel, SIGNAL('clicked()'), self.reject)
      buttonBox = QDialogButtonBox()
      buttonBox.addButton(self.btnAccept, QDialogButtonBox.AcceptRole)
      buttonBox.addButton(self.btnCancel, QDialogButtonBox.RejectRole)

      layout = QGridLayout()
      layout.addWidget(lblDescr,       1, 0, 1, 2)
      layout.addWidget(lblPasswd,      2, 0, 1, 1)
      layout.addWidget(self.edtPasswd, 2, 1, 1, 1)
      layout.addWidget(buttonBox,      3, 1, 1, 2)

      self.setLayout(layout)
      self.setWindowTitle('Enter Password')
      self.setWindowIcon(QIcon(self.main.iconfile))
   

################################################################################
class DlgNewWallet(ArmoryDialog):

   def __init__(self, parent=None, main=None, initLabel=''):
      super(DlgNewWallet, self).__init__(parent, main)


      self.selectedImport = False

      # Options for creating a new wallet
      lblDlgDescr = QLabel('Create a new wallet for managing your funds.\n'
                           'The name and description can be changed at any time.')
      lblDlgDescr.setWordWrap(True)

      self.edtName = QLineEdit()
      self.edtName.setMaxLength(32)
      self.edtName.setText(initLabel)
      lblName = QLabel("Wallet &name:")
      lblName.setBuddy(self.edtName)


      self.edtDescr = QTextEdit()
      self.edtDescr.setMaximumHeight(75)
      lblDescr = QLabel("Wallet &description:")
      lblDescr.setAlignment(Qt.AlignVCenter)
      lblDescr.setBuddy(self.edtDescr)

      buttonBox = QDialogButtonBox(QDialogButtonBox.Ok | \
                                   QDialogButtonBox.Cancel)


      
      # Advanced Encryption Options
      lblComputeDescr = QLabel('Armory will test your system\'s speed to determine the most '
                               'challenging encryption settings that can be performed '
                               'in a given amount of time.  High settings make it much harder '
                               'for someone to guess your passphrase.  This is used for all '
                               'encrypted wallets, but the default parameters can be changed below.\n')
      lblComputeDescr.setWordWrap(True)
      timeDescrTip = createToolTipObject(
                               'This is the amount of time it will take for your computer '
                               'to unlock your wallet after you enter your passphrase. '
                               '(the actual time will be between T/2 and T).  ')
      
      
      # Set maximum compute time
      self.edtComputeTime = QLineEdit()
      self.edtComputeTime.setText('250 ms')
      self.edtComputeTime.setMaxLength(12)
      lblComputeTime = QLabel('Target compute &time (s, ms):')
      memDescrTip = createToolTipObject(
                               'This is the <b>maximum</b> memory that will be '
                               'used as part of the encryption process.  The actual value used '
                               'may be lower, depending on your system\'s speed.  If a '
                               'low value is chosen, Armory will compensate by chaining '
                               'together more calculations to meet the target time.  High '
                               'memory target will make GPU-acceleration useless for '
                               'guessing your passphrase.')
      lblComputeTime.setBuddy(self.edtComputeTime)


      # Set maximum memory usage
      self.edtComputeMem = QLineEdit()
      self.edtComputeMem.setText('32.0 MB')
      self.edtComputeMem.setMaxLength(12)
      lblComputeMem  = QLabel('Max &memory usage (kB, MB):')
      lblComputeMem.setBuddy(self.edtComputeMem)

      self.edtComputeTime.setMaximumWidth( tightSizeNChar(self, 20)[0] )
      self.edtComputeMem.setMaximumWidth( tightSizeNChar(self, 20)[0] )

      #self.chkForkOnline = QCheckBox('Create an "&online" copy of this wallet')

      #onlineToolTip = createToolTipObject(
                             #'An "online" wallet is a copy of your primary wallet, but '
                             #'without any sensitive data that would allow an attacker to '
                             #'obtain access to your funds.  An "online" wallet can '
                             #'generate new addresses and verify incoming payments '
                             #'but cannot be used to spend any of the funds.')
      # Fork watching-only wallet


      cryptoLayout = QGridLayout()
      cryptoLayout.addWidget(lblComputeDescr,     0, 0,  1, 3)

      cryptoLayout.addWidget(timeDescrTip,        1, 0,  1, 1)
      cryptoLayout.addWidget(lblComputeTime,      1, 1,  1, 1)
      cryptoLayout.addWidget(self.edtComputeTime, 1, 2,  1, 1)

      cryptoLayout.addWidget(memDescrTip,         2, 0,  1, 1)
      cryptoLayout.addWidget(lblComputeMem,       2, 1,  1, 1)
      cryptoLayout.addWidget(self.edtComputeMem,  2, 2,  1, 1)
      #cryptoLayout.addWidget(self.chkForkOnline,  3, 0, 1, 1)
      #cryptoLayout.addWidget(onlineToolTip,       3, 1, 1, 1)

      self.cryptoFrame = QFrame()
      self.cryptoFrame.setFrameStyle(STYLE_SUNKEN)
      self.cryptoFrame.setLayout(cryptoLayout)
      self.cryptoFrame.setVisible(False)

      self.chkUseCrypto  = QCheckBox("Use wallet &encryption")
      self.chkUseCrypto.setChecked(True)
      usecryptoTooltip = createToolTipObject(
                                 'Encryption prevents anyone who accesses your computer '
                                 'or wallet file from being able to spend your money, as  '
                                 'long as they do not have the passphrase.'
                                 'You can choose to encrypt your wallet at a later time '
                                 'through the wallet properties dialog by double clicking '
                                 'the wallet on the dashboard.')

      # For a new wallet, the user may want to print out a paper backup
      self.chkPrintPaper = QCheckBox("Print a paper-backup of this wallet")
      paperBackupTooltip = createToolTipObject(
                  'A paper-backup allows you to recover your wallet/funds even '
                  'if you lose your original wallet file, any time in the future. '
                  'Because Armory uses "deterministic wallets," '
                  'a single backup when the wallet is first made is sufficient '
                  'for all future transactions (except ones to imported '
                  'addresses).\n\n'
                  'Anyone who gets ahold of your paper backup will be able to spend '
                  'the money in your wallet, so please secure it appropriately.')

      
      self.btnAccept    = QPushButton("Accept")
      self.btnCancel    = QPushButton("Cancel")
      self.btnAdvCrypto = QPushButton("Adv. Encrypt Options>>>")
      self.btnAdvCrypto.setCheckable(True)
      self.btnbox = QDialogButtonBox()
      self.btnbox.addButton(self.btnAdvCrypto, QDialogButtonBox.ActionRole)
      self.btnbox.addButton(self.btnCancel,    QDialogButtonBox.RejectRole)
      self.btnbox.addButton(self.btnAccept,    QDialogButtonBox.AcceptRole)

      self.connect(self.btnAdvCrypto, SIGNAL('toggled(bool)'), \
                   self.cryptoFrame,  SLOT('setVisible(bool)'))
      self.connect(self.btnAccept,    SIGNAL('clicked()'), \
                   self.verifyInputsBeforeAccept)
      self.connect(self.btnCancel,    SIGNAL('clicked()'), \
                   self,              SLOT('reject()'))


      self.btnImportWlt = QPushButton("Import wallet...")
      self.connect( self.btnImportWlt, SIGNAL("clicked()"), \
                    self.importButtonClicked)
      
      masterLayout = QGridLayout()
      masterLayout.addWidget(lblDlgDescr,        1, 0, 1, 2)
      #masterLayout.addWidget(self.btnImportWlt,  1, 2, 1, 1)
      masterLayout.addWidget(lblName,            2, 0, 1, 1)
      masterLayout.addWidget(self.edtName,       2, 1, 1, 2)
      masterLayout.addWidget(lblDescr,           3, 0, 1, 2)
      masterLayout.addWidget(self.edtDescr,      3, 1, 2, 2)
      masterLayout.addWidget(self.chkUseCrypto,  5, 0, 1, 1)
      masterLayout.addWidget(usecryptoTooltip,   5, 1, 1, 1)
      masterLayout.addWidget(self.chkPrintPaper, 6, 0, 1, 1)
      masterLayout.addWidget(paperBackupTooltip, 6, 1, 1, 1)
      masterLayout.addWidget(self.cryptoFrame,   8, 0, 3, 3)
   
      masterLayout.addWidget(self.btnbox,       11, 0, 1, 2)

      masterLayout.setVerticalSpacing(5)
     
      self.setLayout(masterLayout)

      self.layout().setSizeConstraint(QLayout.SetFixedSize)

      self.connect(self.chkUseCrypto, SIGNAL("clicked()"), \
                   self.cryptoFrame,  SLOT("setEnabled(bool)"))

      self.setWindowTitle('Create/Import Armory wallet')
      self.setWindowIcon(QIcon( self.main.iconfile))



   def importButtonClicked(self):
      self.selectedImport = True
      self.accept()

   def verifyInputsBeforeAccept(self):

      ### Confirm that the name and descr are within size limits #######
      wltName  = self.edtName.text()
      wltDescr = self.edtDescr.toPlainText()
      if len(wltName)<1:
         QMessageBox.warning(self, 'Invalid wallet name', \
                  'You must enter a name for this wallet, up to 32 characters.', \
                  QMessageBox.Ok)
         return False
         
      if len(wltDescr)>256:
         reply = QMessageBox.warning(self, 'Input too long', \
                  'The wallet description is limited to 256 characters.  Only the first '
                  '256 characters will be used.', \
                  QMessageBox.Ok | QMessageBox.Cancel)
         if reply==QMessageBox.Ok:
            self.edtDescr.setText( wltDescr[:256])
         else:
            return False

      ### Check that the KDF inputs are well-formed ####################
      try:
         kdfT, kdfUnit = str(self.edtComputeTime.text()).strip().split(' ') 
         if kdfUnit.lower()=='ms':
            self.kdfSec = float(kdfT)/1000.
         elif kdfUnit.lower() in ('s', 'sec', 'seconds'):
            self.kdfSec = float(kdfT)

         kdfM, kdfUnit = str(self.edtComputeMem.text()).split(' ')
         if kdfUnit.lower()=='mb':
            self.kdfBytes = round(float(kdfM)*(1024.0**2) )
         if kdfUnit.lower()=='kb':
            self.kdfBytes = round(float(kdfM)*(1024.0))

         LOGINFO('KDF takes %0.2f seconds and %d bytes', self.kdfSec, self.kdfBytes)
      except:
         QMessageBox.critical(self, 'Invalid KDF Parameters', \
            'Please specify time with units, such as '
            '"250 ms" or "2.1 s".  Specify memory as kB or MB, such as '
            '"32 MB" or "256 kB". ', QMessageBox.Ok)
         return False
         
      
      self.accept()
            
            
   def getImportWltPath(self):
      self.importFile = QFileDialog.getOpenFileName(self, 'Import Wallet File', \
          ARMORY_HOME_DIR, 'Wallet files (*.wallet);; All files (*)') 
      if self.importFile:
         self.accept()
      



################################################################################
class DlgChangePassphrase(ArmoryDialog):
   def __init__(self, parent=None, main=None, noPrevEncrypt=True):
      super(DlgChangePassphrase, self).__init__(parent, main)



      layout = QGridLayout()
      if noPrevEncrypt:
         lblDlgDescr = QLabel('Please enter an passphrase for wallet encryption.\n\n'
                              'A good passphrase consists of at least 8 or more\n'
                              'random letters, or 5 or more random words.\n')
         lblDlgDescr.setWordWrap(True)
         layout.addWidget(lblDlgDescr, 0, 0, 1, 2)
      else:
         lblDlgDescr = QLabel("Change your wallet encryption passphrase")
         layout.addWidget(lblDlgDescr, 0, 0, 1, 2)
         self.edtPasswdOrig = QLineEdit()
         self.edtPasswdOrig.setEchoMode(QLineEdit.Password)
         self.edtPasswdOrig.setMinimumWidth(MIN_PASSWD_WIDTH(self))
         lblCurrPasswd = QLabel('Current Passphrase:')
         layout.addWidget(lblCurrPasswd,       1, 0)
         layout.addWidget(self.edtPasswdOrig,  1, 1)



      lblPwd1 = QLabel("New Passphrase:")
      self.edtPasswd1 = QLineEdit()
      self.edtPasswd1.setEchoMode(QLineEdit.Password)
      self.edtPasswd1.setMinimumWidth(MIN_PASSWD_WIDTH(self))

      lblPwd2 = QLabel("Again:")
      self.edtPasswd2 = QLineEdit()
      self.edtPasswd2.setEchoMode(QLineEdit.Password)
      self.edtPasswd2.setMinimumWidth(MIN_PASSWD_WIDTH(self))

      layout.addWidget(lblPwd1, 2,0)
      layout.addWidget(lblPwd2, 3,0)
      layout.addWidget(self.edtPasswd1, 2,1)
      layout.addWidget(self.edtPasswd2, 3,1)

      self.lblMatches = QLabel(' '*20)
      self.lblMatches.setTextFormat(Qt.RichText)
      layout.addWidget(self.lblMatches, 4,1)


      self.chkDisableCrypt = QCheckBox('Disable encryption for this wallet')
      if not noPrevEncrypt:
         self.connect(self.chkDisableCrypt, SIGNAL('toggled(bool)'), \
                      self.disablePassphraseBoxes)
         layout.addWidget(self.chkDisableCrypt, 4,0)
         

      self.btnAccept = QPushButton("Accept")
      self.btnCancel = QPushButton("Cancel")
      buttonBox = QDialogButtonBox()
      buttonBox.addButton(self.btnAccept, QDialogButtonBox.AcceptRole)
      buttonBox.addButton(self.btnCancel, QDialogButtonBox.RejectRole)
      layout.addWidget(buttonBox, 5, 0, 1, 2)

      if noPrevEncrypt:
         self.setWindowTitle("Set Encryption Passphrase")
      else:
         self.setWindowTitle("Change Encryption Passphrase")

      self.setWindowIcon(QIcon( self.main.iconfile))

      self.setLayout(layout)

      self.connect(self.edtPasswd1, SIGNAL('textChanged(QString)'), \
                   self.checkPassphrase)
      self.connect(self.edtPasswd2, SIGNAL('textChanged(QString)'), \
                   self.checkPassphrase)

      self.connect(self.btnAccept, SIGNAL('clicked()'), \
                   self.checkPassphraseFinal)

      self.connect(self.btnCancel, SIGNAL('clicked()'), \
                   self,           SLOT('reject()'))


   def disablePassphraseBoxes(self, noEncrypt=True):
      self.edtPasswd1.setEnabled(not noEncrypt) 
      self.edtPasswd2.setEnabled(not noEncrypt) 


   def checkPassphrase(self):
      if self.chkDisableCrypt.isChecked():
         return True
      p1 = self.edtPasswd1.text()
      p2 = self.edtPasswd2.text()
      goodColor = htmlColor('TextGreen')
      badColor  = htmlColor('TextRed')
      if not p1==p2:
         self.lblMatches.setText('<font color=%s><b>Passphrases do not match!</b></font>' % badColor)
         return False
      if len(p1)<5:
         self.lblMatches.setText('<font color=%s><b>Passphrase is too short!</b></font>' % badColor)
         return False
      self.lblMatches.setText('<font color=%s><b>Passphrases match!</b></font>' % goodColor)
      return True
      

   def checkPassphraseFinal(self):
      if self.chkDisableCrypt.isChecked():
         self.accept()
      else:
         if self.checkPassphrase():
            dlg = DlgPasswd3(self, self.main)
            if dlg.exec_():
               if not str(dlg.edtPasswd3.text()) == str(self.edtPasswd1.text()):
                  QMessageBox.critical(self, 'Invalid Passphrase', \
                     'You entered your confirmation passphrase incorrectly!', QMessageBox.Ok)
               else:
                  self.accept() 
            else:
               self.reject()



class DlgPasswd3(ArmoryDialog):
   def __init__(self, parent=None, main=None):
      super(DlgPasswd3, self).__init__(parent, main)


      lblWarnImg = QLabel()
      lblWarnImg.setPixmap(QPixmap(':/MsgBox_warning48.png'))
      lblWarnImg.setAlignment(Qt.AlignHCenter | Qt.AlignVCenter)
      lblWarnTxt1 = QLabel( '<b>!!!  DO NOT FORGET YOUR PASSPHRASE  !!!</b>')
      lblWarnTxt1.setAlignment(Qt.AlignHCenter | Qt.AlignVCenter)
      lblWarnTxt2 = QLabel( \
         'Bitcoin Armory wallet encryption is designed to be extremely difficult to '
         'crack, even with GPU-acceleration.  No one can help you recover your coins '
         'if you forget your passphrase, not even the developers of this software. '
         'If you are inclined to forget your passphrase, please write it down '
         'or print a paper backup of your wallet and keep it in a secure location. ')
      lblWarnTxt2.setTextFormat(Qt.RichText)

      lblWarnTxt3 = QLabel( \
         'If you are sure you will remember it, you will have no problem '
         'typing it a third time to acknowledge '
         'you understand the consequences of losing your passphrase.')
      lblWarnTxt2.setWordWrap(True)
      lblWarnTxt3.setWordWrap(True)
      
      self.edtPasswd3 = QLineEdit()
      self.edtPasswd3.setEchoMode(QLineEdit.Password)
      self.edtPasswd3.setMinimumWidth(MIN_PASSWD_WIDTH(self))

      bbox = QDialogButtonBox()
      btnOk = QPushButton('Accept')
      btnNo = QPushButton('Cancel')
      self.connect(btnOk, SIGNAL('clicked()'), self.accept)
      self.connect(btnNo, SIGNAL('clicked()'), self.reject)
      bbox.addButton(btnOk, QDialogButtonBox.AcceptRole)
      bbox.addButton(btnNo, QDialogButtonBox.RejectRole)
      layout = QGridLayout()
      layout.addWidget(lblWarnImg,       0, 0, 4, 1)
      layout.addWidget(lblWarnTxt1,      0, 1, 1, 1)
      layout.addWidget(lblWarnTxt2,      2, 1, 1, 1)
      layout.addWidget(lblWarnTxt3,      4, 1, 1, 1)
      layout.addWidget(self.edtPasswd3,  5, 1, 1, 1)
      layout.addWidget(bbox,             6, 1, 1, 2)
      self.setLayout(layout)
      self.setWindowTitle('WARNING!')



################################################################################
class DlgChangeLabels(ArmoryDialog):
   def __init__(self, currName='', currDescr='', parent=None, main=None):
      super(DlgChangeLabels, self).__init__(parent, main)


      self.edtName = QLineEdit()
      self.edtName.setMaxLength(32)
      lblName = QLabel("Wallet &name:")
      lblName.setBuddy(self.edtName)

      self.edtDescr = QTextEdit()
      tightHeight = tightSizeNChar(self.edtDescr, 1)[1]
      self.edtDescr.setMaximumHeight(tightHeight*4.2)
      lblDescr = QLabel("Wallet &description:")
      lblDescr.setAlignment(Qt.AlignVCenter)
      lblDescr.setBuddy(self.edtDescr)

      self.edtName.setText(currName)
      self.edtDescr.setText(currDescr)

      buttonBox = QDialogButtonBox(QDialogButtonBox.Ok | \
                                   QDialogButtonBox.Cancel)
      self.connect(buttonBox, SIGNAL('accepted()'), self.accept)
      self.connect(buttonBox, SIGNAL('rejected()'), self.reject)

      layout = QGridLayout()
      layout.addWidget(lblName,         1, 0, 1, 1)
      layout.addWidget(self.edtName,    1, 1, 1, 1)
      layout.addWidget(lblDescr,        2, 0, 1, 1)
      layout.addWidget(self.edtDescr,   2, 1, 2, 1)
      layout.addWidget(buttonBox,       4, 0, 1, 2)
      self.setLayout(layout)
   
      self.setWindowTitle('Wallet Descriptions')

      
################################################################################
class DlgWalletDetails(ArmoryDialog):
   """ For displaying the details of a specific wallet, with options """ 

   #############################################################################
   def __init__(self, wlt, usermode=USERMODE.Standard, parent=None, main=None):
      super(DlgWalletDetails, self).__init__(parent, main)
      self.setAttribute(Qt.WA_DeleteOnClose)


      self.wlt = wlt
      self.usermode = usermode
      self.wlttype, self.typestr = determineWalletType(wlt, parent)

      self.labels = [wlt.labelName, wlt.labelDescr]
      self.passphrase = ''
      self.setMinimumSize(800,400)
      
      w,h = relaxedSizeNChar(self,60)
      viewWidth,viewHeight  = w, 10*h
      

      # Address view
      lblAddrList = QLabel('Addresses in Wallet:')
      self.wltAddrModel = WalletAddrDispModel(wlt, self)
      self.wltAddrProxy = WalletAddrSortProxy(self)
      self.wltAddrProxy.setSourceModel(self.wltAddrModel)
      self.wltAddrView  = QTableView()
      self.wltAddrView.setModel(self.wltAddrProxy)
      self.wltAddrView.setSortingEnabled(True)

      self.wltAddrView.setSelectionBehavior(QTableView.SelectRows)
      self.wltAddrView.setSelectionMode(QTableView.SingleSelection)
      self.wltAddrView.horizontalHeader().setStretchLastSection(True)
      self.wltAddrView.verticalHeader().setDefaultSectionSize(20)
      self.wltAddrView.setMinimumWidth(550)
      self.wltAddrView.setMinimumHeight(150)
      iWidth = tightSizeStr(self.wltAddrView, 'Imported')[0]
      initialColResize(self.wltAddrView, [0.35, 0.4, 64, iWidth*1.3, 0.2])

      self.wltAddrView.sizeHint = lambda: QSize(700, 225)
      self.wltAddrView.setSizePolicy(QSizePolicy.Preferred, QSizePolicy.Expanding)

      self.wltAddrView.setContextMenuPolicy(Qt.CustomContextMenu)
      self.wltAddrView.customContextMenuRequested.connect(self.showContextMenu)
   
      uacfv = lambda x: self.main.updateAddressCommentFromView(self.wltAddrView, self.wlt)
                   
      self.connect(self.wltAddrView, SIGNAL('doubleClicked(QModelIndex)'), \
                   self.dblClickAddressView)


      # Now add all the options buttons, dependent on the type of wallet.

      lbtnChangeLabels = QLabelButton('Change Wallet Labels');
      self.connect(lbtnChangeLabels, SIGNAL('clicked()'), self.changeLabels)

      if not self.wlt.watchingOnly:
         s = ''
         if self.wlt.useEncryption:
            s = 'Change or Remove Passphrase'
         else:
            s = 'Encrypt Wallet'
         lbtnChangeCrypto = QLabelButton(s)
         self.connect(lbtnChangeCrypto, SIGNAL('clicked()'), self.changeEncryption)

      lbtnSendBtc = QLabelButton('Send Bitcoins')
      if self.wlt.watchingOnly:
         lbtnSendBtc = QLabelButton('Prepare Offline Transaction')
      lbtnGenAddr = QLabelButton('Receive Bitcoins')
      lbtnImportA = QLabelButton('Import/Sweep Private Keys')
      lbtnDeleteA = QLabelButton('Remove Imported Address')
      #lbtnSweepA  = QLabelButton('Sweep Wallet/Address')
      lbtnForkWlt = QLabelButton('Create Watching-Only Copy')
      lbtnMkPaper = QLabelButton('Make Paper Backup')
      lbtnVwKeys  = QLabelButton('Backup Individual Keys')
      lbtnExport  = QLabelButton('Make Digital Backup')
      lbtnRemove  = QLabelButton('Delete/Remove Wallet')

      self.connect(lbtnSendBtc, SIGNAL('clicked()'), self.execSendBtc)
      self.connect(lbtnGenAddr, SIGNAL('clicked()'), self.getNewAddress)
      self.connect(lbtnMkPaper, SIGNAL('clicked()'), self.execPrintDlg)
      self.connect(lbtnVwKeys,  SIGNAL('clicked()'), self.execKeyList)
      self.connect(lbtnRemove,  SIGNAL('clicked()'), self.execRemoveDlg)
      self.connect(lbtnImportA, SIGNAL('clicked()'), self.execImportAddress)
      self.connect(lbtnDeleteA, SIGNAL('clicked()'), self.execDeleteAddress)
      self.connect(lbtnExport,  SIGNAL('clicked()'), self.saveWalletCopy)
      self.connect(lbtnForkWlt, SIGNAL('clicked()'), self.forkOnlineWallet)

      lbtnSendBtc.setToolTip('Send Bitcoins to other users, or transfer '
                             'between wallets')
      if self.wlt.watchingOnly:
         lbtnSendBtc.setToolTip('If you have a full-copy of this wallet '
                                'on another computer, you can prepare a '
                                'transaction, to be signed by that computer.')
      lbtnGenAddr.setToolTip('Get a new address from this wallet for receiving '
                             'Bitcoins.  Right click on the address list below '
                             'to copy an existing address.')
      lbtnImportA.setToolTip('Import or "Sweep" an address which is not part '
                             'of your wallet.  Useful for VanityGen addresses '
                             'and redeeming Casascius physical Bitcoins.')
      lbtnDeleteA.setToolTip('Permanently delete an imported address from '
                             'this wallet.  You cannot delete addresses that '
                             'were generated natively by this wallet.')
      #lbtnSweepA .setToolTip('')
      lbtnForkWlt.setToolTip('Save a copy of this wallet that can only be used '
                             'for generating addresses and monitoring incoming '
                             'payments.  A watching-only wallet cannot spend '
                             'the funds, and thus cannot be compromised by an '
                             'attacker')
      lbtnMkPaper.setToolTip('Create & print a <i>permanent</i> backup of this '
                             'this wallet.  All non-imported addresses ever '
                             'generated by this wallet can be recovered in the '
                             'future if you have a paper backup.  Backup will '
                             'be unencrypted!')
      lbtnVwKeys.setToolTip('View raw private key data for all of the addresses '
                            'in this wallet.  <u>Use this to backup your imported '
                            'addresses!</u>  Can also be used to import Armory '
                            'addresses into other Bitcoin applications.')
      lbtnExport.setToolTip('Create an exact copy of this wallet (including '
                            'imported addresses).  Use this to backup your '
                            'wallet to digital media (external hard drive, USB, '
                            'etc).  If this wallet is currently encrypted, your '
                            'digital backup will be, too.')
      lbtnRemove.setToolTip('Permanently delete this wallet, or just delete '
                            'the private keys to convert it to a watching-only '
                            'wallet.')
      if not self.wlt.watchingOnly:
         lbtnChangeCrypto.setToolTip('Add/Remove/Change wallet encryption settings.')

      optFrame = QFrame()
      optFrame.setFrameStyle(STYLE_SUNKEN)
      optLayout = QVBoxLayout()

      hasPriv = not self.wlt.watchingOnly
      adv = (self.main.usermode in (USERMODE.Advanced, USERMODE.Expert))

      def createVBoxSeparator():
         frm = QFrame()
         frm.setFrameStyle(QFrame.HLine | QFrame.Plain)
         return frm

      if True:              optLayout.addWidget(lbtnSendBtc)
      if True:              optLayout.addWidget(lbtnGenAddr)
      if hasPriv:           optLayout.addWidget(lbtnChangeCrypto)
      if True:              optLayout.addWidget(lbtnChangeLabels)

      if True:              optLayout.addWidget(createVBoxSeparator())

      if hasPriv:           optLayout.addWidget(lbtnMkPaper)
      if True:              optLayout.addWidget(lbtnVwKeys)
      if True:              optLayout.addWidget(lbtnExport)
      if hasPriv and adv:   optLayout.addWidget(lbtnForkWlt)
      if True:              optLayout.addWidget(lbtnRemove)

      if hasPriv and adv:  optLayout.addWidget(createVBoxSeparator())

      if hasPriv and adv:   optLayout.addWidget(lbtnImportA)
      if hasPriv and adv:   optLayout.addWidget(lbtnDeleteA)
      #if hasPriv and adv:   optLayout.addWidget(lbtnSweepA)

      optLayout.addStretch()
      optFrame.setLayout(optLayout)


      btnGoBack = QPushButton('<<< Go Back')
      self.connect(btnGoBack, SIGNAL('clicked()'), self.accept)

      self.frm = QFrame()
      self.setWltDetailsFrame()

      totalFunds = self.wlt.getBalance('Total')
      spendFunds = self.wlt.getBalance('Spendable')
      unconfFunds= self.wlt.getBalance('Unconfirmed')
      uncolor =  htmlColor('MoneyNeg')  if unconfFunds>0          else htmlColor('Foreground')
      btccolor = htmlColor('DisableFG') if spendFunds==totalFunds else htmlColor('MoneyPos')
      lblcolor = htmlColor('DisableFG') if spendFunds==totalFunds else htmlColor('Foreground')
      goodColor= htmlColor('TextGreen')

      lblTot  = QRichLabel('<b><font color="%s">Maximum Funds:</font></b>'%lblcolor, doWrap=False); 
      lblSpd  = QRichLabel('<b>Spendable Funds:</b>', doWrap=False); 
      lblUcn  = QRichLabel('<b>Unconfirmed:</b>', doWrap=False); 

      if self.main.blkMode in (BLOCKCHAINMODE.Offline, BLOCKCHAINMODE.Rescanning):
         totStr = '-'*12
         spdStr = '-'*12
         ucnStr = '-'*12
      else:
         totStr = '<b><font color="%s">%s</font></b>' % (btccolor,  coin2str(totalFunds))
         spdStr = '<b><font color="%s">%s</font></b>' % (goodColor, coin2str(spendFunds))
         ucnStr = '<b><font color="%s">%s</font></b>' % (uncolor,   coin2str(unconfFunds))

      lblTotalFunds  = QRichLabel(totStr, doWrap=False)
      lblSpendFunds  = QRichLabel(spdStr, doWrap=False)
      lblUnconfFunds = QRichLabel(ucnStr, doWrap=False)
      lblTotalFunds.setAlignment(Qt.AlignRight | Qt.AlignVCenter)
      lblSpendFunds.setAlignment(Qt.AlignRight | Qt.AlignVCenter)
      lblUnconfFunds.setAlignment(Qt.AlignRight | Qt.AlignVCenter)

      lblTot.setAlignment(Qt.AlignRight | Qt.AlignVCenter)
      lblSpd.setAlignment(Qt.AlignRight | Qt.AlignVCenter)
      lblUcn.setAlignment(Qt.AlignRight | Qt.AlignVCenter)


      lblBTC1 = QRichLabel('<b><font color="%s">BTC</font></b>'%lblcolor, doWrap=False)
      lblBTC2 = QRichLabel('<b>BTC</b>', doWrap=False)
      lblBTC3 = QRichLabel('<b>BTC</b>', doWrap=False)
      ttipTot = createToolTipObject( \
            'Total funds if all current transactions are confirmed.  '
            'Value appears gray when it is the same as your spendable funds.')
      ttipSpd = createToolTipObject( 'Funds that can be spent <i>right now</i>')
      ttipUcn = createToolTipObject( 'Funds that have less than 6 confirmations' )


      frmTotals = QFrame()
      frmTotals.setFrameStyle(STYLE_NONE)
      frmTotalsLayout = QGridLayout()
      frmTotalsLayout.addWidget(lblTot, 0,0)
      frmTotalsLayout.addWidget(lblSpd, 1,0)
      frmTotalsLayout.addWidget(lblUcn, 2,0)

      frmTotalsLayout.addWidget(lblTotalFunds,  0,1)
      frmTotalsLayout.addWidget(lblSpendFunds,  1,1)
      frmTotalsLayout.addWidget(lblUnconfFunds, 2,1)

      frmTotalsLayout.addWidget(lblBTC1, 0,2)
      frmTotalsLayout.addWidget(lblBTC2, 1,2)
      frmTotalsLayout.addWidget(lblBTC3, 2,2)

      frmTotalsLayout.addWidget(ttipTot, 0,3)
      frmTotalsLayout.addWidget(ttipSpd, 1,3)
      frmTotalsLayout.addWidget(ttipUcn, 2,3)

      # Temp disable unconf display until calc is fixed
      #lblUcn.setVisible(False)
      #lblUnconfFunds.setVisible(False)
      #lblBTC3.setVisible(False)
      #ttipUcn.setVisible(False)

      frmTotals.setLayout(frmTotalsLayout)

      bottomFrm = makeHorizFrame([btnGoBack, 'Stretch', frmTotals])

      lblWltAddr = QRichLabel('<b>Addresses in Wallet:</b>')
      layout = QGridLayout()
      layout.addWidget(self.frm,              0, 0)
      layout.addWidget(lblWltAddr,            1, 0)
      layout.addWidget(self.wltAddrView,      2, 0)
      layout.addWidget(bottomFrm,             3, 0)

      #layout.addWidget(QLabel("Available Actions:"), 0, 4)
      layout.addWidget(optFrame,              0, 1, 4, 1)
      layout.setRowStretch(0, 0)
      layout.setRowStretch(1, 0)
      layout.setRowStretch(2, 1)
      layout.setRowStretch(3, 0)
      layout.setColumnStretch(0, 1)
      layout.setColumnStretch(1, 0)
      self.setLayout(layout)

      self.setWindowTitle('Wallet Properties')

      hexgeom = self.main.settings.get('WltPropGeometry')
      tblgeom = self.main.settings.get('WltPropAddrCols')
      if len(hexgeom)>0:
         geom = QByteArray.fromHex(hexgeom)
         self.restoreGeometry(geom)
      if len(tblgeom)>0:
         restoreTableView(self.wltAddrView, tblgeom)

   #############################################################################
   def saveGeometrySettings(self):
      self.main.writeSetting('WltPropGeometry', str(self.saveGeometry().toHex()))
      self.main.writeSetting('WltPropAddrCols', saveTableView(self.wltAddrView))

   #############################################################################
   def closeEvent(self, event):
      self.saveGeometrySettings()
      super(DlgWalletDetails, self).closeEvent(event)

   #############################################################################
   def accept(self, *args):
      self.saveGeometrySettings()
      super(DlgWalletDetails, self).accept(*args)

   #############################################################################
   def reject(self, *args):
      self.saveGeometrySettings()
      super(DlgWalletDetails, self).reject(*args)
      
   #############################################################################
   def showContextMenu(self, pos):
      menu = QMenu(self.wltAddrView)
      std = (self.main.usermode==USERMODE.Standard)
      adv = (self.main.usermode==USERMODE.Advanced)
      dev = (self.main.usermode==USERMODE.Expert)
      
      if True:  actionCopyAddr    = menu.addAction("Copy Address")
      if True:  actionReqPayment  = menu.addAction("Request Payment to this Address")
      if dev:   actionCopyHash160 = menu.addAction("Copy Hash160 (hex)")
      if True:  actionCopyComment = menu.addAction("Copy Comment")
      if True:  actionCopyBalance = menu.addAction("Copy Balance")
      idx = self.wltAddrView.selectedIndexes()[0]
      action = menu.exec_(QCursor.pos())
         
      if action==actionCopyAddr:
         s = self.wltAddrView.model().index(idx.row(), ADDRESSCOLS.Address).data().toString()
      elif action==actionReqPayment:
         addr = str(self.wltAddrView.model().index(idx.row(), ADDRESSCOLS.Address).data().toString()).strip()
         DlgRequestPayment(self, self.main, addr).exec_() 
         return
      elif dev and action==actionCopyHash160:
         s = str(self.wltAddrView.model().index(idx.row(), ADDRESSCOLS.Address).data().toString())
         s = binary_to_hex(addrStr_to_hash160(s))
      elif action==actionCopyComment:
         s = self.wltAddrView.model().index(idx.row(), ADDRESSCOLS.Comment).data().toString()
      elif action==actionCopyBalance:
         s = self.wltAddrView.model().index(idx.row(), ADDRESSCOLS.Balance).data().toString()
      else:
         return

      clipb = QApplication.clipboard()
      clipb.clear()
      clipb.setText(str(s).strip())

   #############################################################################
   def dblClickAddressView(self, index):
      model = index.model()
      if index.column()==ADDRESSCOLS.Comment:
         self.main.updateAddressCommentFromView(self.wltAddrView, self.wlt)
      else:
         addrStr = str(index.model().index(index.row(), ADDRESSCOLS.Address).data().toString())
         dlg = DlgAddressInfo(self.wlt, addrStr_to_hash160(addrStr), self, self.main)
         dlg.exec_()


   #############################################################################
   def changeLabels(self):
      dlgLabels = DlgChangeLabels(self.wlt.labelName, self.wlt.labelDescr, self, self.main)
      if dlgLabels.exec_():
         # Make sure to use methods like this which not only update in memory,
         # but guarantees the file is updated, too
         newName  = str(dlgLabels.edtName.text())[:32]
         newDescr = str(dlgLabels.edtDescr.toPlainText())[:256]
         self.wlt.setWalletLabels(newName, newDescr)

         #self.setWltDetailsFrame()
         self.labelValues[WLTFIELDS.Name].setText(newName)
         self.labelValues[WLTFIELDS.Descr].setText(newDescr)


   #############################################################################
   def changeEncryption(self):
      dlgCrypt = DlgChangePassphrase(self, self.main, not self.wlt.useEncryption)
      if dlgCrypt.exec_():
         self.disableEncryption = dlgCrypt.chkDisableCrypt.isChecked()
         newPassphrase = SecureBinaryData(str(dlgCrypt.edtPasswd1.text()))

         if self.wlt.useEncryption:
            origPassphrase = SecureBinaryData(str(dlgCrypt.edtPasswdOrig.text()))
            if self.wlt.verifyPassphrase(origPassphrase):
               self.wlt.unlock(securePassphrase=origPassphrase)
            else:
               # Even if the wallet is already unlocked, enter pwd again to change it
               QMessageBox.critical(self, 'Invalid Passphrase', \
                     'Previous passphrase is not correct!  Could not unlock wallet.', \
                     QMessageBox.Ok)
         
         
         if self.disableEncryption:
            self.wlt.changeWalletEncryption(None, None)
            #self.accept()
            self.labelValues[WLTFIELDS.Secure].setText('No Encryption')
            self.labelValues[WLTFIELDS.Crypto].setText('None')
            self.labelValues[WLTFIELDS.Secure].setText('')
            self.labelValues[WLTFIELDS.Secure].setText('')
         else:
            if not self.wlt.useEncryption:
               kdfParams = self.wlt.computeSystemSpecificKdfParams(0.2)
               self.wlt.changeKdfParams(*kdfParams)
            self.wlt.changeWalletEncryption(securePassphrase=newPassphrase)
            self.labelValues[WLTFIELDS.Secure].setText('Encrypted')
            #self.accept()
      

   def getNewAddress(self):
      if showWatchOnlyRecvWarningIfNecessary(self.wlt, self.main):
         DlgNewAddressDisp(self.wlt, self, self.main).exec_()
       

   def execSendBtc(self):
      if self.main.blkMode == BLOCKCHAINMODE.Offline:
         QMessageBox.warning(self, 'Offline Mode', \
           'Armory is currently running in offline mode, and has no '
           'ability to determine balances or create transactions. '
           '<br><br>'
           'In order to send coins from this wallet you must use a '
           'full copy of this wallet from an online computer, '
           'or initiate an "offline transaction" using a watching-only '
           'wallet on an online computer.', QMessageBox.Ok)
         return
      if self.main.blkMode == BLOCKCHAINMODE.Rescanning:
         QMessageBox.warning(self, 'Armory Not Ready', \
           'Armory is currently scanning the blockchain to collect '
           'the information needed to create transactions.  This typically '
           'takes between one and five minutes.  Please wait until your '
           'balance appears on the main window, then try again.', \
            QMessageBox.Ok)
         return
      dlgSend = DlgSendBitcoins(self.wlt, self, self.main)
      dlgSend.exec_()
   


   def changeKdf(self):
      """ 
      This is a low-priority feature.  I mean, the PyBtcWallet class has this
      feature implemented, but I don't have a GUI for it
      """
      pass

   def execPrintDlg(self):
      if self.wlt.isLocked:
         unlockdlg = DlgUnlockWallet(self.wlt, self, self.main, 'Create Paper Backup')
         if not unlockdlg.exec_():
            return

      if not self.wlt.addrMap['ROOT'].hasPrivKey():
         QMessageBox.warning(self, 'Move along...', \
           'This wallet does not contain any private keys.  Nothing to backup!', QMessageBox.Ok)
         return 

      dlg = DlgPaperBackup(self.wlt, self, self.main)
      dlg.exec_()
      
   def execRemoveDlg(self):
      dlg = DlgRemoveWallet(self.wlt, self, self.main)
      if dlg.exec_():
         pass # not sure that I don't handle everything in the dialog itself

   def execKeyList(self):
      dlg = DlgShowKeyList(self.wlt, self, self.main)
      dlg.exec_()

   def execDeleteAddress(self):
      selectedList = self.wltAddrView.selectedIndexes()
      if len(selectedList)==0:
         QMessageBox.warning(self, 'No Selection', \
               'You must select an address to remove!', \
               QMessageBox.Ok)
         return
      
      row = selectedList[0].row()
      addrStr = str(self.wltAddrView.model().index(row, ADDRESSCOLS.Address).data().toString())
      addr160 = addrStr_to_hash160(addrStr)
      if self.wlt.addrMap[addr160].chainIndex==-2:
         dlg = DlgRemoveAddress(self.wlt, addr160,  self, self.main)
         dlg.exec_()
      else:
         QMessageBox.warning(self, 'Invalid Selection', \
               'You cannot delete addresses generated by your wallet.  '
               'Only imported addresses can be deleted.', \
               QMessageBox.Ok)
         return


   def execImportAddress(self):
      if self.main.blkMode == BLOCKCHAINMODE.Rescanning:
         QMessageBox.warning(self, 'Armory Not Ready',
            'Armory is currently in the process of scanning the blockchain '
            'for your existing wallets.  This operation must finish before '
            'you can import or sweep private keys.  '
            '<br><br>'
            'Try again after your balances and transaction history appear '
            'in the main window.', QMessageBox.Ok)
         return

      if not self.main.getSettingOrSetDefault('DNAA_ImportWarning', False):
         result = MsgBoxWithDNAA(MSGBOX.Warning, 'Import Address Warning', \
                       'Armory supports importing of external '
                       'addresses into your wallet, including encryption, '
                       'but imported addresses <b>cannot</b> be protected/saved '
                       'by a paper backups.'
                       '<br><br>' 
                       'Please use "Backup Individual Keys" from the wallet '
                       'properties dialog to backup the imported keys.', None)
         self.main.writeSetting('DNAA_ImportWarning', result[1])

      # Now we are past the [potential] warning box.  Actually open
      # the import dialog
      dlg = DlgImportAddress(self.wlt, self, self.main)
      dlg.exec_()

      try:
         self.parent.wltAddrModel.reset()
      except AttributeError:
         pass



   def saveWalletCopy(self):
      fn = 'armory_%s_.wallet' % self.wlt.uniqueIDB58
      if self.wlt.watchingOnly:
         fn = 'armory_%s.watchonly.wallet' % self.wlt.uniqueIDB58
      savePath = self.main.getFileSave(defaultFilename=fn)
      if len(savePath)>0:
         self.wlt.writeFreshWalletFile(savePath)
         self.main.statusBar
         self.main.statusBar().showMessage( \
            'Successfully copied wallet to ' + savePath, 10000)
      
      
   def forkOnlineWallet(self):
      currPath = self.wlt.walletPath
      pieces = os.path.splitext(currPath)
      currPath = pieces[0] + '.watchonly' + pieces[1]
      
      saveLoc = self.main.getFileSave('Save Watching-Only Copy',\
                                      defaultFilename=currPath)
      if not saveLoc.endswith('.wallet'):
         saveLoc += '.wallet'
      self.wlt.forkOnlineWallet(saveLoc, self.wlt.labelName, \
                             '(Watching-Only) ' + self.wlt.labelDescr)
   
         
         


   # A possible way to remove an existing layout 
   #def setLayout(self, layout):
       #self.clearLayout()
       #QWidget.setLayout(self, layout)
   #
   #def clearLayout(self):
       #if self.layout() is not None:
           #old_layout = self.layout()
           #for i in reversed(range(old_layout.count())):
               #old_layout.itemAt(i).widget().setParent(None)
           #import sip
           #sip.delete(old_layout)

   #############################################################################
   def setWltDetailsFrame(self):
      dispCrypto = self.wlt.useEncryption and (self.usermode==USERMODE.Advanced or \
                                               self.usermode==USERMODE.Expert)
      self.wltID = self.wlt.uniqueIDB58

      if dispCrypto:
         kdftimestr = "%0.3f sec" % self.wlt.testKdfComputeTime()
         mem = self.wlt.kdf.getMemoryReqtBytes()
         kdfmemstr = str(mem/1024)+' kB'
         if mem >= 1024*1024:
            kdfmemstr = str(mem/(1024*1024))+' MB'
   
   
      tooltips = [[]]*10
   
      tooltips[WLTFIELDS.Name] = createToolTipObject(
            'This is the name stored with the wallet file.  Click on the '
            '"Change Labels" button at the bottom of this '
            'window to change this field' )
   
      tooltips[WLTFIELDS.Descr] = createToolTipObject(
            'This is the description of the wallet stored in the wallet file.  '
            'Press the "Change Labels" button at the bottom of this '
            'window to change this field' )
   
      tooltips[WLTFIELDS.WltID] = createToolTipObject(
            'This is a unique identifier for this wallet, based on the root key.  '
            'No other wallet can have the same ID '
            'unless it is a copy of this one, regardless of whether '
            'the name and description match.')
   
      tooltips[WLTFIELDS.NumAddr] = createToolTipObject(
            'The number of addresses generated so far for this wallet.  '
            'This includes addresses imported manually')
   
      if self.typestr=='Offline':
         tooltips[WLTFIELDS.Secure] = createToolTipObject(
            'Offline:  This is a "Watching-Only" wallet that you have identified '
            'belongs to you, but you cannot spend any of the wallet funds '
            'using this wallet.  This kind of wallet '
            'is usually stored on an internet-connected computer, to manage '
            'incoming transactions, but the private keys needed '
            'to spend the money are stored on an offline computer.')
      elif self.typestr=='Watching-Only':
         tooltips[WLTFIELDS.Secure] = createToolTipObject(
            'Watching-Only:  You can only watch addresses in this wallet '
            'but cannot spend any of the funds.')
      elif self.typestr=='No Encryption':
         tooltips[WLTFIELDS.Secure] = createToolTipObject(
            'No Encryption: This wallet contains private keys, and does not require '
            'a passphrase to spend funds available to this wallet.  If someone '
            'else obtains a copy of this wallet, they can also spend your funds!  '
            '(You can click the "Change Encryption" button at the bottom of this '
            'window to enabled encryption)')
      elif self.typestr=='Encrypted':
         tooltips[WLTFIELDS.Secure] = createToolTipObject(
            'This wallet contains the private keys needed to spend this wallet\'s '
            'funds, but they are encrypted on your harddrive.  The wallet must be '
            '"unlocked" with the correct passphrase before you can spend any of the '
            'funds.  You can still generate new addresses and monitor incoming '
            'transactions, even with a locked wallet.')

      tooltips[WLTFIELDS.BelongsTo] = createToolTipObject(
            'Declare who owns this wallet.  If you click on the field and select '
            '"This wallet is mine", it\'s balance will be included in your total '
            'Armory Balance in the main window' )
   
      tooltips[WLTFIELDS.Crypto] = createToolTipObject(
            'The encryption used to secure your wallet keys' )
   
      tooltips[WLTFIELDS.Time] = createToolTipObject(
            'This is exactly how long it takes your computer to unlock your '
            'wallet after you have entered your passphrase.  If someone got '
            'ahold of your wallet, this is approximately how long it would take '
            'them to for each guess of your passphrase.')
   
      tooltips[WLTFIELDS.Mem] = createToolTipObject(
            'This is the amount of memory required to unlock your wallet. '
            'Memory values above 2 MB pretty much guarantee that GPU-acceleration '
            'will be useless for guessing your passphrase')
   
      tooltips[WLTFIELDS.Version] = createToolTipObject(
            'Wallets created with different versions of Armory, may have '
            'different wallet versions.  Not all functionality may be '
            'available with all wallet versions.  Creating a new wallet will '
            'always create the latest version.')
      labelNames = [[]]*10
      labelNames[WLTFIELDS.Name]    = QLabel('Wallet Name:')
      labelNames[WLTFIELDS.Descr]   = QLabel('Description:')
   
      labelNames[WLTFIELDS.WltID]     = QLabel('Wallet ID:')
      labelNames[WLTFIELDS.NumAddr]   = QLabel('#Addresses:')
      labelNames[WLTFIELDS.Secure]    = QLabel('Security:')
      labelNames[WLTFIELDS.Version]   = QLabel('Version:')

      labelNames[WLTFIELDS.BelongsTo] = QLabel('Belongs to:')
   
   
      # TODO:  Add wallet path/location to this!
   
      if dispCrypto:
         labelNames[WLTFIELDS.Crypto] = QLabel('Encryption:')
         labelNames[WLTFIELDS.Time]   = QLabel('Unlock Time:')
         labelNames[WLTFIELDS.Mem]    = QLabel('Unlock Memory:')
   
      self.labelValues = [[]]*10
      self.labelValues[WLTFIELDS.Name]    = QLabel(self.wlt.labelName)
      self.labelValues[WLTFIELDS.Descr]   = QLabel(self.wlt.labelDescr)
   
      self.labelValues[WLTFIELDS.WltID]     = QLabel(self.wlt.uniqueIDB58)
      self.labelValues[WLTFIELDS.NumAddr]   = QLabel(str(len(self.wlt.getLinearAddrList())))
      self.labelValues[WLTFIELDS.Secure]    = QLabel(self.typestr)
      self.labelValues[WLTFIELDS.BelongsTo] = QLabel('')
      self.labelValues[WLTFIELDS.Version]   = QLabel(getVersionString(self.wlt.version))

      # Set the owner appropriately
      if self.wlt.watchingOnly:
         if self.main.getWltSetting(self.wltID, 'IsMine'):
            self.labelValues[WLTFIELDS.BelongsTo] = QLabelButton('You own this wallet')
            self.labelValues[WLTFIELDS.BelongsTo].setAlignment(Qt.AlignLeft | Qt.AlignVCenter)
         else:
            owner = self.main.getWltSetting(self.wltID, 'BelongsTo')
            if owner=='':
               self.labelValues[WLTFIELDS.BelongsTo] = QLabelButton('Someone else...')
               self.labelValues[WLTFIELDS.BelongsTo].setAlignment(Qt.AlignLeft | Qt.AlignVCenter)
            else:
               self.labelValues[WLTFIELDS.BelongsTo] = QLabelButton(owner)
               self.labelValues[WLTFIELDS.BelongsTo].setAlignment(Qt.AlignLeft | Qt.AlignVCenter)

         self.connect(self.labelValues[WLTFIELDS.BelongsTo], SIGNAL('clicked()'), \
                      self.execSetOwner)

            
   
   
      if dispCrypto:
         self.labelValues[WLTFIELDS.Crypto] = QLabel('AES256')
         self.labelValues[WLTFIELDS.Time]   = QLabel(kdftimestr)
         self.labelValues[WLTFIELDS.Mem]    = QLabel(kdfmemstr)
   
      for ttip in tooltips:
         try:
            ttip.setAlignment(Qt.AlignRight | Qt.AlignTop)
            w,h = relaxedSizeStr(ttip, '(?)') 
            ttip.setMaximumSize(w,h)
         except AttributeError:
            pass
   
      for lbl in labelNames:
         try:
            lbl.setTextFormat(Qt.RichText)
            lbl.setText( '<b>' + lbl.text() + '</b>')
            lbl.setContentsMargins(0, 0, 0, 0)
            w,h = tightSizeStr(lbl, '9'*16)
            lbl.setMaximumSize(w,h)
         except AttributeError:
            pass
   
   
      for i,lbl in enumerate(self.labelValues):
         if i==WLTFIELDS.BelongsTo:
            lbl.setContentsMargins(10, 0, 10, 0)
            continue
         try:
            lbl.setText( '<i>' + lbl.text() + '</i>')
            lbl.setContentsMargins(10, 0, 10, 0)
            lbl.setTextInteractionFlags(Qt.TextSelectableByMouse | \
                                        Qt.TextSelectableByKeyboard)
         except AttributeError:
            pass
   
      labelNames[WLTFIELDS.Descr].setAlignment(Qt.AlignLeft | Qt.AlignTop)
      self.labelValues[WLTFIELDS.Descr].setWordWrap(True)
      self.labelValues[WLTFIELDS.Descr].setAlignment(Qt.AlignLeft | Qt.AlignTop)
   
      lblEmpty = QLabel(' '*20)
   
      layout = QGridLayout()

      layout.addWidget(tooltips[WLTFIELDS.WltID],            0, 0); 
      layout.addWidget(labelNames[WLTFIELDS.WltID],          0, 1); 
      layout.addWidget(self.labelValues[WLTFIELDS.WltID],    0, 2)

      layout.addWidget(tooltips[WLTFIELDS.Name],             1, 0); 
      layout.addWidget(labelNames[WLTFIELDS.Name],           1, 1); 
      layout.addWidget(self.labelValues[WLTFIELDS.Name],     1, 2)
   
      layout.addWidget(tooltips[WLTFIELDS.Descr],            2, 0); 
      layout.addWidget(labelNames[WLTFIELDS.Descr],          2, 1); 
      layout.addWidget(self.labelValues[WLTFIELDS.Descr],    2, 2, 4, 1)
   
      layout.addWidget(tooltips[WLTFIELDS.Version],          0, 3); 
      layout.addWidget(labelNames[WLTFIELDS.Version],        0, 4); 
      layout.addWidget(self.labelValues[WLTFIELDS.Version],  0, 5)
   
      #layout.addWidget(tooltips[WLTFIELDS.NumAddr],          1, 3); 
      #layout.addWidget(labelNames[WLTFIELDS.NumAddr],        1, 4); 
      #layout.addWidget(self.labelValues[WLTFIELDS.NumAddr],  1, 5)
   
      layout.addWidget(tooltips[WLTFIELDS.Secure],           1, 3); 
      layout.addWidget(labelNames[WLTFIELDS.Secure],         1, 4); 
      layout.addWidget(self.labelValues[WLTFIELDS.Secure],   1, 5)
   

      if self.wlt.watchingOnly:
         layout.addWidget(tooltips[WLTFIELDS.BelongsTo],           3, 3); 
         layout.addWidget(labelNames[WLTFIELDS.BelongsTo],         3, 4); 
         layout.addWidget(self.labelValues[WLTFIELDS.BelongsTo],   3, 5)
      
   
      if dispCrypto:
         layout.addWidget(tooltips[WLTFIELDS.Crypto],         2, 3); 
         layout.addWidget(labelNames[WLTFIELDS.Crypto],       2, 4); 
         layout.addWidget(self.labelValues[WLTFIELDS.Crypto], 2, 5)
   
         layout.addWidget(tooltips[WLTFIELDS.Time],           3, 3); 
         layout.addWidget(labelNames[WLTFIELDS.Time],         3, 4); 
         layout.addWidget(self.labelValues[WLTFIELDS.Time],   3, 5)
   
         layout.addWidget(tooltips[WLTFIELDS.Mem],            4, 3); 
         layout.addWidget(labelNames[WLTFIELDS.Mem],          4, 4); 
         layout.addWidget(self.labelValues[WLTFIELDS.Mem],    4, 5)

   
      self.frm = QFrame()
      self.frm.setFrameStyle(STYLE_SUNKEN)
      self.frm.setLayout(layout)
      
      

   def execSetOwner(self):
      dlg = self.dlgChangeOwner(self.wltID, self) 
      if dlg.exec_():
         if dlg.chkIsMine.isChecked():
            self.main.setWltSetting(self.wltID, 'IsMine', True)
            self.main.setWltSetting(self.wltID, 'BelongsTo', '')
            self.labelValues[WLTFIELDS.BelongsTo].setText('You own this wallet')
            self.labelValues[WLTFIELDS.BelongsTo].setAlignment(Qt.AlignLeft | Qt.AlignVCenter)
            self.labelValues[WLTFIELDS.Secure].setText('<i>Offline</i>')
         else:
            owner = str(dlg.edtOwnerString.text())  
            self.main.setWltSetting(self.wltID, 'IsMine', False)
            self.main.setWltSetting(self.wltID, 'BelongsTo', owner)
               
            if len(owner)>0:
               self.labelValues[WLTFIELDS.BelongsTo].setText(owner)
            else:
               self.labelValues[WLTFIELDS.BelongsTo].setText('Someone else')
            self.labelValues[WLTFIELDS.Secure].setText('<i>Watching-only</i>')
            self.labelValues[WLTFIELDS.BelongsTo].setAlignment(Qt.AlignLeft | Qt.AlignVCenter)
            self.labelValues[WLTFIELDS.Secure].setAlignment(Qt.AlignLeft | Qt.AlignVCenter)
         


   class dlgChangeOwner(ArmoryDialog):
      def __init__(self, wltID, parent=None, main=None):
         super(parent.dlgChangeOwner, self).__init__(parent, main)


         layout = QGridLayout()
         self.chkIsMine = QCheckBox('This wallet is mine')
         self.edtOwnerString = QLineEdit() 
         if parent.main.getWltSetting(wltID, 'IsMine'):
            lblDescr = QLabel(
               'The funds in this wallet are currently identified as '
               'belonging to <b><i>you</i></b>.  As such, any funds '
               'available to this wallet will be included in the total '
               'balance displayed on the main screen.  \n\n'
               'If you do not actually own this wallet, or do not wish '
               'for its funds to be considered part of your balance, '
               'uncheck the box below.  Optionally, you can include the '
               'name of the person or organization that does own it.' )
            lblDescr.setWordWrap(True)
            layout.addWidget(lblDescr,          0, 0, 1, 2)
            layout.addWidget(self.chkIsMine,    1, 0)
            self.chkIsMine.setChecked(True)
            self.edtOwnerString.setEnabled(False)
         else:
            owner = parent.main.getWltSetting(wltID, 'BelongsTo')
            if owner=='':
               owner='someone else'
            else:
               self.edtOwnerString.setText(owner)
            lblDescr = QLabel(
               'The funds in this wallet are currently identified as '
               'belonging to <i><b>'+owner+'</b></i>.  If these funds are actually '
               'yours, and you would like the funds included in your balance in '
               'the main window, please check the box below.\n\n' )
            lblDescr.setWordWrap(True)
            layout.addWidget(lblDescr,          0, 0, 1, 2)
            layout.addWidget(self.chkIsMine,    1, 0)

            ttip = createToolTipObject(
               'You might choose this option if you keep a full '
               'wallet on a non-internet-connected computer, and use this '
               'watching-only wallet on this computer to generate addresses '
               'and monitor incoming transactions.')
            layout.addWidget(ttip,          1, 1)


         slot = lambda b: self.edtOwnerString.setEnabled(not b)
         self.connect(self.chkIsMine, SIGNAL('toggled(bool)'), slot)
   
         layout.addWidget(QLabel('Wallet owner (optional):'),     3, 0)
         layout.addWidget(self.edtOwnerString,     3, 1)
         bbox = QDialogButtonBox(QDialogButtonBox.Ok | \
                                    QDialogButtonBox.Cancel)
         self.connect(bbox, SIGNAL('accepted()'), self.accept)
         self.connect(bbox, SIGNAL('rejected()'), self.reject)
         layout.addWidget(bbox,  4, 0)
         self.setLayout(layout)
         self.setWindowTitle('Set Wallet Owner')


def showWatchOnlyRecvWarningIfNecessary(wlt, main):

   wlttype = determineWalletType(wlt, main)[0]
   notMyWallet   = (wlttype==WLTTYPES.WatchOnly)
   offlineWallet = (wlttype==WLTTYPES.Offline)
   dnaaPropName = 'Wallet_%s_%s' % (wlt.uniqueIDB58, 'DNAA_RecvOther')
   dnaaThisWallet = main.getSettingOrSetDefault(dnaaPropName, False)
   if notMyWallet and not dnaaThisWallet:
      result = MsgBoxWithDNAA(MSGBOX.Warning, 'This is not your wallet!', \
            'You are getting an address for a wallet that '
            'does not appear to belong to you.  Any money sent to this '
            'address will not appear in your total balance, and cannot '
            'be spent from this computer.<br><br>'
            'If this is actually your wallet (perhaps you maintain the full '
            'wallet on a separate computer), then please change the '
            '"Belongs To" field in the wallet-properties for this wallet.', \
            'Do not show this warning again', wCancel=True)
      main.writeSetting(dnaaPropName, result[1])
      return result[0]

   if offlineWallet and not dnaaThisWallet:
      result = MsgBoxWithDNAA(MSGBOX.Warning, 'This is not your wallet!', \
            'You are getting an address for a wallet that '
            'you have specified belongs to you, but you cannot actually '
            'spend the funds from this computer.  This is usually the case when '
            'you keep the full wallet on a separate computer for security '
            'purposes.<br><br>'
            'If this does not sound right, then please do not use the following '
            'address.  Instead, change the wallet properties "Belongs To" field '
            'to specify that this wallet is not actually yours.', \
            'Do not show this warning again', wCancel=True)
      main.writeSetting(dnaaPropName, result[1])
      return result[0]
   return True


class DlgNewAddressDisp(ArmoryDialog):
   """
   We just generated a new address, let's show it to the user and let them
   a comment to it, if they want.
   """
   def __init__(self, wlt, parent=None, main=None):
      super(DlgNewAddressDisp, self).__init__(parent, main)

      self.wlt  = wlt
      self.addr = wlt.getNextUnusedAddress()

      wlttype = determineWalletType( self.wlt, self.main)[0]
      notMyWallet   = (wlttype==WLTTYPES.WatchOnly)
      offlineWallet = (wlttype==WLTTYPES.Offline)

      lblDescr = QLabel( \
            'The following address can be used to to receive Bitcoins:')
      self.edtNewAddr = QLineEdit()
      self.edtNewAddr.setReadOnly(True)
      self.edtNewAddr.setText(self.addr.getAddrStr())
      self.edtNewAddr.setAlignment(Qt.AlignHCenter | Qt.AlignVCenter)
      btnClipboard = QPushButton('Copy to Clipboard')
      #lbtnClipboard.setAlignment(Qt.AlignHCenter | Qt.AlignVCenter)
      self.lblIsCopied = QLabel(' or ')
      self.lblIsCopied.setTextFormat(Qt.RichText)
      self.connect(btnClipboard, SIGNAL('clicked()'), self.setClipboard)

      def openPaymentRequest():
         msgTxt = str(self.edtComm.toPlainText())
         msgTxt = msgTxt.split('\n')[0][:128]
         dlg = DlgRequestPayment(self, self.main, self.addr.getAddrStr(), msg=msgTxt)
         #dlg = DlgRequestPayment(self, self.main, self.addr.getAddrStr())
         dlg.exec_()

      btnLink = QPushButton('Create Clickable Link')
      self.connect(btnLink, SIGNAL('clicked()'), openPaymentRequest)

      
      tooltip1 = createToolTipObject( \
            'You can securely use this address as many times as you want. '
            'However, all people to whom you give this address will '
            'be able to see the number and amount of Bitcoins <b>ever</b> '
            'sent to it.  Therefore, using a new address for each transaction '
            'improves overall privacy, but there is no security issues '
            'with reusing any address.' )

      frmNewAddr = QFrame()
      frmNewAddr.setFrameStyle(STYLE_RAISED)
      frmNewAddrLayout = QGridLayout()
      frmNewAddrLayout.addWidget(lblDescr,        0,0, 1,2)
      frmNewAddrLayout.addWidget(self.edtNewAddr, 1,0, 1,1)
      frmNewAddrLayout.addWidget(tooltip1,        1,1, 1,1)

      if not notMyWallet:
         palette = QPalette()
         palette.setColor( QPalette.Base, Colors.TblWltMine )
         boldFont = self.edtNewAddr.font()
         boldFont.setWeight(QFont.Bold)
         self.edtNewAddr.setFont(boldFont)
         self.edtNewAddr.setPalette( palette );
         self.edtNewAddr.setAutoFillBackground( True );

      frmCopy = QFrame()
      frmCopy.setFrameShape(QFrame.NoFrame)
      frmCopyLayout = QHBoxLayout()
      frmCopyLayout.addStretch()
      frmCopyLayout.addWidget(btnClipboard)
      frmCopyLayout.addWidget(self.lblIsCopied)
      frmCopyLayout.addWidget(btnLink)
      frmCopyLayout.addStretch()
      frmCopy.setLayout(frmCopyLayout)

      frmNewAddrLayout.addWidget(frmCopy, 2, 0, 1, 2)
      frmNewAddr.setLayout(frmNewAddrLayout)
   

      lblCommDescr = QLabel( \
            '(Optional) You can specify a comment to be stored with '
            'this address.  The comment can be changed '
            'at a later time in the wallet properties dialog.')
      lblCommDescr.setWordWrap(True)
      self.edtComm = QTextEdit()
      tightHeight = tightSizeNChar(self.edtComm, 1)[1]
      self.edtComm.setMaximumHeight(tightHeight*3.2)

      frmComment = QFrame()
      frmComment.setFrameStyle(STYLE_RAISED)
      frmCommentLayout = QGridLayout()
      frmCommentLayout.addWidget(lblCommDescr,    0,0, 1,2)
      frmCommentLayout.addWidget(self.edtComm,    1,0, 2,2)
      frmComment.setLayout(frmCommentLayout)

      
      lblRecvWlt = QRichLabel( 'Money sent to this address will '
            'appear in the following wallet:', doWrap=False)
      
      lblRecvWlt.setWordWrap(True)
      lblRecvWlt.setAlignment(Qt.AlignHCenter | Qt.AlignTop)
      lblRecvWlt.setMinimumWidth( tightSizeStr(lblRecvWlt, lblRecvWlt.text())[0])

      lblRecvWltID = QLabel( \
            '<b>"%s"</b>  (%s)' % (wlt.labelName, wlt.uniqueIDB58))
      lblRecvWltID.setWordWrap(True)
      lblRecvWltID.setTextFormat(Qt.RichText)
      lblRecvWltID.setAlignment(Qt.AlignHCenter | Qt.AlignVCenter)
   
      buttonBox = QDialogButtonBox()
      self.btnDone   = QPushButton("Done")
      #self.btnCancel = QPushButton("Cancel")
      self.connect(self.btnDone,   SIGNAL('clicked()'), self.acceptNewAddr)
      #self.connect(self.btnCancel, SIGNAL('clicked()'), self.rejectNewAddr)
      buttonBox.addButton(self.btnDone,   QDialogButtonBox.AcceptRole)
      #buttonBox.addButton(self.btnCancel, QDialogButtonBox.RejectRole)




      frmWlt = QFrame()
      frmWlt.setFrameShape(STYLE_RAISED)
      frmWltLayout = QVBoxLayout()
      frmWltLayout.addWidget(lblRecvWlt)
      frmWltLayout.addWidget(lblRecvWltID)
      frmWlt.setLayout(frmWltLayout)



      layout=QGridLayout()
      layout.addWidget(frmNewAddr,         0, 0, 1, 2)
      #layout.addWidget(frmCopy,            1, 0, 1, 2)
      layout.addWidget(frmComment,         2, 0, 1, 2)
      layout.addWidget(frmWlt,             3, 0, 1, 2)
      layout.addWidget(buttonBox,          4, 0, 1, 2)

      self.setLayout(layout) 
      self.setWindowTitle('New Receiving Address')
      self.setFocus()

      try:
         self.parent.wltAddrModel.reset()
      except AttributeError:
         # Sometimes this is called from a dialog that doesn't have an addr model
         pass
   

   def acceptNewAddr(self):
      comm = str(self.edtComm.toPlainText())
      if len(comm)>0:
         self.wlt.setComment(self.addr.getAddr160(), comm)
      self.accept()

   def rejectNewAddr(self):
      #self.wlt.rewindHighestIndex(1)
      try:
         self.parent.reject()
      except AttributeError:
         pass
      self.reject()

   def setClipboard(self):
      clipb = QApplication.clipboard()
      clipb.clear()
      clipb.setText(self.addr.getAddrStr())
      self.lblIsCopied.setText('<i>Copied!</i>')


         

#############################################################################
# Display a warning box about import backups, etc
class DlgImportWarning(ArmoryDialog):
   def __init__(self, parent=None, main=None):
      super(DlgImportWarning, self).__init__(parent, main)
      lblWarn = QLabel( 'Armory supports importing of external '
            'addresses into your wallet, including encryption, '
            'but imported addresses <b>cannot</b> be protected/saved '
            'by a paper backups.  Watching-only wallets will include '
            'imported addresses if the watching-only wallet was '
            'created after the address was imported.')
      lblWarn.setTextFormat(Qt.RichText)
      lblWarn.setWordWrap(True)

      lblWarnImg = QLabel()
      lblWarnImg.setPixmap(QPixmap(':/MsgBox_warning48.png'))
      lblWarnImg.setAlignment(Qt.AlignHCenter | Qt.AlignVCenter)

      self.chkDNAA = QCheckBox('Do not show this message again')
      bbox = QDialogButtonBox( QDialogButtonBox.Ok )
      self.connect(bbox, SIGNAL('accepted()'), self.acceptWarning)
      layout = QGridLayout()
      layout.addWidget(lblWarnImg,   0,0, 1,1)
      layout.addWidget(lblWarn,      0,1, 1,1)
      layout.addWidget(bbox,         1,0, 1,2)
      layout.addWidget(self.chkDNAA, 2,0, 1,2)
      self.setLayout(layout)
      self.setWindowTitle('Warning')

   def acceptWarning(self):
      if self.chkDNAA.isChecked():
         self.main.writeSetting('DNAA_ImportWarning', True)
      self.accept()



#############################################################################
class DlgImportAddress(ArmoryDialog):
   def __init__(self, wlt, parent=None, main=None):
      super(DlgImportAddress, self).__init__(parent, main)

      self.wlt = wlt


      lblImportLbl = QRichLabel('Enter:')

      self.radioImportOne   = QRadioButton('One Key')
      self.radioImportMany  = QRadioButton('Multiple Keys')
      btngrp = QButtonGroup(self)
      btngrp.addButton(self.radioImportOne)
      btngrp.addButton(self.radioImportMany)
      btngrp.setExclusive(True)
      self.radioImportOne.setChecked(True)
      self.connect(self.radioImportOne,   SIGNAL('clicked()'), self.clickImportCount)
      self.connect(self.radioImportMany,  SIGNAL('clicked()'), self.clickImportCount)

      frmTop = makeHorizFrame([lblImportLbl, self.radioImportOne, \
                                             self.radioImportMany, 'Stretch'])
      self.stackedImport = QStackedWidget()
      stkOneLayout  = QVBoxLayout()
      stkManyLayout = QVBoxLayout()


      # Set up the single-key import widget
      lblDescrOne = QRichLabel('The key can either be imported into your wallet, '
                     'or have its available balance "swept" to another address '
                     'in your wallet.  Only import private '
                     'key data if you are absolutely sure that no one else '
                     'has access to it.  Otherwise, sweep it to get '
                     'the funds out of it.  All standard private-key formats '
                     'are supported <i>except for private keys created by '
                     'Bitcoin-Qt version 0.6.0 and later</i>.')

      lblPrivOne = QRichLabel('Private Key')
      self.edtPrivData = QLineEdit()
      self.edtPrivData.setMinimumWidth( tightSizeStr(self.edtPrivData, 'X'*80)[0])
      privTooltip = createToolTipObject( \
                       'Supported formats are any hexadecimal or Base58 '
                       'representation of a 32-byte private key (with or '
                       'without checksums), and mini-private-key format '
                       'used on Casascius physical bitcoins.  Private keys '
                       'that use <i>compressed</i> public keys are not yet '
                       'supported by Armory.')

      frmMid1 = makeHorizFrame([lblPrivOne, self.edtPrivData, privTooltip])
      stkOne = makeVertFrame([HLINE(),lblDescrOne, frmMid1, 'Stretch'])
      self.stackedImport.addWidget(stkOne)
      


      # Set up the multi-key import widget
      lblDescrMany = QRichLabel( \
                   'Enter a list of private keys to be "swept" or imported. '
                   'All standard private-key formats are supported.  ')
      lblPrivMany = QRichLabel('Private Key List')
      lblPrivMany.setAlignment(Qt.AlignTop)
      #self.chkSwitchEnd = QCheckBox('Private Keys are Little Endian');
      #if self.main.usermode != USERMODE.Expert:
         #self.chkSwitchEnd.setVisible(False)
      #ttipSwitchEnd = createToolTipObject( \
         #'Most private keys are in Big-Endian, but in rare cases you may '
         #'end up with keys in Little-Endian.  Please check that the addresses '
         #'on the confirmation dialog match what you are expecting.')
      ttipPrivMany = createToolTipObject( \
                  'One private key per line, in any standard format. '
                  'Data may be copied directly from file the "Backup '
                  'Individual Keys" dialog (all text on a line preceding '
                  'the key data, separated by a colon, will be ignored).')
      self.txtPrivBulk = QTextEdit()
      w,h = tightSizeStr(self.edtPrivData, 'X'*70)
      self.txtPrivBulk.setMinimumWidth(w)
      self.txtPrivBulk.setMinimumHeight( 2.2*h)
      self.txtPrivBulk.setMaximumHeight( 4.2*h)
      frmMid = makeHorizFrame([lblPrivMany, self.txtPrivBulk, ttipPrivMany])
      stkMany = makeVertFrame([HLINE(),lblDescrMany, frmMid])
      self.stackedImport.addWidget(stkMany)




      # Set up the Import/Sweep select frame
      ## Import option
      self.radioSweep  = QRadioButton('Sweep any funds owned by these addresses '
                                      'into your wallet\n'
                                      'Select this option if someone else gave you this key')
      self.radioImport = QRadioButton('Import these addresses to your wallet\n'
                                      'Only select this option if you are positive '
                                      'that no one else has access to this key')


      ## Sweep option (only available when online)
      if self.main.blkMode==BLOCKCHAINMODE.Full:
         self.radioSweep  = QRadioButton('Sweep any funds owned by this address '
                                         'into your wallet\n'
                                         'Select this option if someone else gave you this key')
         self.radioSweep.setChecked(True)
      else:
         if self.main.blkMode==BLOCKCHAINMODE.Offline:
            self.radioSweep  = QRadioButton('Sweep any funds owned by this address '
                                            'into your wallet\n'
                                            '(Not available in offline mode)')
         elif self.main.blkMode==BLOCKCHAINMODE.Rescanning:
            self.radioSweep  = QRadioButton('Sweep any funds owned by this address '
                                            'into your wallet\n'
                                            '(Must wait for blockchain scanning to finish)')
         self.radioImport.setChecked(True)
         self.radioSweep.setEnabled(False)


      sweepTooltip = createToolTipObject( \
         'You should never add an untrusted key to your wallet.  By choosing this '
         'option, you are only moving the funds into your wallet, but not the key '
         'itself.  You should use this option for Casascius physical Bitcoins.')

      importTooltip = createToolTipObject( \
         'This option will make the key part of your wallet, meaning that it '
         'can be used to securely receive future payments.  <b>Never</b> select this '
         'option for private keys that other people may have access to.')


      # Make sure that there can only be one selection
      btngrp = QButtonGroup(self)
      btngrp.addButton(self.radioSweep)
      btngrp.addButton(self.radioImport)
      btngrp.setExclusive(True)

      frmWarn = QFrame()
      frmWarn.setFrameStyle(QFrame.Box|QFrame.Plain)
      frmWarnLayout = QGridLayout()
      frmWarnLayout.addWidget(self.radioSweep,    0,0, 1,1)
      frmWarnLayout.addWidget(self.radioImport,   1,0, 1,1)
      frmWarnLayout.addWidget(sweepTooltip,       0,1, 1,1)
      frmWarnLayout.addWidget(importTooltip,      1,1, 1,1)
      frmWarn.setLayout(frmWarnLayout)

        

      buttonbox = QDialogButtonBox(QDialogButtonBox.Ok | \
                                   QDialogButtonBox.Cancel)
      self.connect(buttonbox, SIGNAL('accepted()'), self.okayClicked)
      self.connect(buttonbox, SIGNAL('rejected()'), self.reject)

      

      

      layout = QVBoxLayout()
      layout.addWidget(frmTop)
      layout.addWidget(self.stackedImport)
      layout.addWidget(frmWarn)
      layout.addWidget(buttonbox)

      self.setWindowTitle('Private Key Import')
      self.setLayout(layout)




   #############################################################################
   def clickImportCount(self):
      isOne = self.radioImportOne.isChecked()
      if isOne:
         self.stackedImport.setCurrentIndex(0)
      else:
         self.stackedImport.setCurrentIndex(1)


   #############################################################################
   def okayClicked(self):
      if self.radioImportOne.isChecked():
         self.processUserString()
      else:
         self.processMultiKey()


   #############################################################################
   def processUserString(self):
      theStr = str(self.edtPrivData.text()).strip().replace(' ','')
      binKeyData, addr160, addrStr = '','',''

      try:
         binKeyData, keyType = parsePrivateKeyData(theStr)
         addr160 = convertKeyDataToAddress(privKey=binKeyData)
         addrStr = hash160_to_addrStr(addr160)
      except InvalidHashError, e:
         QMessageBox.warning(self, 'Entry Error',
            'The private key data you supplied appears to '
            'contain a consistency check.  This consistency '
            'check failed.  Please verify you entered the '
            'key data correctly.', QMessageBox.Ok)
         LOGERROR('Private key consistency check failed.')
         return
      except BadInputError, e:
         QMessageBox.critical(self, 'Invalid Data', 'Something went terribly '
            'wrong!  (key data unrecognized)', QMessageBox.Ok)
         LOGERROR('Unrecognized key data!')
         return
      except CompressedKeyError, e:
         QMessageBox.critical(self, 'Unsupported key type', 'You entered a key '
            'for an address that uses a compressed public key, usually produced '
            'in Bitcoin-Qt/bitcoind wallets created after version 0.6.0.  Armory '
            'does not yet support this key type.')
         LOGERROR('Compressed key data recognized but not supported')
         return
      except:
         QMessageBox.critical(self, 'Error Processing Key', \
            'There was an error processing the private key data. '
            'Please check that you entered it correctly', QMessageBox.Ok)
         LOGEXCEPT('Error processing the private key data')
         return
         


      if not 'mini' in keyType.lower():
         reply = QMessageBox.question(self, 'Verify Address', \
               'The key data you entered appears to correspond to '
               'the following Bitcoin address:\n\n\t' + addrStr +
               '\n\nIs this the correct address?',
               QMessageBox.Yes | QMessageBox.No | QMessageBox.Cancel)
         if reply==QMessageBox.Cancel:
            return 
         else:
            if reply==QMessageBox.No:
               binKeyData = binary_switchEndian(binKeyData)
               addr160 = convertKeyDataToAddress(privKey=binKeyData)
               addrStr = hash160_to_addrStr(addr160)
               reply = QMessageBox.question(self, 'Try Again', \
                     'It is possible that the key was supplied in a '
                     '"reversed" form.  When the data you provide is '
                     'reversed, the following address is obtained:\n\n\t '
                     + addrStr + '\n\nIs this the correct address?', \
                     QMessageBox.Yes | QMessageBox.No)
               if reply==QMessageBox.No:
                  binKeyData='' 
                  return



      # Finally, let's add the address to the wallet, or sweep the funds
      if self.radioSweep.isChecked():
         if self.wlt.hasAddr(addr160):
            result = QMessageBox.warning(self, 'Duplicate Address', \
            'The address you are trying to sweep is already part of this '
            'wallet.  You can still sweep it to a new address, but it will '
            'have no effect on your overall balance (in fact, it might be '
            'negative if you have to pay a fee for the transfer)\n\n'
            'Do you still want to sweep this key?', \
            QMessageBox.Yes | QMessageBox.Cancel)
            if not result==QMessageBox.Yes:
               return
   
         if not TheBDM.isInitialized():
            reply = QMessageBox.critical(self, 'Cannot Sweep Address', \
            'You need access to the Bitcoin network and the blockchain in order '
            'to find the balance of this address and sweep its funds. ', \
            QMessageBox.Ok)
            return

         # Create the address object for the addr to be swept
         oldAddr = PyBtcAddress().createFromPlainKeyData(SecureBinaryData(binKeyData))
         targAddr160 = self.wlt.getNextUnusedAddress().getAddr160()

         #######################################################################
         #  This is the part that may take a while.  Verify user will wait!
         #  If they approve, do the blockchain rescan with a "Pls Wait" window.
         #  The sync/confirm call guarantees that the next sync call will 
         #  return instantaneously with the correct answer.  This only stops
         #  being true when more addresses or wallets are imported.
         if not self.main.BDM_SyncAddressList_Confirm(oldAddr):
            return
         
         #######################################################################
         # The createSweepTx method will return instantly because the blockchain
         # has already been rescanned, as described above
         finishedTx, outVal, fee = self.main.createSweepAddrTx(oldAddr, targAddr160)

         if outVal<=fee:
            QMessageBox.critical(self, 'Cannot sweep',\
            'You cannot sweep the funds from this address, because the '
            'transaction fee would be equal to or greater than the amount '
            'swept.', QMessageBox.Ok)
            return

         if outVal==0:
            QMessageBox.critical(self, 'Nothing to do', \
            'The private key you have provided does not appear to contain '
            'any funds.  There is nothing to sweep.', \
            QMessageBox.Ok)
            return


      
         # Finally, if we got here, we're ready to broadcast!
         dispIn  = 'address <b>%s</b>' % oldAddr.getAddrStr()
         dispOut = 'wallet <b>"%s"</b> (%s) ' % (self.wlt.labelName, self.wlt.uniqueIDB58)
         if DlgVerifySweep(dispIn, dispOut, outVal, fee).exec_():
            self.main.broadcastTransaction(finishedTx, dryRun=False)

         if TheBDM.isInitialized():
            self.wlt.syncWithBlockchain(0)

         self.main.walletListChanged()
         self.accept()
            
      elif self.radioImport.isChecked():
         if self.wlt.hasAddr(addr160):
            QMessageBox.critical(self, 'Duplicate Address', \
            'The address you are trying to import is already part of your '
            'wallet.  Address cannot be imported', QMessageBox.Ok)
            return

         wltID = self.main.getWalletForAddr160(addr160)
         if not wltID=='':
            reply = QMessageBox.critical(self, 'Duplicate Addresses', \
               'The key you entered is already part of another wallet '
               'another wallet you own:\n\n'
               'Address: ' + addrStr + '\n'
               'Wallet ID: ' + wltID + '\n'
               'Wallet Name: ' + self.main.walletMap[wltID].labelName + '\n\n'
               'If you continue, any funds in this '
               'address will be double-counted, causing your total balance '
               'to appear artificially high, and any transactions involving '
               'this address will confusingly appear in multiple wallets.'
               '\n\nWould you like to import this address anyway?', \
               QMessageBox.Yes | QMessageBox.No | QMessageBox.Cancel)
            if not reply==QMessageBox.Yes:
               return
   
         if self.wlt.useEncryption and self.wlt.isLocked:
            dlg = DlgUnlockWallet(self.wlt, self.main, 'Encrypt New Address')
            if not dlg.exec_():
               reply = QMessageBox.critical(self, 'Wallet is locked',
                  'New private key data cannot be imported unless the wallet is '
                  'unlocked.  Please try again when you have the passphrase.',\
                  QMessageBox.Ok)
               return


         self.wlt.importExternalAddressData( privKey=SecureBinaryData(binKeyData))
         self.main.statusBar().showMessage( 'Successful import of address ' \
                                 + addrStr + ' into wallet ' + self.wlt.uniqueIDB58, 10000)

         #######################################################################
         self.main.isDirty = True
         self.main.allowRescan = True
         if self.main.blkMode==BLOCKCHAINMODE.Full:
            warnMsg = ( \
               'The address was imported successfully, but its balance will be '
               'incorrect until the global transaction history is searched for '
               'previous transactions.  Depending on your system, this operation '
               'can take anywhere from 5 seconds to 3 minutes.  '
               '<br><br>'
               'If you click "Cancel", the address will still appear in your '
               'wallet but its balanace will be incorrect until Armory '
               'is restarted.')
            if not self.main.BDM_SyncAddressList_Confirm(addr160, warnMsg):
               self.main.allowRescan = False
               return

         #######################################################################
         elif self.main.blkMode==BLOCKCHAINMODE.Rescanning:
            warnMsg = ( \
               'The address was imported successfully, but you are currently in '
               'the middle of a blockchain scan which cannot be interrupted. '
               'The address will show up in your wallet, but its balance will '
               'be incorrect until Armory is restarted.')
            QMessageBox.warning(self, 'Operation Queued', warnMsg, QMessageBox.Ok)

         self.main.walletListChanged()

      
      try:
         self.parent.wltAddrModel.reset()
      except:
         pass

      self.accept()


   #############################################################################
   def processMultiKey(self):
      thisWltID = self.wlt.uniqueIDB58

      inputText = str(self.txtPrivBulk.toPlainText())
      inputLines = [s.strip().replace(' ','') for s in inputText.split('\n')]
      binKeyData, addr160, addrStr = '','',''

      privKeyList = []
      addrSet = set()
      nLines = 0
      for line in inputLines:
         if 'PublicX' in line or 'PublicY' in line:
            continue
         lineend = line.split(':')[-1]
         try:
            nLines += 1
            binKeyData = SecureBinaryData(parsePrivateKeyData(lineend)[0])
            addr160 = convertKeyDataToAddress(privKey=binKeyData.toBinStr())
            if not addr160 in addrSet:
               addrSet.add(addr160)
               addrStr = hash160_to_addrStr(addr160)
               privKeyList.append([addr160, addrStr, binKeyData])
         except:
            LOGWARN('Key line skipped, probably not a private key (key not shown for security)')
            continue

      if len(privKeyList)==0:
         if nLines>1:
            QMessageBox.critical(self, 'Invalid Data', \
               'No valid private key data was entered.', QMessageBox.Ok )
         return

      #privKeyList now contains:
      #  [ [A160, AddrStr, Priv],
      #    [A160, AddrStr, Priv], 
      #    [A160, AddrStr, Priv], ... ]
      # Determine if any addresses are already part of some wallets  
      addr_to_wltID = lambda a: self.main.getWalletForAddr160(a)
      allWltList = [ [addr_to_wltID(k[0]), k[1]] for k in privKeyList]
      # allWltList is now [ [WltID, AddrStr], [WltID, AddrStr], ... ]

      
      if self.radioSweep.isChecked():
         ##### SWEEPING #####
         dupeWltList = filter(lambda a: len(a[0])>0, allWltList)
         if len(dupeWltList)>0:
            reply = QMessageBox.critical(self, 'Duplicate Addresses!', \
               'You are attempting to sweep %d addresses, but %d of them '
               'are already part of existing wallets.  That means that some or '
               'all of the Bitcoins you sweep may already be owned by you. '
               '<br><br>'
               'Would you like to continue anyway?' % \
               (len(allWltList), len(dupeWltList)), \
               QMessageBox.Ok | QMessageBox.Cancel)
            if reply==QMessageBox.Cancel:
               return
         
   
         cppWlt = Cpp.BtcWallet()
         for addr160,addrStr,SecurePriv in privKeyList:
            cppWlt.addAddress_1_(addr160)

         
         warnMsg = ( \
            'The global tranasction history must be scanned in order to '
            'accumulate the balance of these addresses.  You cannot sweep '
            'the addresses until this operation finishes.  It can take '
            'between 5 seconds and 3 minutes depending on your system.  '
            '<br><br>'
            'Would you like to continue?')
         waitMsg = 'Searching the global transaction history'
         if self.main.BDM_SyncCppWallet_Confirm(cppWlt, warnMsg, waitMsg):
            TheBDM.registerWallet(cppWlt)
            TheBDM.scanBlockchainForTx(cppWlt,0)
         else:
            QMessageBox.warning(self, 'Operation canceled!',
               'Operation canceled!  No addresses were imported or swept', \
               QMessageBox.Ok)
            return
         


         # If we got here, let's go ahead and sweep!
         addrList = []
         for addr160,addrStr,SecurePriv in privKeyList:
            pyAddr = PyBtcAddress().createFromPlainKeyData(SecurePriv)
            addrList.append(pyAddr)

         #######################################################################
         # The createSweepTx method will return instantly because the blockchain
         # has already been rescanned, as described above
         targAddr160 = self.wlt.getNextUnusedAddress().getAddr160()
         finishedTx, outVal, fee = self.main.createSweepAddrTx(addrList, targAddr160)

         if outVal<=fee:
            QMessageBox.critical(self, 'Cannot sweep',\
            'You cannot sweep the funds from these addresses, because the '
            'transaction fee would be equal to or greater than the amount '
            'swept.', QMessageBox.Ok)
            return

         if outVal==0:
            QMessageBox.critical(self, 'Nothing to do', \
            'The private keys you have provided does not appear to contain '
            'any funds.  There is nothing to sweep.', \
            QMessageBox.Ok)
            return


      
         # Finally, if we got here, we're ready to broadcast!
         dispIn  = '<Multiple Addresses>' 
         dispOut = 'wallet <b>"%s"</b> (%s) ' % (self.wlt.labelName, self.wlt.uniqueIDB58)
         if DlgVerifySweep(dispIn, dispOut, outVal, fee).exec_():
            self.main.broadcastTransaction(finishedTx, dryRun=False)

      else:
         ##### IMPORTING #####

         # allWltList is [ [WltID, AddrStr], [WltID, AddrStr], ... ]

         # Warn about addresses that would be duplicates.
         # Addresses already in the selected wallet will simply be skipped, no 
         # need to do anything about that -- only addresses that would appear in 
         # two wlts if we were to continue.
         dupeWltList = filter(lambda a: (len(a[0])>0 and a[0]!=thisWltID), allWltList)
         if len(dupeWltList)>0:
            dupeAddrStrList = [d[1] for d in dupeWltList]
            dlg = DlgDuplicateAddr(dupeAddrStrList, self, self.main)
            didAccept = dlg.exec_()
            if not didAccept or dlg.doCancel:
               return
   
            if dlg.newOnly:
               privKeyList = filter(lambda x: (x[1] not in dupeAddrStrList), privKeyList)
            elif dlg.takeAll:
               pass # we already have duplicates in the list, leave them
      

         # Confirm import
         addrStrList = [k[1] for k in privKeyList]
         dlg = DlgConfirmBulkImport(addrStrList, thisWltID, self, self.main)
         if not dlg.exec_():
            return
   
         if self.wlt.useEncryption and self.wlt.isLocked:
            # Target wallet is encrypted...
            unlockdlg = DlgUnlockWallet(self.wlt, self, self.main, 'Unlock Wallet to Import')
            if not unlockdlg.exec_():
               QMessageBox.critical(self, 'Wallet is Locked', \
                  'Cannot import private keys without unlocking wallet!', \
                  QMessageBox.Ok)
               return
   
         
         nTotal = 0
         nImport = 0
         nAlready = 0
         nError  = 0
         for addr160,addrStr,sbdKey in privKeyList:
            nTotal += 1 
            try:
               prevPartOfWallet = self.main.getWalletForAddr160(addr160)
               if not self.main.getWalletForAddr160(addr160)==thisWltID:
                  self.wlt.importExternalAddressData(privKey=sbdKey)
                  nImport += 1
               else:
                  nAlready += 1
            except Exception,msg:
               #print '***ERROR importing:', addrStr
               #print '         Error Msg:', msg
               #nError += 1
               LOGERROR('Problem importing: %s: %s', addrStr, msg)
               raise
   

         if nAlready==nTotal:
            MsgBoxCustom(MSGBOX.Warning, 'Nothing Imported!', 'All addresses '
               'chosen to be imported are already part of this wallet. '
               'Nothing was imported.')
            return
         elif nImport==0 and nTotal>0:
            MsgBoxCustom(MSGBOX.Error,'Error!', 'Failed:  No addresses could be imported. '
               'Please check the logfile (ArmoryQt.exe.log) or the console output '
               'for information about why it failed (and email alan.reiner@gmail.com '
               'for help fixing the problem).')
            return
         else:
            if nError == 0:
               if nAlready>0:
                  MsgBoxCustom(MSGBOX.Good, 'Success!', \
                     'Success: %d private keys were imported into your wallet. ' 
                     '<br><br>'
                     'The other %d private keys were skipped, because they were '
                     'already part of your wallet.' % (nImport, nAlready))
               else:
                  MsgBoxCustom(MSGBOX.Good, 'Success!', \
                     'Success: %d private keys were imported into your wallet.' % nImport)
            else:
               MsgBoxCustom(MSGBOX.Warning, 'Partial Success!', \
                  '%d private keys were imported into your wallet, but there was '
                  'also %d addresses that could not be imported (see console '
                  'or log file for more information).  It is safe to try this '
                  'operation again: all addresses previously imported will be '
                  'skipped. %s' % (nImport, nError, restartMsg))
   
         ##########################################################################
         warnMsg = ( \
            'Would you like to rescan the blockchain for all the addresses you '
            'just imported?  This operation can take from one to five minutes '
            'depending on your system.  If you skip this operation, it will be '
            'performed the next time you restart Armory. Wallet balances may '
            'be incorrect until then.')
         waitMsg = 'Searching the global transaction history'
            
         self.main.isDirty = True
         if self.main.blkMode==BLOCKCHAINMODE.Full:
            if self.main.BDM_SyncArmoryWallet_Confirm(self.wlt, 0, warnMsg):
               self.wlt.syncWithBlockchain(0)
            else:
         ##########################################################################
   

      try:
         self.main.walletListChanged()
      except:
         pass

      try:
         self.parent.wltAddrModel.reset()
      except AttributeError:
         pass

      self.accept()
       

#############################################################################
class DlgVerifySweep(ArmoryDialog):
   def __init__(self, inputStr, outputStr, outVal, fee, parent=None, main=None):
      super(DlgVerifySweep, self).__init__(parent, main)


      lblQuestion = QRichLabel( \
            'You are about to <i>sweep</i> all funds from the specified address '
            'to your wallet.  Please confirm the action:')
      

      outStr = coin2str(outVal,maxZeros=2)
      feeStr = ('') if (fee==0) else ('(Fee: %s)' % coin2str(fee,maxZeros=0))

      frm = QFrame()
      frm.setFrameStyle(STYLE_RAISED)
      frmLayout = QGridLayout()
      #frmLayout.addWidget(QRichLabel('Funds will be <i>swept</i>...'), 0,0, 1,2)
      frmLayout.addWidget(QRichLabel('      From ' + inputStr, doWrap=False), 1,0, 1,2)
      frmLayout.addWidget(QRichLabel('      To ' + outputStr, doWrap=False),  2,0, 1,2)
      frmLayout.addWidget(QRichLabel('      Total <b>%s</b> BTC %s'%(outStr,feeStr), doWrap=False),  3,0, 1,2)
      frm.setLayout(frmLayout)

      lblFinalConfirm = QLabel('Are you sure you want to execute this transaction?')

      bbox = QDialogButtonBox(QDialogButtonBox.Ok | \
                              QDialogButtonBox.Cancel)
      self.connect(bbox, SIGNAL('accepted()'), self.accept)
      self.connect(bbox, SIGNAL('rejected()'), self.reject)

      lblWarnImg = QLabel()
      lblWarnImg.setPixmap(QPixmap(':/MsgBox_warning48.png'))
      lblWarnImg.setAlignment(Qt.AlignHCenter | Qt.AlignTop)

      layout = QHBoxLayout()
      layout.addWidget(lblWarnImg)
      layout.addWidget(makeLayoutFrame('Vert',[lblQuestion, frm, lblFinalConfirm, bbox]))
      self.setLayout(layout)

      self.setWindowTitle('Confirm Sweep')



#############################################################################
class DlgImportWallet(ArmoryDialog):
   def __init__(self, parent=None, main=None):
      super(DlgImportWallet, self).__init__(parent, main)
      self.setAttribute(Qt.WA_DeleteOnClose)

      lblImportDescr = QLabel('Chose the wallet import source:')
      self.btnImportFile  = QPushButton("Import Armory wallet from &file")
      self.btnImportPaper = QPushButton("Restore from &paper backup")
      self.btnMigrate     = QPushButton("Migrate wallet.dat (main Bitcoin App)")

      self.btnImportFile.setMinimumWidth(300)

      self.connect( self.btnImportFile,  SIGNAL("clicked()"), self.acceptImport)
      self.connect( self.btnImportPaper, SIGNAL('clicked()'), self.acceptPaper)
      self.connect( self.btnMigrate,     SIGNAL('clicked()'), self.acceptMigrate)

      ttip1 = createToolTipObject('Import an existing Armory wallet, usually with a '
                                  '*.wallet extension.  Any wallet that you import will ' 
                                  'be copied into your settings directory, and maintained '
                                  'there.  The original wallet file will not be touched.')

      ttip2 = createToolTipObject('If you have previously made a paper backup of '
                                  'a wallet, you can manually enter the wallet '
                                  'data into Armory to recover the wallet.')

      ttip3 = createToolTipObject('Migrate all your wallet.dat addresses '
                                  'from the regular Bitcoin client to an Armory '
                                  'wallet.')

      w,h = relaxedSizeStr(ttip1, '(?)') 
      for ttip in (ttip1, ttip2):
         ttip.setMaximumSize(w,h)
         ttip.setAlignment(Qt.AlignLeft | Qt.AlignVCenter)

      # Set up the layout
      layout = QGridLayout()
      layout.addWidget(lblImportDescr,      0,0, 1, 2)
      layout.addWidget(self.btnImportFile,  1,0, 1, 2); layout.addWidget(ttip1, 1,2,1,1)
      layout.addWidget(self.btnImportPaper, 2,0, 1, 2); layout.addWidget(ttip2, 2,2,1,1)
      #layout.addWidget(self.btnMigrate,     3,0, 1, 2); layout.addWidget(ttip3, 3,2,1,1)

      if self.main.usermode in (USERMODE.Advanced, USERMODE.Expert):
         lbl = QLabel('You can manually add wallets to armory by copying them '
                      'into your application directory:  ' + ARMORY_HOME_DIR)
         lbl.setWordWrap(True)
         layout.addWidget(lbl, 4,0, 1, 2); 
         if self.main.usermode==USERMODE.Expert:
            lbl = QLabel('Any files in the application data directory above are '
                         'used in the application if the first 8 bytes of the file '
                         'are "\\xbaWALLET\\x00".  Wallets in this directory can be '
                         'ignored by adding an <i>Excluded_Wallets</i> option to the '
                         'ArmorySettings.txt file.  Reference by full path or wallet ID.')
            lbl.setWordWrap(True)
            layout.addWidget(lbl, 5,0, 1, 2); 

      btnCancel = QPushButton('Cancel')
      self.connect(btnCancel, SIGNAL('clicked()'), self.reject)
      layout.addWidget(btnCancel, 6,0, 1,1);
      
      self.setMinimumWidth(400)

      self.setLayout(layout)
      self.setWindowTitle('Import Wallet')
      

   def acceptImport(self):
      self.importType_file    = True
      self.importType_paper   = False
      self.importType_migrate = False
      self.accept()

      
   def acceptPaper(self):
      self.importType_file    = False
      self.importType_paper   = True
      self.importType_migrate = False
      self.accept()
      
   def acceptMigrate(self):
      self.importType_file    = False
      self.importType_paper   = False
      self.importType_migrate = True
      self.accept()

#############################################################################
#### Migration no longer is supported -- not until the new wallet format
#### is created that supports compressed public keys
#
#class DlgMigrateSatoshiWallet(ArmoryDialog):
#   def __init__(self, parent=None, main=None):
#      super(DlgMigrateSatoshiWallet, self).__init__(parent, main)
#
#
#      lblDescr = QRichLabel( \
#         'Specify the location of your regular Bitcoin wallet (wallet.dat) '
#         'to be migrated into an Armory wallet.  All private '
#         'keys will be imported, giving you full access to those addresses, as '
#         'if Armory had generated them natively.'
#         '<br><br>'
#         '<b>NOTE:</b> It is strongly recommended that all '
#         'Bitcoin addresses be used in only one program at a time.  If you '
#         'import your entire wallet.dat, it is recommended to stop using the '
#         'regular Bitcoin client, and only use Armory to send transactions.  '
#         'Armory developers will not be responsible for coins getting "locked" '
#         'or "stuck" due to multiple applications attempting to spend coins '
#         'from the same addresses.')
#
#      lblSatoshiWlt = QRichLabel('Wallet File to be Migrated (typically ' +
#                                 os.path.join(BTC_HOME_DIR, 'wallet.dat') + ')', doWrap=False)
#      ttipWlt = createToolTipObject(\
#         'This is the wallet file used by the standard Bitcoin client from '
#         'bitcoin.org.  It contains all the information needed for Armory to '
#         'know how to access the Bitcoins maintained by that program')
#      self.txtWalletPath = QLineEdit()
#
#
#
#      self.chkAllKeys = QCheckBox('Include Address Pool (unused keys)')
#      ttipAllKeys = createToolTipObject( \
#         'The wallet.dat file typically '
#         'holds a pool of 100 addresses beyond the ones you ever used. '
#         'These are the next 100 addresses to be used by the main Bitcoin '
#         'client for the next 100 transactions.  '
#         'If you are planning to switch to Armory exclusively, you will not '
#         'need these addresses')
#
#      self.chkAllKeys.setChecked(True)
#      if self.main.usermode in (USERMODE.Standard,):
#         self.chkAllKeys.setVisible(False)
#         self.ttipAllKeys.setVisible(False)
#
#      btnGetFilename = QPushButton('Find...')
#      self.connect(btnGetFilename, SIGNAL('clicked()'), self.getSatoshiFilename)
#
#      defaultWalletPath = os.path.join(BTC_HOME_DIR,'wallet.dat')
#      if os.path.exists(defaultWalletPath):
#         self.txtWalletPath.setText(defaultWalletPath)
#
#      buttonBox = QDialogButtonBox()
#      self.btnAccept = QPushButton("Import")
#      self.btnReject = QPushButton("Cancel")
#      self.connect(self.btnAccept, SIGNAL('clicked()'), self.execMigrate)
#      self.connect(self.btnReject, SIGNAL('clicked()'), self.reject)
#      buttonBox.addButton(self.btnAccept, QDialogButtonBox.AcceptRole)
#      buttonBox.addButton(self.btnReject, QDialogButtonBox.RejectRole)
#
#
#      # Select the wallet into which you want to import
#      lblWltDest = QRichLabel('Migrate Addresses to which Wallet?', doWrap=False)
#      self.wltidlist = [''] 
#      self.lstWallets = QListWidget()
#      self.lstWallets.addItem(QListWidgetItem('New Wallet...'))
#      for wltID in self.main.walletIDList:
#         wlt = self.main.walletMap[wltID]
#         wlttype = determineWalletType(self.main.walletMap[wltID], self.main)[0]
#         if wlttype in (WLTTYPES.WatchOnly, WLTTYPES.Offline):
#            continue
#         self.lstWallets.addItem( \
#                QListWidgetItem('%s (%s)' % (wlt.labelName, wltID) ))
#         self.wltidlist.append(wltID)
#      self.lstWallets.setCurrentRow(0)
#      self.connect(self.lstWallets, SIGNAL('currentRowChanged(int)'), self.wltChange)
#
#
#      self.lblDescrNew = QRichLabel( '' )
#      self.lblDescrNew.setAlignment(Qt.AlignTop)
#      self.wltChange(0)
#      
#
#      dlgLayout = QVBoxLayout()
#      dlgLayout.addWidget(lblDescr)
#      dlgLayout.addWidget(HLINE())
#      dlgLayout.addWidget(makeHorizFrame([lblSatoshiWlt, ttipWlt, 'Stretch']))
#      dlgLayout.addWidget(makeHorizFrame([self.txtWalletPath, btnGetFilename]))
#      dlgLayout.addWidget(makeHorizFrame([self.chkAllKeys, ttipAllKeys, 'Stretch']))
#      dlgLayout.addWidget(HLINE())
#      dlgLayout.addWidget(makeHorizFrame([lblWltDest, 'Stretch']))
#      dlgLayout.addWidget(makeHorizFrame([self.lstWallets, self.lblDescrNew,'Stretch']))
#      dlgLayout.addWidget(HLINE())
#      dlgLayout.addWidget(buttonBox)
#
#      self.setLayout(dlgLayout)
#
#      self.setMinimumWidth(500)
#      self.setWindowTitle('Migrate Bitcoin-Qt Wallet')
#      self.setWindowIcon(QIcon( self.main.iconfile))
#
#
#   def getSatoshiFilename(self):
#      # Temporarily reset the "LastDir" to where the default wallet.dat is
#      prevLastDir = self.main.settings.get('LastDirectory')
#      self.main.writeSetting('LastDirectory', BTC_HOME_DIR)
#      satoshiWltFile = self.main.getFileLoad('Load Bitcoin Wallet File', \
#                                             ['Bitcoin Wallets (*.dat)'])
#      self.main.writeSetting('LastDirectory', prevLastDir)
#      if len(str(satoshiWltFile))>0:
#         self.txtWalletPath.setText(satoshiWltFile)
#      
#
#   def wltChange(self, row):
#      if row==0:
#         self.lblDescrNew.setText( \
#           'If your wallet.dat is encrypted, the new Armory wallet will also '
#           'be encrypted, and with the same passphrase.  If your wallet.dat '
#           'is not encrypted, neither will the new Armory wallet.  Encryption '
#           'can always be added, changed or removed on any wallet.')
#      else:
#         self.lblDescrNew.setText( '' )
#
#   def execMigrate(self):
#      satoshiWltFile = str(self.txtWalletPath.text())
#      if not os.path.exists(satoshiWltFile):
#         QMessageBox.critical(self, 'File does not exist!', \
#            'The specified file does not exist:\n\n' + satoshiWltFile,
#            QMessageBox.Ok)
#         return
#
#      selectedRow = self.lstWallets.currentRow()
#      toWalletID = None
#      if selectedRow>0:
#         toWalletID = self.wltidlist[selectedRow]
#         
#
#
#      # Critical to avoid wallet corruption!!
#      base,fn = os.path.split(satoshiWltFile)
#      nm,ext = os.path.splitext(fn)
#      satoshiWltFileCopy = os.path.join(ARMORY_HOME_DIR, nm+'_temp_copy'+ext)
#      shutil.copy(satoshiWltFile, satoshiWltFileCopy)
#      if not os.path.exists(satoshiWltFileCopy):
#         raise FileExistsError, 'There was an error creating a copy of wallet.dat'
#
#      # KeyList is [addrB58, privKey, usedYet, acctName]
#      # This block will not only decrypt the Satoshi wallet, but also catch
#      # if the user specified a wallet.dat for a different network!
#      keyList = []
#      satoshiPassphrase = None
#      satoshiWltIsEncrypted  = checkSatoshiEncrypted(satoshiWltFileCopy)
#
#      if not satoshiWltIsEncrypted:
#         try:
#            keyList = extractSatoshiKeys(satoshiWltFileCopy)
#         except NetworkIDError:
#            QMessageBox.critical(self, 'Wrong Network!', \
#               'The specified wallet.dat file is for a different network! '
#               '(you are on the ' + NETWORKS[ADDRBYTE] + ')', \
#               QMessageBox.Ok)
#            LOGERROR('Wallet is for the wrong network!')
#            return
#      else:
#         correctPassphrase = False
#         firstAsk = True
#         while not correctPassphrase:
#            # Loop until we get a valid passphrase
#            redText = ''
#            if not firstAsk:
#               redText = '<font color=%s>Incorrect passphrase.</font><br><br>' % htmlColor('TextRed')
#            firstAsk = False
#
#            dlg = DlgGenericGetPassword( \
#                redText + 'The wallet.dat file you specified is encrypted.  '
#                'Please provide the passphrase to decrypt it.', self, self.main)
#
#            if not dlg.exec_():
#               return
#            else:
#               satoshiPassphrase = SecureBinaryData(str(dlg.edtPasswd.text()))
#               try:
#                  keyList = extractSatoshiKeys(satoshiWltFileCopy, satoshiPassphrase)
#                  correctPassphrase = True
#               except EncryptionError:
#                  pass
#               except NetworkIDError:
#                  QMessageBox.critical(self, 'Wrong Network!', \
#                     'The specified wallet.dat file is for a different network! '
#                     '(you are on the ' + NETWORKS[ADDRBYTE] + ')', \
#                     QMessageBox.Ok)
#                  LOGERROR('Wallet is for the wrong network!')
#                  return
#
#      # We're done accessing the file, delete the
#      os.remove(satoshiWltFileCopy)
#      
#      if not self.chkAllKeys.isChecked():
#         keyList = filter(lambda x: x[2], keyList)
#
#
#      # Warn about addresses that would be duplicates.
#      # This filters the list down to addresses already in a wallet that isn't selected
#      # Addresses already in the selected wallet will simply be skipped, no need to 
#      # do anything about that
#      addr_to_wltID = lambda a: self.main.getWalletForAddr160(addrStr_to_hash160(a))
#      allWltList = [[addr_to_wltID(k[0]), k[0]] for k in keyList]
#      dupeWltList = filter(lambda a: (len(a[0])>0 and a[0]!=toWalletID), allWltList)
#
#      if len(dupeWltList)>0:
#         dlg = DlgDuplicateAddr([d[1].ljust(40)+d[0] for d in dupeWltList], self, self.main)
#         didAccept = dlg.exec_()
#         if not didAccept or dlg.doCancel:
#            return
#   
#         if dlg.newOnly:
#            dupeAddrList = [a[1] for a in dupeWltList]
#            keyList = filter(lambda x: (x[0] not in dupeAddrList), keyList)
#         elif dlg.takeAll:
#            pass # we already have duplicates in the list, leave them
#      
#
#      # Confirm import
#      addrList = [k[0].ljust(40)+k[3] for k in keyList]
#      dlg = DlgConfirmBulkImport(addrList, toWalletID, self, self.main)
#      if not dlg.exec_():
#         return
#         
#      # Okay, let's do it!  Get a wallet, unlock it if necessary, create if desired
#      wlt = None
#      if toWalletID==None:
#         lblShort = 'Migrated wallet.dat'
#         lblLong  = 'Wallet created to hold addresses from the regular Bitcoin wallet.dat.'
#
#         if not satoshiPassphrase:
#            wlt = PyBtcWallet().createNewWallet(    \
#                               withEncrypt=False,   \
#                               shortLabel=lblShort, \
#                               longLabel=lblLong)
#                                                     
#         else:
#            lblLong += ' (encrypted using same passphrase as the original wallet)'
#            wlt = PyBtcWallet().createNewWallet( \
#                               withEncrypt=True, \
#                               securePassphrase=satoshiPassphrase, \
#                               shortLabel=lblShort, \
#                               longLabel=lblLong)
#            wlt.unlock(securePassphrase=satoshiPassphrase)
#
#
#      else:
#         wlt = self.main.walletMap[toWalletID]
#         if wlt.useEncryption and wlt.isLocked:
#            # Target wallet is encrypted...
#            unlockdlg = DlgUnlockWallet(wlt, self, self.main, 'Unlock Wallet to Import')
#            if not unlockdlg.exec_():
#               QMessageBox.critical(self, 'Wallet is Locked', \
#                  'Cannot import private keys without unlocking wallet!', \
#                  QMessageBox.Ok)
#               return
#
#      
#      self.nImport = 0
#      self.nError  = 0
#      def finallyDoMigrate():
#         for i,key4 in enumerate(keyList):
#            addrB58, sbdKey, isUsed, addrName = key4[:]
#            try:
#               a160 = addrStr_to_hash160(addrB58)
#               wlt.importExternalAddressData(privKey=sbdKey)
#               cmt = 'Imported #%03d'%i
#               if len(addrName)>0:
#                  cmt += ': %s' % addrName
#               wlt.setComment(a160, cmt)
#               self.nImport += 1
#            except Exception,msg:
#               LOGERROR('Problem importing: %s: %s', addrB58, msg)
#               self.nError += 1
#
#
#      DlgExecLongProcess(finallyDoMigrate, "Migrating Bitcoin-Qt Wallet", self, self.main).exec_()
#
#
#      if self.nImport==0:
#         MsgBoxCustom(MSGBOX.Error,'Error!', 'Failed:  No addresses could be imported. '
#            'Please check the logfile (ArmoryQt.exe.log) or the console output '
#            'for information about why it failed (and email alan.reiner@gmail.com '
#            'for help fixing the problem).')
#      else:
#         if self.nError == 0:
#            MsgBoxCustom(MSGBOX.Good, 'Success!', \
#               'Success: %d private keys were imported into your wallet.' % self.nImport)
#         else:
#            MsgBoxCustom(MSGBOX.Warning, 'Partial Success!', \
#               '%d private keys were imported into your wallet, but there was '
#               'also %d addresses that could not be imported (see console '
#               'or log file for more information).  It is safe to try this '
#               'operation again: all addresses previously imported will be '
#               'skipped. %s' % (self.nImport, self.nError, restartMsg))
#      
#      if self.main.blkMode==BLOCKCHAINMODE.Full:
#         ##########################################################################
#         warnMsg = ( \
#            'Would you like to rescan the blockchain for all the addresses you '
#            'just migrated?  This operation can take between 5 seconds to 3 minutes '
#            'depending on your system.  If you skip this operation, it will be '
#            'performed the next time you restart Armory. Wallet balances may '
#            'be incorrect until then.')
#         waitMsg = 'Searching the global transaction history'
#         
#         self.main.isDirty = True
#         if self.main.BDM_SyncCppWallet_Confirm(wlt.cppWallet, warnMsg, waitMsg):
#            self.main.safeAddWallet(wlt.cppWallet)
#            #TheBDM.registerWallet(wlt.cppWallet)
#            #wlt.syncWithBlockchain(0)
#         else:
#         ##########################################################################
#
#      self.main.addWalletToApplication(wlt, walletIsNew=False)
#
#      self.main.walletListChanged()
#      self.accept()
#      
#         
         

         
            
         


##############################################################################
#class DlgConfirmBulkImport(ArmoryDialog):
   def __init__(self, addrList, wltID, parent=None, main=None):
      super(DlgConfirmBulkImport, self).__init__(parent, main)

      self.wltID  = wltID

      if len(addrList)==0:
         QMessageBox.warning(self, 'No Addresses to Import', \
           'There are no addresses to import!', QMessageBox.Ok)
         self.reject()

   
      walletDescr = 'a new wallet'
      if not wltID==None:
         wlt = self.main.walletMap[wltID]
         walletDescr = 'wallet, <b>%s</b> (%s)' % (wltID, wlt.labelName)
      lblDescr = QRichLabel( \
         'You are about to import <b>%d</b> addresses into %s.<br><br> '
         'The following is a list of addresses to be imported:' % \
                                              (len(addrList), walletDescr))

      fnt = GETFONT('Fixed',10)
      w,h = tightSizeNChar(fnt, 100)
      txtDispAddr = QTextEdit()
      txtDispAddr.setFont(fnt)
      txtDispAddr.setReadOnly(True)
      txtDispAddr.setMinimumWidth( min(w, 700))
      txtDispAddr.setMinimumHeight(16.2*h)
      txtDispAddr.setText( '\n'.join(addrList) )

      buttonBox = QDialogButtonBox()
      self.btnAccept = QPushButton("Import")
      self.btnReject = QPushButton("Cancel")
      self.connect(self.btnAccept, SIGNAL('clicked()'), self.accept)
      self.connect(self.btnReject, SIGNAL('clicked()'), self.reject)
      buttonBox.addButton(self.btnAccept, QDialogButtonBox.AcceptRole)
      buttonBox.addButton(self.btnReject, QDialogButtonBox.RejectRole)

      dlgLayout = QVBoxLayout()
      dlgLayout.addWidget(lblDescr)
      dlgLayout.addWidget(txtDispAddr)
      dlgLayout.addWidget(buttonBox)
      self.setLayout(dlgLayout)

      self.setWindowTitle('Confirm Import')
      self.setWindowIcon(QIcon( self.main.iconfile))


#############################################################################
class DlgDuplicateAddr(ArmoryDialog):
   def __init__(self, addrList, wlt, parent=None, main=None):
      super(DlgDuplicateAddr, self).__init__(parent, main)

      self.wlt    = wlt 
      self.doCancel = True
      self.takeAll  = False
      self.newOnly  = False

      if len(addrList)==0:
         QMessageBox.warning(self, 'No Addresses to Import', \
           'There are no addresses to import!', QMessageBox.Ok)
         self.reject()

      lblDescr = QRichLabel( \
         '<font color=%s>Duplicate addresses detected!</font> The following '
         'addresses already exist in other Armory wallets:' % htmlColor('TextWarn'))

      fnt = GETFONT('Fixed',8)
      w,h = tightSizeNChar(fnt, 50)
      txtDispAddr = QTextEdit()
      txtDispAddr.setFont(fnt)
      txtDispAddr.setReadOnly(True)
      txtDispAddr.setMinimumWidth(w)
      txtDispAddr.setMinimumHeight(8.2*h)
      txtDispAddr.setText( '\n'.join(addrList) )

      lblWarn = QRichLabel( \
         'If you continue, any funds in this '
         'address will be double-counted, causing your total balance '
         'to appear artificially high, and any transactions involving '
         'this address will confusingly appear in multiple wallets.'
         '\n\nWould you like to import these addresses anyway?')

      buttonBox = QDialogButtonBox()
      self.btnTakeAll = QPushButton("Import With Duplicates")
      self.btnNewOnly = QPushButton("Import New Addresses Only")
      self.btnCancel  = QPushButton("Cancel")
      self.connect(self.btnTakeAll, SIGNAL('clicked()'), self.doTakeAll)
      self.connect(self.btnNewOnly, SIGNAL('clicked()'), self.doNewOnly)
      self.connect(self.btnCancel,  SIGNAL('clicked()'), self.reject)
      buttonBox.addButton(self.btnTakeAll, QDialogButtonBox.AcceptRole)
      buttonBox.addButton(self.btnNewOnly, QDialogButtonBox.AcceptRole)
      buttonBox.addButton(self.btnCancel,  QDialogButtonBox.RejectRole)

      dlgLayout = QVBoxLayout()
      dlgLayout.addWidget(lblDescr)
      dlgLayout.addWidget(txtDispAddr)
      dlgLayout.addWidget(buttonBox)
      self.setLayout(dlgLayout)

      self.setWindowTitle('Duplicate Addresses')

   def doTakeAll(self):
      self.doCancel = False
      self.takeAll  = True
      self.newOnly  = False
      self.accept()

   def doNewOnly(self):
      self.doCancel = False
      self.takeAll  = False
      self.newOnly  = True
      self.accept()


#############################################################################
class DlgAddressInfo(ArmoryDialog):
   def __init__(self, wlt, addr160, parent=None, main=None, mode=None):
      super(DlgAddressInfo, self).__init__(parent, main)

      self.wlt    = wlt
      self.addr   = self.wlt.getAddrByHash160(addr160)


      self.addrLedger = wlt.getAddrTxLedger(addr160)
      self.addrLedger2 = [[wlt.uniqueIDB58, le] for le in self.addrLedger]
      self.ledgerTable = self.main.convertLedgerToTable(self.addrLedger2)
      self.ledgerTable.sort(key=lambda x: x[LEDGERCOLS.UnixTime])


      self.mode = mode
      if mode==None:
         if main==None:
            self.mode = USERMODE.Standard
         else:
            self.mode = self.main.usermode
      

      dlgLayout = QGridLayout()
      cppAddr = self.wlt.cppWallet.getAddrByHash160(addr160)
      addrStr = self.addr.getAddrStr()



      lblDescr = QLabel('Information for address:  ' + addrStr)
      
      frmInfo = QFrame()
      frmInfo.setFrameStyle(STYLE_RAISED)
      frmInfoLayout = QGridLayout()

      lbls = []

      # Hash160
      if mode in (USERMODE.Advanced, USERMODE.Expert):
         bin25   = base58_to_binary(addrStr)
         lbls.append([])
         lbls[-1].append( createToolTipObject( 'This is the computer-readable form of the address'))
         lbls[-1].append( QRichLabel('<b>Public Key Hash</b>') )
         h160Str = binary_to_hex(bin25[1:-4])
         if mode==USERMODE.Expert:
            network = binary_to_hex(bin25[:1    ])
            hash160 = binary_to_hex(bin25[ 1:-4 ])
            addrChk = binary_to_hex(bin25[   -4:])
            h160Str += '%s (Network: %s / Checksum: %s)' % (hash160, network, addrChk)
         lbls[-1].append( QLabel(h160Str))



      lbls.append([])
      lbls[-1].append( QLabel(''))
      lbls[-1].append( QRichLabel('<b>Address:</b>'))
      lbls[-1].append( QLabel( addrStr))


      lbls.append([])
      lbls[-1].append( createToolTipObject( 
         'Address type is either <i>Imported</i> or <i>Permanent</i>.  '
         '<i>Permanent</i> '  
         'addresses are part of base wallet, and are protected by printed '
         'paper backups, regardless of when the backup was performed.  '
         'Imported addresses are only protected by digital backups, or manually '
         'printing the individual keys list, and only if it was backed up '
         '<i>after</i> the keys were imported.'))
           
      lbls[-1].append( QRichLabel('<b>Address Type:</b>'))
      if self.addr.chainIndex==-2:
         lbls[-1].append( QLabel('Imported') )
      else:
         lbls[-1].append( QLabel('Permanent') )


      # Current Balance of address
      lbls.append([])
      lbls[-1].append( createToolTipObject( 
            'This is the current <i>spendable</i> balance of this address, '
            'not including zero-confirmation transactions from others.'))
      lbls[-1].append( QRichLabel('<b>Current Balance</b>') )
      balStr = coin2str(cppAddr.getSpendableBalance(), maxZeros=1)
      if cppAddr.getSpendableBalance()>0:
         goodColor = htmlColor('MoneyPos')
         lbls[-1].append( QRichLabel( \
            '<font color=' + goodColor + '>' + balStr.strip() + '</font> BTC' ))
      else:   
         lbls[-1].append( QRichLabel( balStr.strip() + ' BTC'))


      # Number of transactions
      txHashes = set() 
      for le in self.addrLedger:
         txHashes.add(le.getTxHash())
         
      lbls.append([])
      lbls[-1].append( createToolTipObject( 
            'The total number of transactions in which this address was involved'))
      lbls[-1].append( QRichLabel('<b>Transaction Count:</b>') )
      lbls[-1].append( QLabel(str(len(txHashes))))
      
            



      for i in range(len(lbls)):
         for j in range(1,3):
            lbls[i][j].setTextInteractionFlags( Qt.TextSelectableByMouse | \
                                                Qt.TextSelectableByKeyboard)
         for j in range(3):
            frmInfoLayout.addWidget(lbls[i][j], i,j, 1,1)

      frmInfo.setLayout(frmInfoLayout)
      dlgLayout.addWidget(frmInfo, 0,0, 1,1)


      ### Set up the address ledger
      self.ledgerModel = LedgerDispModelSimple(self.ledgerTable, self, self.main)
      self.ledgerView = QTableView()
      self.ledgerView.setModel(self.ledgerModel)
      self.ledgerView.setItemDelegate(LedgerDispDelegate(self))

      self.ledgerView.hideColumn(LEDGERCOLS.isOther)
      self.ledgerView.hideColumn(LEDGERCOLS.UnixTime)
      self.ledgerView.hideColumn(LEDGERCOLS.WltID)
      self.ledgerView.hideColumn(LEDGERCOLS.WltName)
      self.ledgerView.hideColumn(LEDGERCOLS.TxHash)
      self.ledgerView.hideColumn(LEDGERCOLS.isCoinbase)
      self.ledgerView.hideColumn(LEDGERCOLS.toSelf)
      self.ledgerView.hideColumn(LEDGERCOLS.DoubleSpend)

      self.ledgerView.setSelectionBehavior(QTableView.SelectRows)
      self.ledgerView.setSelectionMode(QTableView.SingleSelection)
      self.ledgerView.horizontalHeader().setStretchLastSection(True)
      self.ledgerView.verticalHeader().setDefaultSectionSize(20)
      self.ledgerView.verticalHeader().hide()
      self.ledgerView.setMinimumWidth(650)
      dateWidth = tightSizeStr(self.ledgerView, '_9999-Dec-99 99:99pm__')[0]
      initialColResize(self.ledgerView, [20, 0, dateWidth, 72, 0, 0.45, 0.3])

      ttipLedger = createToolTipObject( \
            'Unlike the wallet-level ledger, this table shows every '
            'transaction <i>input</i> and <i>output</i> as a separate entry.  '
            'Therefore, there may be multiple entries for a single transaction, '
            'which will happen if money was sent-to-self (explicitly, or as '
            'the change-back-to-self address).')
      lblLedger = QLabel('All Address Activity:')

      lblstrip = makeLayoutFrame('Horiz', [lblLedger, ttipLedger, 'Stretch'])
      frmLedger = makeLayoutFrame('Vert', [lblstrip, self.ledgerView])
      dlgLayout.addWidget(frmLedger, 1,0,  1,1)


      # Now add the right-hand-side option buttons
      lbtnCopyAddr = QLabelButton('Copy Address to Clipboard')
      lbtnMkPaper  = QLabelButton('Make Paper Backup')
      lbtnViewKeys = QLabelButton('View Address Keys')
      lbtnSweepA   = QLabelButton('Sweep Address')
      lbtnDelete   = QLabelButton('Delete Address')

      self.connect(lbtnCopyAddr, SIGNAL('clicked()'), self.copyAddr)
      self.connect(lbtnMkPaper,  SIGNAL('clicked()'), self.makePaper)
      self.connect(lbtnViewKeys, SIGNAL('clicked()'), self.viewKeys)
      self.connect(lbtnSweepA,   SIGNAL('clicked()'), self.sweepAddr)
      self.connect(lbtnDelete,   SIGNAL('clicked()'), self.deleteAddr)

      optFrame = QFrame()
      optFrame.setFrameStyle(STYLE_SUNKEN)
      optLayout = QVBoxLayout()

      hasPriv = self.addr.hasPrivKey()
      adv = (self.main.usermode in (USERMODE.Advanced, USERMODE.Expert))
      watch = self.wlt.watchingOnly

      #def createVBoxSeparator():
         #frm = QFrame()
         #frm.setFrameStyle(QFrame.HLine | QFrame.Plain)
         #return frm
      #if hasPriv and adv:  optLayout.addWidget(createVBoxSeparator())

      self.lblCopied = QRichLabel('')
      self.lblCopied.setMinimumHeight(tightSizeNChar(self.lblCopied, 1)[1])
      if True:           optLayout.addWidget(lbtnCopyAddr)
      if adv:            optLayout.addWidget(lbtnViewKeys)

      if not watch:      optLayout.addWidget(lbtnSweepA)
      #if adv:            optLayout.addWidget(lbtnDelete)

      if False:          optLayout.addWidget(lbtnMkPaper)  
      if True:           optLayout.addStretch()
      if True:           optLayout.addWidget(self.lblCopied)

      self.lblLedgerWarning = QRichLabel( \
         'NOTE:  The ledger on the left is for a <i>single address</i>, '
         'which shows each transaction <i><b>input</b></i> and '
         '<i><b>output</b></i> separately. A single transaction usually '
         'consists of many inputs and outputs '
         'spread across multiple addresses, which <i>together</i> '
         'add up to the transaction value you would recognize.  ')
      optLayout.addWidget(self.lblLedgerWarning)

      optLayout.addStretch()
      optFrame.setLayout(optLayout)
      
      rightFrm = makeLayoutFrame('Vert', [QLabel('Available Actions:'), optFrame])
      dlgLayout.addWidget(rightFrm,  0,1, 2,1)

      btnGoBack = QPushButton('<<< Go Back')
      self.connect(btnGoBack, SIGNAL('clicked()'), self.reject)
      bottomStrip = makeLayoutFrame('Horiz', [btnGoBack, 'Stretch'])
      dlgLayout.addWidget(bottomStrip,  2,0, 1,2)

      self.setLayout(dlgLayout)
      self.setWindowTitle('Address Information')


   def copyAddr(self):
      clipb = QApplication.clipboard()
      clipb.clear()
      clipb.setText(self.addr.getAddrStr())
      self.lblCopied.setAlignment(Qt.AlignHCenter | Qt.AlignVCenter)
      self.lblCopied.setText('<i>Copied!</i>')

   def makePaper(self):
      pass

   def viewKeys(self):
      if self.wlt.useEncryption and self.wlt.isLocked:
         unlockdlg = DlgUnlockWallet(self.wlt, self, self.main, 'View Private Keys')
         if not unlockdlg.exec_():
            QMessageBox.critical(self, 'Wallet is Locked', \
               'Key information will not include the private key data.', \
               QMessageBox.Ok)

      addr = self.addr.copy()
      dlg = DlgShowKeys(addr, self, self.main)
      dlg.exec_()
   

   def sweepAddr(self):
      
      if self.wlt.useEncryption and self.wlt.isLocked:
         unlockdlg = DlgUnlockWallet(self.wlt, self, self.main, 'Sweep Address')
         if not unlockdlg.exec_():
            QMessageBox.critical(self, 'Wallet is Locked', \
               'Cannot sweep an address while its keys are locked.', \
               QMessageBox.Ok)
            return

      addrToSweep = self.addr.copy()
      targAddr160 = self.wlt.getNextUnusedAddress().getAddr160()

      #######################################################################
      #  This is the part that may take a while.  Verify user will wait!
      #  The sync/confirm call guarantees that the next sync call will 
      #  return instantaneously with the correct answer.  This only stops
      #  being true when more addresses or wallets are imported.
      if not self.main.BDM_SyncAddressList_Confirm(addrToSweep):
         return
      #######################################################################
      finishedTx, outVal, fee = self.main.createSweepAddrTx(addrToSweep, targAddr160)

      if outVal<=fee:
         QMessageBox.critical(self, 'Cannot sweep',\
         'You cannot sweep the funds from this address, because the '
         'transaction fee would be equal to or greater than the amount '
         'swept.', QMessageBox.Ok)
         return

      if outVal==0:
         QMessageBox.critical(self, 'Nothing to do', \
         'This address does not contain any funds.  There is nothing to sweep.', \
         QMessageBox.Ok)
         return

      QMessageBox.information(self, 'Sweep Address Funds', \
      '<i>Sweeping</i> an address will transfer all funds from the selected '
      'address to another address in your wallet.  This action is not normally '
      'necessary because it is rare for one address in a wallet to be compromised '
      'but not the others.  \n\n'
      'If you believe that your entire wallet has been compromised, '
      'you should instead send all the funds from this wallet to another address '
      'or wallet.', QMessageBox.Ok)
      
      # Finally, if we got here, we're ready to broadcast!
      dispIn  = 'address <b>%s</b>' % addrToSweep.getAddrStr()
      dispOut = 'wallet <b>"%s"</b> (%s) ' % (self.wlt.labelName, self.wlt.uniqueIDB58)
      if DlgVerifySweep(dispIn, dispOut, outVal, fee).exec_():
         self.main.broadcastTransaction(finishedTx, dryRun=False)

   def deleteAddr(self):
      pass


#############################################################################
class DlgShowKeys(ArmoryDialog):

   def __init__(self, addr, parent=None, main=None):
      super(DlgShowKeys, self).__init__(parent, main)

      self.addr   = addr

      
      lblWarn = QRichLabel('')
      plainPriv = False
      if addr.binPrivKey32_Plain.getSize()>0:
         plainPriv = True
         lblWarn = QRichLabel( \
            '<font color=%s><b>Warning:</b> the unencrypted private keys '
            'for this address are shown below.  They are "private" because '
            'anyone who obtains them can spend the money held '
            'by this address.  Please protect this information the '
            'same as you protect your wallet.</font>' % htmlColor('TextWarn'))
      warnFrm = makeLayoutFrame('Horiz', [lblWarn])

      endianness = self.main.getSettingOrSetDefault('PrefEndian', BIGENDIAN)
      estr = 'BE' if endianness==BIGENDIAN else 'LE'
      def formatBinData(binStr, endian=LITTLEENDIAN):
         binHex = binary_to_hex(binStr)
         if endian!=LITTLEENDIAN:
            binHex = hex_switchEndian(binHex)   
         binHexPieces = [binHex[i:i+8] for i in range(0, len(binHex), 8)]
         return ' '.join(binHexPieces)


      lblDescr = QRichLabel('Key Data for address: <b>%s</b>' % self.addr.getAddrStr())

      lbls = []
      #lbls.append([])
      #lbls[-1].append(QLabel(''))
      #lbls[-1].append(QRichLabel('<b>Address:</b>'))
      #lbls[-1].append(QLabel(addr.getAddrStr()))


      lbls.append([])
      binKey = self.addr.binPrivKey32_Plain.toBinStr()
      lbls[-1].append(createToolTipObject( \
            'The raw form of the private key for this address.  It is '
            '32-bytes of randomly generated data'))
      lbls[-1].append(QRichLabel('Private Key (hex,%s):' % estr))
      if not addr.hasPrivKey():
         lbls[-1].append(QRichLabel('<i>[[ No Private Key in Watching-Only Wallet ]]</i>'))
      elif plainPriv:
         lbls[-1].append( QLabel( formatBinData(binKey) ) )
      else:
         lbls[-1].append(QRichLabel('<i>[[ ENCRYPTED ]]</i>'))

      if plainPriv:
         lbls.append([])
         lbls[-1].append(createToolTipObject( \
               'This is a more compact form of the private key, and includes '
               'a checksum for error detection.'))
         lbls[-1].append(QRichLabel('Private Key (Base58):'))
         b58Key = '\x80' + binKey
         b58Key = binary_to_base58(b58Key + computeChecksum(b58Key))
         lbls[-1].append( QLabel(' '.join([b58Key[i:i+6] for i in range(0, len(b58Key), 6)])))
         
      

      lbls.append([])
      lbls[-1].append(createToolTipObject( \
               'The raw public key data.  This is the X-coordinate of '
               'the Elliptic-curve public key point.'))
      lbls[-1].append(QRichLabel('Public Key X (%s):' % estr))
      lbls[-1].append(QRichLabel(formatBinData(self.addr.binPublicKey65.toBinStr()[1:1+32])))
      

      lbls.append([])
      lbls[-1].append(createToolTipObject( \
               'The raw public key data.  This is the Y-coordinate of '
               'the Elliptic-curve public key point.'))
      lbls[-1].append(QRichLabel('Public Key Y (%s):' % estr))
      lbls[-1].append(QRichLabel(formatBinData(self.addr.binPublicKey65.toBinStr()[1+32:1+32+32])))


      bin25   = base58_to_binary(self.addr.getAddrStr())
      network = binary_to_hex(bin25[:1    ])
      hash160 = binary_to_hex(bin25[ 1:-4 ])
      addrChk = binary_to_hex(bin25[   -4:])
      h160Str = '%s (Network: %s / Checksum: %s)' % (hash160, network, addrChk)

      lbls.append([])
      lbls[-1].append(createToolTipObject( \
               'This is the hexadecimal version if the address string'))
      lbls[-1].append(QRichLabel('Public Key Hash:'))
      lbls[-1].append(QLabel(h160Str))

      frmKeyData = QFrame()
      frmKeyData.setFrameStyle(STYLE_RAISED)
      frmKeyDataLayout = QGridLayout()


      # Now set the label properties and jam them into an information frame
      for row,lbl3 in enumerate(lbls):
         lbl3[1].setFont(GETFONT('Var'))
         lbl3[2].setFont(GETFONT('Fixed'))
         lbl3[2].setTextInteractionFlags(Qt.TextSelectableByMouse | \
                                         Qt.TextSelectableByKeyboard)
         lbl3[2].setWordWrap(False)

         for j in range(3):
            frmKeyDataLayout.addWidget(lbl3[j], row, j)

      
      frmKeyData.setLayout(frmKeyDataLayout)

      bbox = QDialogButtonBox(QDialogButtonBox.Ok)
      self.connect(bbox, SIGNAL('accepted()'), self.accept)

      
      dlgLayout = QVBoxLayout()
      dlgLayout.addWidget(lblWarn)
      dlgLayout.addWidget(lblDescr)
      dlgLayout.addWidget(frmKeyData)
      dlgLayout.addWidget(bbox)
   
      
      self.setLayout(dlgLayout)
      self.setWindowTitle('Address Key Information')

#############################################################################
class DlgEULA(ArmoryDialog):
   def __init__(self, parent=None, main=None):
      super(DlgEULA, self).__init__(parent, main)

      txtWidth,txtHeight = tightSizeNChar(self, 110)
      txtLicense = QTextEdit()
      txtLicense.sizeHint = lambda: QSize(txtWidth, 14*txtHeight)
      txtLicense.setReadOnly(True)

      from LICENSE import licenseText
      txtLicense.setText(licenseText())
   
      self.chkAgree = QCheckBox('I agree to all the terms of the license above')

      self.btnCancel = QPushButton("Cancel")
      self.btnAccept = QPushButton("Accept")
      self.btnAccept.setEnabled(False)
      self.connect(self.btnCancel, SIGNAL('clicked()'),     self.reject)
      self.connect(self.btnAccept, SIGNAL('clicked()'),     self.accept)
      self.connect(self.chkAgree,  SIGNAL('toggled(bool)'), self.toggleChkBox)
      btnBox = makeHorizFrame(['Stretch', self.btnCancel, self.btnAccept])


      lblPleaseAgree = QRichLabel( \
         '<b>Armory Bitcoin Client is licensed under the <i>Affero General '
         'Public License, Version 3 (AGPLv3)</i></b>'
         '<br><br>'
         'Additionally, as a condition of receiving this software '
         'for free, you accept all risks associated with using it '
         'and the developers of Armory will not be held liable for any '
         'loss of money or Bitcoins due to software defects.'
         '<br><br>'
         '<b>Please read the full terms of the license and indicate your '
         'agreement with its terms.</b>')


      dlgLayout = QVBoxLayout()
      frmChk = makeHorizFrame([self.chkAgree, 'Stretch'])
      frmBtn = makeHorizFrame(['Stretch', self.btnCancel, self.btnAccept])
      frmAll = makeVertFrame([lblPleaseAgree, txtLicense, frmChk, frmBtn])

      dlgLayout.addWidget(frmAll)
      self.setLayout(dlgLayout)
      self.setWindowTitle('Armory License Agreement')
      self.setWindowIcon(QIcon(self.main.iconfile))


   def reject(self):
      self.main.abortLoad = True
      LOGERROR('User did not accept the EULA')
      super(DlgEULA, self).reject()
      
   def accept(self):
      self.main.writeSetting('Agreed_to_EULA', True) 
      super(DlgEULA, self).accept()

   def toggleChkBox(self, isEnabled):
      self.btnAccept.setEnabled(isEnabled)

#############################################################################
class DlgIntroMessage(ArmoryDialog):
   def __init__(self, parent=None, main=None):
      super(DlgIntroMessage, self).__init__(parent, main)


      lblInfoImg = QLabel()
      lblInfoImg.setPixmap(QPixmap(':/MsgBox_info48.png'))
      lblInfoImg.setAlignment(Qt.AlignHCenter | Qt.AlignTop)
      lblInfoImg.setSizePolicy(QSizePolicy.Fixed, QSizePolicy.Fixed)
      lblInfoImg.setMaximumWidth(50)

      lblWelcome = QRichLabel('<b>Welcome to Armory!</b>')
      lblWelcome.setAlignment(Qt.AlignHCenter | Qt.AlignVCenter)
      lblWelcome.setFont(GETFONT('Var', 14))
      lblSlogan  = QRichLabel('<i>The most advanced Bitcoin Client on Earth!</i>')
      lblSlogan.setAlignment(Qt.AlignHCenter | Qt.AlignVCenter)

      lblDescr = QRichLabel( \
         '<b>You are about to use the most feature-packed, easiest-to-use '
         'Bitcoin client in existence</b>.  But please remember, this software '
         'is still <i>Beta</i> and Armory developers will not be held responsible '
         'for loss of Bitcoins due to software defects.  By using Armory, you are '
         'agreeing to the terms set forth in the LICENSE file included with this '
         'program, or at <a href="http://bitcoinarmory.com/index.php/software-licence">'
         'http://bitcoinarmory.com/index.php/software-licence</a>.')
      lblDescr.setOpenExternalLinks(True)
      
      lblMustDo = QRichLabel('<b>In order to use this software online:</b>')
      strReqts = []
      strReqts.append('Must have Bitcoin-Qt or bitcoind client (www.bitcoin.org) '
                      'open and on the same network (Main-net or Testnet)')
      strReqts.append('<b>Please</b> make sure the Bitcoin-Qt client is sync\'d '
                      'with the network before loading Armory.')
      lblReqts = QRichLabel( ''.join(['-- '+s+'<br>' for s in strReqts]))

      lblContact = QRichLabel( \
         '<b>If you find this software useful, please consider pressing '
         'the "Donate" button on your next transaction!</b>')

      spacer = lambda: QSpacerItem(20,20, QSizePolicy.Fixed, QSizePolicy.Expanding)


      frmText = makeLayoutFrame('Vert', [lblWelcome,    spacer(), \
                                         lblDescr,      spacer(), \
                                         lblMustDo,               \
                                         lblReqts,      spacer(), \
                                         lblContact     ])

      

      self.chkDnaaIntroDlg = QCheckBox('Do not show this window again')

      self.requestCreate = False
      self.requestImport = False
      buttonBox = QDialogButtonBox()
      frmIcon = makeLayoutFrame('Vert', [lblInfoImg, 'Stretch'])
      frmIcon.setMaximumWidth(60)
      if len(self.main.walletMap)==0:
         self.btnCreate = QPushButton("Create Your First Wallet!")
         self.btnImport = QPushButton("Import Existing Wallet")
         self.btnCancel = QPushButton("Skip")
         self.connect(self.btnCreate, SIGNAL('clicked()'), self.createClicked)
         self.connect(self.btnImport, SIGNAL('clicked()'), self.importClicked)
         self.connect(self.btnCancel, SIGNAL('clicked()'), self.reject)
         buttonBox.addButton(self.btnCreate, QDialogButtonBox.AcceptRole)
         buttonBox.addButton(self.btnImport, QDialogButtonBox.AcceptRole)
         buttonBox.addButton(self.btnCancel, QDialogButtonBox.RejectRole)
         self.chkDnaaIntroDlg.setVisible(False)
         frmBtn = makeLayoutFrame('Horiz', [self.chkDnaaIntroDlg, \
                                            self.btnCancel, \
                                            'Stretch', \
                                            self.btnImport, \
                                            self.btnCreate])
      else:
         self.btnOkay = QPushButton("OK!")
         self.connect(self.btnOkay, SIGNAL('clicked()'), self.accept)
         buttonBox.addButton(self.btnOkay, QDialogButtonBox.AcceptRole)
         frmBtn = makeLayoutFrame('Horiz', [self.chkDnaaIntroDlg, \
                                            'Stretch', \
                                            self.btnOkay])

      

      dlgLayout = QGridLayout()
      dlgLayout.addWidget(frmIcon,    0, 0,   1, 1)
      dlgLayout.addWidget(frmText,    0, 1,   1, 1)
      dlgLayout.addWidget(frmBtn,     1, 0,   1, 2)
      
      self.setLayout(dlgLayout)
      self.setWindowTitle('Greetings!')
      self.setWindowIcon(QIcon( self.main.iconfile))
      self.setMinimumWidth(750)
   

   def createClicked(self):
      self.requestCreate = True
      self.accept()

   def importClicked(self):
      self.requestImport = True
      self.accept()

   def sizeHint(self):
      return QSize(750, 500)




#class DlgPesterDonate(ArmoryDialog):
  



#############################################################################
class DlgImportPaperWallet(ArmoryDialog):

   def __init__(self, parent=None, main=None):
      super(DlgImportPaperWallet, self).__init__(parent, main)

      self.wltDataLines = [[]]*4
      self.prevChars    = ['']*4

      ROOT0, ROOT1, CHAIN0, CHAIN1 = range(4)
      self.lineEdits = [QLineEdit() for i in range(4)]
      self.prevChars = ['' for i in range(4)]

      for i,edt in enumerate(self.lineEdits):
         # I screwed up the ref/copy, this loop only connected the last one...
         #theSlot = lambda: self.autoSpacerFunction(i)
         #self.connect(edt, SIGNAL('textChanged(QString)'), theSlot)
         edt.setMinimumWidth( tightSizeNChar(edt, 50)[0] )

      # Just do it manually because it's guaranteed to work!
      slot = lambda: self.autoSpacerFunction(0)
      self.connect(self.lineEdits[0], SIGNAL('textEdited(QString)'), slot)

      slot = lambda: self.autoSpacerFunction(1)
      self.connect(self.lineEdits[1], SIGNAL('textEdited(QString)'), slot)

      slot = lambda: self.autoSpacerFunction(2)
      self.connect(self.lineEdits[2], SIGNAL('textEdited(QString)'), slot)

      slot = lambda: self.autoSpacerFunction(3)
      self.connect(self.lineEdits[3], SIGNAL('textEdited(QString)'), slot)

      buttonbox = QDialogButtonBox(QDialogButtonBox.Ok | \
                                   QDialogButtonBox.Cancel)
      self.connect(buttonbox, SIGNAL('accepted()'), self.verifyUserInput)
      self.connect(buttonbox, SIGNAL('rejected()'), self.reject)

      self.labels = [QLabel() for i in range(4)]
      self.labels[0].setText('Root Key')
      self.labels[1].setText('')
      self.labels[2].setText('Chain Code')
      self.labels[3].setText('')

      lblDescr1 = QLabel( 
          'Enter the characters exactly as they are printed on the '
          'paper-backup page.  Alternatively, you can scan the QR '
          'code from another application, then copy&paste into the '
          'entry boxes below.')
      lblDescr2 = QLabel( 
          'The data can be entered <i>with</i> or <i>without</i> '
          'spaces, and up to '
          'one character per line will be corrected automatically.')
      for lbl in (lblDescr1, lblDescr2):
         lbl.setTextFormat(Qt.RichText)
         lbl.setWordWrap(True)

      layout = QGridLayout()
      layout.addWidget(lblDescr1, 0, 0, 1, 2)
      layout.addWidget(lblDescr2, 1, 0, 1, 2)
      for i,edt in enumerate(self.lineEdits):
         layout.addWidget( self.labels[i],    i+2, 0)
         layout.addWidget( self.lineEdits[i], i+2, 1)

      layout.addWidget(buttonbox,  6, 0, 1, 2)
      layout.setVerticalSpacing(10)
      self.setLayout(layout)
      

      self.setWindowTitle('Recover Wallet from Paper Backup')
      self.setWindowIcon(QIcon( self.main.iconfile))


   def autoSpacerFunction(self, i):
      currStr = str(self.lineEdits[i].text())
      rawStr  = currStr.replace(' ','')
      if len(rawStr) > 36:
         rawStr = rawStr[:36]

      if len(rawStr)==36:
         quads = [rawStr[j:j+4] for j in range(0,36, 4)]
         self.lineEdits[i].setText(' '.join(quads))
         
   

   def verifyUserInput(self):
      nError = 0
      for i in range(4):
         hasError=False
         try:
            rawBin = easyType16_to_binary( str(self.lineEdits[i].text()).replace(' ','') )
            data, chk = rawBin[:16], rawBin[16:]
            fixedData = verifyChecksum(data, chk)
            if len(fixedData)==0:
               hasError=True
         except KeyError:
            hasError=True
            
         if hasError:
            reply = QMessageBox.critical(self, 'Verify Wallet ID', \
               'There is an error in the data you entered that could not be '
               'fixed automatically.  Please double-check that you entered the '
               'text exactly as it appears on the wallet-backup page.', \
               QMessageBox.Ok)
            LOGERROR('Error in wallet restore field')
            self.labels[i].setText('<font color="red">'+str(self.labels[i].text())+'</font>')
            return
         if not fixedData==data:
            data = fixedData
            nError+=1

         self.wltDataLines[i] = data

      if nError>0:
         pluralStr = 'error' if nError==1 else 'errors'
         QMessageBox.question(self, 'Errors Corrected!', \
            'Detected ' + str(nError) + ' ' + pluralStr + ' '
            'in the data you entered.  Armory attempted to fix the ' + 
            pluralStr + ' but it is not always right.  Be sure '
            'to verify the "Wallet Unique ID" closely on the next window.', \
            QMessageBox.Ok)
            
      # If we got here, the data is valid, let's create the wallet and accept the dlg
      privKey = ''.join(self.wltDataLines[:2])
      chain   = ''.join(self.wltDataLines[2:])
       
      root  = PyBtcAddress().createFromPlainKeyData(SecureBinaryData(privKey))
      root.chaincode = SecureBinaryData(chain)
      first = root.extendAddressChain()
      newWltID = binary_to_base58((ADDRBYTE + first.getAddr160()[:5])[::-1])

      if self.main.walletMap.has_key(newWltID):
         QMessageBox.question(self, 'Duplicate Wallet!', \
               'The data you entered is for a wallet with a ID: \n\n \t' +
               newWltID + '\n\n!!!You already own this wallet!!!\n  '
               'Nothing to do...', QMessageBox.Ok)
         self.accept()
         return
         
      
      
      reply = QMessageBox.question(self, 'Verify Wallet ID', \
               'The data you entered corresponds to a wallet with a wallet ID: \n\n \t' +
               newWltID + '\n\nDoes this ID match the "Wallet Unique ID" ' 
               'printed on your paper backup?  If not, click "No" and reenter '
               'key and chain-code data again.', \
               QMessageBox.Yes | QMessageBox.No)
      if reply==QMessageBox.No:
         return
      else:
         self.newWallet = PyBtcWallet().createNewWallet(  \
                                 plainRootKey=SecureBinaryData(privKey), \
                                 chaincode=SecureBinaryData(chain), \
                                 withEncrypt=False, isActuallyNew=False)
         self.newWallet.setWalletLabels('PaperBackup - '+newWltID)
         self.accept()
      



################################################################################
class DlgSetComment(ArmoryDialog):
   """ This will be a dumb dialog for retrieving a comment from user """

   #############################################################################
   def __init__(self, currcomment='', ctype='', parent=None, main=None):
      super(DlgSetComment, self).__init__(parent, main)


      self.setWindowTitle('Modify Comment')
      self.setWindowIcon(QIcon( self.main.iconfile))

      buttonbox = QDialogButtonBox(QDialogButtonBox.Ok | \
                                   QDialogButtonBox.Cancel)
      self.connect(buttonbox, SIGNAL('accepted()'), self.accept)
      self.connect(buttonbox, SIGNAL('rejected()'), self.reject)

      layout = QGridLayout()
      lbl = None
      if     ctype and     currcomment: lbl = QLabel('Change %s Comment:'%ctype)
      if not ctype and     currcomment: lbl = QLabel('Change Comment:')
      if     ctype and not currcomment: lbl = QLabel('Add %s Comment:'%ctype)
      if not ctype and not currcomment: lbl = QLabel('Add Comment:')
      self.edtComment = QLineEdit()
      self.edtComment.setText(currcomment)
      h,w = relaxedSizeNChar(self, 50)
      self.edtComment.setMinimumSize(h,w)
      layout.addWidget(lbl,             0,0)
      layout.addWidget(self.edtComment, 1,0)
      layout.addWidget(buttonbox,       2,0)
      self.setLayout(layout)


try:
   from qrcodenative import *
except ImportError:
   LOGERROR('QR-generation code not available...')

PAPER_DPI       = 72
PAPER_A4_WIDTH  =  8.5*PAPER_DPI
PAPER_A4_HEIGHT = 11.0*PAPER_DPI


###### Typing-friendly Base16 #####
#  Implements "hexadecimal" encoding but using only easy-to-type
#  characters in the alphabet.  Hex usually includes the digits 0-9
#  which can be slow to type, even for good typists.  On the other
#  hand, by changing the alphabet to common, easily distinguishable,
#  lowercase characters, typing such strings will become dramatically
#  faster.  Additionally, some default encodings of QRCodes do not
#  preserve the capitalization of the letters, meaning that Base58
#  is not a feasible options
NORMALCHARS  = '0123 4567 89ab cdef'.replace(' ','')
EASY16CHARS  = 'asdf ghjk wert uion'.replace(' ','')
hex_to_base16_map = {}
base16_to_hex_map = {}
for n,b in zip(NORMALCHARS,EASY16CHARS):
   hex_to_base16_map[n] = b
   base16_to_hex_map[b] = n

def binary_to_easyType16(binstr):
   return ''.join([hex_to_base16_map[c] for c in binary_to_hex(binstr)])

def easyType16_to_binary(b16str):
   return hex_to_binary(''.join([base16_to_hex_map[c] for c in b16str]))



class GfxViewPaper(QGraphicsView):
   def __init__(self, parent=None, main=None):
      super(GfxViewPaper, self).__init__(parent)
      self.setRenderHint(QPainter.TextAntialiasing) 

class GfxItemText(QGraphicsTextItem):
   """
   So far, I'm pretty bad ad setting the boundingRect properly.  I have 
   hacked it to be usable for this specific situation, but it's not very
   reusable...
   """
   def __init__(self, text, position, scene, font=GETFONT('Courier',8), lineWidth=None):
      super(GfxItemText, self).__init__(text)
      self.setFont(font)
      self.setPos(position)
      if lineWidth:
         self.setTextWidth(lineWidth)

      self.setDefaultTextColor(QColor(0,0,0))

   def boundingRect(self):
      w,h = relaxedSizeStr(self, self.toPlainText())
      nLine=1
      if self.textWidth()>0:
         twid = self.textWidth()
         nLine = max(1, int(float(w) / float(twid) + 0.5))
      return QRectF(0, 0, w, nLine*(1.5*h))

   
class GfxItemQRCode(QGraphicsItem):
   """
   Converts binary data to base58, and encodes the Base58 characters in
   the QR-code.  It seems weird to use Base58 instead of binary, but the
   QR-code has no problem with the size, instead, we want the data in the
   QR-code to match exactly what is human-readable on the page, which is
   in Base58.

   You must supply exactly one of "totalSize" or "modSize".  TotalSize
   guarantees that the QR code will fit insides box of a given size.  
   ModSize is how big each module/pixel of the QR code is, which means 
   that a bigger QR block results in a bigger physical size on paper.
   """
   def __init__(self, position, scene, rawDataToEncode, totalSize=None, modSize=None):
      super(GfxItemQRCode, self).__init__()
      self.setPos(position)
      
      sz=3
      success=False
      while sz<20:
         try:
            # 6 is a good size for a QR-code: If you pick too small (i.e. cannot
            # fit all the data requested), you will get a type error.  Raise this
            # number to get ever-more-massive QR codes which fit more data
            self.qr = QRCode(sz, QRErrorCorrectLevel.H)
            self.qr.addData(rawDataToEncode)
            self.qr.make()
            success=True
            break
         except TypeError:
            #print 'Failed to generate QR code:  likely too much data for the size'
            #LOGWARN('Could not generate QR code for size %d (too much data?)', sz)
            sz += 1
            pass

      
      self.modCt = self.qr.getModuleCount()
      if totalSize==None and not modSize==None:
         totalSize = float(self.modCt)*float(modSize)
      self.modSz = round(float(totalSize)/ float(self.modCt) - 0.5)
      # Readjust totalsize to make sure that 
      totalSize = self.modCt*self.modSz
      self.Rect = QRectF(0,0, totalSize, totalSize)
         


   def boundingRect(self):
      return self.Rect

   def paint(self, painter, option, widget=None):
      painter.setPen(Qt.NoPen)
      painter.setBrush(QBrush(QColor(0,0,0)))

      for r in range(self.modCt):
         for c in range(self.modCt):
            if (self.qr.isDark(c, r) ):
               painter.drawRect(*[self.modSz*a for a in [r,c,1,1]])


class DlgRemoveWallet(ArmoryDialog):
   def __init__(self, wlt, parent=None, main=None):
      super(DlgRemoveWallet, self).__init__(parent, main)
      

      wltID = wlt.uniqueIDB58
      wltName = wlt.labelName
      wltDescr = wlt.labelDescr
      lblWarning = QLabel( '<b>!!! WARNING !!!</b>\n\n')
      lblWarning.setTextFormat(Qt.RichText)
      lblWarning.setAlignment(Qt.AlignHCenter)

      lblWarning2 = QLabel( '<i>You have requested that the following wallet '
                            'be removed from Armory:</i>')
      lblWarning.setTextFormat(Qt.RichText)
      lblWarning.setWordWrap(True)
      lblWarning.setAlignment(Qt.AlignHCenter)

      lbls = []
      lbls.append([])
      lbls[0].append(QLabel('Wallet Unique ID:'))
      lbls[0].append(QLabel(wltID))
      lbls.append([])
      lbls[1].append(QLabel('Wallet Name:'))
      lbls[1].append(QLabel(wlt.labelName))
      lbls.append([])
      lbls[2].append(QLabel('Description:'))
      lbls[2].append(QLabel(wlt.labelDescr))
      lbls[2][-1].setWordWrap(True)


      # TODO:  This should not *ever* require a blockchain scan, because all
      #        current wallets should already be registered and up-to-date.  
      #        But I should verify that this is actually the case.
      wltEmpty = True
      if TheBDM.isInitialized():
         wlt.syncWithBlockchain()
         bal = wlt.getBalance('Full')
         lbls.append([])
         lbls[3].append(QLabel('Current Balance (w/ unconfirmed):'))
         if bal>0:
            lbls[3].append(QLabel('<font color="red"><b>'+coin2str(bal, maxZeros=1).strip()+' BTC</b></font>'))
            lbls[3][-1].setTextFormat(Qt.RichText)
            wltEmpty = False
         else:
            lbls[3].append(QLabel(coin2str(bal, maxZeros=1) + ' BTC'))


      # Add two WARNING images on either side of dialog
      lblWarnImg = QLabel()
      lblWarnImg.setPixmap(QPixmap(':/MsgBox_warning48.png'))
      lblWarnImg.setAlignment(Qt.AlignHCenter | Qt.AlignVCenter)
      lblWarnImg2 = QLabel()
      lblWarnImg2.setPixmap(QPixmap(':/MsgBox_warning48.png'))
      lblWarnImg2.setAlignment(Qt.AlignHCenter | Qt.AlignVCenter)

      # Add the warning text and images to the top of the dialog
      layout = QGridLayout()
      layout.addWidget(lblWarning,  0, 1, 1, 1)
      layout.addWidget(lblWarning2, 1, 1, 1, 1)
      layout.addWidget(lblWarnImg,  0, 0, 2, 1)
      layout.addWidget(lblWarnImg2,  0, 2, 2, 1)

      frmInfo = QFrame()
      frmInfo.setFrameStyle(QFrame.Box|QFrame.Plain)
      frmInfo.setLineWidth(3)
      frmInfoLayout = QGridLayout()
      for i in range(len(lbls)):
         lbls[i][0].setText('<b>'+lbls[i][0].text()+'</b>')
         lbls[i][0].setTextFormat(Qt.RichText)
         frmInfoLayout.addWidget(lbls[i][0],  i, 0)
         frmInfoLayout.addWidget(lbls[i][1],  i, 1, 1, 2)

      frmInfo.setLayout(frmInfoLayout)
      layout.addWidget(frmInfo, 2, 0, 2, 3)

      if not wltEmpty:
         if wlt.watchingOnly:
            lbl = QRichLabel('')
         else:
            lbl = QRichLabel('<b>WALLET IS NOT EMPTY.  Only delete this wallet if you '
                          'have a backup on paper or saved to a another location '
                          'outside your settings directory.</b>')
         lbls.append(lbl)
         layout.addWidget(lbl, 4, 0, 1, 3)

      self.radioExclude = QRadioButton('Add this wallet to the "ignore list"')
      self.radioExclude.setEnabled(False)
      self.radioDelete  = QRadioButton('Permanently delete this wallet')
      self.radioWatch   = QRadioButton('Delete private keys only, make watching-only')

      # Make sure that there can only be one selection
      btngrp = QButtonGroup(self)
      btngrp.addButton(self.radioExclude)
      btngrp.addButton(self.radioDelete)
      btngrp.addButton(self.radioWatch)
      btngrp.setExclusive(True)

      ttipExclude = createToolTipObject( \
                              '[DISABLED] This will not delete any files, but will add this '
                              'wallet to the "ignore list."  This means that Armory '
                              'will no longer show this wallet in the main screen '
                              'and none of its funds will be added to your balance.  '
                              'You can re-include this wallet in Armory at a later '
                              'time by selecting the "Excluded Wallets..." option '
                              'in the "Wallets" menu.')
      ttipDelete = createToolTipObject( \
                              'This will delete the wallet file, removing '
                              'all its private keys from your settings directory.  '
                              'If you intend to keep using addresses from this '
                              'wallet, do not select this option unless the wallet '
                              'is backed up elsewhere.')
      ttipWatch = createToolTipObject( \
                              'This will delete the private keys from your wallet, '
                              'leaving you with a watching-only wallet, which can be '
                              'used to generate addresses and monitor incoming '
                              'payments.  This option would be used if you created '
                              'the wallet on this computer <i>in order to transfer '
                              'it to a different computer or device and want to '
                              'remove the private data from this system for security.</i>')


      self.chkPrintBackup = QCheckBox('Print a paper backup of this wallet before deleting')

      if wlt.watchingOnly:
         ttipDelete = createToolTipObject('This will delete the wallet file from your system.  '
                                 'Since this is a watching-only wallet, no private keys '
                                 'will be deleted.')
         ttipWatch = createToolTipObject('This wallet is already a watching-only wallet '
                                 'so this option is pointless')
         self.radioWatch.setEnabled(False)
         self.chkPrintBackup.setEnabled(False)
         

      self.frm = []

      rdoFrm = QFrame()
      rdoFrm.setFrameStyle(STYLE_RAISED)
      rdoLayout = QGridLayout()
      
      startRow = 0
      for rdo,ttip in [(self.radioExclude, ttipExclude), \
                       (self.radioDelete,  ttipDelete), \
                       (self.radioWatch,   ttipWatch)]:
         self.frm.append(QFrame())
         #self.frm[-1].setFrameStyle(STYLE_SUNKEN)
         self.frm[-1].setFrameStyle(QFrame.NoFrame)
         frmLayout = QHBoxLayout()
         frmLayout.addWidget(rdo)
         ttip.setAlignment(Qt.AlignLeft | Qt.AlignVCenter) 
         frmLayout.addWidget(ttip)
         frmLayout.addStretch()
         self.frm[-1].setLayout(frmLayout)
         rdoLayout.addWidget(self.frm[-1], startRow, 0, 1, 3)
         startRow +=1 


      self.radioDelete.setChecked(True)
      rdoFrm.setLayout(rdoLayout)

      startRow = 6 if wltEmpty else 5
      layout.addWidget(rdoFrm, startRow, 0, 1, 3)

      if wlt.watchingOnly:
         self.frm[-1].setVisible(False)
         
   
      printTtip = createToolTipObject( \
         'If this box is checked, you will have the ability to print off an '
         'unencrypted version of your wallet before it is deleted.  <b>If '
         'printing is unsuccessful, please press *CANCEL* on the print dialog '
         'to prevent the delete operation from continuing</b>')
      printFrm = makeLayoutFrame('Horiz', [self.chkPrintBackup, printTtip, 'Stretch'])
      startRow +=1
      layout.addWidget( printFrm, startRow, 0, 1, 3)

      if wlt.watchingOnly:
         printFrm.setVisible(False)

      
      rmWalletSlot = lambda: self.removeWallet(wlt)

      startRow +=1
      self.btnDelete = QPushButton("Delete")
      self.btnCancel = QPushButton("Cancel")
      self.connect(self.btnDelete, SIGNAL('clicked()'), rmWalletSlot)
      self.connect(self.btnCancel, SIGNAL('clicked()'), self.reject)
      buttonBox = QDialogButtonBox()
      buttonBox.addButton(self.btnDelete, QDialogButtonBox.AcceptRole)
      buttonBox.addButton(self.btnCancel, QDialogButtonBox.RejectRole)
      layout.addWidget(buttonBox, startRow, 0, 1, 3)

      self.setLayout(layout)
      self.setWindowTitle('Delete Wallet Options')

      
   def removeWallet(self, wlt):

      # Open the print dialog.  If they hit cancel at any time, then 
      # we go back to the primary wallet-remove dialog without any other action
      if self.chkPrintBackup.isChecked():      
         dlg = DlgPaperBackup(wlt, self, self.main)
         if not dlg.exec_():
            return
            
            
      # If they only want to exclude the wallet, we will add it to the excluded
      # list and remove it from the application.  The wallet files will remain
      # in the settings directory but will be ignored by Armory

      wltID = wlt.uniqueIDB58
      if self.radioExclude.isChecked():
         reply = QMessageBox.warning(self, 'Verify Intentions', \
           'Are you sure you want to remove this wallet from your Armory '
           'dashboard?  The wallet file will not be deleted, but you will '
           'no longer have access to the wallet or its funds unless you '
           're-enable it through the "Wallets"->"Excluded Wallets" menu. ', \
           QMessageBox.Yes | QMessageBox.Cancel)

         if reply==QMessageBox.Yes:
            self.main.removeWalletFromApplication(wltID)
            self.main.settings.extend('Excluded_Wallets', wlt.walletPath)
            self.main.statusBar().showMessage( \
                     'Wallet '+wltID+' was added to the ignore list.', 20000)
            self.main.accept()
            self.accept()
         else:
            self.reject()
      else:

         if wlt.watchingOnly:
            reply = QMessageBox.warning(self, 'Confirm Delete', \
            'You are about to delete a watching-only wallet.  Are you sure '
            'you want to do this?', QMessageBox.Yes | QMessageBox.Cancel)
         else:
            reply = QMessageBox.warning(self, 'Are you absolutely sure?!?', \
            'Are you absolutely sure you want to permanently delete '
            'this wallet?  Unless this wallet is saved on another device '
            'you will permanently lose access to all the addresses in this '
            'wallet.', QMessageBox.Yes | QMessageBox.Cancel)

         if reply==QMessageBox.Yes:

            thepath       = wlt.getWalletPath()
            thepathBackup = wlt.getWalletPath('backup')

            if self.radioWatch.isChecked():
               LOGINFO('***Converting to watching-only wallet')
               newWltPath = wlt.getWalletPath('WatchOnly')
               wlt.forkOnlineWallet(newWltPath, wlt.labelName, wlt.labelDescr)
               newWlt = PyBtcWallet().readWalletFile(newWltPath)
               newWlt.setBlockchainSyncFlag(BLOCKCHAIN_READONLY)
               newWlt.syncWithBlockchain()

               os.remove(thepath)
               os.remove(thepathBackup)
               self.main.walletMap[wltID] = newWlt
               self.main.statusBar().showMessage( \
                     'Wallet %s was replaced with a watching-only wallet.' % wltID, 10000)
            elif self.radioDelete.isChecked():
               LOGINFO('***Completely deleting wallet')
               os.remove(thepath)
               os.remove(thepathBackup)
               self.main.removeWalletFromApplication(wltID) 
               self.main.statusBar().showMessage( \
                     'Wallet '+wltID+' was deleted!', 10000)

            self.parent.accept()
            self.accept()
         else:
            self.reject()


class DlgRemoveAddress(ArmoryDialog):
   def __init__(self, wlt, addr160, parent=None, main=None):
      super(DlgRemoveAddress, self).__init__(parent, main)

      
      if not wlt.hasAddr(addr160):
         raise WalletAddressError, 'Address does not exist in wallet!'

      if not wlt.getAddrByHash160(addr160).chainIndex==-2:
         raise WalletAddressError, ('Cannot delete regular chained addresses! '
                                   'Can only delete imported addresses.')


      self.wlt    = wlt
      self.addr   = wlt.addrMap[addr160]
      self.comm   = wlt.getCommentForAddress(addr160)

      lblWarning = QLabel( '<b>!!! WARNING !!!</b>\n\n')
      lblWarning.setTextFormat(Qt.RichText)
      lblWarning.setAlignment(Qt.AlignHCenter)

      lblWarning2 = QLabel( '<i>You have requested that the following address '
                            'be deleted from your wallet:</i>')
      lblWarning.setTextFormat(Qt.RichText)
      lblWarning.setWordWrap(True)
      lblWarning.setAlignment(Qt.AlignHCenter)

      lbls = []
      lbls.append([])
      lbls[-1].append(QLabel('Address:'))
      lbls[-1].append(QLabel(self.addr.getAddrStr()))
      lbls.append([])
      lbls[-1].append(QLabel('Comment:'))
      lbls[-1].append(QLabel(self.comm))
      lbls[-1][-1].setWordWrap(True)
      lbls.append([])
      lbls[-1].append(QLabel('In Wallet:'))
      lbls[-1].append(QLabel('"%s" (%s)' % (wlt.labelName, wlt.uniqueIDB58)))

      addrEmpty = True
      if TheBDM.isInitialized():
         wlt.syncWithBlockchain()
         bal = wlt.getAddrBalance(addr160, 'Full')
         lbls.append([])
         lbls[-1].append(QLabel('Address Balance (w/ unconfirmed):'))
         if bal>0:
            lbls[-1].append(QLabel('<font color="red"><b>'+coin2str(bal, maxZeros=1)+' BTC</b></font>'))
            lbls[-1][-1].setTextFormat(Qt.RichText)
            addrEmpty = False
         else:
            lbls[3].append(QLabel(coin2str(bal, maxZeros=1) + ' BTC'))


      # Add two WARNING images on either side of dialog
      lblWarnImg = QLabel()
      lblWarnImg.setPixmap(QPixmap(':/MsgBox_warning48.png'))
      lblWarnImg.setAlignment(Qt.AlignHCenter | Qt.AlignVCenter)
      lblWarnImg2 = QLabel()
      lblWarnImg2.setPixmap(QPixmap(':/MsgBox_warning48.png'))
      lblWarnImg2.setAlignment(Qt.AlignHCenter | Qt.AlignVCenter)

      # Add the warning text and images to the top of the dialog
      layout = QGridLayout()
      layout.addWidget(lblWarning,  0, 1, 1, 1)
      layout.addWidget(lblWarning2, 1, 1, 1, 1)
      layout.addWidget(lblWarnImg,  0, 0, 2, 1)
      layout.addWidget(lblWarnImg2,  0, 2, 2, 1)

      frmInfo = QFrame()
      frmInfo.setFrameStyle(QFrame.Box|QFrame.Plain)
      frmInfo.setLineWidth(3)
      frmInfoLayout = QGridLayout()
      for i in range(len(lbls)):
         lbls[i][0].setText('<b>'+lbls[i][0].text()+'</b>')
         lbls[i][0].setTextFormat(Qt.RichText)
         frmInfoLayout.addWidget(lbls[i][0],  i, 0)
         frmInfoLayout.addWidget(lbls[i][1],  i, 1, 1, 2)

      frmInfo.setLayout(frmInfoLayout)
      layout.addWidget(frmInfo, 2, 0, 2, 3)

      lblDelete = QLabel( \
            'Do you want to delete this address?  No other addresses in this '
            'wallet will be affected.')
      lblDelete.setWordWrap(True)
      lblDelete.setTextFormat(Qt.RichText)
      layout.addWidget(lblDelete, 4, 0, 1, 3)

      bbox = QDialogButtonBox(QDialogButtonBox.Ok | \
                              QDialogButtonBox.Cancel)
      self.connect(bbox, SIGNAL('accepted()'), self.removeAddress)
      self.connect(bbox, SIGNAL('rejected()'), self.reject)
      layout.addWidget(bbox, 5,0,1,3)

      self.setLayout(layout)
      self.setWindowTitle('Confirm Delete Address')


   def removeAddress(self):

      # Open the print dialog.  If they hit cancel at any time, then 
      # we go back to the primary wallet-remove dialog without any other action
      #if self.chkPrintBackup.isChecked():      
         #dlg = DlgPaperBackup(wlt, self, self.main)
         #if not dlg.exec_():
            #return
            
            
      reply = QMessageBox.warning(self, 'One more time...', \
           'Simply deleting an address does not prevent anyone '
           'from sending money to it.  If you have given this address '
           'to anyone in the past, make sure that they know not to '
           'use it again, since any Bitcoins sent to it will be '
           'inaccessible.\n\n '
           'If you are maintaining an external copy of this address '
           'please ignore this warning\n\n'
           'Are you absolutely sure you want to delete ' + 
           self.addr.getAddrStr() + '?', \
           QMessageBox.Yes | QMessageBox.Cancel)

      if reply==QMessageBox.Yes:
         self.wlt.deleteImportedAddress(self.addr.getAddr160())
         try:
            self.parent.wltAddrModel.reset()
         except AttributeError:
            pass
         self.accept()
         
      else:
         self.reject()



class DlgWalletSelect(ArmoryDialog):
   def __init__(self, parent=None, main=None,  title='Select Wallet:', \
                             descr='', firstSelect=None, onlyMyWallets=False, \
                             wltIDList=None, atLeast=0):
      super(DlgWalletSelect, self).__init__(parent, main)

      self.lstWallets = QListWidget()
      self.balAtLeast = atLeast

      if self.main and len(self.main.walletMap)==0:
         QMessageBox.critical(self, 'No Wallets!', \
            'There are no wallets to select from.  Please create or import '
            'a wallet first.', QMessageBox.Ok)
         self.accept()
         return
      
      if wltIDList==None:
         wltIDList = list(self.main.walletIDList)

      self.rowList = []
      
      selectedRow = 0
      self.selectedID = None
      nrows = 0
      if len(wltIDList)>0:
         self.selectedID = wltIDList[0]
         for r,wltID in enumerate(wltIDList):
            wlt = self.main.walletMap[wltID]
            wlttype = determineWalletType(self.main.walletMap[wltID], self.main)[0]
            if onlyMyWallets and wlttype==WLTTYPES.WatchOnly:
               continue
            self.lstWallets.addItem(QListWidgetItem(wlt.labelName))
            self.rowList.append([wltID])
         
            if wltID==firstSelect:
               selectedRow = nrows
               self.selectedID = wltID
            nrows += 1
            
         self.lstWallets.setCurrentRow(selectedRow)
      
      self.connect(self.lstWallets, SIGNAL('currentRowChanged(int)'), self.showWalletInfo)
      self.lstWallets.setSizePolicy(QSizePolicy.Fixed, QSizePolicy.Fixed)

      self.connect(self.lstWallets, SIGNAL('itemDoubleClicked(QListWidgetItem *)'), self.dblclick)


      # Start the layout
      layout = QVBoxLayout()

      if descr:
         layout.addWidget(makeHorizFrame([QRichLabel(descr)], STYLE_SUNKEN))
      layout.addWidget(QRichLabel('<b><u>'+title+'</u></b>'))


      lbls = []
      lbls.append( QLabel("Wallet ID:") )
      lbls.append( QLabel("Name:"))
      lbls.append( QLabel("Description:"))
      lbls.append( QLabel("Spendable Balance:"))

      for i in range(len(lbls)):
         lbls[i].setAlignment(Qt.AlignLeft | Qt.AlignTop)
         lbls[i].setTextFormat(Qt.RichText)
         lbls[i].setSizePolicy(QSizePolicy.Fixed, QSizePolicy.Minimum)
         lbls[i].setText('<b>'+str(lbls[i].text())+'</b>')

      self.dispID = QLabel()
      self.dispName = QLabel()
      self.dispDescr = QLabel()
      self.dispBal = QLabel()

      self.dispBal.setTextFormat(Qt.RichText)
      self.dispDescr.setWordWrap(True)
      

      frm = QFrame()
      frm.setFrameStyle(STYLE_SUNKEN)
      frmLayout = QGridLayout()
      for i in range(len(lbls)):
         frmLayout.addWidget(lbls[i], i, 0,  1, 1)

      self.dispID.setAlignment(Qt.AlignLeft | Qt.AlignTop)
      self.dispName.setAlignment(Qt.AlignLeft | Qt.AlignTop)
      self.dispDescr.setAlignment(Qt.AlignLeft | Qt.AlignTop)
      self.dispBal.setAlignment(Qt.AlignLeft | Qt.AlignTop)
      self.dispDescr.setMinimumWidth( tightSizeNChar(self.dispDescr, 40)[0])
      frmLayout.addWidget(self.dispID,    0, 2, 1, 1)
      frmLayout.addWidget(self.dispName,  1, 2, 1, 1)
      frmLayout.addWidget(self.dispDescr, 2, 2, 1, 1)
      frmLayout.addWidget(self.dispBal,   3, 2, 1, 1)
      #for i in range(len(displays)):
         #displays[i].setSizePolicy(QSizePolicy.Fixed, QSizePolicy.Minimum)
         #frmLayout.addWidget(displays[i], i, 1, 1, 1)

      frmLayout.addItem(QSpacerItem(20, 10, QSizePolicy.Fixed, QSizePolicy.Expanding), 0, 1, 3, 1)
      frm.setLayout(frmLayout)
      

      buttonBox = QDialogButtonBox()
      btnAccept = QPushButton('OK')
      btnCancel = QPushButton('Cancel')
      self.connect(btnAccept, SIGNAL('clicked()'), self.accept)
      self.connect(btnCancel, SIGNAL('clicked()'), self.reject)
      buttonBox.addButton(btnAccept, QDialogButtonBox.AcceptRole)
      buttonBox.addButton(btnCancel, QDialogButtonBox.RejectRole)

      layout.addWidget(makeHorizFrame([self.lstWallets, frm]))
      layout.addWidget(buttonBox)

      layout.setSpacing(15)
      self.setLayout(layout)

      if not self.selectedID==None:
         self.showWalletInfo()

      self.setWindowTitle('Select Wallet')



   def showWalletInfo(self, i=0):
      currRow = self.lstWallets.currentRow()
      wltID = self.rowList[currRow][0]
      wlt = self.main.walletMap[wltID]
      self.dispID.setText(wltID)
      self.dispName.setText(wlt.labelName)
      self.dispDescr.setText(wlt.labelDescr)
      self.selectedID=wltID
      
      if not self.main.blkMode==BLOCKCHAINMODE.ONLINE:
         self.dispBal.setText('-'*12)
         return
      
      bal = wlt.getBalance('Spendable')
      balStr = coin2str(wlt.getBalance('Spendable'), maxZeros=1)
      if bal<=self.balAtLeast:
         self.dispBal.setText('<font color="red"><b>%s</b></font>' % balStr)
      else:
         self.dispBal.setText('<b>'+balStr+'</b>')


   def dblclick(self, *args):
      currRow = self.lstWallets.currentRow()
      self.selectedID = self.rowList[currRow][0]
      self.accept()


################################################################################
def getWalletInfoFrame(wlt):
   """
   I *should* be using this method for the wallet-select, too, but I couldn't
   figure out how to swap frames from the layout after a selection switch
   """
   wltID = wlt.uniqueIDB58
   lbls = []
   lbls.append( QLabel("Wallet ID:") )
   lbls.append( QLabel("Name:"))
   lbls.append( QLabel("Description:"))
   lbls.append( QLabel("Spendable Balance:"))

   for i in range(len(lbls)):
      lbls[i].setAlignment(Qt.AlignLeft | Qt.AlignTop)
      lbls[i].setTextFormat(Qt.RichText)
      lbls[i].setSizePolicy(QSizePolicy.Fixed, QSizePolicy.Minimum)
      lbls[i].setText('<b>'+str(lbls[i].text())+'</b>')

   dispID = QLabel(wltID)
   dispName = QLabel(wlt.labelName)
   dispDescr = QLabel(wlt.labelDescr)
   dispBal = QRichLabel('')

   # Format balance if necessary
   bal = wlt.getBalance('Spendable')
   if bal==0: dispBal.setText('<font color="red"><b>0.0000</b></font>')
   else:      dispBal.setText('<font color="green"><b>'+coin2str(bal, maxZeros=1)+'</font></b>')

   dispBal.setTextFormat(Qt.RichText)
   dispDescr.setWordWrap(True)
      

   frm = QFrame()
   frm.setFrameStyle(STYLE_SUNKEN)
   frmLayout = QGridLayout()
   for i in range(len(lbls)):
      frmLayout.addWidget(lbls[i], i, 0,  1, 1)

   dispID.setAlignment(Qt.AlignLeft | Qt.AlignTop)
   dispName.setAlignment(Qt.AlignLeft | Qt.AlignTop)
   dispDescr.setAlignment(Qt.AlignLeft | Qt.AlignTop)
   dispBal.setAlignment(Qt.AlignLeft | Qt.AlignTop)
   dispDescr.setMinimumWidth( tightSizeNChar(dispDescr, 30)[0])
   frmLayout.addWidget(dispID,    0, 2, 1, 1)
   frmLayout.addWidget(dispName,  1, 2, 1, 1)
   frmLayout.addWidget(dispDescr, 2, 2, 1, 1)
   frmLayout.addWidget(dispBal,   3, 2, 1, 1)
   #for i in range(len(displays)):
      #displays[i].setSizePolicy(QSizePolicy.Fixed, QSizePolicy.Minimum)
      #frmLayout.addWidget(displays[i], i, 1, 1, 1)

   frmLayout.addItem(QSpacerItem(20, 10, QSizePolicy.Fixed, QSizePolicy.Expanding), 0, 1, 3, 1)
   frm.setLayout(frmLayout)

   return frm




class DlgConfirmSend(ArmoryDialog):

   def __init__(self, wlt, recipValPairs, fee, parent=None, main=None, sendNow=False, changeBehave=None):
      super(DlgConfirmSend, self).__init__(parent, main)
      
      self.wlt    = wlt

      layout = QGridLayout()


      lblInfoImg = QLabel()
      lblInfoImg.setPixmap(QPixmap(':/MsgBox_info48.png'))
      lblInfoImg.setAlignment(Qt.AlignHCenter | Qt.AlignTop)

      totalSend = sum([rv[1] for rv in recipValPairs]) + fee
      sumStr = coin2str(totalSend, maxZeros=1)

      lblMsg = QRichLabel(
         'You are about to spend <b>%s BTC</b> from wallet "<b>%s</b>" (%s).  You '
         'specified the following distribution:' % (sumStr, wlt.labelName, wlt.uniqueIDB58))


      recipLbls = []
      ffixBold = GETFONT('Fixed')
      ffixBold.setWeight(QFont.Bold)
      for rv in recipValPairs:
         addrPrint = (hash160_to_addrStr(rv[0]) + ' : ').ljust(37)
         recipLbls.append(QLabel( addrPrint + coin2str(rv[1], rJust=True, maxZeros=4)))
         recipLbls[-1].setFont(ffixBold)


      if fee>0:
         recipLbls.append(QSpacerItem(10,10))
         recipLbls.append(QLabel( 'Transaction Fee : '.ljust(37)  +
                           coin2str(fee, rJust=True, maxZeros=4)))
         recipLbls[-1].setFont(GETFONT('Fixed'))

      recipLbls.append(HLINE(QFrame.Sunken))
      recipLbls.append(QLabel( 'Total Bitcoins : '.ljust(37)  +
                        coin2str(totalSend, rJust=True, maxZeros=4)))
      recipLbls[-1].setFont(GETFONT('Fixed'))

      lblLastConfirm = QLabel('Are you sure you want to execute this transaction?')

      if sendNow:
         self.btnAccept = QPushButton('Send')
      else:
         self.btnAccept = QPushButton('Continue')
         lblLastConfirm.setText('')


      # Acknowledge if the user has selected a non-std change location
      lblSpecialChange = QRichLabel('')
      if self.main.usermode==USERMODE.Expert and changeBehave:
         chngAddr160   = changeBehave[0]
         chngAddrStr   = hash160_to_addrStr(chngAddr160)
         chngBehaveStr = changeBehave[1]
         if chngBehaveStr=='Feedback':
            lblSpecialChange.setText('*Change will be sent back to first input address')
         elif chngBehaveStr=='Specify':
            wltID = self.main.getWalletForAddr160(changeBehave[0])
            msg = '*Change will be sent to %s...' % chngAddrStr[:12]
            if wltID:
               msg += ' (Wallet: %s)'%wltID
            lblSpecialChange.setText(msg)
         elif chngBehaveStr=='NoChange':
            lblSpecialChange.setText('(This transaction is exact -- there are no change outputs)')
            
      self.btnCancel = QPushButton("Cancel")
      self.connect(self.btnAccept, SIGNAL('clicked()'), self.accept)
      self.connect(self.btnCancel, SIGNAL('clicked()'), self.reject)
      buttonBox = QDialogButtonBox()
      buttonBox.addButton(self.btnAccept, QDialogButtonBox.AcceptRole)
      buttonBox.addButton(self.btnCancel, QDialogButtonBox.RejectRole)


      frmTable = makeLayoutFrame('Vert', recipLbls, STYLE_RAISED)
      frmRight = makeVertFrame( [ lblMsg, \
                                  'Space(20)', \
                                  frmTable, \
                                  lblSpecialChange, \
                                  'Space(10)', \
                                  lblLastConfirm, \
                                  'Space(10)', \
                                  buttonBox ] )

      frmAll = makeHorizFrame( [ lblInfoImg, frmRight ] )
      
      layout.addWidget(frmAll)
      #layout.addWidget(lblMsg,               0, 1,   1, 1)

      #layout.addWidget(lblFrm,               1, 1,   1, 1)

      #layout.addWidget(lblLastConfirm,       2, 1,  1, 1)
      #layout.addWidget(buttonBox,            3, 1,  1, 1)
      #layout.setSpacing(20)

      self.setLayout(layout)
      self.setMinimumWidth(350)
      self.setWindowTitle('Confirm Transaction')
      



class DlgSendBitcoins(ArmoryDialog):
   COLS = enum('LblAddr','Addr','AddrBook', 'LblAmt','Btc','LblUnit','BtnMax',  'LblComm','Comm')
   def __init__(self, wlt, parent=None, main=None, prefill=None):
      super(DlgSendBitcoins, self).__init__(parent, main)
      self.maxHeight = tightSizeNChar(GETFONT('var'), 1)[1]+8

      self.wlt    = wlt  
      self.wltID  = wlt.uniqueIDB58

      txFee = self.main.getSettingOrSetDefault('Default_Fee', MIN_TX_FEE)

      self.widgetTable = []

      self.scrollRecipArea = QScrollArea()
      #self.scrollRecipArea.setHorizontalScrollBarPolicy(Qt.ScrollBarAlwaysOff)
      lblRecip = QRichLabel('<b>Enter Recipients:</b>')
      lblRecip.setAlignment(Qt.AlignLeft | Qt.AlignBottom)
         

      feetip = createToolTipObject( \
            'Transaction fees go to users who contribute computing power to '
            'keep the Bitcoin network secure, and in return they get your transaction '
            'included in the blockchain faster.  <b>Most transactions '
            'do not require a fee</b> but it is recommended anyway '
            'since it guarantees quick processing for less than $0.01 USD and '
            'helps the network.')

      self.edtFeeAmt = QLineEdit()
      self.edtFeeAmt.setFont(GETFONT('Fixed'))
      self.edtFeeAmt.setMaximumWidth(tightSizeNChar(self.edtFeeAmt, 12)[0])
      self.edtFeeAmt.setMaximumHeight(self.maxHeight)
      self.edtFeeAmt.setAlignment(Qt.AlignRight)
      self.edtFeeAmt.setText(coin2str(txFee, maxZeros=1).strip())

      spacer = QSpacerItem(20, 1)


      btnSend = QPushButton('Send!')
      self.connect(btnSend, SIGNAL('clicked()'), self.createTxAndBroadcast)

      txFrm = makeLayoutFrame('Horiz', [QLabel('Transaction Fee:'), \
                                       self.edtFeeAmt, \
                                       feetip, \
                                       'stretch', \
                                       btnSend])


      

      
      self.frmInfo = getWalletInfoFrame(wlt)
      lblNoSend = QRichLabel('')
      btnUnsigned = QRichLabel('')
      ttipUnsigned = QRichLabel('')

      if not self.main.blkMode==BLOCKCHAINMODE.ONLINE:
         lblNoSend.setText(
            '<font color=%s>'
            'You can sign this transaction, but you do not have '
            'access to the Bitcoin network in order to broadcast '
            'it.  However, you can create the transaction that '
            'you <i>want</i> to send, and then broadcast it from a computer '
            'that <i>is</i> connected to the network.</font>' % htmlColor('TextWarn'))
      elif wlt.watchingOnly:
         lblNoSend = QRichLabel( \
            '<font color=%s>'
            'This is an "offline" wallet, which means that the '
            'private keys needed to send Bitcoins are not on this computer. '
            'However, you can create the transaction you would like to '
            'spend, then Armory will provide you with a file that can be '
            'signed by the computer that <i>does</i> have the private '
            'keys.</font>' % htmlColor('TextWarn'))


      if not wlt.watchingOnly:
         ttipUnsigned = createToolTipObject( \
            'If you would like to create the transaction but not sign it yet, '
            'you can click this button to save it to a file.')
      else:
         ttipUnsigned = createToolTipObject( \
            'After clicking this button, you will be given directions for '
            'completing this transaction.')
         btnSend.setToolTip('This is a watching-only wallet! '
                            'You cannot use it to send Bitcoins!')
         btnSend.setEnabled(False)

      if not self.main.blkMode==BLOCKCHAINMODE.ONLINE:
         btnSend.setToolTip('You are currently not connected to the Bitcoin network, '
                            'so you cannot initiate any transactions.')
         btnSend.setEnabled(False)
            
      btnUnsigned = QPushButton('Create Unsigned Transaction')
      self.connect(btnUnsigned, SIGNAL('clicked()'), self.createOfflineTxDPAndDisplay)


      def addDonation():
         self.addOneRecipient(ARMORY_DONATION_ADDR, ONE_BTC, \
            'Donation to Armory Developers.  Thank you for your generosity!', \
            label='Armory Donation Address')
         
         
      btnDonate = QPushButton("Donate to Armory Developers!")
      ttipDonate = createToolTipObject( \
         'Making this software was a lot of work.  You can give back '
         'by adding a small donation to go to the Armory developers.  '
         'You will have the ability to change the donation amount '
         'before finalizing the transaction.')
      self.connect(btnDonate, SIGNAL("clicked()"), self.addDonation)
      if USE_TESTNET:
         btnDonate.setVisible(False)
         ttipDonate.setVisible(False)


      ########################################################################
      # In Expert usermode, allow the user to modify the change address
      frmChangeAddr = QFrame()
      if self.main.usermode == USERMODE.Expert:
         self.chkDefaultChangeAddr = QCheckBox('Use an existing address for change')
         self.radioFeedback = QRadioButton('Send change to first input address')
         self.radioSpecify  = QRadioButton('Specify a change address')
         self.lblChangeAddr = QRichLabel('Send Change To:')
         self.edtChangeAddr = QLineEdit()
         self.btnChangeAddr = createAddrBookButton(self, self.edtChangeAddr, \
                                       self.wlt.uniqueIDB58, 'Send change to')
         self.chkRememberChng = QCheckBox('Remember for future transactions')
         self.vertLine = VLINE()

         self.ttipSendChange = createToolTipObject( \
               'Most transactions end up with oversized inputs and Armory will send '
               'the change to the next address in this wallet.  You may change this '
               'behavior by checking this box.')
         self.ttipFeedback = createToolTipObject( \
               'Guarantees that no new addresses will be created to receive '
               'change. This reduces anonymity, but is useful if you '
               'created this wallet solely for managing imported addresses, '
               'and want to keep all funds within existing addresses.')
         self.ttipSpecify = createToolTipObject( \
               'You can specify any valid Bitcoin address for the change.  '
               '<b>NOTE:</b> If the address you specify is not in this wallet, '
               'Armory will not be able to distinguish the outputs when it shows '
               'up in your ledger.  The change will look like a second recipient, '
               'and the total debit to your wallet will be equal to the amount '
               'you sent to the recipient <b>plus</b> the change.')


         # Make sure that there can only be one selection
         btngrp = QButtonGroup(self)
         btngrp.addButton(self.radioFeedback)
         btngrp.addButton(self.radioSpecify)
         btngrp.setExclusive(True)

         def toggleSpecify(b):
            self.lblChangeAddr.setVisible(b)
            self.edtChangeAddr.setVisible(b)
            self.btnChangeAddr.setVisible(b)
            
         def toggleChngAddr(b):
            self.radioFeedback.setVisible(b)
            self.radioSpecify.setVisible(b)
            self.ttipFeedback.setVisible(b)
            self.ttipSpecify.setVisible(b)
            self.chkRememberChng.setVisible(b)
            self.vertLine.setVisible(b)
            if not self.radioFeedback.isChecked() and not self.radioSpecify.isChecked():
               self.radioFeedback.setChecked(True)
            toggleSpecify(b and self.radioSpecify.isChecked())
            
         
         self.connect(self.chkDefaultChangeAddr, SIGNAL('toggled(bool)'), toggleChngAddr)
         self.connect(self.radioSpecify,         SIGNAL('toggled(bool)'), toggleSpecify)
   
         # Pre-set values based on settings
         
         chngBehave = self.main.getWltSetting(self.wltID, 'ChangeBehavior')
         chngAddr   = self.main.getWltSetting(self.wltID, 'ChangeAddr')
         if chngBehave == 'Feedback':
            self.chkDefaultChangeAddr.setChecked(True)
            self.radioFeedback.setChecked(True)
            self.radioSpecify.setChecked(False)
            toggleChngAddr(True)
            self.chkRememberChng.setChecked(True)
         elif chngBehave == 'Specify':
            self.chkDefaultChangeAddr.setChecked(True)
            self.radioFeedback.setChecked(False)
            self.radioSpecify.setChecked(True)
            toggleChngAddr(True)
            if checkAddrStrValid(chngAddr):
               self.edtChangeAddr.setText(chngAddr)
               self.edtChangeAddr.setCursorPosition(0)
               self.chkRememberChng.setChecked(True)
         else:
            # Other option is "NewAddr" but in case there's an error, should run
            # this branch by default
            self.chkDefaultChangeAddr.setChecked(False)
            self.radioFeedback.setChecked(False)
            self.radioSpecify.setChecked(False)
            toggleChngAddr(False)

         if(    self.chkDefaultChangeAddr.isChecked() and \
            not self.radioFeedback.isChecked() and \
            not self.radioSpecify.isChecked()):
            self.radioFeedback.setChecked(True) 

         frmChngLayout = QGridLayout()
         i=0;
         frmChngLayout.addWidget(self.chkDefaultChangeAddr,   i,0, 1,6)
         frmChngLayout.addWidget(self.ttipSendChange,         i,6, 1,2)
         i+=1
         frmChngLayout.addWidget(self.radioFeedback,          i,1, 1,5)
         frmChngLayout.addWidget(self.ttipFeedback,           i,6, 1,2)
         i+=1
         frmChngLayout.addWidget(self.radioSpecify,           i,1, 1,5)
         frmChngLayout.addWidget(self.ttipSpecify,            i,6, 1,2)
         i+=1
         frmChngLayout.addWidget(self.lblChangeAddr,          i,1, 1,2)
         frmChngLayout.addWidget(self.edtChangeAddr,          i,3, 1,4)
         frmChngLayout.addWidget(self.btnChangeAddr,          i,7, 1,1)
         i+=1
         frmChngLayout.addWidget(self.chkRememberChng,         i,1, 1,7)

         frmChngLayout.addWidget(self.vertLine,               1,0, i-1,1)
      
         frmChangeAddr.setLayout(frmChngLayout)
         frmChangeAddr.setFrameStyle(STYLE_SUNKEN)
         
   
   
      #btnFrame = makeVertFrame([btnUnsigned, ttipUnsigned, btnDonate, ttipDonate])
      frmUnsigned = makeHorizFrame([btnUnsigned, ttipUnsigned])
      frmDonate   = makeHorizFrame([btnDonate,   ttipDonate])
      #btnFrame = QFrame()
      #btnFrame.setFrameStyle(QFrame.NoFrame)
      #btnFrameLayout = QGridLayout()
      #btnFrameLayout.addWidget(btnUnsigned,  0,0, 1,1)
      #btnFrameLayout.addWidget(ttipUnsigned, 0,1, 1,1)
      #btnFrameLayout.addWidget(btnDonate,    1,0, 1,1)
      #btnFrameLayout.addWidget(ttipDonate,   1,1, 1,1)
      #btnFrame.setLayout(btnFrameLayout)


      frmNoSend     = makeLayoutFrame('Horiz', [lblNoSend], STYLE_SUNKEN)
      if not wlt.watchingOnly:
         frmNoSend.setVisible(False)
         if self.main.usermode==USERMODE.Standard:
            btnUnsigned.setVisible(False)
            ttipUnsigned.setVisible(False)

      #frmBottomLeft = makeLayoutFrame('Vert',  [self.frmInfo, \
                                                #btnFrame, \
                                                #'Stretch', \
                                                #frmNoSend], STYLE_SUNKEN)
      frmBottomLeft = makeVertFrame( [self.frmInfo, \
                                      frmUnsigned, \
                                      frmDonate, \
                                      'Stretch', \
                                      frmChangeAddr],  STYLE_SUNKEN )

      lblSend = QRichLabel('<b>Sending from Wallet:</b>')
      lblSend.setAlignment(Qt.AlignLeft | Qt.AlignBottom)


      layout = QGridLayout()

      layout.addWidget(lblSend,                  0,0,  1,1)
      layout.addWidget(frmBottomLeft,            1,0,  2,1)

      layout.addWidget(lblRecip,                 0,1,  1,1)
      layout.addWidget(self.scrollRecipArea,     1,1,  1,1)
      layout.addWidget(txFrm,                    2,1,  1,1)

      layout.setRowStretch(0,0)
      layout.setRowStretch(1,1)
      layout.setRowStretch(2,0)
      self.setLayout(layout)

      self.makeRecipFrame(1)
      self.setWindowTitle('Send Bitcoins')
      self.setMinimumHeight(self.maxHeight*20)

      loadCount      = self.main.settings.get('Load_Count')
      alreadyDonated = self.main.getSettingOrSetDefault('DonateAlready', False)
      lastPestering  = self.main.getSettingOrSetDefault('DonateLastPester', 0)
      donateFreq     = self.main.getSettingOrSetDefault('DonateFreq', 20)
      dnaaDonate     = self.main.getSettingOrSetDefault('DonateDNAA', False)


      if prefill:
         get = lambda s: prefill[s] if prefill.has_key(s) else ''
         addr160  = addrStr_to_hash160(get('address'))
         amount   = get('amount')
         message  = get('message')
         label    = get('label')
         self.addOneRecipient(addr160, amount, message, label)
      
      elif not self.main==None and loadCount%donateFreq==(donateFreq-1) and \
         not loadCount==lastPestering and not dnaaDonate and \
         wlt.getBalance('Spendable') > 5*ONE_BTC and not USE_TESTNET:
         result = MsgBoxWithDNAA(MSGBOX.Question, 'Please donate!', \
            '<i>Armory</i> is the result of over 1,000 hours of development '
            'and dozens of late nights bug-hunting and testing.  Yet, this software '
            'has been given to you for free to benefit the greater Bitcoin '
            'community! '
            '<br><br>However, continued development may not be possible without '
            'donations.  If you are satisfied with this software, please consider '
            'donating what you think this software would be worth as a commercial '
            'application.'
            '<br><br><b>Are you willing to donate to the Armory developers?</b> If you '
            'select "Yes," a donation field will be added to your '
            'next transaction.  You will have the opportunity to remove or change '
            'the amount before sending the transaction.', None)
         self.main.writeSetting('DonateLastPester', loadCount)

         if result[0]==True:
            self.addDonation()
            self.makeRecipFrame(2)

         if result[1]==True:
            self.main.writeSetting('DonateDNAA', True)
      
      hexgeom = self.main.settings.get('SendBtcGeometry')
      if len(hexgeom)>0:
         geom = QByteArray.fromHex(hexgeom)
         self.restoreGeometry(geom)
            

      if self.main.blkMode==BLOCKCHAINMODE.ONLINE and not wlt.watchingOnly:
         btnSend.setDefault(True)
      else:
         btnUnsigned.setDefault(True)
         

   #############################################################################
   def saveGeometrySettings(self):
      self.main.writeSetting('SendBtcGeometry', str(self.saveGeometry().toHex()))

   #############################################################################
   def closeEvent(self, event):
      self.saveGeometrySettings()
      super(DlgSendBitcoins, self).closeEvent(event)

   #############################################################################
   def accept(self, *args):
      self.saveGeometrySettings()
      super(DlgSendBitcoins, self).accept(*args)

   #############################################################################
   def reject(self, *args):
      self.saveGeometrySettings()
      super(DlgSendBitcoins, self).reject(*args)

   #############################################################################
   def createOfflineTxDPAndDisplay(self):
      self.txValues = []
      self.origRVPairs = []
      self.comments = []
      txdp = self.validateInputsGetTxDP()
      if not txdp:
         return
      
      changePair = (self.change160, self.selectedBehavior)
      dlg = DlgConfirmSend(self.wlt, self.origRVPairs, self.txValues[1], self, \
                                                   self.main, False, changePair)
      if dlg.exec_():
         dlg = DlgOfflineTxCreated(self.wlt, txdp, self, self.main)
         dlg.exec_()
         self.accept()



   #############################################################################
   def createTxAndBroadcast(self):
      self.txValues = []
      self.origRVPairs = []
      self.comments = []
      txdp = self.validateInputsGetTxDP()
      if not txdp:
         return

      if not self.txValues:
         QMessageBox.critical(self, 'Tx Construction Failed', \
            'Unknown error trying to create transaction', \
            QMessageBox.Ok)
         
      
      changePair = (self.change160, self.selectedBehavior)
      dlg = DlgConfirmSend(self.wlt, self.origRVPairs, self.txValues[1], self, \
                                                   self.main, True, changePair)
      if dlg.exec_():
         try:
            if self.wlt.isLocked:
               unlockdlg = DlgUnlockWallet(self.wlt, self, self.main, 'Send Transaction')
               if not unlockdlg.exec_():
                  QMessageBox.critical(self, 'Wallet is Locked', \
                     'Cannot sign transaction while your wallet is locked. ', \
                     QMessageBox.Ok)
                  return
              
            
            commentStr = ''
            if len(self.comments)==1:
               commentStr = self.comments[0]
            else:
               for i in range(len(self.comments)):
                  amt = self.origRVPairs[i][1]
                  if len(self.comments[i].strip())>0:
                     commentStr += '%s (%s);  ' % (self.comments[i], coin2str_approx(amt).strip())
            

            txdp = self.wlt.signTxDistProposal(txdp)
            finalTx = txdp.prepareFinalTx()
            if len(commentStr)>0:
               self.wlt.setComment(finalTx.getHash(), commentStr)
            self.main.broadcastTransaction(finalTx)
            self.accept()
            try:
               self.parent.accept()
            except:
               pass
         except:
            LOGEXCEPT('Problem sending transaction!')
            # TODO: not sure what errors to catch here, yet...
            raise



   #############################################################################
   def validateInputsGetTxDP(self):
      COLS = self.COLS
      okayToSend = True
      addrBytes = []
      for i in range(len(self.widgetTable)):
         # Verify validity of address strings
         addrStr = str(self.widgetTable[i][COLS.Addr].text()).strip()
         self.widgetTable[i][COLS.Addr].setText(addrStr) # overwrite w/ stripped
         addrIsValid = False
         try:
            addrBytes.append(checkAddrType(base58_to_binary(addrStr)))
            addrIsValid = (addrBytes[i]==ADDRBYTE)
         except ValueError:
            addrBytes.append(-1)

 
         if not addrIsValid:
            okayToSend = False
            palette = QPalette()
            palette.setColor( QPalette.Base, Colors.SlightRed )
            boldFont = self.widgetTable[i][COLS.Addr].font()
            boldFont.setWeight(QFont.Bold)
            self.widgetTable[i][COLS.Addr].setFont(boldFont)
            self.widgetTable[i][COLS.Addr].setPalette( palette );
            self.widgetTable[i][COLS.Addr].setAutoFillBackground( True );


      numChkFail  = sum([1 if b==-1 or b!=ADDRBYTE else 0 for b in addrBytes])
      if not okayToSend:
         QMessageBox.critical(self, 'Invalid Address', \
           'You have entered %d invalid addresses.  The errors have been '
           'highlighted on the entry screen.' % (numChkFail), \
           QMessageBox.Ok)

         for i in range(len(self.widgetTable)):
            if addrBytes[i]!=-1 and addrBytes[i]!=ADDRBYTE:
               net = 'Unknown Network'
               if NETWORKS.has_key(addrBytes[i]):
                  net = NETWORKS[addrBytes[i]]
               QMessageBox.warning(self, 'Wrong Network!', \
                  'Address %d is for the wrong network!  You are on the <b>%s</b> '
                  'and the address you supplied is for the the '
                  '<b>%s</b>!' % (i+1, NETWORKS[ADDRBYTE], net), QMessageBox.Ok)
         return False


      # Construct recipValuePairs and check that all metrics check out
      recipValuePairs = []
      totalSend = 0
      for i in range(len(self.widgetTable)):
         try:
            recipStr = str(self.widgetTable[i][COLS.Addr].text())
            valueStr = str(self.widgetTable[i][COLS.Btc].text())
            feeStr   = str(self.edtFeeAmt.text())

            if '.' in valueStr and len(valueStr.split('.')[-1])>8:
               QMessageBox.critical(self, 'Too much precision', \
                   'Bitcoins can only be '
                   'specified down to 8 decimal places:  the smallest value '
                   'that can be sent is  0.0000 0001 BTC', QMessageBox.Ok)
               return False
         except:
            # TODO: figure out the types of errors we need to deal with, here
            raise

         try:
            value = int(float(valueStr) * ONE_BTC + 0.5)
            if value==0:
               continue
         except ValueError:
            QMessageBox.critical(self, 'Invalid Value String', \
                'The amount you specified '
                'to send to address %d is invalid (%s).' % (i+1,valueStr), QMessageBox.Ok)
            LOGERROR('Invalid amount specified: %s', valueStr)
            return False

         try:
            fee = round(float(feeStr) * ONE_BTC)
         except ValueError:
            QMessageBox.critical(self, 'Invalid Fee String', 'The fee you specified '
                'is invalid.', QMessageBox.Ok)
            LOGERROR('Invalid fee specified: %s', valueStr)
            return False
            
         totalSend += value
         recip160 = addrStr_to_hash160(recipStr)
         recipValuePairs.append( (recip160, value) )
         self.comments.append(str(self.widgetTable[i][COLS.Comm].text()))

         
      bal = self.wlt.getBalance('Spendable')
      if totalSend+fee > bal:
         QMessageBox.critical(self, 'Insufficient Funds', 'You just tried to send '
            '%s BTC, including fee, but you only have %s BTC (spendable) in this wallet!' % \
               (coin2str(totalSend+fee, maxZeros=2).strip(), \
                coin2str(bal, maxZeros=2).strip()), \
            QMessageBox.Ok)
         return False
      

      # Get unspent outs for this wallet:
      utxoList = self.wlt.getTxOutList('Spendable')
      utxoSelect = PySelectCoins(utxoList, totalSend, fee)



      # TODO:  I should use a while loop/iteration to make sure that the fee
      #        change does not actually induce another, higher fee (which 
      #        is extraordinarily unlikely... I even set up the SelectCoins 
      #        algorithm to try to leave some room in the tx so that the fee
      #        will not change the I/Os).   Despite this, I will concede 
      #        the extremely rare situation where this would happen, I think 
      #        it will be okay to send a slightly sub-standard fee.  
      minFeeRec = calcMinSuggestedFees(utxoSelect, totalSend, fee)
      if fee<minFeeRec[1]:

         overrideMin = self.main.getSettingOrSetDefault('OverrideMinFee', False)
         if totalSend+minFeeRec[1] > bal:
            # Need to adjust this based on overrideMin flag
            self.edtFeeAmt.setText(coin2str(minFeeRec[1], maxZeros=1).strip())
            QMessageBox.warning(self, 'Insufficient Balance', \
               'You have specified a valid amount to send, but the required '
               'transaction fee causes this transaction to exceed your balance.  '
               'In order to send this transaction, you will be required to '
               'pay a fee of <b>' + coin2str(minFeeRec[1], maxZeros=0).strip() + ' BTC</b>.  '
               '<br><br>'
               'Please go back and adjust the value of your transaction, not '
               'to exceed a total of <b>' + coin2str(bal-minFeeRec[1], maxZeros=0).strip() +
               ' BTC</b> (the necessary fee has been entered into the form, so you '
               'can use the "MAX" button to enter the remaining balance for a '
               'recipient).', QMessageBox.Ok)
            return
                        

         extraMsg = ''
         feeStr = coin2str(fee, maxZeros=0).strip()
         minRecStr = coin2str(minFeeRec[1], maxZeros=0).strip()

         msgBtns = QMessageBox.Yes | QMessageBox.Cancel

         reply = QMessageBox.warning(self, 'Insufficient Fee', \
            'The fee you have specified (%s BTC) is insufficient for the size '
            'and priority of your transaction.  You must include at least '
            '%s BTC to send this transaction.  \n\nDo you agree to the fee of %s BTC?  ' % \
            (feeStr, minRecStr, minRecStr),  msgBtns)
         if reply == QMessageBox.Cancel:
            return False
         if reply == QMessageBox.No:
            pass
         elif reply==QMessageBox.Yes:
            fee = long(minFeeRec[1])
            utxoSelect = PySelectCoins(utxoSelect, totalSend, fee)
      
      if len(utxoSelect)==0:
         QMessageBox.critical(self, 'Coin Selection Error', \
            'SelectCoins returned a list of size zero.  This is problematic '
            'and probably not your fault.', QMessageBox.Ok)
         return
         

      ### IF we got here, everything is good to go...
      #   Just need to get a change address and then construct the tx
      totalTxSelect = sum([u.getValue() for u in utxoSelect])
      totalChange = totalTxSelect - (totalSend + fee)

      self.origRVPairs = list(recipValuePairs)
      self.change160 = ''
      self.selectedBehavior = ''
      if totalChange>0:
         self.change160 = self.determineChangeAddr(utxoSelect)
         LOGINFO('Change address behavior: %s', self.selectedBehavior)
         if not self.change160:
            return
         recipValuePairs.append( [self.change160, totalChange])
      else:
         if self.main.usermode==USERMODE.Expert and self.chkDefaultChangeAddr.isChecked():
            self.selectedBehavior = 'NoChange'
   
      # Anonymize the outputs
      random.shuffle(recipValuePairs)
      txdp = PyTxDistProposal().createFromTxOutSelection( utxoSelect, \
                                                          recipValuePairs)

      self.txValues = [totalSend, fee, totalChange]
      return txdp

      

   #############################################################################
   def determineChangeAddr(self, utxoList):
      changeAddr160 = ''
      self.selectedBehavior = 'NewAddr'
      addrStr = ''
      if not self.main.usermode==USERMODE.Expert:
         changeAddr160 = self.wlt.getNextUnusedAddress().getAddr160()
         self.wlt.setComment(changeAddr160, CHANGE_ADDR_DESCR_STRING)
      else:
         if not self.chkDefaultChangeAddr.isChecked():
            changeAddr160 = self.wlt.getNextUnusedAddress().getAddr160()
            self.wlt.setComment(changeAddr160, CHANGE_ADDR_DESCR_STRING)
            # If generate new address, remove previously-remembered behavior
            self.main.setWltSetting(self.wltID, 'ChangeBehavior', self.selectedBehavior)
         else:
            if self.radioFeedback.isChecked():
               changeAddr160 = utxoList[0].getRecipientAddr()
               self.selectedBehavior = 'Feedback'
            elif self.radioSpecify.isChecked():
               addrStr = str(self.edtChangeAddr.text()).strip()
               if not checkAddrStrValid(addrStr):
                  QMessageBox.warning(self, 'Invalid Address', \
                     'You specified an invalid change address '
                     'for this transcation.', QMessageBox.Ok)
                  return '',False
               changeAddr160 = addrStr_to_hash160(addrStr)
               self.selectedBehavior = 'Specify'

      if self.main.usermode==USERMODE.Expert and self.chkRememberChng.isChecked():
         self.main.setWltSetting(self.wltID, 'ChangeBehavior', self.selectedBehavior)
         if self.selectedBehavior=='Specify' and len(addrStr)>0:
            self.main.setWltSetting(self.wltID, 'ChangeAddr', addrStr)
      else:
         self.main.setWltSetting(self.wltID, 'ChangeBehavior', 'NewAddr')
      
      return changeAddr160
                  
               
            
   #############################################################################
   def addDonation(self, amt=ONE_BTC):
      COLS = self.COLS
      lastIsEmpty = True
      for col in (COLS.Addr, COLS.Btc, COLS.Comm):
         if len(str(self.widgetTable[-1][col].text()))>0:
            lastIsEmpty = False
         
      if not lastIsEmpty:
         self.makeRecipFrame( len(self.widgetTable)+1 )

      self.widgetTable[-1][self.COLS.Addr].setText(ARMORY_DONATION_ADDR)
      self.widgetTable[-1][self.COLS.Btc].setText(coin2str(amt, maxZeros=2).strip())
      self.widgetTable[-1][self.COLS.Comm].setText(\
            'Donation to Armory developers.  Thank you for your generosity!')


   #############################################################################
   def addOneRecipient(self, addr160, amt, msg, label=''):
      if len(label)>0:
         self.wlt.setComment(addr160, label)

      COLS = self.COLS
      lastIsEmpty = True
      for col in (COLS.Addr, COLS.Btc, COLS.Comm):
         if len(str(self.widgetTable[-1][col].text()))>0:
            lastIsEmpty = False
         
      if not lastIsEmpty:
         self.makeRecipFrame( len(self.widgetTable)+1 )

      if amt:
         amt = coin2str(amt, maxZeros=2).strip()

      self.widgetTable[-1][self.COLS.Addr].setText(hash160_to_addrStr(addr160))
      self.widgetTable[-1][self.COLS.Addr].setCursorPosition(0)
      self.widgetTable[-1][self.COLS.Btc].setText(amt)
      self.widgetTable[-1][self.COLS.Btc].setCursorPosition(0)
      self.widgetTable[-1][self.COLS.Comm].setText(msg)
      self.widgetTable[-1][self.COLS.Comm].setCursorPosition(0)




   #####################################################################
   def setMaximum(self, targWidget):
      nRecip = len(self.widgetTable)
      totalOther = 0
      r=0  
      try:
         bal = self.wlt.getBalance('Spendable')
         txFee = str2coin(str(self.edtFeeAmt.text()))
         while r<nRecip:
            # Use while loop so 'r' is still in scope in the except-clause
            if targWidget==self.widgetTable[r][self.COLS.Btc]:
               r+=1
               continue

            amtStr = str(self.widgetTable[r][self.COLS.Btc].text()).strip()
            if len(amtStr)>0:
               totalOther += str2coin(amtStr)
            r+=1
   
      except:
         QMessageBox.warning(self, 'Invalid Input', \
               'Cannot compute the maximum amount '
               'because there is an error in the amount '
               'for recipient %d.' % (r+1,), QMessageBox.Ok)
         return


      maxStr = coin2str( (bal - (txFee + totalOther)), maxZeros=0 )
      if bal < txFee+totalOther:
         QMessageBox.warning(self, 'Insufficient funds', \
               'You have specified more than your spendable balance to '
               'the other recipients and the transaction fee.  Therefore, the '
               'maximum amount for this recipient would actually be negative.', \
               QMessageBox.Ok)
         return
         
      targWidget.setText(maxStr.strip())


   #####################################################################
   def createSetMaxButton(self, targWidget):
      newBtn = QPushButton('MAX')
      newBtn.setMaximumWidth( relaxedSizeStr(self, 'MAX')[0])
      newBtn.setToolTip( 'Fills in the maximum spendable amount minus '
                         'the amounts specified for other recipients '
                         'and the transaction fee ')
      funcSetMax = lambda:  self.setMaximum( targWidget )
      self.connect( newBtn, SIGNAL('clicked()'), funcSetMax )
      return newBtn


   #####################################################################
   def makeRecipFrame(self, nRecip):
      prevNRecip = len(self.widgetTable)
      nRecip = max(nRecip, 1)
      inputs = []
      for i in range(nRecip):
         if i<prevNRecip and i<nRecip:
            inputs.append([])
            for j in (self.COLS.Addr, self.COLS.Btc, self.COLS.Comm):
               inputs[-1].append(str(self.widgetTable[i][j].text()))


      frmRecip = QFrame()
      frmRecip.setFrameStyle(QFrame.NoFrame)
      frmRecipLayout = QVBoxLayout()

      COLS = self.COLS 
      
      self.widgetTable = []
      for r in range(nRecip):
         self.widgetTable.append([])

         self.widgetTable[r].append( QLabel('Address %d:' % (r+1,)) )

         self.widgetTable[r].append( QLineEdit() )
         self.widgetTable[r][-1].setMinimumWidth(relaxedSizeNChar(GETFONT('var'), 38)[0])
         self.widgetTable[r][-1].setMaximumHeight(self.maxHeight)
         self.widgetTable[r][-1].setFont(GETFONT('var',9))

         addrEntryBox = self.widgetTable[r][-1]
         self.widgetTable[r].append( createAddrBookButton(self, addrEntryBox, \
                                      self.wlt.uniqueIDB58, 'Send to') )
         self.widgetTable[r].append( QLabel('Amount:') )

         self.widgetTable[r].append( QLineEdit() )
         self.widgetTable[r][-1].setFont(GETFONT('Fixed'))
         self.widgetTable[r][-1].setMinimumWidth(tightSizeNChar(GETFONT('Fixed'), 14)[0])
         self.widgetTable[r][-1].setMaximumHeight(self.maxHeight)
         self.widgetTable[r][-1].setAlignment(Qt.AlignLeft)
      
         self.widgetTable[r].append( QLabel('BTC') )
         self.widgetTable[r][-1].setAlignment(Qt.AlignLeft | Qt.AlignVCenter)

         #self.widgetTable[r].append( QPushButton('MAX') )
         #self.widgetTable[r][-1].setMaximumWidth( relaxedSizeStr(self, 'MAX')[0])
         #self.widgetTable[r][-1].setToolTip( \
                           #'Fills in the maximum spendable amount minus amounts '
                           #'specified for other recipients and the transaction fee ')
         #self.connect(self.widgetTable[r][-1], SIGNAL('clicked()'),  setMaxFunc)
         self.widgetTable[r].append( self.createSetMaxButton(self.widgetTable[r][COLS.Btc]) )

         self.widgetTable[r].append( QLabel('Comment:') )
         self.widgetTable[r].append( QLineEdit() )
         self.widgetTable[r][-1].setFont(GETFONT('var', 9))
         self.widgetTable[r][-1].setMaximumHeight(self.maxHeight)

         if r<nRecip and r<prevNRecip:
            self.widgetTable[r][COLS.Addr].setText( inputs[r][0] )
            self.widgetTable[r][COLS.Btc ].setText( inputs[r][1] )
            self.widgetTable[r][COLS.Comm].setText( inputs[r][2] )

         subfrm = QFrame()
         subfrm.setFrameStyle(STYLE_RAISED)
         subLayout = QGridLayout()
         subLayout.addWidget(self.widgetTable[r][COLS.LblAddr],  0, 0, 1, 1)
         subLayout.addWidget(self.widgetTable[r][COLS.Addr],     0, 1, 1, 5)
         subLayout.addWidget(self.widgetTable[r][COLS.AddrBook], 0, 6, 1, 1)

         subLayout.addWidget(self.widgetTable[r][COLS.LblAmt],   1, 0, 1, 1)
         subLayout.addWidget(self.widgetTable[r][COLS.Btc],      1, 1, 1, 2)
         subLayout.addWidget(self.widgetTable[r][COLS.LblUnit],  1, 3, 1, 1)
         subLayout.addWidget(self.widgetTable[r][COLS.BtnMax],   1, 4, 1, 1)
         subLayout.addWidget(QLabel(''),                         1, 5, 1, 2)

         subLayout.addWidget(self.widgetTable[r][COLS.LblComm],  2, 0, 1, 1)
         subLayout.addWidget(self.widgetTable[r][COLS.Comm],     2, 1, 1, 6)
         subLayout.setContentsMargins(15,15,15,15)
         subLayout.setSpacing(3)
         subfrm.setLayout(subLayout)

         frmRecipLayout.addWidget(subfrm)

         
      btnFrm = QFrame()
      btnFrm.setFrameStyle(QFrame.NoFrame)
      btnLayout = QHBoxLayout()
      lbtnAddRecip = QLabelButton('+ Recipient')
      lbtnAddRecip.setAlignment(Qt.AlignHCenter | Qt.AlignVCenter)
      lbtnRmRecip  = QLabelButton('- Recipient')
      lbtnRmRecip.setAlignment(Qt.AlignHCenter | Qt.AlignVCenter)
      self.connect(lbtnAddRecip, SIGNAL('clicked()'), lambda: self.makeRecipFrame(nRecip+1))
      self.connect(lbtnRmRecip,  SIGNAL('clicked()'), lambda: self.makeRecipFrame(nRecip-1))
      btnLayout.addStretch()
      btnLayout.addWidget(lbtnAddRecip)
      btnLayout.addWidget(lbtnRmRecip)
      btnFrm.setLayout(btnLayout)

      #widgetsForWidth = [COLS.LblAddr, COLS.Addr, COLS.LblAmt, COLS.Btc]
      #minScrollWidth = sum([self.widgetTable[0][col].width() for col in widgetsForWidth])

      frmRecipLayout.addWidget(btnFrm)
      frmRecipLayout.addStretch()
      frmRecip.setLayout(frmRecipLayout)
      #return frmRecip
      self.scrollRecipArea.setWidget(frmRecip)





class DlgOfflineTxCreated(ArmoryDialog):
   def __init__(self, wlt, txdp, parent=None, main=None):
      super(DlgOfflineTxCreated, self).__init__(parent, main)

      self.txdp   = txdp
      self.wlt    = wlt

      canSign = False
      lblDescr = QRichLabel('')
      if determineWalletType(wlt, self.main)[0]==WLTTYPES.Offline:
         lblDescr.setText(
         'The block of data shown below is the complete transaction you just '
         'requested, but is invalid because it does not contain the appropriate '
         'signatures.  You must '
         'take this data to the computer holding the private keys for this '
         'wallet to get the necessary signatures, then bring back the completed '
         'transaction to be broadcast to the Bitcoin network.'
         '<br><br>'
         'Use the "Save as file..." button '
         'to copy the <i>*.unsigned.tx</i> file to a USB key or other removable media.  '
         'Take the file to the offline computer, and use the '
         '"Offline Transactions" dialog to load the transaction data and sign it '
         '(the filename suffix will be changed to *.signed.tx).'
         '<br><br>'
         'On the next screen, you will be able to load the signed transaction, '
         'and then broadcast it if all signatures are valid.   In fact, the final, '
         'signed transaction can be finalized from <i>any</i> '
         'computer that is running Armory and connected to the Bitcoin network.')
      elif determineWalletType(wlt, self.main)[0]==WLTTYPES.WatchOnly: 
         lblDescr.setText( \
         'The chunk of data shown below is the complete transaction you just '
         'requested, but <b>without</b> the signatures needed to be valid.  '
         '<br><br>'
         'In order to complete this transaction, you need to send this '
         'chunk of data (the proposed transaction) to the party who holds the '
         'full version of this wallet.  They can load this data into Armory '
         'and broadcast the transaction if they chose to sign it. ')
      else:
         canSign = True
         lblDescr.setText(
            'You have chosen to create the previous transaction but not sign '
            'it or broadcast it, yet.  Below, you can save the unsigned '
            'transaction to file, or copy&paste from the text box.  '
            'In some cases, you may actually want the transaction signed '
            'but not broadcast yet.  On the "Next Step" you can choose to sign '
            'the transaction without broadcasting it.')


      ttipBip0010 = createToolTipObject( \
         'The serialization used in this block of data is based on BIP 0010, '
         'which is a standard proposed by the core Armory Developer (Alan Reiner) '
         'for simple execution of offline transactions and multi-signature '
         'transactions.  Any other client software that implements BIP 0010 '
         'will be able to recognize '
         'this block of data, and take appropriate action without having Armory '
         'software available.   Technical details of BIP 0010 can be found at: '
         'https://en.bitcoin.it/wiki/BIP_0010')


      ttipDataIsSafe = createToolTipObject( \
         'There is no security-sensitive information in this data below, so '
         'it is perfectly safe to copy-and-paste it into an '
         'email message, or save it to a borrowed USB key.')
      
      btnSave = QPushButton('Save as file...')
      self.connect(btnSave, SIGNAL('clicked()'), self.doSaveFile)
      ttipSave = createToolTipObject( \
         'Save this data to a USB key or other device, to be transferred to '
         'a computer that contains the private keys for this wallet.')

      btnCopy = QPushButton('Copy to clipboard')
      self.connect(btnCopy, SIGNAL('clicked()'), self.copyAsciiTxDP)
      self.lblCopied = QRichLabel('  ')
      self.lblCopied.setAlignment(Qt.AlignHCenter | Qt.AlignVCenter)

      ttipCopy = createToolTipObject( \
         'Copy the transaction data to the clipboard, so that it can be '
         'pasted into an email or a text document.')

      lblInstruct = QRichLabel('<b>Instructions for completing this transaction:</b>')
      lblUTX = QRichLabel('<b>Transaction Data</b> \t (Unsigned ID: %s)' % txdp.uniqueB58)
      w,h = tightSizeStr(GETFONT('Fixed',8),'0'*85)[0], int(12*8.2)

      frmUTX = makeLayoutFrame('Horiz', [ttipDataIsSafe, lblUTX])
      frmUpper = makeLayoutFrame('Horiz', [lblDescr], STYLE_SUNKEN)

      # Wow, I just cannot get the txtEdits to be the right size without
      # forcing them very explicitly
      self.txtTxDP = QTextEdit()
      self.txtTxDP.setFont( GETFONT('Fixed',8) )
      self.txtTxDP.setMinimumWidth(w)
      self.txtTxDP.setMinimumHeight(h)
      self.txtTxDP.setMaximumWidth(w)
      self.txtTxDP.setMaximumHeight(h)
      self.txtTxDP.setText(txdp.serializeAscii())
      self.txtTxDP.setReadOnly(True)
      self.txtTxDP.setSizePolicy(QSizePolicy.Preferred, QSizePolicy.Expanding)


      lblNextStep = QRichLabel( \
         'Once you have signed the transaction, you can go onto the next '
         'step.  Alternatively, you can close this window, and complete the '
         'last step at a later time, using the "Offline Transactions" button '
         'on the main window')
      btnNextStep = QPushButton('Next Step >>>')
      maxBtnWidth = 1.5*relaxedSizeStr(btnNextStep, 'Next Step >>>')[0]
      btnNextStep.setMaximumWidth(maxBtnWidth)
      self.connect(btnNextStep, SIGNAL('clicked()'), self.doNextStep)

      nextStepStrip = makeLayoutFrame('Horiz', [lblNextStep, btnNextStep], \
                                                                     STYLE_SUNKEN)

      btnLater = QPushButton("Close Window")
      self.connect(btnLater, SIGNAL('clicked()'), self.reject)
      bottomStrip = makeLayoutFrame('Horiz', [btnLater, 'Stretch'])


      frmLower = QFrame()
      frmLower.setFrameStyle(STYLE_RAISED)
      frmLowerLayout = QGridLayout()
      
      frmLowerLayout.addWidget(frmUTX,        0,0,  1,3)
      frmLowerLayout.addWidget(self.txtTxDP,  1,0,  3,1)
      frmLowerLayout.addWidget(btnSave,       1,1,  1,1)
      frmLowerLayout.addWidget(ttipSave,      1,2,  1,1)
      frmLowerLayout.addWidget(btnCopy,       2,1,  1,1)
      frmLowerLayout.addWidget(ttipCopy,      2,2,  1,1)
      frmLowerLayout.addWidget(self.lblCopied,3,1,  1,2)

      frmLowerLayout.addWidget(nextStepStrip, 4,0,  1,3)
      frmLower.setLayout(frmLowerLayout)


      frmAll = makeLayoutFrame('Vert', [lblInstruct, \
                                        frmUpper, \
                                        'Space(5)', \
                                        frmLower, \
                                        nextStepStrip,\
                                        bottomStrip])

      dlgLayout = QGridLayout()
      dlgLayout.addWidget(frmAll)

      self.setLayout(dlgLayout)
      self.setWindowTitle("Offline Transaction")
      self.setWindowIcon(QIcon( self.main.iconfile))

   def copyAsciiTxDP(self):
      clipb = QApplication.clipboard()
      clipb.clear()
      clipb.setText(self.txtTxDP.toPlainText())
      self.lblCopied.setText('<i>Copied!</i>')

   def copyAsciiTxDPS(self):
      clipb = QApplication.clipboard()
      clipb.clear()
      clipb.setText(self.txtSigned.toPlainText())
      self.lblCopiedS.setText('<i>Copied!</i>')

   def doSaveFile(self):
      """ Save the Unsigned-Tx block of data """
      dpid = self.txdp.uniqueB58
      toSave = self.main.getFileSave( 'Save Unsigned Transaction', \
                                      ['Armory Transactions (*.unsigned.tx)'], \
                                      'armory_%s_.unsigned.tx' % dpid)
      LOGINFO('Saving unsigned tx file: %s', toSave)
      try:
         theFile = open(toSave, 'w')
         theFile.write(self.txtTxDP.toPlainText())
         theFile.close()
      except IOError:
         LOGEXCEPT('Failed to save file: %s', toSave)
         pass

   def doSaveFileS(self):
      """ Save the Signed-Tx block of data """
      dpid = self.txdp.uniqueB58
      toSave = self.main.getFileSave( 'Save Signed Transaction', \
                                      ['Armory Transactions (*.signed.tx)'], \
                                      'armory_%s_.signed.tx' % dpid)
      LOGINFO('Saving signed tx file: %s', toSave)
      try:
         theFile = open(toSave, 'w')
         theFile.write(self.txtSigned.toPlainText())
         theFile.close()
      except IOError:
         LOGEXCEPT('Failed to save file: %s', toSave)
         pass

   def txtSignedFirstClick(self):
      if not self.txtSignedCleared:
         self.txtSignedCleared = True
         self.txtSigned.setText('')
         self.txtSigned.setTextColor(Colors.Black)

      txt = str(self.txtSigned.toPlainText())
      a,b = '<b><i><font color="red">', '</font></i></b>'
      lblText = ''
      if not txt.startswith('-----BEGIN-TRANSACTION'):
         self.lblRight.setText('')
         self.btnReady.setEnabled(False)
         return

      try:
         txdpSigned = PyTxDistProposal().unserializeAscii(str(self.txtSigned.toPlainText()))
         enoughSigs = txdpSigned.checkTxHasEnoughSignatures()
         sigsValid  = txdpSigned.checkTxHasEnoughSignatures(alsoVerify=True)
         if not enoughSigs:
            self.lblRight.setText(a + 'Not Signed!' + b)
            self.btnReady.setEnabled(False)
            return
         if not sigsValid:
            self.lblRight.setText(a + 'Invalid Signature!' + b)
            self.btnReady.setEnabled(False)
            return
      except:
         # One of the rare few times I ever catch-all exception
         self.lblRight.setText(a + 'Unrecognized Input!' + b)
         self.btnReady.setEnabled(False)
         LOGWARN('Unrecognized TxDP input!')
         return

      self.lblRight.setText('<b><i><font color="green">Signature Valid!</font></i></b>')
      self.btnReady.setEnabled(True)
      
   def execLoadSig(self):
      self.txtSignedFirstClick()
      fn = self.main.getFileLoad( title = 'Load Signed Transaction', \
                                  ffilter=['Signed Transactions (*.signed.tx)'])
      fileobj = open(fn, 'r')
      txdpStr = fileobj.read()
      fileobj.close()
      self.txtSigned.setText(txdpStr)
      self.txtSignedFirstClick()

   def execBroadcast(self):
      txdpSigned = PyTxDistProposal().unserializeAscii(str(self.txtSigned.toPlainText()))
      finalTx = txdpSigned.getBroadcastTxIfReady()
      if not txdpSigned.uniqueB58==self.txdp.uniqueB58:
         QMessageBox.critical(self, 'Wrong Transaction!', \
           'The transaction you loaded is valid, but is a different transaction '
           'than the one you started with.  Please go back check that you copied '
           'or loaded the correct transaction.',  QMessageBox.Ok)
         return

      if finalTx==None:
         QMessageBox.critical(self, 'Error', \
           'There was an error finalizing the transaction.  Double-check '
           'that the correct data was loaded into the text box',  QMessageBox.Ok)
         return
         

      self.main.broadcastTransaction(finalTx)
      self.accept()
      try:
         self.parent.accept()
      except:
         pass


   def signTxdp(self):
      try:
         strUnsign = str(self.txtTxDP.toPlainText())
         txdpUnsign = PyTxDistProposal().unserializeAscii(strUnsign)
      except:
         LOGEXCEPT('Could not unserialize TxDP')
         raise

      if self.wlt.useEncryption and self.wlt.isLocked:
         dlg = DlgUnlockWallet(self.wlt, self.parent, self.main, 'Sign Transaction')
         if not dlg.exec_():
            QMessageBox.warning(self, 'Unlock Error', \
               'Cannot sign this transaction while your wallet is locked.  '
               'Please enter the correct passphrase to finish signing.', \
               QMessageBox.Ok)
            return

   
      txdpSign = self.wlt.signTxDistProposal(txdpUnsign)
      self.txtSigned.setText(txdpSign.serializeAscii())
      self.btnSaveS.setEnabled(True)
      self.btnCopyS.setEnabled(True)
            
   
   def doNextStep(self):
      DlgReviewOfflineTx(self, self.main).exec_()
      self.accept()
            


################################################################################
class DlgOfflineSelect(ArmoryDialog):
   def __init__(self, parent=None, main=None):
      super(DlgOfflineSelect, self).__init__(parent, main)


      self.do_review = False
      self.do_create = False
      self.do_broadc = False
      lblDescr = QRichLabel( \
         'In order to execute an offline transaction, three steps must '
         'be followed: <br><br>'
         '\t(1) <u>On</u>line:  Create the unsigned transaction<br>'
         '\t(2) <u>Off</u>line: Get the transaction signed<br>'
         '\t(3) <u>On</u>line:  Broadcast the signed transaction<br><br>'
         'Transactions can only be created by online computers, but watching-only '
         'wallets cannot sign them.  The easiest way to execute all three steps '
         'is to use a USB key to move the data between computers.<br><br>'
         'All the data produced during all three steps are completely '
         'safe and do not reveal any private information that would benefit an '
         'attacker.  It is acceptable to send transaction data over email or '
         'copy it to a borrowed USB key.  Also, steps 1 and 3 do <u>not</u> '
         'have to be performed on the same computer.')

      btnCreate = QPushButton('Create New Offline Transaction')
      btnReview = QPushButton('Sign and/or Broadcast Transaction')
      if not self.main.internetAvail or \
         not self.main.satoshiAvail  or \
         not self.main.blkMode==BLOCKCHAINMODE.ONLINE:
         btnCreate.setEnabled(False)
         if len(self.main.walletMap)==0:
            btnReview = QPushButton('No wallets, no network connection')
            btnReview.setEnabled(False)
         else:
            btnReview = QPushButton('Sign Offline Transaction')
      elif len(self.main.walletMap)==0:
         btnReview = QPushButton('Broadcast Signed Transaction')

      btnCancel = QPushButton('<<< Go Back')

      def create():
         self.do_create = True; self.accept()
      def review():
         self.do_review = True; self.accept()
      def broadc():
         self.do_broadc = True; self.accept()

      self.connect(btnCreate, SIGNAL('clicked()'), create)
      self.connect(btnReview, SIGNAL('clicked()'), review)
      self.connect(btnCancel, SIGNAL('clicked()'), self.reject)

      lblCreate = QRichLabel( \
         'Create a transaction from an Offline/Watching-Only wallet '
         'to be signed by the computer with the full wallet')

      lblReview = QRichLabel( \
         'Review an unsigned transaction and sign it if you have '
         'the private keys needed for it' )
         
      lblBroadc = QRichLabel( \
         'Send a pre-signed transaction to the Bitcoin network to finalize it')

      lblBroadc.setMinimumWidth( tightSizeNChar(lblBroadc, 45)[0] )

      
      frmOptions = QFrame()
      frmOptions.setFrameStyle(QFrame.Box | QFrame.Plain)
      frmOptionsLayout = QGridLayout()
      frmOptionsLayout.addWidget(btnCreate,  0,0)
      frmOptionsLayout.addWidget(lblCreate,  0,2)
      frmOptionsLayout.addWidget(HLINE(),  1,0, 1,3)
      frmOptionsLayout.addWidget(btnReview,  2,0, 3,1)
      frmOptionsLayout.addWidget(lblReview,  2,2)
      frmOptionsLayout.addWidget(HLINE(),  3,2, 1,1)
      frmOptionsLayout.addWidget(lblBroadc,  4,2)




      frmOptionsLayout.addItem(QSpacerItem(20,20),  0,1, 3,1)
      frmOptions.setLayout(frmOptionsLayout)

      frmDescr = makeLayoutFrame('Horiz', ['Space(10)', lblDescr, 'Space(10)'], \
                                             STYLE_SUNKEN)
      frmCancel = makeLayoutFrame('Horiz', [btnCancel, 'Stretch'])

      dlgLayout = QGridLayout()
      dlgLayout.addWidget(frmDescr,   0,0,  1,1 )
      dlgLayout.addWidget(frmOptions, 1,0,  1,1 )
      dlgLayout.addWidget(frmCancel,  2,0,  1,1 )
      

      self.setLayout(dlgLayout)
      self.setWindowTitle('Select Offline Action')
      self.setWindowIcon(QIcon(self.main.iconfile))
   
      

################################################################################
class DlgReviewOfflineTx(ArmoryDialog):
   """
   We will make the assumption that this dialog is used ONLY for outgoing 
   transactions from your wallet.  This simplifies the logic if we don't 
   have to identify input senders/values, and handle the cases where those 
   may not be specified
   """
   def __init__(self, parent=None, main=None):
      super(DlgReviewOfflineTx, self).__init__(parent, main)


      self.wlt    = None
      self.sentToSelfWarn = False
      self.fileLoaded = None


      lblDescr = QRichLabel( \
         'Copy or load a transaction from file into the text box below.  '
         'If the transaction is unsigned and you have the correct wallet, '
         'you will have the opportunity to sign it.  If it is already signed '
         'you will have the opportunity to broadcast it to '
         'the Bitcoin Network to make it final.')



      w,h = tightSizeStr(GETFONT('Fixed',8),'0'*85)[0], int(12*8.2)
      self.txtTxDP = QTextEdit()
      self.txtTxDP.setFont( GETFONT('Fixed',8) )
      self.txtTxDP.sizeHint = lambda: QSize(w,h)
      self.txtTxDP.setSizePolicy(QSizePolicy.Fixed, QSizePolicy.Expanding)

      self.btnSign      = QPushButton('Sign')
      self.btnBroadcast = QPushButton('Broadcast')
      self.btnSave      = QPushButton('Save file...')
      self.btnLoad      = QPushButton('Load file...')
      self.btnCopy      = QPushButton('Copy Text')
      self.lblCopied    = QRichLabel('')
      self.lblCopied.setAlignment(Qt.AlignHCenter | Qt.AlignVCenter)

      self.btnSign.setEnabled(False)
      self.btnBroadcast.setEnabled(False)

      self.connect(self.txtTxDP, SIGNAL('textChanged()'), self.processTxDP)
      

      self.connect(self.btnSign,      SIGNAL('clicked()'), self.signTx)
      self.connect(self.btnBroadcast, SIGNAL('clicked()'), self.broadTx)
      self.connect(self.btnSave,      SIGNAL('clicked()'), self.saveTx)
      self.connect(self.btnLoad,      SIGNAL('clicked()'), self.loadTx)
      self.connect(self.btnCopy,      SIGNAL('clicked()'), self.copyTx)

      self.lblStatus = QRichLabel('')
      self.lblStatus.setAlignment(Qt.AlignHCenter | Qt.AlignVCenter)
      wStat, hStat = relaxedSizeStr(self.lblStatus, 'Signature is Invalid!')
      self.lblStatus.setMinimumWidth( int(wStat*1.2) )
      self.lblStatus.setMinimumHeight( int(hStat*1.2) )

      btnGoBack = QPushButton('<<< Go Back')
      self.connect(btnGoBack,   SIGNAL('clicked()'), self.accept)
      frmGoBack = makeLayoutFrame('Horiz', [btnGoBack, 'Stretch'])
      

      frmDescr = makeLayoutFrame('Horiz', [lblDescr], STYLE_RAISED)


      # Finally, let's make small info frame, with a button to link to the 
      # full info
      self.infoLbls = []

      
      ###
      self.infoLbls.append([])
      self.infoLbls[-1].append( createToolTipObject( \
            'This is wallet from which the offline transaction spends Bitcoins'))
      self.infoLbls[-1].append( QRichLabel('<b>Wallet:</b>'))
      self.infoLbls[-1].append( QRichLabel(''))

      ###
      self.infoLbls.append([])
      self.infoLbls[-1].append( createToolTipObject('The name of the wallet'))
      self.infoLbls[-1].append( QRichLabel('<b>Wallet Label:</b>'))
      self.infoLbls[-1].append( QRichLabel(''))
      
      ###
      self.infoLbls.append([])
      self.infoLbls[-1].append( createToolTipObject( \
         'A unique string that identifies an <i>unsigned</i> transaction.  '
         'This is different than the ID that the transaction will have when '
         'it is finally broadcast, because the broadcast ID cannot be '
         'calculated without all the signatures'))
      self.infoLbls[-1].append( QRichLabel('<b>Pre-Broadcast ID:</b>'))
      self.infoLbls[-1].append( QRichLabel(''))

      ###
      self.infoLbls.append([])
      self.infoLbls[-1].append( createToolTipObject('Net effect on this wallet\'s balance'))
      self.infoLbls[-1].append( QRichLabel('<b>Transaction Amount:</b>'))
      self.infoLbls[-1].append( QRichLabel(''))


      ###
      #self.infoLbls.append([])
      #self.infoLbls[-1].append( createToolTipObject( \
            #'Total number of transaction recipients, excluding change transactions.'))
      #self.infoLbls[-1].append( QRichLabel('<b># Recipients:</b>'))
      #self.infoLbls[-1].append( QRichLabel(''))

      ###
      #self.infoLbls.append([])
      #self.infoLbls[-1].append( createToolTipObject( \
            #'Click for more details about this transaction'))
      #self.infoLbls[-1].append( QRichLabel('<b>More Info:</b>'))
      #self.infoLbls[-1].append( QLabelButton('Click Here') )


      self.moreInfo = QLabelButton('Click here for more<br> information about <br>this transaction')
      self.connect(self.moreInfo, SIGNAL('clicked()'), self.execMoreTxInfo)
      frmMoreInfo = makeLayoutFrame('Horiz', [self.moreInfo], STYLE_SUNKEN)
      frmMoreInfo.setMinimumHeight( tightSizeStr(self.moreInfo, 'Any String')[1]*5)

      frmBtn = makeLayoutFrame('Vert', [ self.btnSign, \
                                         self.btnBroadcast, \
                                         self.btnSave, \
                                         self.btnLoad, \
                                         self.btnCopy, \
                                         self.lblCopied, \
                                         HLINE(), \
                                         self.lblStatus, \
                                         HLINE(), \
                                         'Stretch', \
                                         frmMoreInfo])

      frmBtn.setMaximumWidth(tightSizeNChar(QPushButton(''), 30)[0])

      frmInfoLayout = QGridLayout()
      for r in range(len(self.infoLbls)):
         for c in range(len(self.infoLbls[r])):
            frmInfoLayout.addWidget( self.infoLbls[r][c],  r,c,  1,1 )

      frmInfo = QFrame()
      frmInfo.setFrameStyle(STYLE_SUNKEN)
      frmInfo.setLayout(frmInfoLayout)

      frmBottom = QFrame()
      frmBottom.setFrameStyle(STYLE_SUNKEN)
      frmBottomLayout = QGridLayout()
      frmBottomLayout.addWidget(self.txtTxDP,  0,0,  1,1)
      frmBottomLayout.addWidget(frmBtn,        0,1,  2,1)
      frmBottomLayout.addWidget(frmInfo,       1,0,  1,1)
      #frmBottomLayout.addWidget(frmMoreInfo,   1,1,  1,1)
      frmBottom.setLayout(frmBottomLayout)

      dlgLayout = QVBoxLayout()
      dlgLayout.addWidget(frmDescr)
      dlgLayout.addWidget(frmBottom)
      dlgLayout.addWidget(frmGoBack)

      self.setLayout(dlgLayout)
      self.processTxDP()
      
      self.setWindowTitle('Review Offline Transaction')
      self.setWindowIcon(QIcon( self.main.iconfile))

      

   def processTxDP(self):
      # TODO:  it wouldn't be TOO hard to modify this dialog to take 
      #        arbitrary hex-serialized transactions for broadcast... 
      #        but it's not trivial either (for instance, I assume 
      #        that we have inputs values, etc)

      self.wlt     = None
      self.leValue = None
      self.txdpObj = None
      self.idxSelf = []
      self.idxOther = []
      self.lblStatus.setText('')
      self.lblCopied.setText('')
      self.enoughSigs = False
      self.sigsValid  = False
      self.txdpReadable  = False

      txdpStr = str(self.txtTxDP.toPlainText())
      try:
         self.txdpObj = PyTxDistProposal().unserializeAscii(txdpStr)
         self.enoughSigs = self.txdpObj.checkTxHasEnoughSignatures()
         self.sigsValid  = self.txdpObj.checkTxHasEnoughSignatures(alsoVerify=True)
         self.txdpReadable = True
      except BadAddressError:
         QMessageBox.critical(self, 'Inconsistent Data!', \
            'This transaction contains inconsistent information.  This '
            'is probably not your fault...', QMessageBox.Ok)
         self.txdpObj = None
         self.txdpReadable = False
      except NetworkIDError:
         QMessageBox.critical(self, 'Wrong Network!', \
            'This transaction is actually for a different network!  '
            'Did you load the correct transaction?', QMessageBox.Ok)
         self.txdpObj = None
         self.txdpReadable = False
      except (UnserializeError, IndexError, ValueError):
         self.txdpObj = None
         self.txdpReadable = False

      if not self.enoughSigs or not self.sigsValid or not self.txdpReadable:
         self.btnBroadcast.setEnabled(False)
      else:
         if self.main.internetAvail and self.main.satoshiAvail:
            self.btnBroadcast.setEnabled(True)
         else:
            self.btnBroadcast.setEnabled(False)
            self.btnBroadcast.setToolTip('No connection to Bitcoin network!')

      if not self.txdpReadable:
         if len(txdpStr)>0:
            self.lblStatus.setText('<b><font color="red">Unrecognized!</font></b>')
         else:
            self.lblStatus.setText('')
         self.btnSign.setEnabled(False)
         self.btnBroadcast.setEnabled(False)
         self.makeReviewFrame()
         return
      elif not self.enoughSigs:
         self.lblStatus.setText('<b><font color="red">Unsigned</font></b>')
         self.btnSign.setEnabled(True)
         self.btnBroadcast.setEnabled(False)
      elif not self.sigsValid:
         self.lblStatus.setText('<b><font color="red">Bad Signature!</font></b>')
         self.btnSign.setEnabled(True)
         self.btnBroadcast.setEnabled(False)
      else:
         self.lblStatus.setText('<b><font color="green">All Signatures Valid!</font></b>')
         self.btnSign.setEnabled(False)
      

      # NOTE:  We assume this is an OUTGOING transaction.  When I pull in the
      #        multi-sig code, I will have to either make a different dialog,
      #        or add some logic to this one
      FIELDS = enum('Hash','OutList','SumOut','InList','SumIn', 'Time', 'Blk', 'Idx')
      data = extractTxInfo(self.txdpObj, -1)

      # Collect the input wallets (hopefully just one of them)
      fromWlts = set()
      for recip,amt,a,b,c in data[FIELDS.InList]:
         wltID = self.main.getWalletForAddr160(recip)
         if not wltID=='':
            fromWlts.add(wltID)

      if len(fromWlts)>1:
         QMessageBox.warning(self, 'Multiple Input Wallets', \
            'Somehow, you have obtained a transaction that actually pulls from more '
            'than one wallet.  The support for handling multi-wallet signatures is '
            'not currently implemented (this also could have happened if you imported '
            'the same private key into two different wallets).' ,QMessageBox.Ok)
         self.makeReviewFrame()
         return
      elif len(fromWlts)==0:
         QMessageBox.warning(self, 'Unrelated Transaction', \
            'This transaction appears to have no relationship to any of the wallets '
            'stored on this computer.  Did you load the correct transaction?', \
            QMessageBox.Ok)
         self.makeReviewFrame()
         return

      spendWltID = fromWlts.pop()
      self.wlt = self.main.walletMap[spendWltID]
      

      toWlts = set()
      myOutSum = 0
      theirOutSum = 0
      rvPairs = []
      idx = 0
      for scrType, amt, recip in data[FIELDS.OutList]:
         wltID = self.main.getWalletForAddr160(recip)
         if wltID==spendWltID:
            toWlts.add(wltID)
            myOutSum += amt
            self.idxSelf.append(idx)
         else:
            rvPairs.append( [recip, amt] )
            theirOutSum += amt
            self.idxOther.append(idx)
         idx += 1

         

      myInSum = data[FIELDS.SumIn]  # because we assume all are ours

      if myInSum == None:
         fee = None
      else:
         fee = myInSum - data[FIELDS.SumOut]
         
      self.leValue = theirOutSum
      self.makeReviewFrame()


   ############################################################################
   def makeReviewFrame(self):


      ###
      if self.txdpObj==None: 
         self.infoLbls[0][2].setText('')
         self.infoLbls[1][2].setText('')
         self.infoLbls[2][2].setText('')
         self.infoLbls[3][2].setText('')
         #self.infoLbls[4][2].setText('')
         #self.infoLbls[5][0].setVisible(False)
         #self.infoLbls[5][1].setVisible(False)
         #self.infoLbls[5][2].setVisible(False)
         #self.moreInfo.setVisible(False)
      else:          
         ##### 0

         ##### 1
         if self.wlt: 
            self.infoLbls[0][2].setText(self.wlt.uniqueIDB58)
            self.infoLbls[1][2].setText(self.wlt.labelName)
         else:        
            self.infoLbls[0][2].setText('[[ Unrelated ]]')
            self.infoLbls[1][2].setText('')

         ##### 2
         self.infoLbls[2][2].setText(self.txdpObj.uniqueB58)

         ##### 3
         if self.leValue:
            self.infoLbls[3][2].setText(coin2str(self.leValue, maxZeros=0).strip() + '  BTC')
         else:
            self.infoLbls[3][2].setText('')

         ##### 4
         #if self.idxOther:
            #self.infoLbls[4][2].setText(str(len(self.idxOther)))
         #else:
            #self.infoLbls[4][2].setText('')

         ##### 5
         #self.infoLbls[5][0].setVisible(True)
         #self.infoLbls[5][1].setVisible(True)
         #self.infoLbls[5][2].setVisible(True)
         self.moreInfo.setVisible(True)







   def execMoreTxInfo(self):
      
      if not self.txdpObj:
         self.processTxDP()

      if not self.txdpObj:
         QMessageBox.warning(self, 'No Transaction Info', \
            'There is no transaction information to display!', QMessageBox.Ok)
         return

      dlgTxInfo = DlgDispTxInfo(self.txdpObj, self.wlt, self.parent, self.main, \
                          precomputeIdxGray=self.idxSelf, precomputeAmt=-self.leValue, txtime=-1)
      dlgTxInfo.exec_()



   def signTx(self):
      if not self.txdpObj:
         QMessageBox.critical(self, 'Cannot Sign', \
               'This transaction is not relevant to any of your wallets.' 
               'Did you load the correct transaction?', QMessageBox.Ok)
         return

      if self.txdpObj==None:
         QMessageBox.warning(self, 'Not Signable', \
               'This is not a valid transaction, and thus it cannot '
               'be signed. ', QMessageBox.Ok)
         return
      elif self.enoughSigs and self.sigsValid:
         QMessageBox.warning(self, 'Already Signed', \
               'This transaction has already been signed!', QMessageBox.Ok)
         return


      if self.wlt.watchingOnly:
         QMessageBox.warning(self, 'No Private Keys!', \
            'This transaction refers one of your wallets, but that wallet '
            'is only a watching-only wallet.  Therefore, you cannot sign '
            'this transaction.', \
             QMessageBox.Ok)
         return


      if self.wlt.useEncryption and self.wlt.isLocked:
         dlg = DlgUnlockWallet(self.wlt, self.parent, self.main, 'Sign Transaction')
         if not dlg.exec_():
            QMessageBox.warning(self, 'Wallet is Locked', \
               'Cannot sign transaction while your wallet is locked!', \
               QMessageBox.Ok)
            return

      newTxdp = self.wlt.signTxDistProposal(self.txdpObj)
      self.wlt.advanceHighestIndex()
      self.txtTxDP.setText(newTxdp.serializeAscii())
      self.txdpObj = newTxdp

      if not self.fileLoaded==None:
         self.saveTx()


   def broadTx(self):
      if not self.main.internetAvail:
         QMessageBox.warning(self, 'No Internet!', \
            'You do not currently have a connection to the Bitcoin network. '
            'If this does not seem correct, verify your internet connection '
            'and restart Armory!', QMessageBox.Ok)
         return



      try:
         finalTx = self.txdpObj.prepareFinalTx()
      except:
         QMessageBox.warning(self, 'Error', \
            'There was an error processing this transaction, for reasons '
            'that are probably not your fault...', QMessageBox.Ok)
         return

      reply = QMessageBox.warning(self, 'Confirmation', \
            'Are you sure that you want to broadcast this transaction?', \
            QMessageBox.Yes | QMessageBox.No)

      if reply==QMessageBox.Yes:
         self.main.broadcastTransaction(finalTx)
         QMessageBox.warning(self, 'Done!', 'The transaction has been broadcast!', QMessageBox.Ok)
         self.accept()



   def saveTx(self):
      if not self.fileLoaded==None and self.enoughSigs and self.sigsValid:
         reply = QMessageBox.question(self,'Overwrite?', \
         'This transaction was loaded from the following file:'
         '\n\n%s\n\nWould you like to overwrite it with this signed '
         'transaction?' % self.fileLoaded, QMessageBox.Yes | QMessageBox.No)
         if reply==QMessageBox.Yes:
            newSaveFile = self.fileLoaded.replace('unsigned', 'signed')
            f = open(newSaveFile, 'w')
            f.write(str(self.txtTxDP.toPlainText()))
            f.close()
            if not newSaveFile==self.fileLoaded:
               os.remove(self.fileLoaded)
            QMessageBox.information(self, 'Transaction Saved!',\
               'Your transaction has been saved to the following location:'
               '\n\n%s\n\nIt can now be broadcast from any computer with '
               'a connection to the Bitcoin network.' % newSaveFile, QMessageBox.Ok)
            return
               

      defaultFilename = ''
      if not self.txdpObj==None:
         if self.enoughSigs and self.sigsValid:
            defaultFilename = 'armory_%s_.signed.tx' % self.txdpObj.uniqueB58
         else:
            defaultFilename = 'armory_%s_.unsigned.tx' % self.txdpObj.uniqueB58
      filename = self.main.getFileSave('Save Transaction', \
                             ['Transactions (*.signed.tx *.unsigned.tx)'], \
                             defaultFilename)
      LOGINFO('Saved transaction file: %s', filename)

      if len(str(filename))>0:
         f = open(filename, 'w')
         f.write(str(self.txtTxDP.toPlainText()))
         f.close()


   def loadTx(self):
      filename = self.main.getFileLoad('Load Transaction', \
                             ['Transactions (*.signed.tx *.unsigned.tx)'])
      
      if len(str(filename))>0:
         LOGINFO('Selected transaction file to load: %s', filename)
         f = open(filename, 'r')
         self.txtTxDP.setText(f.read())
         f.close()
         self.fileLoaded = filename


   def copyTx(self):
      clipb = QApplication.clipboard()
      clipb.clear()
      clipb.setText(str(self.txtTxDP.toPlainText()))
      self.lblCopied.setText('<i>Copied!</i>')


################################################################################
class DlgShowKeyList(ArmoryDialog):
   def __init__(self, wlt, parent=None, main=None):
      super(DlgShowKeyList, self).__init__(parent, main)

      self.wlt    = wlt


      self.havePriv = True
      if self.wlt.useEncryption and self.wlt.isLocked:
         self.havePriv = False
         dlg = DlgUnlockWallet(wlt, parent, main, 'Unlock Private Keys')
         if dlg.exec_():
            self.havePriv = True

      # NOTE/WARNING:  We have to make copies (in RAM) of the unencrypted
      #                keys, or else we will have to type in our address
      #                every 10s if we want to modify the key list.  This
      #                isn't likely a bit problem, but it's not ideal, 
      #                either.  Not much I can do about, though...
      #                (at least:  once this dialog is closed, all the 
      #                garbage should be collected...)
      self.addrCopies = []
      for addr in self.wlt.getLinearAddrList():
         self.addrCopies.append(addr.copy())
         

      self.strDescrReg = ( \
         'Use the checkboxes on the right to control the amount of '
         'information displayed below.  The resulting data can be '
         'saved to file, or copied into another document.'
         '<br><br>'
         'The information here is for <i>all</i> keys in this wallet, '
         'including imported keys.  However, since permanent keys are '
         'generated as they are requested (via "Receive Bitcoins" button), '
         'only permanent keys that you have used before now, will be '
         'protected by backing up the list below.  If you want a permanent '
         'backup of your base wallet (excluding imported keys), then please '
         'print a regular paper backup.'
         '<br><br>')
      self.strDescrWarn = ( \
         '<font color="red">Warning:</font> The text box below contains '
         'the plaintext (unencrypted) private keys for each of '
         'the addresses in this wallet.  This information can be used '
         'to spend the money associated with those addresses, so please '
         'protect it like you protect the rest of your wallet.')

      self.lblDescr = QRichLabel('')
      self.lblDescr.setAlignment(Qt.AlignLeft |Qt.AlignTop)


      txtFont = GETFONT('Fixed', 8)
      self.txtBox = QTextEdit()
      self.txtBox.setReadOnly(True)
      self.txtBox.setFont(txtFont)
      w,h = tightSizeNChar(txtFont, 110)
      self.txtBox.setFont(txtFont)
      self.txtBox.setMinimumWidth(w)
      self.txtBox.setMaximumWidth(w)
      self.txtBox.setMinimumHeight(h*3.2)
      self.txtBox.setSizePolicy(QSizePolicy.Fixed, QSizePolicy.Preferred)
      
      # Create a list of checkboxes and then some ID word to identify what
      # to put there
      self.chkList = {}
      self.chkList['AddrStr']   = QCheckBox('Address String')
      self.chkList['PubKeyHash']= QCheckBox('Hash160 (LE)')
      self.chkList['PrivCrypt'] = QCheckBox('Private Key (Encrypted)')
      self.chkList['PrivHexBE'] = QCheckBox('Private Key (Plain Hex, BE)')
      self.chkList['PrivHexLE'] = QCheckBox('Private Key (Plain Hex, LE)')
      self.chkList['PrivB58']   = QCheckBox('Private Key (Plain Base58)')
      self.chkList['PubKey']    = QCheckBox('Public Key (BE)')
      self.chkList['InitVect']  = QCheckBox('Initialization Vect (if encrypted)')
      self.chkList['ChainIndex']= QCheckBox('Chain Index')

      watchOnly = self.wlt.watchingOnly
      self.chkList['AddrStr'   ].setChecked(True )
      self.chkList['PubKeyHash'].setChecked(False)
      self.chkList['PrivB58'   ].setChecked(not watchOnly)
      self.chkList['PrivCrypt' ].setChecked(False)
      self.chkList['PrivHexBE' ].setChecked(not watchOnly)
      self.chkList['PrivHexLE' ].setChecked(False)
      self.chkList['PubKey'    ].setChecked(watchOnly)
      self.chkList['InitVect'  ].setChecked(False)
      self.chkList['ChainIndex'].setChecked(False)

      namelist = ['AddrStr','PubKeyHash','PrivB58','PrivCrypt', \
                  'PrivHexBE', 'PrivHexLE','PubKey','InitVect', \
                  'ChainIndex']

      for name in self.chkList.keys():
         self.connect(self.chkList[name], SIGNAL('toggled(bool)'), \
                      self.rewriteList)


      self.chkImportedOnly = QCheckBox('Imported Addresses Only')
      self.connect(self.chkImportedOnly, SIGNAL('toggled(bool)'), \
                      self.rewriteList)
      #self.chkCSV = QCheckBox('Display in CSV format')

      std = (self.main.usermode==USERMODE.Standard)
      adv = (self.main.usermode==USERMODE.Advanced)
      dev = (self.main.usermode==USERMODE.Expert)
      if std:
         self.chkList['PubKeyHash'].setVisible(False)
         self.chkList['PrivCrypt' ].setVisible(False)
         self.chkList['PrivHexLE' ].setVisible(False)
         self.chkList['InitVect'  ].setVisible(False)
         self.chkList['ChainIndex'].setVisible(False)
      elif adv:
         self.chkList['PubKeyHash'].setVisible(False)
         self.chkList['PrivHexLE' ].setVisible(False)
         self.chkList['InitVect'  ].setVisible(False)
         self.chkList['ChainIndex'].setVisible(False)

      # We actually just want to remove these entirely
      # (either we need to display all data needed for decryption,
      # besides passphrase,  or we shouldn't show any of it)
      self.chkList['PrivCrypt' ].setVisible(False)
      self.chkList['InitVect'  ].setVisible(False)

      chkBoxList = [self.chkList[n] for n in namelist] 
      chkBoxList.append('Line')
      chkBoxList.append(self.chkImportedOnly)
      #chkBoxList.append(self.chkCSV)

      frmChks = makeLayoutFrame('Vert', chkBoxList, STYLE_SUNKEN)


      btnGoBack = QPushButton('<<< Go Back')
      btnSaveFile = QPushButton('Save to File...')
      btnCopyClip = QPushButton('Copy to Clipboard')
      self.lblCopied = QRichLabel('')

      self.connect(btnGoBack,   SIGNAL('clicked()'), self.accept)
      self.connect(btnSaveFile, SIGNAL('clicked()'), self.saveToFile)
      self.connect(btnCopyClip, SIGNAL('clicked()'), self.copyToClipboard)
      frmGoBack = makeLayoutFrame('Horiz', [btnGoBack, \
                                            'Stretch', \
                                            self.lblCopied, \
                                            btnCopyClip, \
                                            btnSaveFile])

      frmDescr = makeLayoutFrame('Horiz',  [self.lblDescr], STYLE_SUNKEN)

      if not self.havePriv or (self.wlt.useEncryption and self.wlt.isLocked):
         self.chkList['PrivHexBE'].setEnabled(False)
         self.chkList['PrivHexBE'].setChecked(False)
         self.chkList['PrivHexLE'].setEnabled(False)
         self.chkList['PrivHexLE'].setChecked(False)
         self.chkList['PrivB58'  ].setEnabled(False)
         self.chkList['PrivB58'  ].setChecked(False)

      dlgLayout = QGridLayout()
      dlgLayout.addWidget(frmDescr,    0,0, 1,1)
      dlgLayout.addWidget(frmChks,     0,1, 1,1)
      dlgLayout.addWidget(self.txtBox, 1,0, 1,2)
      dlgLayout.addWidget(frmGoBack,   2,0, 1,2)

      self.setLayout(dlgLayout)
      self.rewriteList()
      self.setWindowTitle('All Wallet Keys')

         

   def rewriteList(self, *args):
      # Wallet Details:
      #  Wlt Labels,
      #  Chain Code:
      #  Highest Chain index used
      #  List of Addresses
      def fmtBin(s, nB=4, sw=False):
         h = binary_to_hex(s)
         if sw: 
            h = hex_switchEndian(h)
         return ' '.join([h[i:i+nB] for i in range(0, len(h), nB)])

      L = []
      L.append('Wallet ID:    ' + self.wlt.uniqueIDB58)
      L.append('Wallet Name:  ' + self.wlt.labelName)
      if self.main.usermode==USERMODE.Expert:
         L.append('Chain Code:   ' + fmtBin(self.wlt.addrMap['ROOT'].chaincode.toBinStr()))
         L.append('Highest Used: ' + str(self.wlt.highestUsedChainIndex))
      L.append('')

      self.havePriv = False
      #c = ',' if self.chkCSV.isChecked() else '' 
      for addr in self.addrCopies:
         if self.chkImportedOnly.isChecked() and not addr.chainIndex==-2:
            continue
         extraLbl = '   (Imported)' if addr.chainIndex==-2 else ''
         if self.chkList['AddrStr'   ].isChecked():  
            L.append(                   addr.getAddrStr() + extraLbl)
         if self.chkList['PubKeyHash'].isChecked(): 
            L.append(                  '   Hash160   : ' + fmtBin(addr.getAddr160()))
         if self.chkList['PrivB58'   ].isChecked(): 
            pBin = '\x80' + addr.binPrivKey32_Plain.toBinStr()
            pChk = computeChecksum(pBin, nBytes=4)
            pB58 = binary_to_base58(pBin + pChk)
            pB58Stretch = ' '.join([pB58[i:i+6] for i in range(0, len(pB58), 6)])
            L.append(                  '   PrivBase58: ' + pB58Stretch)
            self.havePriv = True
         if self.chkList['PrivCrypt' ].isChecked():  
            L.append(                  '   PrivCrypt : ' + fmtBin(addr.binPrivKey32_Encr.toBinStr()))
         if self.chkList['PrivHexBE' ].isChecked():  
            L.append(                  '   PrivHexBE : ' + fmtBin(addr.binPrivKey32_Plain.toBinStr()))
            self.havePriv = True
         if self.chkList['PrivHexLE' ].isChecked(): 
            L.append(                  '   PrivHexLE : ' + fmtBin(addr.binPrivKey32_Plain.toBinStr(), sw=True))
            self.havePriv = True
         if self.chkList['PubKey'    ].isChecked():  
            L.append(                  '   PublicX   : ' + fmtBin(addr.binPublicKey65.toBinStr()[1:33 ]))
            L.append(                  '   PublicY   : ' + fmtBin(addr.binPublicKey65.toBinStr()[  33:]))
         if self.chkList['InitVect'  ].isChecked():  
            L.append(                  '   InitVect  : ' + fmtBin(addr.binInitVect16.toBinStr()))
         if self.chkList['ChainIndex'].isChecked(): 
            L.append(                  '   ChainIndex: ' + str(addr.chainIndex))

      self.txtBox.setText('\n'.join(L))
      if self.havePriv:
         self.lblDescr.setText(self.strDescrReg + self.strDescrWarn)
      else:
         self.lblDescr.setText(self.strDescrReg)

      
   def saveToFile(self):
      if self.havePriv:
         if not self.main.getSettingOrSetDefault('DNAA_WarnPrintKeys', False):
            result = MsgBoxWithDNAA(MSGBOX.Warning, title='Plaintext Private Keys', \
                  msg='<font color="red"><b>REMEMBER:</b></font> The data you '
                  'are about to save contains private keys.  Please make sure '
                  'that only trusted persons will have access to this file.'
                  '<br><br>Are you sure you want to continue?', \
                  dnaaMsg=None, wCancel=True)
            if not result[0]:
               return
            self.main.writeSetting('DNAA_WarnPrintKeys', result[1])
            
      wltID = self.wlt.uniqueIDB58
      fn = self.main.getFileSave(title='Save Key List', \
                                 ffilter=['Text Files (*.txt)'], \
                                 defaultFilename='keylist_%s_.txt'%wltID)
      if len(fn)>0:
         fileobj = open(fn,'w')
         fileobj.write(str(self.txtBox.toPlainText()))
         fileobj.close()
               


   def copyToClipboard(self):
      clipb = QApplication.clipboard()
      clipb.clear()
      clipb.setText(str(self.txtBox.toPlainText()))
      self.lblCopied.setText('<i>Copied!</i>')
               

            


################################################################################
class DlgTxFeeOptions(ArmoryDialog):
   def __init__(self, wlt, parent=None, main=None):
      super(DlgTxFeeOptions, self).__init__(parent, main)

      lblDescr = QLabel( \
         'Transaction fees go to people who contribute processing power to '
         'the Bitcoin network to process transactions and keep it secure.') 
      lblDescr2 = QLabel( \
         'Nearly all transactions are guaranteed to be '
         'processed if a fee of 0.0005 BTC is included (less than $0.01 USD).  You '
         'will be prompted for confirmation if a higher fee amount is required for '
         'your transaction.')


################################################################################
class DlgAddressProperties(ArmoryDialog):
   def __init__(self, wlt, parent=None, main=None):
      super(DlgAddressProperties, self).__init__(parent, main)

   


################################################################################
def extractTxInfo(pytx, rcvTime=None):

   
   pytxdp = None
   if isinstance(pytx, PyTxDistProposal):
      pytxdp = pytx
      pytx = pytxdp.pytxObj.copy()
      
   txHash = pytx.getHash()
   txOutToList, sumTxOut, txinFromList, sumTxIn, txTime, txBlk, txIdx = [None]*7

   txOutToList = []
   sumTxOut = 0
   for txout in pytx.outputs:
      txOutToList.append([])

      scrType = getTxOutScriptType(txout.binScript)
      txOutToList[-1].append(scrType)
      txOutToList[-1].append(txout.value)
      if scrType in (TXOUT_SCRIPT_STANDARD, TXOUT_SCRIPT_COINBASE):
         txOutToList[-1].append(TxOutScriptExtractAddr160(txout.binScript))
      elif scrType in (TXOUT_SCRIPT_MULTISIG,):
         mstype, addr160s, pubs = getTxOutMultiSigInfo(txout.binScript)
         txOutToList[-1].append(addr160s)
         txOutToList[-1].append(pubs)
         txOutToList[-1].append(mstype[0]) # this is M (from M-of-N)
      elif scrType in (TXOUT_SCRIPT_OP_EVAL,):
         LOGERROR('OP_EVAL doesn\'t exist anymore.  How did we get here?')
         txOutToList[-1].append(txout.binScript)
      elif scrType in (TXOUT_SCRIPT_UNKNOWN,):
         LOGERROR('Unknown TxOut type')
         txOutToList[-1].append(txout.binScript)
      else:
         LOGERROR('Unrecognized txout script that isn\'t TXOUT_SCRIPT_UNKNOWN...?')
      sumTxOut += txout.value
  

   txcpp = Tx()
   if TheBDM.isInitialized(): 
      txcpp = TheBDM.getTxByHash(txHash)
      if txcpp.isInitialized():
         headref = txcpp.getHeaderPtr()
         if headref:
            txTime  = unixTimeToFormatStr(headref.getTimestamp())
            txBlk   = headref.getBlockHeight()
            txIdx   = txcpp.getBlockTxIndex()
         else:
            if rcvTime==None:
               txTime  = 'Unknown'
            elif rcvTime==-1:
               txTime  = '[[Not broadcast yet]]'
            elif isinstance(rcvTime, str):
               txTime  = rcvTime
            else:
               txTime  = unixTimeToFormatStr(rcvTime)
            txBlk   = UINT32_MAX
            txIdx   = -1
   
   txinFromList = []
   if TheBDM.isInitialized() and txcpp.isInitialized():
      # Use BDM to get all the info about the TxOut being spent
      # Recip, value, block-that-incl-tx, tx-that-incl-txout, txOut-index
      haveAllInput=True
      for i in range(txcpp.getNumTxIn()):
         txinFromList.append([])
         cppTxin = txcpp.getTxIn(i)
         prevTxHash = cppTxin.getOutPoint().getTxHash()
         if TheBDM.getTxByHash(prevTxHash).isInitialized():
            prevTxOut = TheBDM.getPrevTxOut(cppTxin)
            txinFromList[-1].append(TheBDM.getSenderAddr20(cppTxin))
            txinFromList[-1].append(TheBDM.getSentValue(cppTxin))
            if prevTxOut.getParentTxPtr():
               txinFromList[-1].append(prevTxOut.getParentTxPtr().getBlockHeight())
               txinFromList[-1].append(prevTxOut.getParentTxPtr().getThisHash())
               txinFromList[-1].append(prevTxOut.getIndex())
            else:
               LOGERROR('How did we get a bad parent pointer? (extractTxInfo)')
               prevTxOut.pprint()
               txinFromList[-1].append('')
               txinFromList[-1].append('')
               txinFromList[-1].append('')
         else:
            haveAllInput=False
            txin = PyTxIn().unserialize(cppTxin.serialize())
            txinFromList[-1].append(TxInScriptExtractAddr160IfAvail(txin))
            txinFromList[-1].append('')
            txinFromList[-1].append('')
            txinFromList[-1].append('')
            txinFromList[-1].append('')

   elif not pytxdp==None:
      haveAllInput=True
      for i,txin in enumerate(pytxdp.pytxObj.inputs):
         txinFromList.append([])
         txinFromList[-1].append(TxOutScriptExtractAddr160(pytxdp.txOutScripts[i]))
         txinFromList[-1].append(pytxdp.inputValues[i])
         txinFromList[-1].append('')
         txinFromList[-1].append('')
         txinFromList[-1].append('')
   else:  # BDM is not initialized
      haveAllInput=False
      for i,txin in enumerate(pytx.inputs):
         txinFromList.append([])
         txinFromList[-1].append(TxInScriptExtractAddr160IfAvail(txin))
         txinFromList[-1].append('')
         txinFromList[-1].append('')
         txinFromList[-1].append('')
         txinFromList[-1].append('')
         
      

   if haveAllInput:
      sumTxIn = sum([x[1] for x in txinFromList])
   else:
      sumTxIn = None

   return [txHash, txOutToList, sumTxOut, txinFromList, sumTxIn, txTime, txBlk, txIdx]
   




#def createTxInfoFrameStd(pytx, le, wlt=None):


      
class DlgDispTxInfo(ArmoryDialog):
   def __init__(self, pytx, wlt=None, parent=None, main=None, mode=None, \
                             precomputeIdxGray=None, precomputeAmt=None, txtime=None):
      """
      This got freakin' complicated, because I'm trying to handle
      wallet/nowallet, BDM/noBDM and Std/Adv/Dev all at once. 

      We can override the user mode as an input argument, in case a std
      user decides they want to see the tx in adv/dev mode
      """
      super(DlgDispTxInfo, self).__init__(parent, main)
      self.mode   = mode


      FIELDS = enum('Hash','OutList','SumOut','InList','SumIn', 'Time', 'Blk', 'Idx')
      data = extractTxInfo(pytx, txtime)
         
      # If this is actually a TxDP in here...
      pytxdp = None
      if isinstance(pytx, PyTxDistProposal):
         pytxdp = pytx
         pytx = pytxdp.pytxObj.copy()


      self.pytx = pytx.copy()

      if self.mode==None:
         self.mode = self.main.usermode

      txHash = data[FIELDS.Hash]

      haveWallet = (wlt!=None)
      haveBDM    = TheBDM.isInitialized()

      # Should try to identify what is change and what's not
      wltLE = None
      IsNonStandard = False
      fee = None
      txAmt = data[FIELDS.SumOut]

      # Collect our own outputs only, and ID non-std tx
      rvPairSelf  = []
      rvPairOther = []
      indicesSelf = []
      indicesOther = []
      indicesMakeGray = []
      idx = 0
      for scrType, amt, recip in data[FIELDS.OutList]:
         if scrType in (TXOUT_SCRIPT_STANDARD, TXOUT_SCRIPT_COINBASE):
            if haveWallet and wlt.hasAddr(recip):
               rvPairSelf.append( [recip, amt] )
               indicesSelf.append( idx )
            else:
               rvPairOther.append( [recip, amt] )
               indicesOther.append( idx )
         else:
            # This isn't actually true:  P2Pool outputs get flagged as non-std...
            IsNonStandard = True
         idx+=1

      txdir = None 
      changeIndex = None
      rvPairDisp = None
      if haveBDM and haveWallet and data[FIELDS.SumOut] and data[FIELDS.SumIn]:
         fee = data[FIELDS.SumOut] - data[FIELDS.SumIn]
         ldgr = wlt.getTxLedger()
         for le in ldgr:
            if le.getTxHash()==txHash:
               wltLE = le
               txAmt = le.getValue()

               # If we found the LE for this tx, then we can display much
               # more useful information... like ignoring change outputs,
               if le.isSentToSelf():
                  txdir = 'Sent-to-Self'
                  rvPairDisp = []
                  if len(self.pytx.outputs):
                     txAmt = fee
                     triplet = data[FIELDS.OutList][0]
                     rvPairDisp.append([triplet[2], triplet[1]])
                  else:
                     txAmt, changeIndex = self.main.determineSentToSelfAmt(le, wlt)
                     for i,triplet in enumerate(data[FIELDS.OutList]):
                        if not i==changeIndex:
                           rvPairDisp.append([triplet[2], triplet[1]])
                        else:
                           indicesMakeGray.append(i)
               else:
                  if le.getValue() > 0:
                     txdir = 'Received'
                     rvPairDisp = rvPairSelf
                     indicesMakeGray.extend(indicesOther)
                  if le.getValue() < 0:
                     txdir = 'Sent'
                     rvPairDisp = rvPairOther
                     indicesMakeGray.extend(indicesSelf)
               break


      # If this is a TxDP, the above calculation probably didn't do its job
      # It is possible, but it's also possible that this Tx has nothing to
      # do with our wallet, which is not the focus of the above loop/conditions
      # So we choose to pass in the amount we already computed based on extra
      # information available in the TxDP structure
      if precomputeAmt:
         txAmt = precomputeAmt


      # This is incorrectly flagging P2Pool outputs as non-std!
      #if IsNonStandard:
         ## TODO:  Need to do something with this non-std tx!
         #print '***Non-std transaction!'
         #QMessageBox.critical(self, 'Non-Standard Transaction', \
           #'This is a non-standard transaction, which cannot be '
           #'interpretted by this program.  DO NOT ASSUME that you '
           #'own these Bitcoins, even if you see your address in '
           #'any part of the transaction.  Only an expert can tell '
           #'you if and how these coins can be redeemed!  \n\n'
           #'If you would like more information, please copy the '
           #'information on the next window into an email and send '
           #'it to alan.reiner@gmail.com.', QMessageBox.Ok)



      layout = QGridLayout()
      lblDescr = QLabel('Transaction Information:') 

      layout.addWidget(lblDescr,     0,0,  1,1)
   
      frm = QFrame()
      frm.setFrameStyle(STYLE_RAISED)
      frmLayout = QGridLayout()
      lbls = []



      # Show the transaction ID, with the user's preferred endianness
      # I hate BE, but block-explorer requires it so it's probably a better default
      endianness = self.main.getSettingOrSetDefault('PrefEndian', BIGENDIAN)
      estr = ''
      if self.mode in (USERMODE.Advanced, USERMODE.Expert):
         estr = ' (BE)' if endianness==BIGENDIAN else ' (LE)'
   
      lbls.append([])
      lbls[-1].append(createToolTipObject('Unique identifier for this transaction'))
      lbls[-1].append(QLabel('Transaction ID' + estr + ':'))
      

      # Want to display the hash of the Tx if we have a valid one:
      # A TxDP does not have a valid hash until it's completely signed, though
      longTxt = '[[ Transaction ID cannot be determined without all signatures ]]' 
      w,h = relaxedSizeStr(QRichLabel(''), longTxt)

      tempPyTx = self.pytx.copy()
      if pytxdp:
         finalTx = pytxdp.getBroadcastTxIfReady()
         if finalTx:
            tempPyTx = finalTx.copy()
         else:
            tempPyTx = None
            lbls[-1].append(QRichLabel( '<font color="gray">' 
               '[[ Transaction ID cannot be determined without all signatures ]]' 
               '</font>'))

      if tempPyTx:
         if endianness==BIGENDIAN:
            lbls[-1].append(QLabel( binary_to_hex(tempPyTx.getHash(), endOut=BIGENDIAN) ))
         else:
            lbls[-1].append(QLabel( binary_to_hex(tempPyTx.getHash(), endOut=LITTLEENDIAN) ))

      lbls[-1][-1].setMinimumWidth(w)

      if self.mode in (USERMODE.Expert,):
         # Add protocol version and locktime to the display
         lbls.append([])
         lbls[-1].append(createToolTipObject('Bitcoin Protocol Version Number'))
         lbls[-1].append(QLabel('Tx Version:'))
         lbls[-1].append(QLabel( str(self.pytx.version)))

         lbls.append([])
         lbls[-1].append(createToolTipObject(
            'The time at which this transaction becomes valid.'))
         lbls[-1].append(QLabel('Lock-Time:'))
         if self.pytx.lockTime==0: 
            lbls[-1].append(QLabel('Immediate (0)'))
         elif self.pytx.lockTime<500000000:
            lbls[-1].append(QLabel('Block %d' % self.pytx.lockTime))
         else:
            lbls[-1].append(QLabel(unixTimeToFormatStr(self.pytx.lockTime)))


      
      lbls.append([])
      lbls[-1].append(createToolTipObject('Comment stored for this transaction in this wallet'))
      lbls[-1].append(QLabel('User Comment:'))
      if wlt.getComment(txHash):
         lbls[-1].append(QRichLabel(wlt.getComment(txHash)))
      else:
         lbls[-1].append(QRichLabel('<font color="gray">[None]</font>'))
      

      if not data[FIELDS.Time]==None:
         lbls.append([])
         if data[FIELDS.Blk]>=2**32-1:
            lbls[-1].append(createToolTipObject( 
                  'The time that you computer first saw this transaction'))
         else:
            lbls[-1].append(createToolTipObject( 
                  'All transactions are eventually included in a "block."  The '
                  'time shown here is the time that the block entered the "blockchain."'))
         lbls[-1].append(QLabel('Transaction Time:'))
         lbls[-1].append(QLabel(data[FIELDS.Time]))

      if not data[FIELDS.Blk]==None:
         nConf = 0
         if data[FIELDS.Blk]>=2**32-1:
            lbls.append([])
            lbls[-1].append(createToolTipObject(
                  'This transaction has not yet been included in a block.  '
                  'It usually takes 5-20 minutes for a transaction to get '
                  'included in a block after the user hits the "Send" button.'))
            lbls[-1].append(QLabel('Block Number:'))
            lbls[-1].append(QRichLabel( '<i>Not in the blockchain yet</i>' ))
         else:
            idxStr = ''
            if not data[FIELDS.Idx]==None and self.mode==USERMODE.Expert:
               idxStr = '  (Tx #%d)'%data[FIELDS.Idx]
            lbls.append([])
            lbls[-1].append(createToolTipObject( 
                  'Every transaction is eventually included in a "block" which '
                  'is where the transaction is permanently recorded.  A new block '
                  'is produced approximately every 10 minutes.'))
            lbls[-1].append(QLabel('Included in Block:'))
            lbls[-1].append(QRichLabel( str(data[FIELDS.Blk]) + idxStr ))
            if TheBDM.isInitialized():
               nConf = TheBDM.getTopBlockHeader().getBlockHeight() - data[FIELDS.Blk] + 1
               lbls.append([])
               lbls[-1].append(createToolTipObject( 
                     'The number of blocks that have been produced since '
                     'this transaction entered the blockchain.  A transaciton '
                     'with 6 more confirmations is nearly impossible to reverse.'))
               lbls[-1].append(QLabel('Confirmations:'))
               lbls[-1].append(QRichLabel( str(nConf)))




      if rvPairDisp==None and precomputeAmt==None:
         # Couldn't determine recip/change outputs
         lbls.append([])
         lbls[-1].append(createToolTipObject(
               'Most transactions have at least a recipient output and a '
               'returned-change output.  You do not have enough enough information '
               'to determine which is which, and so this fields shows the sum '
               'of <b>all</b> outputs.'))
         lbls[-1].append(QLabel('Sum of Outputs:'))
         lbls[-1].append(QLabel( coin2str(txAmt, maxZeros=1).strip() + '  BTC' ))
      else:
         lbls.append([])
         lbls[-1].append(createToolTipObject(
               'Bitcoins were either sent or received, or sent-to-self'))
         lbls[-1].append(QLabel('Transaction Direction:'))
         lbls[-1].append(QRichLabel( txdir ))

         lbls.append([])
         lbls[-1].append(createToolTipObject(
               'The value shown here is the net effect on your '
               'wallet, including transaction fee.'))
         lbls[-1].append(QLabel('Transaction Amount:'))
         lbls[-1].append(QRichLabel( coin2str(txAmt, maxZeros=1).strip()  + '  BTC'))
         if txAmt<0:
            lbls[-1][-1].setText('<font color="red">'+lbls[-1][-1].text()+'</font> ')
         elif txAmt>0:
            lbls[-1][-1].setText('<font color="green">'+lbls[-1][-1].text()+'</font> ')
                     
      
      if not data[FIELDS.SumIn]==None:
         fee = data[FIELDS.SumIn]-data[FIELDS.SumOut]
         lbls.append([])
         lbls[-1].append(createToolTipObject( 
            'Transaction fees go to users supplying the Bitcoin network with '
            'computing power for processing transactions and maintaining security.'))
         lbls[-1].append(QLabel('Tx Fee Paid:'))
         lbls[-1].append(QLabel( coin2str(fee, maxZeros=0).strip() + '  BTC'))





      lastRow = 0
      for row,lbl3 in enumerate(lbls):
         lastRow = row
         for i in range(3):
            lbl3[i].setAlignment(Qt.AlignLeft | Qt.AlignVCenter)
            lbl3[i].setTextInteractionFlags(Qt.TextSelectableByMouse | \
                                            Qt.TextSelectableByKeyboard)
         frmLayout.addWidget(lbl3[0], row, 0,  1,1)
         frmLayout.addWidget(lbl3[1], row, 1,  1,1)
         frmLayout.addWidget(lbl3[2], row, 3,  1,2)

      spacer = QSpacerItem(20,20)
      frmLayout.addItem(spacer,  0, 2, len(lbls), 1)

      # Show the list of recipients, if possible
      numShow = 3
      rlbls = []
      if not rvPairDisp==None:
         numRV = len(rvPairDisp)
         for i,rv in enumerate(rvPairDisp):
            rlbls.append([])
            if i==0:
               rlbls[-1].append(createToolTipObject( 
                  'All outputs of the transaction <b>excluding</b> change-'
                  'back-to-sender outputs.  If this list does not look '
                  'correct, it is possible that the change-output was '
                  'detected incorrectly -- please check the complete '
                  'input/output list below.'))
               rlbls[-1].append(QLabel('Recipients:'))
            else:
               rlbls[-1].extend([QLabel(), QLabel()])
            rlbls[-1].append(QLabel(hash160_to_addrStr(rv[0])))
            if numRV>1:
               rlbls[-1].append(QLabel(coin2str(rv[1], maxZeros=1) + '  BTC'))
            else:
               rlbls[-1].append(QLabel(''))
            ffixBold = GETFONT('Fixed', 10)
            ffixBold.setWeight(QFont.Bold)
            rlbls[-1][-1].setFont(ffixBold)
               
            if numRV>numShow and i==numShow-2:
               moreStr = '[%d more recipients]' % (numRV-numShow+1)
               rlbls.append([])
               rlbls[-1].extend([QLabel(), QLabel(), QLabel(moreStr), QLabel()])
               break
            

         ###
         for i,lbl4 in enumerate(rlbls):
            for j in range(4):
               lbl4[j].setTextInteractionFlags(Qt.TextSelectableByMouse | \
                                            Qt.TextSelectableByKeyboard)
            row = lastRow + 1 + i
            frmLayout.addWidget(lbl4[0], row, 0,  1,1)
            frmLayout.addWidget(lbl4[1], row, 1,  1,1)
            frmLayout.addWidget(lbl4[2], row, 3,  1,1)
            frmLayout.addWidget(lbl4[3], row, 4,  1,1)
         


      # TxIns/Senders
      wWlt = relaxedSizeStr(GETFONT('Var'), 'A'*10)[0]
      wAddr = relaxedSizeStr(GETFONT('Var'), 'A'*31)[0]
      wAmt = relaxedSizeStr(GETFONT('Fixed'), 'A'*20)[0]
      if pytxdp:
         self.txInModel = TxInDispModel(pytxdp, data[FIELDS.InList], self.main)
      else:
         self.txInModel = TxInDispModel(pytx, data[FIELDS.InList], self.main)
      self.txInView = QTableView()
      self.txInView.setModel(self.txInModel)
      self.txInView.setSelectionBehavior(QTableView.SelectRows)
      self.txInView.setSelectionMode(QTableView.SingleSelection)
      self.txInView.horizontalHeader().setStretchLastSection(True)
      self.txInView.verticalHeader().setDefaultSectionSize(20)
      self.txInView.verticalHeader().hide()
      w,h = tightSizeNChar(self.txInView, 1)
      self.txInView.setMinimumHeight(2*(1.4*h))
      self.txInView.setMaximumHeight(5*(1.4*h))
      self.txInView.hideColumn(TXINCOLS.OutPt) 
      self.txInView.hideColumn(TXINCOLS.OutIdx) 
      self.txInView.hideColumn(TXINCOLS.Script) 

      if self.mode==USERMODE.Standard:
         initialColResize(self.txInView, [wWlt, wAddr, wAmt, 0, 0, 0, 0, 0, 0])
         self.txInView.hideColumn(TXINCOLS.FromBlk) 
         self.txInView.hideColumn(TXINCOLS.ScrType) 
         self.txInView.hideColumn(TXINCOLS.Sequence) 
         #self.txInView.setSelectionMode(QTableView.NoSelection)
      elif self.mode==USERMODE.Advanced:
         initialColResize(self.txInView, [0.8*wWlt, 0.6*wAddr, wAmt, 0, 0, 0, 0.2, 0, 0])
         self.txInView.hideColumn(TXINCOLS.FromBlk) 
         self.txInView.hideColumn(TXINCOLS.Sequence) 
         #self.txInView.setSelectionMode(QTableView.NoSelection)
      elif self.mode==USERMODE.Expert:
         self.txInView.resizeColumnsToContents()
            
      self.txInView.setContextMenuPolicy(Qt.CustomContextMenu)
      self.txInView.customContextMenuRequested.connect(self.showContextMenuTxIn)

      # List of TxOuts/Recipients
      if not precomputeIdxGray==None:
         indicesMakeGray = precomputeIdxGray[:]
      self.txOutModel = TxOutDispModel(self.pytx,  self.main, idxGray=indicesMakeGray)
      self.txOutView  = QTableView()
      self.txOutView.setModel(self.txOutModel)
      self.txOutView.setSelectionBehavior(QTableView.SelectRows)
      self.txOutView.setSelectionMode(QTableView.SingleSelection)
      self.txOutView.verticalHeader().setDefaultSectionSize(20)
      self.txOutView.verticalHeader().hide()
      self.txOutView.setMinimumHeight(2*(1.3*h))
      self.txOutView.setMaximumHeight(5*(1.3*h))
      initialColResize(self.txOutView, [wWlt, 0.8*wAddr, wAmt, 0.25, 0])
      self.txOutView.hideColumn(TXOUTCOLS.Script) 
      if self.mode==USERMODE.Standard:
         self.txOutView.hideColumn(TXOUTCOLS.ScrType) 
         initialColResize(self.txOutView, [wWlt, wAddr, 0.25, 0, 0])
         self.txOutView.horizontalHeader().setStretchLastSection(True)
         #self.txOutView.setSelectionMode(QTableView.NoSelection)
      elif self.mode==USERMODE.Advanced:
         initialColResize(self.txOutView, [0.8*wWlt, 0.6*wAddr, wAmt, 0.25, 0])
         #self.txOutView.setSelectionMode(QTableView.NoSelection)
      elif self.mode==USERMODE.Expert:
         initialColResize(self.txOutView, [wWlt, wAddr, wAmt, 0.25, 0])
      #self.txOutView.resizeColumnsToContents()

      self.txOutView.setContextMenuPolicy(Qt.CustomContextMenu)
      self.txOutView.customContextMenuRequested.connect(self.showContextMenuTxOut)

      self.lblTxioInfo = QRichLabel('')
      self.lblTxioInfo.setMinimumWidth( tightSizeNChar(self.lblTxioInfo, 30)[0])
      self.connect(self.txInView, SIGNAL('clicked(QModelIndex)'), \
                   lambda: self.dispTxioInfo('In'))
      self.connect(self.txOutView, SIGNAL('clicked(QModelIndex)'), \
                   lambda: self.dispTxioInfo('Out'))
      
      #scrFrm = QFrame()
      #scrFrm.setFrameStyle(STYLE_SUNKEN)
      #scrFrmLayout = Q
      

      self.scriptArea = QScrollArea()
      self.scriptArea.setWidget(self.lblTxioInfo)
      self.scriptFrm = makeLayoutFrame('Horiz', [self.scriptArea])
      #self.scriptFrm.setMaximumWidth(150)
      self.scriptArea.setMaximumWidth(200)

      self.frmIOList = QFrame()
      self.frmIOList.setFrameStyle(STYLE_SUNKEN)
      frmIOListLayout = QGridLayout()

      lblInputs = QLabel('Transaction Inputs (Sending addresses):')
      ttipText = ('All transactions require previous transaction outputs as '
                  'inputs.  ')
      if not haveBDM:
         ttipText += ('<b>Since the blockchain is not available, not all input '
                      'information is available</b>.  You need to view this '
                      'transaction on a system with an internet connection '
                      '(and blockchain) if you want to see the complete information.')
      else:
         ttipText+=  ('Each input is like an $X bill.  Usually there are more inputs '
                      'than necessary for the transaction, and there will be an extra '
                      'output returning change to the sender')
      ttipInputs = createToolTipObject(ttipText)

      lblOutputs = QLabel('Transaction Outputs (Receiving addresses):')
      ttipOutputs = createToolTipObject(
                  'Shows <b>all</b> outputs, including other recipients '
                  'of the same transaction, and change-back-to-sender outputs '
                  '(change outputs are displayed in light gray).')
         


      inStrip  = makeLayoutFrame('Horiz', [lblInputs,  ttipInputs,  'Stretch'])
      outStrip = makeLayoutFrame('Horiz', [lblOutputs, ttipOutputs, 'Stretch'])
      
      frmIOListLayout.addWidget(inStrip,          0,0, 1,1)
      frmIOListLayout.addWidget(self.txInView,    1,0, 1,1)
      frmIOListLayout.addWidget(outStrip,         2,0, 1,1)
      frmIOListLayout.addWidget(self.txOutView,   3,0, 1,1)
      #frmIOListLayout.addWidget(self.lblTxioInfo, 0,1, 4,1)
      self.frmIOList.setLayout(frmIOListLayout)

         
      self.btnIOList = QPushButton('')
      self.btnCopy   = QPushButton('Copy Raw Tx')
      self.lblCopied = QRichLabel('')
      self.btnOk     = QPushButton('OK')
      self.btnIOList.setCheckable(True)
      self.connect(self.btnIOList, SIGNAL('clicked()'), self.extraInfoClicked)
      self.connect(self.btnOk,     SIGNAL('clicked()'), self.accept)
      self.connect(self.btnCopy,   SIGNAL('clicked()'), self.copyRawTx)

      btnStrip = makeLayoutFrame('Horiz', [self.btnIOList, self.btnCopy, self.lblCopied, 'Stretch', self.btnOk])
      if not self.mode==USERMODE.Expert:
         self.btnCopy.setVisible(False)
      

      if self.mode==USERMODE.Standard:
         self.btnIOList.setChecked(False)
      else:
         self.btnIOList.setChecked(True)
      self.extraInfoClicked()

      
      frm.setLayout(frmLayout)
      layout.addWidget(frm,               2,0, 1,1) 
      layout.addWidget(self.scriptArea,   2,1, 1,1)
      layout.addWidget(self.frmIOList,    3,0, 1,2)
      layout.addWidget(btnStrip,          4,0, 1,2)

      #bbox = QDialogButtonBox(QDialogButtonBox.Ok)
      #self.connect(bbox, SIGNAL('accepted()'), self.accept)
      #layout.addWidget(bbox, 6,0, 1,1)

      self.setLayout(layout)
      self.layout().setSizeConstraint(QLayout.SetFixedSize)
      self.setWindowTitle('Transaction Info')



   def extraInfoClicked(self):
      if self.btnIOList.isChecked():
         self.frmIOList.setVisible(True)
         self.btnCopy.setVisible(True)
         self.lblCopied.setVisible(True)
         self.scriptArea.setVisible(self.mode==USERMODE.Expert)
         self.btnIOList.setText('<<< Less Info')
      else:
         self.frmIOList.setVisible(False)
         self.scriptArea.setVisible(False)
         self.btnCopy.setVisible(False)
         self.lblCopied.setVisible(False)
         self.btnIOList.setText('Advanced >>>') 

   def dispTxioInfo(self, InOrOut):
      hexScript = None
      headStr = None
      if InOrOut=='In':
         selection = self.txInView.selectedIndexes()
         if len(selection)==0:
            return
         row = selection[0].row()
         hexScript = str(self.txInView.model().index(row, TXINCOLS.Script).data().toString())
         headStr = 'TxIn Script:'
      elif InOrOut=='Out':
         selection = self.txOutView.selectedIndexes()
         if len(selection)==0:
            return
         row = selection[0].row()
         hexScript = str(self.txOutView.model().index(row, TXOUTCOLS.Script).data().toString())
         headStr = 'TxOut Script:'


      if hexScript:
         oplist = convertScriptToOpStrings(hex_to_binary(hexScript))
         opprint = []
         for op in oplist:
            if len(op)==40 and not '[' in op:
               opprint.append(op + ' <font color="gray">(%s)</font>' % hash160_to_addrStr(hex_to_binary(op)))
            elif len(op)==130 and not '[' in op:
               opprint.append(op + ' <font color="gray">(%s)</font>' % hash160_to_addrStr(hash160(hex_to_binary(op))))
            else:
               opprint.append(op)
         lblScript = QRichLabel('')
         lblScript.setText('<b>Script:</b><br><br>' + '<br>'.join(opprint))
         lblScript.setWordWrap(False)
         lblScript.setTextInteractionFlags(Qt.TextSelectableByMouse | \
                                        Qt.TextSelectableByKeyboard)

         self.scriptArea.setWidget( makeLayoutFrame('Vert', [lblScript]))
         self.scriptArea.setMaximumWidth(200)
         
   def copyRawTx(self):
      clipb = QApplication.clipboard()
      clipb.clear()
      clipb.setText(binary_to_hex(self.pytx.serialize()))
      self.lblCopied.setText('<i>Copied to Clipboard!</i>')
      
   #############################################################################
   def showContextMenuTxIn(self, pos):
      menu = QMenu(self.txInView)
      std = (self.main.usermode==USERMODE.Standard)
      adv = (self.main.usermode==USERMODE.Advanced)
      dev = (self.main.usermode==USERMODE.Expert)
      
      if True:   actCopySender = menu.addAction("Copy Sender Address")
      if True:   actCopyWltID  = menu.addAction("Copy Wallet ID")
      if True:   actCopyAmount = menu.addAction("Copy Amount")
      if dev:    actCopyOutPt  = menu.addAction("Copy Outpoint")
      if dev:    actCopyScript = menu.addAction("Copy Raw Script")
      idx = self.txInView.selectedIndexes()[0]
      action = menu.exec_(QCursor.pos())

      if action==actCopyWltID:
         s = str(self.txInView.model().index(idx.row(), TXINCOLS.WltID).data().toString())
      elif action==actCopySender:
         s = str(self.txInView.model().index(idx.row(), TXINCOLS.Sender).data().toString())
      elif action==actCopyAmount:
         s = str(self.txInView.model().index(idx.row(), TXINCOLS.Btc).data().toString())
      elif dev and action==actCopyOutPt:
         s1 = str(self.txInView.model().index(idx.row(), TXINCOLS.OutPt).data().toString())
         s2 = str(self.txInView.model().index(idx.row(), TXINCOLS.OutIdx).data().toString())
         s = s1 + ':' + s2
      elif dev and action==actCopyScript:
         s = str(self.txInView.model().index(idx.row(), TXINCOLS.Script).data().toString())
      else:
         return

      clipb = QApplication.clipboard()
      clipb.clear()
      clipb.setText(s.strip())
      
   #############################################################################
   def showContextMenuTxOut(self, pos):
      menu = QMenu(self.txOutView)
      std = (self.main.usermode==USERMODE.Standard)
      adv = (self.main.usermode==USERMODE.Advanced)
      dev = (self.main.usermode==USERMODE.Expert)
      
      if True:   actCopySender = menu.addAction("Copy Recipient Address")
      if True:   actCopyWltID  = menu.addAction("Copy Wallet ID")
      if True:   actCopyAmount = menu.addAction("Copy Amount")
      if dev:    actCopyScript = menu.addAction("Copy Raw Script")
      idx = self.txOutView.selectedIndexes()[0]
      action = menu.exec_(QCursor.pos())
         
      if action==actCopyWltID:
         s = self.txOutView.model().index(idx.row(), TXOUTCOLS.WltID).data().toString()
      elif action==actCopySender:
         s = self.txOutView.model().index(idx.row(), TXOUTCOLS.Recip).data().toString()
      elif action==actCopyAmount:
         s = self.txOutView.model().index(idx.row(), TXOUTCOLS.Btc).data().toString()
      elif dev and action==actCopyScript:
         s = self.txOutView.model().index(idx.row(), TXOUTCOLS.Script).data().toString()
      else:
         return

      clipb = QApplication.clipboard()
      clipb.clear()
      clipb.setText(str(s).strip())


class DlgPaperBackup(ArmoryDialog):
   """
   Open up a "Make Paper Backup" dialog, so the user can print out a hard
   copy of whatever data they need to recover their wallet should they lose
   it.  

   TODO:  Currently only does chain-coded keys.  Support for printing imported
          keys as well, well be added later.

   I have to forego using SecureBinaryData objects for most of these methods
   (in order to manipulate the private keys for printing), but I don't think
   this is a big deal, because printing would be infrequent
   """
   def __init__(self, wlt, parent=None, main=None):
      super(DlgPaperBackup, self).__init__(parent, main)


      FontFix = GETFONT('Courier',9)
      FontVar = GETFONT('Times',10)
      

      self.binPriv  = wlt.addrMap['ROOT'].binPrivKey32_Plain.copy()
      self.binChain = wlt.addrMap['ROOT'].chaincode.copy()
      if wlt.useEncryption and wlt.isLocked:
         dlg = DlgUnlockWallet(wlt, parent, main, 'Create Paper Backup')
         if dlg.exec_():
            self.binPriv  = wlt.addrMap['ROOT'].binPrivKey32_Plain.copy()
         else:
            # If we canceled out of unlocking, we can't print...
            self.reject()
            

                
      self.view = GfxViewPaper()
      self.scene = QGraphicsScene(self)
      self.scene.setSceneRect(0,0, PAPER_A4_WIDTH, PAPER_A4_HEIGHT)
      self.scene.setBackgroundBrush(QColor(255,255,255))
      self.view.setScene(self.scene)


      sizeQR = 100
      INCH = 72
      paperMargin = 0.8*INCH
      
      leftEdge = 0.5*INCH
      topEdge  = 0.5*INCH


      GlobalPos = QPointF(leftEdge, topEdge)
      # I guess I still don't understand the copy/ref stuff... this didn't work
      #def movePosRight(g, x):    
         #g += QPointF(x,0)
      #def movePosDown(g, y):    
         #g += QPointF(0,y)
      #def setPosFromLeft(g, x):    
         #g = QPointF(x, g.y())
      #def setPosFromTop(g, y):    
         #g = QPointF(g.x(), y)
      #def moveNewLine(g, pixelsDown):
         #g = QPointF(leftEdge, g.y()+pixelsDown)

      # Draw the logo in the top-left
      logoPixmap = QPixmap(':/armory_logo_h36.png') 
      logo = QGraphicsPixmapItem( logoPixmap )
      logo.setPos( GlobalPos )
      logo.setMatrix( QMatrix() )
      self.scene.addItem(logo)
      logoRect = logo.boundingRect()
      #moveNewLine(GlobalPos, int(logoRect.height()*1.3 + 0.5))
      GlobalPos = QPointF(leftEdge, GlobalPos.y()+int(logoRect.height()*1.3 + 0.5))

      def addInfoLine(field, val, pos):
         txt = GfxItemText(field, pos, self.scene, FontVar)
         self.scene.addItem( txt )
         pos = QPointF(pos.x()+relaxedSizeStr(FontFix, 'W'*15)[0], pos.y())
   
         txt = GfxItemText(val, pos, self.scene, FontVar)
         self.scene.addItem( txt )
         pos = QPointF(leftEdge, pos.y() + 20)
         return pos
         
      
      txt = GfxItemText('Paper Backup for Armory Wallet', GlobalPos, self.scene, GETFONT('Times', 14))
      self.scene.addItem( txt )
      #moveNewLine(GlobalPos, 30)
      GlobalPos = QPointF(leftEdge, GlobalPos.y() + 1.3*txt.boundingRect().height())

      GlobalPos = addInfoLine('Wallet Name:', wlt.labelName, GlobalPos)
      GlobalPos = addInfoLine('Wallet Unique ID:', wlt.uniqueIDB58, GlobalPos)
      GlobalPos = addInfoLine('Wallet Version:', getVersionString(wlt.version), GlobalPos)


      #moveNewLine(GlobalPos, 20)
      GlobalPos = QPointF(leftEdge, GlobalPos.y()+50)
      warnMsg = ('WARNING: This page displays unprotected private-key data needed '
                 'to reconstruct your wallet and spend your funds.  Please keep '
                 'this page in a safe place where only trusted persons can access it.')

      wrapWidth = 0.9*(PAPER_A4_WIDTH - 2*paperMargin)
      txt = GfxItemText(warnMsg, GlobalPos, self.scene, FontVar, lineWidth=wrapWidth)
      self.scene.addItem(txt)

      GlobalPos = QPointF(leftEdge, GlobalPos.y()+75)
      

      # Start drawing the actual wallet data
      # The checksums are really more to determine if an error was made,
      # as opposed to correcting the errors.  It will attempt to correct
      # the errors, but there's a high (relatively speaking) chance that
      # it will do so incorrectly.  In such a case, the user can just 
      # re-enter all the data (it's annoying, but should be infrequent)
      self.binPriv0     = self.binPriv.toBinStr()[:16]
      self.binPriv1     = self.binPriv.toBinStr()[16:]
      self.binChain0    = self.binChain.toBinStr()[:16]
      self.binChain1    = self.binChain.toBinStr()[16:]
      self.binPriv0Chk  = computeChecksum(self.binPriv0, nBytes=2)
      self.binPriv1Chk  = computeChecksum(self.binPriv1, nBytes=2)
      self.binChain0Chk = computeChecksum(self.binChain0, nBytes=2)
      self.binChain1Chk = computeChecksum(self.binChain1, nBytes=2)

      rawTxt = []
      for data,chk in [(self.binPriv0, self.binPriv0Chk), \
                       (self.binPriv1, self.binPriv1Chk), \
                       (self.binChain0, self.binChain0Chk), \
                       (self.binChain1, self.binChain1Chk)]:
         rawTxt.append([])
         data16 = binary_to_easyType16(data)
         chk16  = binary_to_easyType16(chk)
         for c in range(0,32,4):
            rawTxt[-1].append( data16[c:c+4] )
         rawTxt[-1].append( chk16 )
      
      
      # We use specific fonts here, for consistency of printing
      quadWidth,quadHeight = relaxedSizeStr(FontFix, 'abcd ')
      quadWidth+=8  # for some reason, even the relaxed size is too small...

      rootPrefix  = GfxItemText('Root Key:',   GlobalPos, self.scene, GETFONT('Times', 12))
      chainPrefix = GfxItemText('Chain Code:', GlobalPos, self.scene, GETFONT('Times', 12))
      rowPrefixSz = max( rootPrefix.boundingRect().width(), \
                         chainPrefix.boundingRect().width()) + 0.2*INCH
      
      topOfRow0 = GlobalPos.y()
      topOfRow2 = GlobalPos.y() + 2*quadHeight

      for r,row in enumerate(rawTxt):
         #moveNewLine(GlobalPos, quadHeight)
         GlobalPos = QPointF(leftEdge, GlobalPos.y()+quadHeight)
         if r==0: 
            rootPrefix.setPos(GlobalPos)
            self.scene.addItem(rootPrefix)
         elif r==2:
            chainPrefix.setPos(GlobalPos)
            self.scene.addItem(chainPrefix)

         #movePosRight(GlobalPos, rowPrefixSz)
         GlobalPos = QPointF(GlobalPos.x()+rowPrefixSz, GlobalPos.y())
         for c,strQuad in enumerate(row):
            obj = GfxItemText(strQuad, GlobalPos, self.scene, FontFix)
            self.scene.addItem(obj)
            #movePosRight(GlobalPos, quadWidth)
            GlobalPos = QPointF(GlobalPos.x()+quadWidth, GlobalPos.y())
         
         

      SIZE = 170
      qrRightSide = PAPER_A4_WIDTH - paperMargin
      qrLeftEdge  = qrRightSide - SIZE - 25
      qrTopStart  = topEdge + 0.5*paperMargin  # a little more margin
      qrPos = QPointF(qrLeftEdge, qrTopStart)
      data = '\n'.join([' '.join(row) for row in rawTxt])
      objQR = GfxItemQRCode( qrPos, self.scene, data, SIZE)
      self.scene.addItem( objQR )


      btnPrint = QPushButton('&Print...')
      self.connect(btnPrint, SIGNAL('clicked()'), self.print_)

      bbox = QDialogButtonBox(QDialogButtonBox.Ok | \
                              QDialogButtonBox.Cancel)
      self.connect(bbox, SIGNAL('accepted()'), self.accept)
      self.connect(bbox, SIGNAL('rejected()'), self.reject)

      lblWarn = QRichLabel( \
         'The data shown below '
         'protects all keys that are ever <u>generated</u> by your wallet. '
         'The QR code holds the exact same data as the four data '
         'lines, but may be easier to use than typing if you have a '
         'QR code scanner.'
         '<br><br>'
         '<font color="red"><u>WARNING</u>:  <i>YOU MUST BACKUP IMPORTED '
         'ADDRESSES SEPARATELY TO PROTECT ANY MONEY IN THEM</i>.  '
         'Use the "Backup Individual Keys" buttton in the wallet '
         'properties to access imported private keys.</font>')


      layout = QGridLayout()
      layout.addWidget(lblWarn,   0,0, 1,4)
      layout.addWidget(self.view, 1,0, 3,4)
      layout.addWidget(btnPrint,  4,0, 1,1)
      layout.addWidget(bbox,      4,2, 1,2)

      self.setLayout(layout)

      self.setWindowIcon(QIcon(':/printer_icon.png'))
      self.setWindowTitle('Print Wallet Backup')
      
       
   def print_(self):
      self.printer = QPrinter(QPrinter.HighResolution)
      self.printer.setPageSize(QPrinter.Letter)
      dialog = QPrintDialog(self.printer)
      if dialog.exec_():
          painter = QPainter(self.printer)
          painter.setRenderHint(QPainter.TextAntialiasing)
          self.scene.render(painter)



class DlgBadConnection(ArmoryDialog):
   def __init__(self, haveInternet, haveSatoshi, parent=None, main=None):
      super(DlgBadConnection, self).__init__(parent, main)


      layout = QGridLayout()
      lblWarnImg = QLabel()
      lblWarnImg.setPixmap(QPixmap(':/MsgBox_warning48.png'))
      lblWarnImg.setAlignment(Qt.AlignHCenter | Qt.AlignTop)

      lblDescr = QLabel()
      if not haveInternet and not CLI_OPTIONS.offline:
         lblDescr = QRichLabel( \
            'Armory was not able to detect an internet connection, so Armory '
            'will operate in "Offline" mode.  In this mode, only wallet'
            '-management and unsigned-transaction functionality will be available. '
            '<br><br>'
            'If this is an error, please check your internet connection and '
            'restart Armory.<br><br>Would you like to continue in "Offline" mode? ')
      elif haveInternet and not haveSatoshi:
         lblDescr = QRichLabel( \
            'Armory was not able to detect the presence of Bitcoin-Qt or bitcoind '
            'client software (available at http://www.bitcoin.org).  Please make sure that '
            'the one of those programs is... <br>'
            '<br><b>(1)</b> ...open and connected to the network '
            '<br><b>(2)</b> ...on the same network as Armory (main-network or test-network)'
            '<br><b>(3)</b> ...synchronized with the blockchain before '
            'starting Armory<br><br>Without the Bitcoin-Qt or bitcoind open, you will only '
            'be able to run Armory in "Offline" mode, which will not have access '
            'to new blockchain data, and you will not be able to send outgoing '
            'transactions<br><br>If you do not want to be in "Offline" mode, please '
            'restart Armory after one of these programs is open and synchronized with '
            'the network')
      else:
         # Nothing to do -- we shouldn't have even gotten here
         #self.reject()
         pass
         
      
      self.main.abortLoad = False
      def abortLoad():
         self.main.abortLoad = True
         self.reject()
         
      lblDescr.setMinimumWidth(500)
      self.btnAccept = QPushButton("Continue in Offline Mode")
      self.btnCancel = QPushButton("Close Armory")
      self.connect(self.btnAccept, SIGNAL('clicked()'), self.accept)
      self.connect(self.btnCancel, SIGNAL('clicked()'), abortLoad)
      buttonBox = QDialogButtonBox()
      buttonBox.addButton(self.btnAccept, QDialogButtonBox.AcceptRole)
      buttonBox.addButton(self.btnCancel, QDialogButtonBox.RejectRole)

      layout.addWidget(lblWarnImg,         0,1, 2,1)
      layout.addWidget(lblDescr,           0,2, 1,1)
      layout.addWidget(buttonBox,          1,2, 1,1)

      self.setLayout(layout)
      self.setWindowTitle('Network not available')


################################################################################
def readSigBlock(parent, fullPacket):
   addrB58, messageStr, pubkey, sig = '','','',''
   lines = fullPacket.split('\n')
   readingMessage, readingPub, readingSig = False, False, False
   for i in range(len(lines)):
      s = lines[i].strip()

      # ADDRESS
      if s.startswith('Addr'):
         addrB58 = s.split(':')[-1].strip()

      # MESSAGE STRING
      if s.startswith('Message') or readingMessage:
         readingMessage = True
         if s.startswith('Pub') or s.startswith('Sig') or ('END-CHAL' in s):
            readingMessage = False
         else:
            # Message string needs to be exact, grab what's between the 
            # double quotes, no newlines
            iq1 = s.index('"') + 1
            iq2 = s.index('"', iq1)
            messageStr += s[iq1:iq2]

      # PUBLIC KEY
      if s.startswith('Pub') or readingPub: 
         readingPub = True
         if s.startswith('Sig') or ('END-SIGNATURE-BLOCK' in s):
            readingPub = False
         else:
            pubkey += s.split(':')[-1].strip().replace(' ','')

      # SIGNATURE
      if s.startswith('Sig') or readingSig: 
         readingSig = True
         if 'END-SIGNATURE-BLOCK' in s:
            readingSig = False
         else:
            sig += s.split(':')[-1].strip().replace(' ','')
      
    
   if len(pubkey)>0:
      try:
         pubkey = hex_to_binary(pubkey)
         if len(pubkey) not in (32, 33, 64, 65):  raise
      except:
         QMessageBox.critical(parent, 'Bad Public Key', \
            'Public key data was not recognized', QMessageBox.Ok)
         pubkey = '' 

   if len(sig)>0:
      try:
         sig = hex_to_binary(sig)
      except:
         QMessageBox.critical(parent, 'Bad Signature', \
            'Signature data is malformed!', QMessageBox.Ok)
         sig = ''

   
   pubkeyhash = hash160(pubkey)
   if not pubkeyhash==addrStr_to_hash160(addrB58):
      QMessageBox.critical(parent, 'Address Mismatch', \
         '!!! The address included in the signature block does not '
         'match the supplied public key!  This should never happen, '
         'and may in fact be an attempt to mislead you !!!', QMessageBox.Ok)
      sig = ''
      
      

   return addrB58, messageStr, pubkey, sig


################################################################################
def makeSigBlock(addrB58, MessageStr, binPubkey='', binSig=''):
   lineWid = 50
   s =  '-----BEGIN-SIGNATURE-BLOCK'.ljust(lineWid+13,'-') + '\n'

   ### Address ###
   s += 'Address:    %s\n' % addrB58

   ### Message ###
   chPerLine = lineWid-2
   nMessageLines = (len(MessageStr)-1)/chPerLine + 1
   for i in range(nMessageLines):
      cLine = 'Message:    "%s"\n' if i==0 else '            "%s"\n'
      s += cLine % MessageStr[i*chPerLine:(i+1)*chPerLine]

   ### Public Key ###
   if len(binPubkey)>0:
      hexPub = binary_to_hex(binPubkey)
      nPubLines = (len(hexPub)-1)/lineWid + 1
      for i in range(nPubLines):
         pLine = 'PublicKey:  %s\n' if i==0 else '            %s\n'
         s += pLine % hexPub[i*lineWid:(i+1)*lineWid]
         
   ### Signature ###
   if len(binSig)>0:
      hexSig = binary_to_hex(binSig)
      nSigLines = (len(hexSig)-1)/lineWid + 1
      for i in range(nSigLines):
         sLine = 'Signature:  %s\n' if i==0 else '            %s\n'
         s += sLine % hexSig[i*lineWid:(i+1)*lineWid]
         
   s += '-----END-SIGNATURE-BLOCK'.ljust(lineWid+13,'-') + '\n'
   return s



class DlgExecLongProcess(ArmoryDialog):
   """
   Execute a processing that may require having the user to wait a while.
   Should appear like a splash screen, and will automatically close when
   the processing is done.  As such, you should have very little text, just 
   in case it finishes immediately, the user won't have time to read it.

   DlgExecLongProcess(execFunc, 'Short Description', self, self.main).exec_()
   """
   def __init__(self, funcExec, msg='', parent=None, main=None):
      super(DlgExecLongProcess, self).__init__(parent, main)
      
      self.func   = funcExec

      waitFont = GETFONT('Var', 14)
      descrFont = GETFONT('Var', 12)
      palette = QPalette()
      palette.setColor( QPalette.Window, QColor(235,235,255))
      self.setPalette( palette );
      self.setAutoFillBackground(True)

      if parent:
         qr = parent.geometry()
         x,y,w,h = qr.left(),qr.top(),qr.width(),qr.height()
         dlgW = relaxedSizeStr(waitFont, msg)[0]
         dlgW = min(dlgW, 400)
         dlgH = 150
         self.setGeometry(int(x+w/2-dlgW/2),int(y+h/2-dlgH/2), dlgW, dlgH)

      lblWaitMsg = QRichLabel('Please Wait...')
      lblWaitMsg.setFont(waitFont)
      lblWaitMsg.setAlignment(Qt.AlignVCenter | Qt.AlignHCenter)

      lblDescrMsg = QRichLabel(msg)
      lblDescrMsg.setFont(descrFont)
      lblDescrMsg.setAlignment(Qt.AlignVCenter | Qt.AlignHCenter)

      self.setWindowFlags(Qt.SplashScreen)
      
      layout = QVBoxLayout()
      layout.addWidget(lblWaitMsg)
      layout.addWidget(lblDescrMsg)
      self.setLayout( layout )


   def exec_(self):
      def execAndClose():
         self.func()
         self.accept()

      from twisted.internet import reactor
      reactor.callLater(0.1, execAndClose)
      QDialog.exec_(self)


       
         


################################################################################
class DlgECDSACalc(ArmoryDialog):
   def __init__(self, parent=None, main=None, tabStart=0):
      super(DlgECDSACalc, self).__init__(parent, main)

      dispFont = GETFONT('Var', 8) 
      w,h = tightSizeNChar(dispFont, 40)
      
      self.tabWidget = QTabWidget()
   
      ##########################################################################
      ##########################################################################
      # TAB:  Key/ECDSA Calcs
      ##########################################################################
      ##########################################################################
      tabKeys   = QWidget()
      self.lblPrivType = QRichLabel('', vAlign=Qt.AlignTop)
      self.txtPriv = QLineEdit()
      self.txtPrvR = QLineEdit()
      self.txtPubF = QLineEdit()
      self.txtPubX = QLineEdit()
      self.txtPubY = QLineEdit()
      self.txtHash = QLineEdit()
      self.txtAddr = QLineEdit()
      
      self.keyTxtIndex = enum('PRIV','PRVR',"PUBF","PUBX","PUBY","HASH","ADDR")
      self.keyTxtList = [self.txtPriv, self.txtPrvR, self.txtPubF, self.txtPubX, \
                         self.txtPubY, self.txtHash, self.txtAddr]
      
   
      self.returnPressedFirst = False

      for i,txt in enumerate(self.keyTxtList):
         w,h = tightSizeNChar(dispFont, 70)
         txt.setMinimumWidth(w)
         txt.setMinimumHeight(1.2*h)
         txt.sizeHint = lambda: QSize(400, 1.2*h)
         txt.setFont(dispFont)
         self.connect(txt, SIGNAL('returnPressed()'), self.keyWaterfall)


      self.connect(self.txtPriv, SIGNAL('textEdited(QString)'), \
                              lambda: self.keyTextEdited(self.keyTxtIndex.PRIV))
      self.connect(self.txtPrvR, SIGNAL('textEdited(QString)'), \
                              lambda: self.keyTextEdited(self.keyTxtIndex.PRVR))
      self.connect(self.txtPubF, SIGNAL('textEdited(QString)'), \
                              lambda: self.keyTextEdited(self.keyTxtIndex.PUBF))
      self.connect(self.txtPubX, SIGNAL('textEdited(QString)'), \
                              lambda: self.keyTextEdited([self.keyTxtIndex.PUBX, \
                                                          self.keyTxtIndex.PUBY]))
      self.connect(self.txtPubY, SIGNAL('textEdited(QString)'), \
                              lambda: self.keyTextEdited([self.keyTxtIndex.PUBX, \
                                                          self.keyTxtIndex.PUBY]))
      self.connect(self.txtHash, SIGNAL('textEdited(QString)'), \
                              lambda: self.keyTextEdited(self.keyTxtIndex.HASH))
      self.connect(self.txtAddr, SIGNAL('textEdited(QString)'), \
                              lambda: self.keyTextEdited(self.keyTxtIndex.ADDR))

      
      self.txtMsg = QTextEdit()
      self.txtSig = QTextEdit()
      for txt in (self.txtMsg, self.txtSig):
         txt.setMinimumWidth(int(2*w/3))
         txt.setMinimumHeight(2.2*h)
         txt.sizeHint = lambda: QSize(400, 2.2*h)

      self.connect(self.txtMsg, SIGNAL('textChanged()'), self.msgTextChanged)
      self.connect(self.txtSig, SIGNAL('textChanged()'), self.msgTextChanged)
                       

      btnSwitchEnd = QPushButton('Switch Endian')
      self.connect(btnSwitchEnd, SIGNAL('clicked()'), self.privSwitch)


      ttipPrvR = createToolTipObject( \
         'Any standard encoding of a private key:  raw hex, base58, with or '
         'without checksums, and mini-private-key format. '
         'This includes VanityGen addresses and Casascius physical Bitcoin '
         'private keys.')
      ttipPriv = createToolTipObject( \
         'The raw hexadecimal private key.  This is exactly 32 bytes, which '
         'is 64 hex characters.  Any other forms of private key should be '
         'entered in the "Encoded Private Key" box.')
      ttipPubF = createToolTipObject( \
         'The full 65-byte public key in hexadecimal.  It consists '
         'of a "04" byte, followed by the 32-byte X-value, then the 32-byte '
         'Y-value.')
      ttipPubXY = createToolTipObject( \
         'X- and Y-coordinates of the public key.  Each value is 32 bytes (64 hex chars).')
      ttipHash = createToolTipObject( \
         'Raw hash160 of the [65-byte] public key.  It is 20 bytes (40 hex chars).')
      ttipAddr = createToolTipObject( \
         'Standard Bitcoin address expressed in Base58')


      btnAbk = createAddrBookButton(self, self.txtAddr, None, 'Select', True)

      headPrvR  = makeHorizFrame([QLabel('Encoded Private Key'), ttipPrvR, 'Stretch'])
      headPriv  = makeHorizFrame([QLabel('Raw Private Key'), ttipPriv, 'Stretch'])
      headPubF  = makeHorizFrame([QLabel('Full Public Key'), ttipPubF, 'Stretch'])
      headPubXY = makeHorizFrame([QLabel('Raw Public Key (x,y)'), ttipPubXY, 'Stretch'])
      headHash  = makeHorizFrame([QLabel('Public Key Hash160'), ttipHash, 'Stretch'])
      headAddr  = makeHorizFrame([btnAbk, QLabel('Bitcoin Address'), ttipAddr, 'Stretch'])
      
      keyDataLayout = QGridLayout()
      keyDataLayout.addWidget(headPrvR,                      0,0,  1,1)
      keyDataLayout.addWidget(self.txtPrvR,                  1,0,  1,1)
      keyDataLayout.addWidget(self.lblPrivType,              2,0,  1,1)

      keyDataLayout.addWidget(QLabel('or'),                  1,1,  1,1)

      keyDataLayout.addWidget(headPriv,                      0,2,  1,1)
      keyDataLayout.addWidget(self.txtPriv,                  1,2,  1,1)
      keyDataLayout.addWidget(makeHorizFrame(['Stretch', btnSwitchEnd]), \
                                                             2,2,  1,1)

      keyDataLayout.addWidget(HLINE(QFrame.Sunken),          3,0,  1,3)

      keyDataLayout.addWidget(headPubF,                      4,0,  1,1)
      keyDataLayout.addWidget(self.txtPubF,                  5,0,  1,1)

      keyDataLayout.addWidget(QLabel('or'),                  5,1,  1,1)

      keyDataLayout.addWidget(headPubXY,                     4,2,  1,1)
      keyDataLayout.addWidget(self.txtPubX,                  5,2,  1,1)
      keyDataLayout.addWidget(self.txtPubY,                  6,2,  1,1)

      keyDataLayout.addWidget(HLINE(QFrame.Sunken),          7,0,  1,3)

      keyDataLayout.addWidget(headAddr,                      8,0,  1,1)
      keyDataLayout.addWidget(self.txtAddr,                  9,0,  1,1)

      keyDataLayout.addWidget(QLabel('or'),                  9,1,  1,1)

      keyDataLayout.addWidget(headHash,                      8,2,  1,1)
      keyDataLayout.addWidget(self.txtHash,                  9,2,  1,1)

      keyDataFrame = QFrame()
      keyDataFrame.setFrameStyle(QFrame.Box)
      keyDataFrame.setLayout(keyDataLayout)



      self.lblTopLeft  = QRichLabel('Key Data Calculator', doWrap=False)
      self.lblTopMid   = QRichLabel('', doWrap=False)
      self.btnWltData  = QPushButton('Get Keys From Wallet')
      self.btnClearFrm = QPushButton('Clear')
      self.btnCalcKeys = QPushButton('Calculate')
      #self.btnClearFrm.setEnabled(False)
      #self.btnCalcKeys.setEnabled(False)
      self.btnWltData.setEnabled(False)
      self.connect(self.btnWltData,  SIGNAL('clicked()'), self.getOtherData)
      self.connect(self.btnClearFrm, SIGNAL('clicked()'), self.clearFormData)
      self.connect(self.btnCalcKeys, SIGNAL('clicked()'), self.keyWaterfall)


      topHeaderRow = makeHorizFrame([self.lblTopLeft, \
                                     'Stretch', \
                                     self.lblTopMid, \
                                     self.btnWltData, \
                                     self.btnClearFrm, \
                                     self.btnCalcKeys])
      tabKeysTopFrm = makeVertFrame( [topHeaderRow, keyDataFrame])
            

      self.btnSignMsg = QPushButton('Sign Message')
      self.btnInsDate = QPushButton('Insert Date')
      self.btnInsRnd  = QPushButton('Insert Random')
      self.btnVerify  = QPushButton('Verify Signature')
      self.btnMakeBlk = QPushButton('Create Signature Block')
      self.btnReadBlk = QPushButton('Import Signature Block')
      #self.btnSignMsg.setEnabled(False)
      #self.btnVerify.setEnabled(False)
      self.lblSigResult = QRichLabel('')

      self.connect(self.btnSignMsg,  SIGNAL('clicked()'), self.signMsg)
      self.connect(self.btnVerify,   SIGNAL('clicked()'), self.verifyMsg)
      self.connect(self.btnInsDate,  SIGNAL('clicked()'), self.insDate)
      self.connect(self.btnInsRnd,   SIGNAL('clicked()'), self.insRnd)

      self.connect(self.btnMakeBlk,   SIGNAL('clicked()'), self.makeBlk)
      self.connect(self.btnReadBlk,   SIGNAL('clicked()'), self.readBlk)

      ttipMsg = createToolTipObject( \
         'A message to be signed or verified by the key data above. '
         'Or create a random "nonce" to give to someone to sign.')
      ttipSig = createToolTipObject( \
         'The output of signing the message above will be put here, or you '
         'can copy in a signature of the above message, and check that it '
         'is valid against the public key on the left (if present).')

      msgBoxHead = makeHorizFrame([QRichLabel('Message'), ttipMsg, 'Stretch', \
                                     self.btnInsRnd, self.btnInsDate, self.btnSignMsg])
      sigBoxHead = makeHorizFrame([QRichLabel('Signature'), ttipSig, 'Stretch', \
                                                      self.lblSigResult, self.btnVerify])
      self.lblCopied = QRichLabel('')
      btmFrm = makeHorizFrame(['Stretch', self.lblCopied, self.btnMakeBlk, self.btnReadBlk])
      tabKeysBtmFrmLayout = QGridLayout()
      tabKeysBtmFrmLayout.addWidget( msgBoxHead,   0,0)
      tabKeysBtmFrmLayout.addWidget( sigBoxHead,   0,1)
      tabKeysBtmFrmLayout.addWidget( self.txtMsg,  1,0)
      tabKeysBtmFrmLayout.addWidget( self.txtSig,  1,1)
      tabKeysBtmFrmLayout.addWidget( btmFrm,       2,0, 1,2)
      tabKeysBtmFrm = QFrame()
      tabKeysBtmFrm.setFrameStyle(QFrame.Box)
      tabKeysBtmFrm.setLayout(tabKeysBtmFrmLayout)
                           

      btnBack = QPushButton('<<< Go Back')
      self.connect(btnBack, SIGNAL('clicked()'), self.accept)
      frmBack = makeHorizFrame([btnBack, 'Stretch'])

      dlgLayout = QHBoxLayout()
      dlgLayout.addWidget( makeVertFrame( [tabKeysTopFrm, tabKeysBtmFrm, frmBack] ) )
      #dlgLayout.addWidget( HLINE() )
      tabKeys.setLayout(dlgLayout)
      self.tabWidget.addTab(tabKeys, 'Keys')

      ##########################################################################
      ##########################################################################
      # TAB:  secp256k1
      ##########################################################################
      ##########################################################################
      # STUB: I'll probably finish implementing this eventually....
      tabEcc = QWidget()

      tabEccLayout = QGridLayout()
      self.txtScalarScalarA = QLineEdit()
      self.txtScalarScalarB = QLineEdit()
      self.txtScalarScalarC = QLineEdit()
      self.txtScalarScalarC.setReadOnly(True)

      self.txtScalarPtA     = QLineEdit()
      self.txtScalarPtB_x   = QLineEdit()
      self.txtScalarPtB_y   = QLineEdit()
      self.txtScalarPtC_x   = QLineEdit()
      self.txtScalarPtC_y   = QLineEdit()
      self.txtScalarPtC_x.setReadOnly(True)
      self.txtScalarPtC_y.setReadOnly(True)

      self.txtPtPtA_x = QLineEdit()
      self.txtPtPtA_y = QLineEdit()
      self.txtPtPtB_x = QLineEdit()
      self.txtPtPtB_y = QLineEdit()
      self.txtPtPtC_x = QLineEdit()
      self.txtPtPtC_y = QLineEdit()
      self.txtPtPtC_x.setReadOnly(True)
      self.txtPtPtC_y.setReadOnly(True)

      eccTxtList = [ \
          self.txtScalarScalarA, self.txtScalarScalarB, \
          self.txtScalarScalarC, self.txtScalarPtA, self.txtScalarPtB_x, \
          self.txtScalarPtB_y, self.txtScalarPtC_x, self.txtScalarPtC_y, \
          self.txtPtPtA_x, self.txtPtPtA_y, self.txtPtPtB_x, \
          self.txtPtPtB_y, self.txtPtPtC_x, self.txtPtPtC_y]
      
      dispFont = GETFONT('Var', 8) 
      w,h = tightSizeNChar(dispFont, 60)
      for txt in eccTxtList:
         txt.setMinimumWidth(w)
         txt.setFont(dispFont)

      
      self.btnCalcSS = QPushButton('Multiply Scalars (mod n)')
      self.btnCalcSP = QPushButton('Scalar Multiply EC Point')
      self.btnCalcPP = QPushButton('Add EC Points')
      self.btnClearSS = QPushButton('Clear')
      self.btnClearSP = QPushButton('Clear')
      self.btnClearPP = QPushButton('Clear')

      # Looks like these images didn't make it into the resource file.
      # TODO:  Figure this out later...
      #imgPlus  = QImageLabel(':/plus_orange.png')
      #imgTimes1= QImageLabel(':/asterisk_orange.png')
      #imgTimes2= QImageLabel(':/asterisk_orange.png')
      #imgDown  = QImageLabel(':/arrow_down32.png')

      imgPlus  = QRichLabel('<b>+</b>')
      imgTimes1= QRichLabel('<b>*</b>')
      imgTimes2= QRichLabel('<b>*</b>')
      imgDown  = QRichLabel('')

      self.connect(self.btnCalcSS, SIGNAL('clicked()'),  self.multss)
      self.connect(self.btnCalcSP, SIGNAL('clicked()'),  self.multsp)
      self.connect(self.btnCalcPP, SIGNAL('clicked()'),  self.addpp)


      ##########################################################################
      # Scalar-Scalar Multiply
      sslblA = QRichLabel('a', hAlign=Qt.AlignHCenter)
      sslblB = QRichLabel('b', hAlign=Qt.AlignHCenter)
      sslblC = QRichLabel('a*b mod n', hAlign=Qt.AlignHCenter)

      
      ssLayout = QGridLayout()
      ssLayout.addWidget(sslblA,                  0,0,   1,1)
      ssLayout.addWidget(sslblB,                  0,2,   1,1)

      ssLayout.addWidget(self.txtScalarScalarA,   1,0,   1,1)
      ssLayout.addWidget(imgTimes1,               1,1,   1,1)
      ssLayout.addWidget(self.txtScalarScalarB,   1,2,   1,1)

      ssLayout.addWidget(makeHorizFrame(['Stretch', self.btnCalcSS, 'Stretch']), \
                                                  2,0,   1,3)
      #ssLayout.addWidget(makeHorizFrame(['Stretch', imgDown, 'Stretch']), \
                                                  #3,0,   1,3)
      ssLayout.addWidget(makeHorizFrame(['Stretch', sslblC, self.txtScalarScalarC, 'Stretch']), \
                                                  3,0,   1,3)
      ssLayout.setVerticalSpacing(1)
      frmSS = QFrame()
      frmSS.setFrameStyle(STYLE_SUNKEN)
      frmSS.setLayout(ssLayout)

      ##########################################################################
      # Scalar-ECPoint Multiply
      splblA = QRichLabel('a',                             hAlign=Qt.AlignHCenter)
      splblB = QRichLabel('<b>B</b>',                      hAlign=Qt.AlignHCenter)
      splblBx= QRichLabel('<b>B</b><font size=2>x</font>', hAlign=Qt.AlignRight)
      splblBy= QRichLabel('<b>B</b><font size=2>y</font>', hAlign=Qt.AlignRight)
      splblC = QRichLabel('<b>C</b> = a*<b>B</b>',         hAlign=Qt.AlignHCenter)
      splblCx= QRichLabel('(a*<b>B</b>)<font size=2>x</font>', hAlign=Qt.AlignRight)
      splblCy= QRichLabel('(a*<b>B</b>)<font size=2>y</font>', hAlign=Qt.AlignRight)
      spLayout = QGridLayout()
      spLayout.addWidget(splblA,                  0,0,    1,1)
      spLayout.addWidget(splblB,                  0,2,    1,1)

      spLayout.addWidget(self.txtScalarPtA,       1,0,    1,1)
      spLayout.addWidget(imgTimes2,               1,1,    1,1)
      spLayout.addWidget(self.txtScalarPtB_x,     1,2,    1,1)
      spLayout.addWidget(self.txtScalarPtB_y,     2,2,    1,1)

      spLayout.addWidget(makeHorizFrame(['Stretch', self.btnCalcSP, 'Stretch']), \
                                                  3,0,   1,3)
      #spLayout.addWidget(makeHorizFrame(['Stretch', imgDown, 'Stretch']), \
                                                  #4,0,   1,3)
      #spLayout.addWidget(makeHorizFrame(['Stretch', splblC, 'Stretch']), \
                                                  #5,0,   1,3)
      spLayout.addWidget(makeHorizFrame(['Stretch', splblCx, self.txtScalarPtC_x, 'Stretch']), \
                                                  4,0,   1,3)
      spLayout.addWidget(makeHorizFrame(['Stretch', splblCy, self.txtScalarPtC_y, 'Stretch']), \
                                                  5,0,   1,3)
      spLayout.setVerticalSpacing(1)
      frmSP = QFrame()
      frmSP.setFrameStyle(STYLE_SUNKEN)
      frmSP.setLayout(spLayout)
      
      ##########################################################################
      # ECPoint Addition
      pplblA  = QRichLabel('<b>A</b>',                       hAlign=Qt.AlignHCenter)
      pplblB  = QRichLabel('<b>B</b>',                       hAlign=Qt.AlignHCenter)
      pplblAx = QRichLabel('<b>A</b><font size=2>x</font>', hAlign=Qt.AlignHCenter)
      pplblAy = QRichLabel('<b>A</b><font size=2>y</font>', hAlign=Qt.AlignHCenter)
      pplblBx = QRichLabel('<b>B</b><font size=2>x</font>', hAlign=Qt.AlignHCenter)
      pplblBy = QRichLabel('<b>B</b><font size=2>y</font>', hAlign=Qt.AlignHCenter)
      pplblC  = QRichLabel('<b>C</b> = <b>A</b>+<b>B</b>',  hAlign=Qt.AlignHCenter)
      pplblCx= QRichLabel('(<b>A</b>+<b>B</b>)<font size=2>x</font>', hAlign=Qt.AlignRight)
      pplblCy= QRichLabel('(<b>A</b>+<b>B</b>)<font size=2>y</font>', hAlign=Qt.AlignRight)
      ppLayout = QGridLayout()
      ppLayout.addWidget(pplblA,                  0,0,    1,1)
      ppLayout.addWidget(pplblB,                  0,2,    1,1)
      ppLayout.addWidget(self.txtPtPtA_x,         1,0,    1,1)
      ppLayout.addWidget(self.txtPtPtA_y,         2,0,    1,1)
      ppLayout.addWidget(imgPlus,                 1,1,    2,1)
      ppLayout.addWidget(self.txtPtPtB_x,         1,2,    1,1)
      ppLayout.addWidget(self.txtPtPtB_y,         2,2,    1,1)
      ppLayout.addWidget(makeHorizFrame(['Stretch', self.btnCalcPP, 'Stretch']), \
                                                  3,0,   1,3)
      #ppLayout.addWidget(makeHorizFrame(['Stretch', imgDown, 'Stretch']), \
                                                  #4,0,   1,3)
      #ppLayout.addWidget(makeHorizFrame(['Stretch', pplblC, 'Stretch']), \
                                                  #5,0,   1,3)
      ppLayout.addWidget(makeHorizFrame(['Stretch', pplblCx, self.txtPtPtC_x, 'Stretch']), \
                                                  4,0,   1,3)
      ppLayout.addWidget(makeHorizFrame(['Stretch', pplblCy, self.txtPtPtC_y, 'Stretch']), \
                                                  5,0,   1,3)
      ppLayout.setVerticalSpacing(1)
      frmPP = QFrame()
      frmPP.setFrameStyle(STYLE_SUNKEN)
      frmPP.setLayout(ppLayout)

      
      lblDescr = QRichLabel( \
         'Use this form to perform Bitcoin elliptic curve calculations.  All '
         'operations are performed on the secp256k1 elliptic curve, which is '
         'the one used for Bitcoin. '
         'Supply all values as 32-byte, big-endian, hex-encoded integers.')

      btnClear = QPushButton('Clear')
      btnClear.setMaximumWidth(2*relaxedSizeStr(btnClear, 'Clear')[0])
      self.connect(btnClear, SIGNAL('clicked()'), self.eccClear)


      eccLayout = QVBoxLayout()
      eccLayout.addWidget(makeHorizFrame([lblDescr, btnClear]))
      eccLayout.addWidget(frmSS)
      eccLayout.addWidget(frmSP)
      eccLayout.addWidget(frmPP)
      tabEcc.setLayout(eccLayout)
      self.tabWidget.addTab(tabEcc, 'Elliptic Curve')


      calcLayout = QHBoxLayout() 
      calcLayout.addWidget(self.tabWidget)
      self.setLayout(calcLayout)

      self.tabWidget.setCurrentIndex(tabStart)
   
      self.setWindowTitle('ECDSA Calculator')
      self.setWindowIcon(QIcon( self.main.iconfile))



   #############################################################################
   def keyTextEdited(self, txtIndex):
      notEmpty = not self.formIsEmpty()
      #self.btnClearFrm.setEnabled(notEmpty)
      #self.btnCalcKeys.setEnabled(notEmpty)
      #self.btnSignMsg.setEnabled(notEmpty)
      #self.btnVerify.setEnabled(notEmpty)

      if not isinstance(txtIndex, (list,tuple)):
         txtIndex = [txtIndex]

      for i,txt in enumerate(self.keyTxtList):
         if not i in txtIndex:
            txt.setText('') 

   #############################################################################
   def msgTextChanged(self):
      """ 
      Yes, I intended to use text 'changed', instead of 'edited' here.
      Because I don't care how the text was modified, it's going to break
      the signature.
      """
      self.lblSigResult.setText('')


   #############################################################################
   def formIsEmpty(self):
      totalEmpty = [0 if len(str(a.text()))>0 else 1 for a in self.keyTxtList]
      allEmpty = not sum(totalEmpty)!=0 
      #self.btnSignMsg.setEnabled(not allEmpty)
      return allEmpty

   #############################################################################
   def keyWaterfall(self):
      self.returnPressedFirst = True
      try:
         prvrStr =               str(self.txtPrvR.text()).replace(' ','')
         privBin = hex_to_binary(str(self.txtPriv.text()).replace(' ',''))
         pubxBin = hex_to_binary(str(self.txtPubX.text()).replace(' ',''))
         pubyBin = hex_to_binary(str(self.txtPubY.text()).replace(' ',''))
         pubfBin = hex_to_binary(str(self.txtPubF.text()).replace(' ',''))
         addrB58 =               str(self.txtAddr.text()).replace(' ','')
         a160Bin = hex_to_binary(str(self.txtHash.text()).replace(' ',''))

      except:
         QMessageBox.critical(self, 'Invalid Entry', \
            'You entered invalid data!', QMessageBox.Ok)
         return

      self.lblPrivType.setText('')
      if len(prvrStr)>0:
         try:
            privBin, keytype = parsePrivateKeyData(prvrStr)
            self.txtPriv.setText( binary_to_hex(privBin))
            self.lblPrivType.setText('<font color="green">' + keytype + '</font>')
         except:
            QMessageBox.critical(self, 'Invalid Private Key Data', \
               'Private Key data is not recognized!', QMessageBox.Ok)
            raise
            return
      elif len(privBin)>0:
         try:
            priv37  = '\x80' + privBin + computeChecksum('\x80' + privBin)
            privB58 = binary_to_base58(priv37)
            typestr = parsePrivateKeyData(privB58)[1]
            self.txtPrvR.setText(privB58)
            self.lblPrivType.setText('<font color="green">' + typestr + '</font>')
         except:
            QMessageBox.critical(self, 'Invalid Private Key Data', \
               'Private Key data is not recognized!', QMessageBox.Ok)
            raise
            return
     
      if len(privBin)>0:
         pub = CryptoECDSA().ComputePublicKey(SecureBinaryData(privBin))
         pubfBin = pub.toBinStr()
         self.txtPubF.setText(binary_to_hex(pubfBin))

     
      if len(pubfBin)>0:
         try:
            pubxBin = pubfBin[1:1+32]
            pubyBin = pubfBin[  1+32:1+32+32]
            self.txtPubX.setText(binary_to_hex(pubxBin))
            self.txtPubY.setText(binary_to_hex(pubyBin))
            a160Bin = hash160(pubfBin)
            self.txtHash.setText(binary_to_hex(a160Bin))
         except:
            QMessageBox.critical(self, 'Invalid Public Key Data', \
               'Public Key data is not recognized!', QMessageBox.Ok)
            raise
            return
      elif len(pubxBin)>0 and len(pubyBin)>0:
         try:
            pubfBin = '\x04' + pubxBin + pubyBin
            self.txtPubF.setText(binary_to_hex(pubfBin))
            a160Bin = hash160(pubfBin)
            self.txtHash.setText(binary_to_hex(a160Bin))
         except:
            QMessageBox.critical(self, 'Invalid Public Key Data', \
               'Public Key data is not recognized!', QMessageBox.Ok)
            raise
            return

      if len(a160Bin)>0:
         try:
            addrB58 = hash160_to_addrStr(a160Bin)
            self.txtAddr.setText(addrB58)
         except:
            QMessageBox.critical(self, 'Invalid Address Data', \
               'Address data is not recognized!', QMessageBox.Ok)
            return
      elif len(addrB58)>0:
         try:
            raw25byte = base58_to_binary(addrB58)
            if len(raw25byte)!=25:
               QMessageBox.critical(self, 'Invalid Address', \
               'The Bitcoin address supplied is invalid.', QMessageBox.Ok)
               return
            data,chk = raw25byte[:21], raw25byte[21:]
            fixedData = verifyChecksum(data,chk)
            if fixedData!=data:
               if len(fixedData)==0:
                  QMessageBox.critical(self, 'Invalid Address', \
                  'The Bitcoin address has an error in it.  Please double-check '
                  'that it was entered properly.', QMessageBox.Ok)
                  return
            self.txtAddr.setText(hash160_to_addrStr(fixedData[1:]))
               
            a160Bin = addrStr_to_hash160(addrB58)
            self.txtHash.setText(binary_to_hex(a160Bin))
         except:
            QMessageBox.critical(self, 'Invalid Address Data', \
               'Address data is not recognized!', QMessageBox.Ok)
            return

      #self.btnSignMsg.setEnabled( len(privBin)>0 )
      #self.btnVerify.setEnabled( len(pubfBin)>0 )

      for txt in self.keyTxtList:
         txt.setCursorPosition(0)

      self.checkIfAddrIsOurs(a160Bin)
         
            

   #############################################################################
   def checkIfAddrIsOurs(self, addr160):
      wltID = self.main.getWalletForAddr160(addr160)
      if wltID=='':
         self.lblTopMid.setText('')
         self.btnWltData.setEnabled(False)
      else:
         self.lblTopMid.setText('<font color="green">This key is in one of your wallets</font>')
         self.btnWltData.setEnabled(True)
      return wltID
      

   #############################################################################
   def getOtherData(self):
      ''' Look in your wallets for the address, fill in pub/priv keys '''

      # It seems that somehow the "Get Keys" button is automatically linked to
      # the form's returnPressed signal.  I have tried to disable this, but I
      # can't figure out how!  So instead, I have to put in this stupid hack
      # to prevent this action from being triggered prematurely
      if self.returnPressedFirst:
         self.returnPressedFirst=False
         return

      a160Bin = hex_to_binary(str(self.txtHash.text()).replace(' ',''))
      wltID = self.checkIfAddrIsOurs(a160Bin)
      if wltID!='':
         havePriv = True
         # This address is ours, get the priv key and fill in everything else
         wlt = self.main.walletMap[wltID]
         if wlt.useEncryption and wlt.isLocked:
            dlg = DlgUnlockWallet(wlt, self.main, 'Encrypt New Address')
            if not dlg.exec_():
               reply = QMessageBox.critical(self, 'Wallet is locked',
                  'Could not unlock wallet, so private key data could not '
                  'be acquired.', QMessageBox.Ok)
               havePriv = False
         
         addr = self.main.walletMap[wltID].getAddrByHash160(a160Bin)
         if havePriv:
            hexPriv = addr.binPrivKey32_Plain.toHexStr()
            self.clearFormData()
            self.txtPriv.setText(hexPriv)
            self.keyWaterfall()
         else:
            hexPub = addr.binPublicKey65.toHexStr()
            self.clearFormData()
            self.txtPubF.setText(hexPub)
            self.keyWaterfall()


   #############################################################################
   def clearFormData(self):
      for wdgt in self.keyTxtList:
         wdgt.setText('')
      self.lblPrivType.setText('')
      self.lblTopMid.setText('')
      self.btnWltData.setEnabled(False)

   #############################################################################
   def privSwitch(self):
      privHex = str(self.txtPriv.text()).strip().replace(' ','')
      if len(privHex)>0:
         self.txtPriv.setText(hex_switchEndian(privHex))
      self.keyTextEdited(0)
      
   #############################################################################
   def insRnd(self):
      rnd = SecureBinaryData().GenerateRandom(8)
      currtxt = self.readMsg()
      if not currtxt.endswith(' ') and not len(currtxt)==0:
         currtxt += ' '
      self.txtMsg.setText(currtxt + rnd.toHexStr())
      
   #############################################################################
   def insDate(self):
      currtxt = self.readMsg()
      if not currtxt.endswith(' ') and not len(currtxt)==0:
         currtxt += ' '
      self.txtMsg.setText(currtxt + unixTimeToFormatStr(RightNow()))

   #############################################################################
   def signMsg(self):
      self.keyWaterfall()

      strMsg  = self.readMsg()
      if len(strMsg)==0:
         QMessageBox.critical(self, 'Nothing to Sign!', \
           'There is no message to sign!', QMessageBox.Ok)
         return

      a160Bin = hex_to_binary(str(self.txtHash.text()).replace(' ',''))
      if len(a160Bin)<20:
         QMessageBox.critical(self, 'Input Error', 'You did not specify an '
            'address or private key to be used for signing', QMessageBox.Ok)
         return
         
      wltID = self.checkIfAddrIsOurs(a160Bin)
      haveWltPriv = (wltID!='')

      try:
         binPriv = SecureBinaryData(hex_to_binary(str(self.txtPriv.text()).strip().replace(' ','')))
         haveRawPriv = (binPriv.getSize()==32)
      except:
         haveRawPriv = False
         if not haveWltPriv:
            QMessageBox.critical(self, 'Input Error', \
               'There was an error parsing the private key.', QMessageBox.Ok)
            return

      
      


      if not haveRawPriv:
         wlt = self.main.walletMap[wltID]
         if wlt.useEncryption and wlt.isLocked:
            dlg = DlgUnlockWallet(wlt, self.main, 'Encrypt New Address')
            if not dlg.exec_():
               reply = QMessageBox.critical(self, 'Wallet is locked',
                  'Could not unlock wallet, so private key data could not '
                  'be acquired.', QMessageBox.Ok)
               return
         binPriv = SecureBinaryData(wlt.addrMap[a160Bin].binPrivKey32_Plain)
            

      # TODO:  Fill in public key
      pubKey = CryptoECDSA().ComputePublicKey(binPriv)
      pubKeyHex = pubKey.toHexStr()
      self.txtPubF.setText(pubKeyHex);
      self.txtPubX.setText(pubKeyHex[2:2+64        ]);
      self.txtPubY.setText(pubKeyHex[  2+64:2+64+64]);

      modMsg = 'Bitcoin Signed Message:\n' + strMsg
      sig = CryptoECDSA().SignData(SecureBinaryData(modMsg), \
                                   binPriv)
      self.txtSig.setText(sig.toHexStr())


   #############################################################################
   def verifyMsg(self):
      self.keyWaterfall()
      try:
         binPub = hex_to_binary(str(self.txtPubF.text()).strip().replace(' ',''))
         addrB58 = hash160_to_addrStr(hash160(binPub))
      except:
         QMessageBox.critical(self, 'Input Error', \
           'There was an error parsing the public key.', QMessageBox.Ok)
         return

      try:
         binSig = hex_to_binary(str(self.txtSig.toPlainText()).strip().replace(' ',''))
      except:
         QMessageBox.critical(self, 'Input Error', \
           'The signature data is not recognized.', QMessageBox.Ok)
         return

      strMsg = self.readMsg()
         
         
      if len(binPub)!=65:
         QMessageBox.critical(self, 'Invalid Public Key!', \
           'Cannot verify a message without a valid public key.', QMessageBox.Ok)
         return
      if len(binSig)==0:
         QMessageBox.critical(self, 'No Signature!', \
           'There is no signature to verify', QMessageBox.Ok)
         return
      if len(strMsg)==0:
         QMessageBox.critical(self, 'Nothing to Verify!', \
           'Need the original message in order to verify the signature.', QMessageBox.Ok)
         return

      modMsg = 'Bitcoin Signed Message:\n' + strMsg
      isValid = CryptoECDSA().VerifyData(SecureBinaryData(modMsg), \
                                         SecureBinaryData(binSig), \
                                         SecureBinaryData(binPub))

      if isValid:
         MsgBoxCustom(MSGBOX.Good, 'Verified!', \
            'The owner of the following Bitcoin address...'
            '<br><br>'
            '<b>%s</b>'
            '<br><br>'
            '...has digitally signed the following message:'
            '<br><br>'
            '<i><b>"%s"</b></i>'
            '<br><br>'
            'The supplied signature <b>is valid</b>!' % (addrB58, strMsg))
         self.lblSigResult.setText('<font color="green">Valid Signature!</font>')
      else:
         MsgBoxCustom(MSGBOX.Error, 'Invalid Signature!', \
                                    'The supplied signature <b>is not valid</b>!')
         self.lblSigResult.setText('<font color="red">Invalid Signature!</font>')

   ############################################################################
   def readMsg(self):
      msg = str(self.txtMsg.toPlainText())
      msg = msg.replace('\n',' ')
      msg = msg.replace('"','\'')
      msg = msg.strip()
      return msg

   ############################################################################
   def makeBlk(self):
      try:
         pubfBin = hex_to_binary(str(self.txtPubF.text()).replace(' ',''))
      except:
         QMessageBox.critical(self, 'Public Key Error!', \
           'The public key is invalid.', QMessageBox.Ok)
         
      try:
         sigBin  = hex_to_binary(str(self.txtSig.toPlainText()).replace(' ',''))
      except:
         QMessageBox.critical(self, 'Signature Error', \
           'The signature is in an unrecognized format', QMessageBox.Ok)

      addrB58 = str(self.txtAddr.text()).replace(' ','')
      rawMsg  = self.readMsg()

      txt = makeSigBlock(addrB58, rawMsg, pubfBin, sigBin)
      clipb = QApplication.clipboard()
      clipb.clear()
      clipb.setText(txt)
      self.lblCopied.setText('Copied to clipboard!')

   ############################################################################
   def readBlk(self):
      """ Create a very simple dialog for entering a signature block """
      class DlgEnterSigBlock(ArmoryDialog):
         def __init__(self, parent, main):
            super(DlgEnterSigBlock, self).__init__(parent)

            self.txt = ''
            lbl = QRichLabel('Copy a signature block into the text box below')
            self.txtbox = QTextEdit()
            fnt = GETFONT('Fixed', 8)
            self.txtbox.setFont(fnt)
            w,h = tightSizeNChar(fnt, 70)
            self.txtbox.setMinimumWidth(w)
            self.txtbox.setMinimumHeight(6.2*h)
            btnOkay   = QPushButton('OK')
            btnCancel = QPushButton('Cancel')
            self.connect(btnOkay,   SIGNAL('clicked()'), self.pressOkay)
            self.connect(btnCancel, SIGNAL('clicked()'), self.pressCancel)
            bbox = QDialogButtonBox()
            bbox.addButton(btnOkay,   QDialogButtonBox.AcceptRole)
            bbox.addButton(btnCancel, QDialogButtonBox.RejectRole)

            layout = QVBoxLayout()
            layout.addWidget(lbl)
            layout.addWidget(self.txtbox)
            layout.addWidget(bbox)
            self.setLayout(layout)
            self.setWindowTitle('Import Signature Block')
            self.setWindowIcon(QIcon(main.iconfile))

         def pressOkay(self):
            self.txt = str(self.txtbox.toPlainText())
            self.accept()
         
         def pressCancel(self):
            self.reject()

      dlg = DlgEnterSigBlock(self,self.main)
      if dlg.exec_():
         addr,s,pub,sig = readSigBlock(self, dlg.txt)
         self.txtPubF.setText(binary_to_hex(pub))
         self.txtSig.setText(binary_to_hex(sig))
         self.txtAddr.setText(addr)
         self.txtMsg.setText(s)
         self.keyWaterfall()
         self.verifyMsg()
         

   #############################################################################
   def getBinary(self, widget, name):
      try:
         hexVal = str(widget.text())
         binVal = hex_to_binary(hexVal)
      except:
         QMessageBox.critical(self, 'Bad Input', \
            'Value "%s" is invalid.  Make sure the value is specified in '
            'hex, big-endian' % name , QMessageBox.Ok)
         return ''
      return binVal


   #############################################################################
   def multss(self):
      binA = self.getBinary(self.txtScalarScalarA, 'a')
      binB = self.getBinary(self.txtScalarScalarB, 'b')
      C = CryptoECDSA().ECMultiplyScalars(binA, binB)
      self.txtScalarScalarC.setText( binary_to_hex(C))

      for txt in [self.txtScalarScalarA, \
                  self.txtScalarScalarB, \
                  self.txtScalarScalarC]:
         txt.setCursorPosition(0)
            
   #############################################################################
   def multsp(self):
      binA  = self.getBinary(self.txtScalarPtA, 'a')
      binBx = self.getBinary(self.txtScalarPtB_x, '<b>B</b><font size=2>x</font>')
      binBy = self.getBinary(self.txtScalarPtB_y, '<b>B</b><font size=2>y</font>')

      if not CryptoECDSA().ECVerifyPoint(binBx, binBy):
         QMessageBox.critical(self, 'Invalid EC Point', \
            'The point you specified (<b>B</b>) is not on the '
            'elliptic curved used in Bitcoin (secp256k1).', QMessageBox.Ok)
         return

      C = CryptoECDSA().ECMultiplyPoint(binA, binBx, binBy)
      self.txtScalarPtC_x.setText(binary_to_hex(C[:32]))
      self.txtScalarPtC_y.setText(binary_to_hex(C[32:]))
      
      for txt in [self.txtScalarPtA, \
                  self.txtScalarPtB_x, self.txtScalarPtB_y, \
                  self.txtScalarPtC_x, self.txtScalarPtC_y]:
         txt.setCursorPosition(0)

   #############################################################################
   def addpp(self):
      binAx = self.getBinary(self.txtPtPtA_x, '<b>A</b><font size=2>x</font>')
      binAy = self.getBinary(self.txtPtPtA_y, '<b>A</b><font size=2>y</font>')
      binBx = self.getBinary(self.txtPtPtB_x, '<b>B</b><font size=2>x</font>')
      binBy = self.getBinary(self.txtPtPtB_y, '<b>B</b><font size=2>y</font>')

      if not CryptoECDSA().ECVerifyPoint(binAx, binAy):
         QMessageBox.critical(self, 'Invalid EC Point', \
            'The point you specified (<b>A</b>) is not on the '
            'elliptic curved used in Bitcoin (secp256k1).', QMessageBox.Ok)
         return

      if not CryptoECDSA().ECVerifyPoint(binBx, binBy):
         QMessageBox.critical(self, 'Invalid EC Point', \
            'The point you specified (<b>B</b>) is not on the '
            'elliptic curved used in Bitcoin (secp256k1).', QMessageBox.Ok)
         return

      C = CryptoECDSA().ECAddPoints(binAx, binAy, binBx, binBy)
      self.txtPtPtC_x.setText(binary_to_hex(C[:32]))
      self.txtPtPtC_y.setText(binary_to_hex(C[32:]))

      for txt in [self.txtPtPtA_x, self.txtPtPtA_y, \
                  self.txtPtPtB_x, self.txtPtPtB_y, \
                  self.txtPtPtC_x, self.txtPtPtC_y]:
         txt.setCursorPosition(0)


   #############################################################################
   def eccClear(self):
      self.txtScalarScalarA.setText('')
      self.txtScalarScalarB.setText('')
      self.txtScalarScalarC.setText('')

      self.txtScalarPtA.setText('')
      self.txtScalarPtB_x.setText('')
      self.txtScalarPtB_y.setText('')
      self.txtScalarPtC_x.setText('')
      self.txtScalarPtC_y.setText('')

      self.txtPtPtA_x.setText('')
      self.txtPtPtA_y.setText('')
      self.txtPtPtB_x.setText('')
      self.txtPtPtB_y.setText('')
      self.txtPtPtC_x.setText('')
      self.txtPtPtC_y.setText('')





################################################################################
class DlgAddressBook(ArmoryDialog):
   """
   This dialog is provided a widget which has a "setText()" method.  When the 
   user selects the address, this dialog will enter the text into the widget 
   and then close itself.
   """
   def __init__(self, parent, main, putResultInWidget=None, \
                                    defaultWltID=None, \
                                    actionStr='Select', \
                                    selectExistingOnly=False):
      super(DlgAddressBook, self).__init__(parent, main)

      self.target = putResultInWidget
      self.actStr = actionStr

      self.isBrowsingOnly = (self.target==None)

      if defaultWltID==None:
         defaultWltID = self.main.walletIDList[0]

      self.wlt = self.main.walletMap[defaultWltID]

      lblDescr = QRichLabel('Choose an address from your transaction history, '
                            'or your own wallet.  If you choose to send to one '
                            'of your own wallets, the next unused address in '
                            'that wallet will be used.')

      if self.isBrowsingOnly or selectExistingOnly:
         lblDescr = QRichLabel('Browse all receiving addresses in '
                               'this wallet, and all addresses to which this '
                               'wallet has sent Bitcoins.')

      lblToWlt  = QRichLabel('<b>Send to Wallet:</b>')
      lblToAddr = QRichLabel('<b>Send to Address:</b>')
      if self.isBrowsingOnly:
         lblToWlt.setVisible(False)
         lblToAddr.setVisible(False)


      rowHeight = tightSizeStr(self.font, 'XygjpHI')[1]

      self.wltDispModel = AllWalletsDispModel(self.main)
      self.wltDispView = QTableView()
      self.wltDispView.setModel(self.wltDispModel)
      self.wltDispView.setSelectionBehavior(QTableView.SelectRows)
      self.wltDispView.setSelectionMode(QTableView.SingleSelection)
      self.wltDispView.horizontalHeader().setStretchLastSection(True)
      self.wltDispView.verticalHeader().setDefaultSectionSize(20)
      self.wltDispView.setMaximumHeight(rowHeight*7.7)
      initialColResize(self.wltDispView, [0.15, 0.30, 0.2, 0.20])
      self.connect(self.wltDispView.selectionModel(), \
                   SIGNAL('currentChanged(const QModelIndex &, const QModelIndex &)'), \
                   self.wltTableClicked)
      

      
     
      # DISPLAY sent-to addresses  
      self.addrBookTxModel = None
      self.addrBookTxView = QTableView()
      self.addrBookTxView.setSortingEnabled(True)
      self.setAddrBookTxModel(defaultWltID)
      self.connect(self.addrBookTxView, SIGNAL('doubleClicked(QModelIndex)'), \
                   self.dblClickAddressTx)

      self.addrBookTxView.setContextMenuPolicy(Qt.CustomContextMenu)
      self.addrBookTxView.customContextMenuRequested.connect(self.showContextMenuTx)

      # DISPLAY receiving addresses  
      self.addrBookRxModel = None
      self.addrBookRxView = QTableView()
      self.addrBookRxView.setSortingEnabled(True)
      self.setAddrBookRxModel(defaultWltID)
      self.connect(self.addrBookRxView, SIGNAL('doubleClicked(QModelIndex)'), \
                   self.dblClickAddressRx)

      self.addrBookRxView.setContextMenuPolicy(Qt.CustomContextMenu)
      self.addrBookRxView.customContextMenuRequested.connect(self.showContextMenuRx)


      self.tabWidget = QTabWidget()
      self.tabWidget.addTab(self.addrBookRxView, 'Receiving (Mine)')
      self.tabWidget.addTab(self.addrBookTxView, 'Sending (Other\'s)')
      self.tabWidget.setCurrentIndex(0)
      


      ttipSendWlt = createToolTipObject( \
         'The next unused address in that wallet will be calculated and selected. ')
      ttipSendAddr = createToolTipObject( \
         'Addresses that are in other wallets you own are <b>not showns</b>.')


      self.lblSelectWlt  = QRichLabel('', doWrap=False)
      self.btnSelectWlt  = QPushButton('No Wallet Selected')
      self.btnSelectAddr = QPushButton('No Address Selected')
      self.btnSelectWlt.setEnabled(False)
      self.btnSelectAddr.setEnabled(False)
      btnCancel     = QPushButton('Cancel')

      if self.isBrowsingOnly:
         self.btnSelectWlt.setVisible(False)
         self.btnSelectAddr.setVisible(False)
         self.lblSelectWlt.setVisible(False)
         btnCancel = QPushButton('<<< Go Back')
         ttipSendAddr.setVisible(False)
         
      if selectExistingOnly:
         lblToWlt.setVisible(False)
         self.lblSelectWlt.setVisible(False)
         self.btnSelectWlt.setVisible(False)
         ttipSendWlt.setVisible(False)

      self.connect(self.btnSelectWlt,  SIGNAL('clicked()'), self.acceptWltSelection)
      self.connect(self.btnSelectAddr, SIGNAL('clicked()'), self.acceptAddrSelection)
      self.connect(btnCancel,          SIGNAL('clicked()'), self.reject)


      dlgLayout = QGridLayout()
      dlgLayout.addWidget(lblDescr, 0,0)
      dlgLayout.addWidget(HLINE(), 1,0)
      dlgLayout.addWidget(lblToWlt, 2,0)
      dlgLayout.addWidget(self.wltDispView, 3,0)
      dlgLayout.addWidget(makeHorizFrame([self.lblSelectWlt, 'Stretch', self.btnSelectWlt]), 4,0)
      dlgLayout.addWidget(HLINE(), 5,0)
      dlgLayout.addWidget(lblToAddr, 6,0)
      dlgLayout.addWidget(self.tabWidget, 7,0)
      dlgLayout.addWidget(makeHorizFrame(['Stretch', self.btnSelectAddr]), 8,0)
      dlgLayout.addWidget(HLINE(), 9,0)
      dlgLayout.addWidget(makeHorizFrame([btnCancel, 'Stretch']), 10,0)
      dlgLayout.setRowStretch(3, 1)
      dlgLayout.setRowStretch(7, 2)

      self.setLayout(dlgLayout)
      self.sizeHint = lambda: QSize(760, 500)

      # Auto-select the default wallet, if there is one
      rowNum = 0
      if defaultWltID and self.main.walletMap.has_key(defaultWltID):
         rowNum = self.main.walletIndices[defaultWltID] 
      rowIndex = self.wltDispModel.index(rowNum,0)
      self.wltDispView.setCurrentIndex(rowIndex)
      self.wltTableClicked(rowIndex)
      
      self.setWindowTitle('Address Book')
      self.setWindowIcon(QIcon(self.main.iconfile))

      self.setMinimumWidth(300)

      hexgeom = self.main.settings.get('AddrBookGeometry')
      wltgeom = self.main.settings.get('AddrBookWltTbl')
      rxgeom  = self.main.settings.get('AddrBookRxTbl')
      txgeom  = self.main.settings.get('AddrBookTxTbl')
      if len(hexgeom)>0:
         geom = QByteArray.fromHex(hexgeom)
         self.restoreGeometry(geom)
      if len(wltgeom)>0:
         restoreTableView(self.wltDispView, wltgeom)
      if len(rxgeom)>0:
         restoreTableView(self.addrBookRxView, rxgeom)
      if len(txgeom)>0:
         restoreTableView(self.addrBookTxView, txgeom)

   #############################################################################
   def saveGeometrySettings(self):
      self.main.writeSetting('AddrBookGeometry', str(self.saveGeometry().toHex()))
      self.main.writeSetting('AddrBookWltTbl',   saveTableView(self.wltDispView))
      self.main.writeSetting('AddrBookRxTbl',    saveTableView(self.addrBookRxView))
      self.main.writeSetting('AddrBookTxTbl',    saveTableView(self.addrBookTxView))

   #############################################################################
   def closeEvent(self, event):
      self.saveGeometrySettings()
      super(DlgAddressBook, self).closeEvent(event)

   #############################################################################
   def accept(self, *args):
      self.saveGeometrySettings()
      super(DlgAddressBook, self).accept(*args)

   #############################################################################
   def reject(self, *args):
      self.saveGeometrySettings()
      super(DlgAddressBook, self).reject(*args)
   
   #############################################################################
   def setAddrBookTxModel(self, wltID):
      self.addrBookTxModel = SentToAddrBookModel(wltID, self.main)

      #
      self.addrBookTxProxy = SentAddrSortProxy(self)
      self.addrBookTxProxy.setSourceModel(self.addrBookTxModel)
      #self.addrBookTxProxy.sort(ADDRBOOKCOLS.Address)

      self.addrBookTxView.setModel(self.addrBookTxProxy)
      self.addrBookTxView.setSortingEnabled(True)
      self.addrBookTxView.setSelectionBehavior(QTableView.SelectRows)
      self.addrBookTxView.setSelectionMode(QTableView.SingleSelection)
      self.addrBookTxView.horizontalHeader().setStretchLastSection(True)
      self.addrBookTxView.verticalHeader().setDefaultSectionSize(20)
      freqSize = 1.3 * tightSizeStr(self.addrBookTxView, 'Times Used')[0]
      initialColResize(self.addrBookTxView, [0.3, 0.1, freqSize, 0.5])
      self.addrBookTxView.hideColumn(ADDRBOOKCOLS.WltID)
      self.connect(self.addrBookTxView.selectionModel(), \
                   SIGNAL('currentChanged(const QModelIndex &, const QModelIndex &)'), \
                   self.addrTableTxClicked)


   #############################################################################
   def setAddrBookRxModel(self, wltID):
      wlt = self.main.walletMap[wltID]
      self.addrBookRxModel = WalletAddrDispModel(wlt, self)

      self.addrBookRxProxy = WalletAddrSortProxy(self)
      self.addrBookRxProxy.setSourceModel(self.addrBookRxModel)
      #self.addrBookRxProxy.sort(ADDRESSCOLS.Address)

      self.addrBookRxView.setModel(self.addrBookRxProxy)
      self.addrBookRxView.setSelectionBehavior(QTableView.SelectRows)
      self.addrBookRxView.setSelectionMode(QTableView.SingleSelection)
      self.addrBookRxView.horizontalHeader().setStretchLastSection(True)
      self.addrBookRxView.verticalHeader().setDefaultSectionSize(20)
      iWidth = tightSizeStr(self.addrBookRxView, 'Imported')[0]
      initialColResize(self.addrBookRxView, [0.3, 0.35, 64, iWidth*1.3, 0.3])
      self.connect(self.addrBookRxView.selectionModel(), \
                   SIGNAL('currentChanged(const QModelIndex &, const QModelIndex &)'), \
                   self.addrTableRxClicked)


   #############################################################################
   def wltTableClicked(self, currIndex, prevIndex=None):
      if prevIndex==currIndex:
         return 

      self.btnSelectWlt.setEnabled(True)
      row = currIndex.row()
      self.selectedWltID = str(currIndex.model().index(row, WLTVIEWCOLS.ID).data().toString())

      self.setAddrBookTxModel(self.selectedWltID)
      self.setAddrBookRxModel(self.selectedWltID)


      if not self.isBrowsingOnly:
         wlt = self.main.walletMap[self.selectedWltID]
         self.btnSelectWlt.setText('%s Wallet: %s' % (self.actStr, self.selectedWltID))
         nextAddr160 = wlt.peekNextUnusedAddr160()
         self.lblSelectWlt.setText('Will create new address: %s...' % hash160_to_addrStr(nextAddr160)[:10])

         # If switched wallet selection, de-select address so it doesn't look
         # like the currently-selected address is for this different wallet
         self.btnSelectAddr.setEnabled(False)
         self.btnSelectAddr.setText('No Address Selected')
         self.selectedAddr = ''
         self.selectedCmmt = ''
      self.addrBookTxModel.reset()


   #############################################################################
   def addrTableTxClicked(self, currIndex, prevIndex=None):
      if prevIndex==currIndex:
         return 

      self.btnSelectAddr.setEnabled(True)
      row = currIndex.row()
      self.selectedAddr = str(currIndex.model().index(row, ADDRBOOKCOLS.Address).data().toString())
      self.selectedCmmt = str(currIndex.model().index(row, ADDRBOOKCOLS.Comment).data().toString())

      if not self.isBrowsingOnly:
         self.btnSelectAddr.setText('%s Address: %s...' % (self.actStr, self.selectedAddr[:10]))


   #############################################################################
   def addrTableRxClicked(self, currIndex, prevIndex=None):
      if prevIndex==currIndex:
         return 

      self.btnSelectAddr.setEnabled(True)
      row = currIndex.row()
      self.selectedAddr = str(currIndex.model().index(row, ADDRESSCOLS.Address).data().toString())
      self.selectedCmmt = str(currIndex.model().index(row, ADDRESSCOLS.Comment).data().toString())

      if not self.isBrowsingOnly:
         self.btnSelectAddr.setText('%s Address: %s...' % (self.actStr, self.selectedAddr[:10]))


   #############################################################################
   def dblClickAddressRx(self, index):
      if index.column()!=ADDRESSCOLS.Comment:
         self.acceptAddrSelection()
         return

      wlt = self.main.walletMap[self.selectedWltID]

      dialog = DlgSetComment(self.selectedCmmt, 'Address', self, self.main)
      if dialog.exec_():
         newComment = str(dialog.edtComment.text())
         addr160 = addrStr_to_hash160(self.selectedAddr)
         wlt.setComment(addr160, newComment)

   #############################################################################
   def dblClickAddressTx(self, index):
      if index.column()!=ADDRBOOKCOLS.Comment:
         self.acceptAddrSelection()
         return

      wlt = self.main.walletMap[self.selectedWltID]

      dialog = DlgSetComment(self.selectedCmmt, 'Address', self, self.main)
      if dialog.exec_():
         newComment = str(dialog.edtComment.text())
         addr160 = addrStr_to_hash160(self.selectedAddr)
         wlt.setComment(addr160, newComment)

   #############################################################################
   def acceptWltSelection(self):
      wltID = self.selectedWltID
      addr160 = self.main.walletMap[wltID].getNextUnusedAddress().getAddr160()
      self.target.setText(hash160_to_addrStr(addr160))
      self.target.setCursorPosition(0)
      self.accept()
      

   #############################################################################
   def acceptAddrSelection(self):
      self.target.setText(self.selectedAddr)
      self.target.setCursorPosition(0)
      self.accept()

   #############################################################################
   def showContextMenuTx(self, pos):
      menu = QMenu(self.addrBookTxView)
      std = (self.main.usermode==USERMODE.Standard)
      adv = (self.main.usermode==USERMODE.Advanced)
      dev = (self.main.usermode==USERMODE.Expert)
      
      if True:  actionCopyAddr    = menu.addAction("Copy Address")
      if dev:   actionCopyHash160 = menu.addAction("Copy Hash160 (hex)")
      if True:  actionCopyComment = menu.addAction("Copy Comment")
      idx = self.addrBookTxView.selectedIndexes()[0]
      action = menu.exec_(QCursor.pos())
         
      if action==actionCopyAddr:
         s = self.addrBookTxView.model().index(idx.row(), ADDRBOOKCOLS.Address).data().toString()
      elif dev and action==actionCopyHash160:
         s = str(self.addrBookTxView.model().index(idx.row(), ADDRBOOKCOLS.Address).data().toString())
         s = binary_to_hex(addrStr_to_hash160(s))
      elif action==actionCopyComment:
         s = self.addrBookTxView.model().index(idx.row(), ADDRBOOKCOLS.Comment).data().toString()
      else:
         return

      clipb = QApplication.clipboard()
      clipb.clear()
      clipb.setText(str(s).strip())


   #############################################################################
   def showContextMenuRx(self, pos):
      menu = QMenu(self.addrBookRxView)
      std = (self.main.usermode==USERMODE.Standard)
      adv = (self.main.usermode==USERMODE.Advanced)
      dev = (self.main.usermode==USERMODE.Expert)
      
      if True:  actionCopyAddr    = menu.addAction("Copy Address")
      if dev:   actionCopyHash160 = menu.addAction("Copy Hash160 (hex)")
      if True:  actionCopyComment = menu.addAction("Copy Comment")
      idx = self.addrBookRxView.selectedIndexes()[0]
      action = menu.exec_(QCursor.pos())
         
      if action==actionCopyAddr:
         s = self.addrBookRxView.model().index(idx.row(), ADDRESSCOLS.Address).data().toString()
      elif dev and action==actionCopyHash160:
         s = str(self.addrBookRxView.model().index(idx.row(), ADDRESSCOLS.Address).data().toString())
         s = binary_to_hex(addrStr_to_hash160(s))
      elif action==actionCopyComment:
         s = self.addrBookRxView.model().index(idx.row(), ADDRESSCOLS.Comment).data().toString()
      else:
         return

      clipb = QApplication.clipboard()
      clipb.clear()
      clipb.setText(str(s).strip())


################################################################################
def createAddrBookButton(parent, targWidget, defaultWlt, actionStr="Select", selectExistingOnly=False):
   btn = QPushButton('')
   ico = QIcon(QPixmap(':/addr_book_icon.png'))
   btn.setIcon(ico)
   def execAddrBook():
      dlg = DlgAddressBook(parent, parent.main, targWidget,  defaultWlt, actionStr, selectExistingOnly)
      dlg.exec_()

   btn.setMaximumWidth(24)
   btn.setMaximumHeight(24)
   parent.connect(btn, SIGNAL('clicked()'), execAddrBook)
   btn.setToolTip('Select from Address Book')
   return btn


################################################################################
class DlgHelpAbout(ArmoryDialog):
   def __init__(self, putResultInWidget, defaultWltID=None, parent=None, main=None):
      super(DlgHelpAbout, self).__init__(parent)

      imgLogo = QLabel()
      imgLogo.setPixmap(QPixmap(':/armory_logo_h56.png'))
      imgLogo.setAlignment(Qt.AlignHCenter | Qt.AlignVCenter)

      lblHead = QRichLabel('Armory Bitcoin Client : Version %s-beta' % \
                                    getVersionString(BTCARMORY_VERSION), doWrap=False)
      lblWebpage = QRichLabel('<a href="http://www.bitcoinarmory.com">http://www.bitcoinarmory.com</a>')
      lblWebpage.setOpenExternalLinks(True)
      lblCopyright = QRichLabel('Copyright \xa9 2011-2012 Alan C. Reiner')
      lblLicense = QRichLabel('Licensed under the '
                              '<a href="http://www.gnu.org/licenses/agpl-3.0.html">'
                              'Affero General Public License, Version 3</a> (AGPLv3)')
      lblLicense.setOpenExternalLinks(True)

      lblHead.setAlignment(Qt.AlignHCenter)
      lblWebpage.setAlignment(Qt.AlignHCenter)
      lblCopyright.setAlignment(Qt.AlignHCenter)
      lblLicense.setAlignment(Qt.AlignHCenter)

      dlgLayout = QHBoxLayout()
      dlgLayout.addWidget(makeVertFrame([imgLogo, lblHead, lblCopyright, lblWebpage, 'Stretch', lblLicense] ))
      self.setLayout(dlgLayout)

      self.setMinimumWidth(450)

      self.setWindowTitle('About Armory')


################################################################################
class DlgPreferences(ArmoryDialog):
   def __init__(self, parent=None, main=None):
      super(DlgPreferences, self).__init__(parent, main)



      txFee = self.main.getSettingOrSetDefault('Default_Fee', MIN_TX_FEE)
      lblDefaultFee = QRichLabel('<b>Default fee to include with transactions:</b><br>')
      lblDefaultDescr = QRichLabel( \
                                 'Fees go to users that contribute computing power '
                                 'to keep the Bitcoin network secure and increases '
                                 'the priority of your transactions on the network '
                                 '(%s BTC is standard).' % \
                                 coin2str(MIN_TX_FEE, maxZeros=0).strip())
      ttipDefaultFee = createToolTipObject( \
                                 'NOTE: some transactions will require a certain fee '
                                 'regardless of your preferences -- in such cases '
                                 'you will be prompted to include the correct '
                                 'value or cancel the transaction')
      self.edtDefaultFee = QLineEdit()
      self.edtDefaultFee.setText( coin2str(txFee, maxZeros=1).strip())
      lblDefaultFee.setMinimumWidth(400)

      self.connect(self.edtDefaultFee, SIGNAL('returnPressed()'), self.accept)


      ###############################################################
      # Minimize on Close
      moc = self.main.getSettingOrSetDefault('MinimizeOrClose', 'DontKnow')
      lblMinOrClose = QRichLabel('<b>Minimize to system tray on close:</b>')
      lblMoCDescr   = QRichLabel( 'When you click the "x" on the top window bar, '
                                 'Armory will stay open but run in the background.  '
                                 'You will still receive notifications, and '
                                 'can access it through the system tray.')
      ttipMinOrClose = createToolTipObject( \
         'If this is checked, you can still close Armory through the right-click menu '
         'on the system tray icon, or by "File"->"Quit Armory" on the main window')
      self.chkMinOrClose = QCheckBox('')
      if moc=='Minimize':
         self.chkMinOrClose.setChecked(True)


      #doInclFee = self.main.getSettingOrSetDefault('LedgDisplayFee', True)
      #lblLedgerFee = QRichLabel('<b>Include fee in transaction value on the '
                                #'primary ledger</b>.<br>Unselect if you want to '
                                #'see only the value received by the recipient.')
      #ttipLedgerFee = createToolTipObject( \
                                #'If you send someone 1.0 '
                                #'BTC with a 0.001 fee, the ledger will display '
                                #'"1.001" in the "Amount" column if this option '
                                #'is checked.')
      #self.chkInclFee = QCheckBox('')
      #self.chkInclFee.setChecked(doInclFee)


      ###############################################################
      # Notifications
      lblNotify = QRichLabel('<b>Enable notifcations from the system-tray:</b>')
      notifyBtcIn  = self.main.getSettingOrSetDefault('NotifyBtcIn',  True)
      notifyBtcOut = self.main.getSettingOrSetDefault('NotifyBtcOut', True)
      notifyDiscon = self.main.getSettingOrSetDefault('NotifyDiscon', True)
      notifyReconn = self.main.getSettingOrSetDefault('NotifyReconn', True)

      self.chkBtcIn  = QCheckBox('Bitcoins Received')
      self.chkBtcOut = QCheckBox('Bitcoins Sent')
      self.chkDiscon = QCheckBox('Bitcoin-Qt/bitcoind disconnected')
      self.chkReconn = QCheckBox('Bitcoin-Qt/bitcoind reconnected')
      self.chkBtcIn.setChecked(notifyBtcIn)
      self.chkBtcOut.setChecked(notifyBtcOut)
      self.chkDiscon.setChecked(notifyDiscon)
      self.chkReconn.setChecked(notifyReconn)


      ###############################################################
      # Date format preferences
      exampleTimeTuple = (2012, 4, 29,  19,45, 0,  -1,-1,-1)
      self.exampleUnixTime = time.mktime(exampleTimeTuple)
      exampleStr = unixTimeToFormatStr(self.exampleUnixTime, '%c')
      lblDateFmt   = QRichLabel('<b>Preferred Date Format<b>:<br>')
      lblDateDescr = QRichLabel( \
                          'You can specify how you would like dates '
                          'to be displayed using percent-codes to '
                          'represent components of the date.  The '
                          'mouseover text of the "(?)" icon shows '
                          'the most commonly used codes/symbols.  '
                          'The text next to it shows how '
                          '"%s" would be shown with the '
                          'specified format.' % exampleStr )
      lblDateFmt.setAlignment(Qt.AlignTop)
      fmt = self.main.getPreferredDateFormat()
      ttipStr = 'Use any of the following symbols:<br>'
      fmtSymbols = [x[0] + ' = ' + x[1] for x in FORMAT_SYMBOLS]
      ttipStr += '<br>'.join(fmtSymbols)

      fmtSymbols = [x[0] + '~' + x[1] for x in FORMAT_SYMBOLS]
      lblStk = QRichLabel('; '.join(fmtSymbols))

      self.edtDateFormat = QLineEdit()
      self.edtDateFormat.setText(fmt)
      self.ttipFormatDescr = createToolTipObject( ttipStr )

      self.lblDateExample = QRichLabel( '', doWrap=False)
      self.connect(self.edtDateFormat, SIGNAL('textEdited(QString)'), self.doExampleDate)
      self.doExampleDate()
      self.btnResetFormat = QPushButton("Reset to Default")

      def doReset():
         self.edtDateFormat.setText(DEFAULT_DATE_FORMAT)
         self.doExampleDate()
      self.connect(self.btnResetFormat, SIGNAL('clicked()'), doReset)

      # Make a little subframe just for the date format stuff... everything
      # fits nicer if I do this...
      frmTop = makeHorizFrame([self.lblDateExample, 'Stretch', self.ttipFormatDescr])
      frmMid = makeHorizFrame([self.edtDateFormat])
      frmBot = makeHorizFrame([self.btnResetFormat, 'Stretch'])
      fStack = makeVertFrame( [frmTop, frmMid, frmBot, 'Stretch'])
      lblStk = makeVertFrame( [lblDateFmt, lblDateDescr, 'Stretch'])
      subFrm = makeHorizFrame([lblStk, 'Stretch', fStack])


      ###############################################################
      # SelectCoins preferences
      # NOT ENABLED YET -- BUT WILL BE SOON
      #lblSelectCoin = QRichLabel('<b>Coin Selection Preferences:</b>')
      #lblSelectCoinDescr = QRichLabel( \
            #'When Armory constructs a transaction, there are many different '
            #'ways for it to select from coins that make up your balance. '
            #'The "SelectCoins" algorithm can be set to prefer more-anonymous '
            #'coin selections or to prefer avoiding mandatory transaction fees. '
            #'<B>No guarantees are made about the relative anonymity of the '
            #'coin selection, only that Armory will <i>prefer</i> a transaction '
            #'that requires a fee if it can increase anonymity.</b>')
      #self.cmbSelectCoins = QComboBox()
      #self.cmbSelectCoins.clear()
      #self.cmbSelectCoins.addItem( 'Prefer free transactions' )
      #self.cmbSelectCoins.addItem( 'Maximize anonymity'   )
      #self.cmbSelectCoins.setCurrentIndex(0)
      #i+=1
      #dlgLayout.addWidget(lblSelectCoin,                     i,0)
      #dlgLayout.addWidget(self.cmbSelectCoins,               i,1)
      #i+=1
      #dlgLayout.addWidget(lblSelectCoinDescr,                i,0, 1,2)


      ###############################################################
      # Save/Cancel Button
      self.btnCancel = QPushButton("Cancel")
      self.btnAccept = QPushButton("Save")
      self.connect(self.btnCancel, SIGNAL('clicked()'), self.reject)
      self.connect(self.btnAccept, SIGNAL('clicked()'), self.accept)



      self.cmbUsermode = QComboBox()
      self.cmbUsermode.clear()
      self.cmbUsermode.addItem( 'Standard' )
      self.cmbUsermode.addItem( 'Advanced' )
      self.cmbUsermode.addItem( 'Expert' )

      self.usermodeInit = self.main.usermode

      if self.main.usermode==USERMODE.Standard:
         self.cmbUsermode.setCurrentIndex(0)
      elif self.main.usermode==USERMODE.Advanced:
         self.cmbUsermode.setCurrentIndex(1)
      elif self.main.usermode==USERMODE.Expert:
         self.cmbUsermode.setCurrentIndex(2)

      lblUsermode = QRichLabel('<b>Armory user mode:</b>')
      self.lblUsermodeDescr = QRichLabel('')
      self.setUsermodeDescr()

      self.connect(self.cmbUsermode, SIGNAL('activated(int)'), self.setUsermodeDescr)


      frmLayout = QGridLayout()

      i=0
      frmLayout.addWidget( lblDefaultFee,         i,0 )
      frmLayout.addWidget( ttipDefaultFee,        i,1 )
      frmLayout.addWidget( self.edtDefaultFee,    i,2 )

      i+=1
      frmLayout.addWidget( lblDefaultDescr,       i,0, 1,3)

      i+=1
      frmLayout.addWidget( HLINE(),               i,0, 1,3)

      i+=1
      frmLayout.addWidget(subFrm,                 i,0, 1,3)

      i+=1
      frmLayout.addWidget( HLINE(),               i,0, 1,3)

      i+=1
      frmLayout.addWidget( lblMinOrClose,         i,0 )
      frmLayout.addWidget( ttipMinOrClose,        i,1 )
      frmLayout.addWidget( self.chkMinOrClose,    i,2 )

      i+=1
      frmLayout.addWidget( lblMoCDescr,           i,0, 1,3)

      i+=1
      frmLayout.addWidget( HLINE(),               i,0, 1,3)

      i+=1
      frmLayout.addWidget( lblNotify,             i,0, 1,3)

      i+=1
      frmLayout.addWidget( self.chkBtcIn,         i,0, 1,3)

      i+=1
      frmLayout.addWidget( self.chkBtcOut,        i,0, 1,3)
      
      i+=1
      frmLayout.addWidget( self.chkDiscon,        i,0, 1,3)

      i+=1
      frmLayout.addWidget( self.chkReconn,        i,0, 1,3)

      i+=1
      frmLayout.addWidget( HLINE(),               i,0, 1,3)

      i+=1
      frmLayout.addWidget( lblUsermode,           i,0 )
      frmLayout.addWidget( QLabel(''),            i,1 )
      frmLayout.addWidget( self.cmbUsermode,      i,2 )

      i+=1
      frmLayout.addWidget( self.lblUsermodeDescr, i,0, 1,3)


      frmOptions = QFrame()
      frmOptions.setLayout(frmLayout)

      self.scrollOptions = QScrollArea()
      self.scrollOptions.setWidget(frmOptions)



      dlgLayout = QVBoxLayout()      
      dlgLayout.addWidget(self.scrollOptions)
      dlgLayout.addWidget(makeHorizFrame(['Stretch', self.btnCancel, self.btnAccept]))

      self.setLayout(dlgLayout)
      
      self.setMinimumWidth(650)
      self.setWindowTitle('Armory Preferences')

      # NOTE:  This was getting complicated for a variety of reasons, so switched
      #        to manually constructing the options window.  May come back to this
      #        at a later time.
      #
      # Let's create a scalable list of options.  Each row of this list looks like:
      #
      #     [OptionType, SettingsName, DefaultValue, BoldText, NormalText, Tooltip]
      #
      # SettingsName is the string used in self.main.getSettingOrSetDefault()
      # OptionType can be one of:
      #     {'Checkbox', 'LineEdit', 'Combo|Opt1|Opt2|...', 'Separator', 'Header'} 
      #
      # "Separator adds a horizontal-ruler to separate option groups, and "Header" 
      # is basically a textual separator with no actual option

      #self.Options = []
      #self.Options.append( ['LineEdit', 'Default_Fee', MIN_TX_FEE, \
                           #'Default fee to include with transactions.', \
                           #'Fees go to users that contribute computing power '
                           #'to keep the Bitcoin network secure (0.0005 BTC is '
                           #'standard).', \
                           #'NOTE: some transactions will require a fee '
                           #'regardless of your preferences -- in such cases '
                           #'you will be prompted to include the correct '
                           #'value or abort the transaction'])
          
   def accept(self, *args):
      try:
         defaultFee = str2coin( str(self.edtDefaultFee.text()).replace(' ','') )
         self.main.writeSetting('Default_Fee', defaultFee)
      except:
         QMessageBox.warning(self, 'Invalid Amount', \
                  'The default fee specified could not be understood.  Please '
                  'specify in BTC with no more than 8 decimal places.', \
                  QMessageBox.Ok)
         return

      if not self.main.setPreferredDateFormat(str(self.edtDateFormat.text())):
         return

      if not self.usermodeInit == self.cmbUsermode.currentIndex():
         modestr = str(self.cmbUsermode.currentText())
         if modestr.lower() == 'standard':
            self.main.setUserMode(USERMODE.Standard)
         elif modestr.lower() == 'advanced':
            self.main.setUserMode(USERMODE.Advanced)
         elif modestr.lower() == 'expert':
            self.main.setUserMode(USERMODE.Expert)

      if self.chkMinOrClose.isChecked():
         self.main.writeSetting('MinimizeOrClose', 'Minimize')
      else:
         self.main.writeSetting('MinimizeOrClose', 'Close')

      #self.main.writeSetting('LedgDisplayFee', self.chkInclFee.isChecked())
      self.main.writeSetting('NotifyBtcIn',  self.chkBtcIn.isChecked())
      self.main.writeSetting('NotifyBtcOut', self.chkBtcOut.isChecked())
      self.main.writeSetting('NotifyDiscon', self.chkDiscon.isChecked())
      self.main.writeSetting('NotifyReconn', self.chkReconn.isChecked())

      self.main.createCombinedLedger()
      super(DlgPreferences, self).accept(*args)
      

   #############################################################################
   def setUsermodeDescr(self):
      strDescr = ''
      modestr =  str(self.cmbUsermode.currentText())
      if modestr.lower() == 'standard':
         strDescr += \
            ('"Standard" is for users that only need the core set of features '
             'to send and receive Bitcoins.  This includes maintaining multiple '
             'wallets, wallet encryption, and the ability to make backups '
             'of your wallets.')
      elif modestr.lower() == 'advanced':
         strDescr += \
            ('"Advanced" mode provides '
             'extra Armory features such as private key '
             'importing & sweeping, message signing, and the offline wallet '
             'interface.  But, with advanced features come advanced risks...')
      elif modestr.lower() == 'expert':
         strDescr += \
            ('"Expert" mode is similar to "Advanced" but includes '
             'access to lower-level info about transactions, scripts, keys '
             'and network protocol.  Most extra functionality is geared '
             'towards Bitcoin software developers.')
      self.lblUsermodeDescr.setText(strDescr)


   #############################################################################
   def doExampleDate(self, qstr=None):
      fmtstr = str(self.edtDateFormat.text()) 
      try:
         self.lblDateExample.setText('Sample: ' + unixTimeToFormatStr(self.exampleUnixTime, fmtstr))
         self.isValidFormat = True
      except:
         self.lblDateExample.setText('Sample: [[invalid date format]]')
         self.isValidFormat = False


################################################################################
class DlgExportTxHistory(ArmoryDialog):
   def __init__(self, parent=None, main=None):
      super(DlgExportTxHistory, self).__init__(parent, main)



      self.cmbWltSelect = QComboBox()
      self.cmbWltSelect.clear()
      self.cmbWltSelect.addItem( 'My Wallets'        )
      self.cmbWltSelect.addItem( 'Offline Wallets'   )
      self.cmbWltSelect.addItem( 'Other Wallets'  )
      self.cmbWltSelect.addItem( 'All Wallets'       )
      for wltID in self.main.walletIDList:
         self.cmbWltSelect.addItem( self.main.walletMap[wltID].labelName )
      self.cmbWltSelect.insertSeparator(4)
      self.cmbWltSelect.insertSeparator(4)



      self.cmbSortSelect = QComboBox()
      self.cmbSortSelect.clear()
      self.cmbSortSelect.addItem('Date (newest first)')
      self.cmbSortSelect.addItem('Date (oldest first)')
      self.cmbSortSelect.addItem('Transaction ID (ascending)')
      self.cmbSortSelect.addItem('Transaction ID (descending)')


      self.cmbFileFormat = QComboBox()
      self.cmbFileFormat.clear()
      self.cmbFileFormat.addItem('Comma-Separated Values (*.csv)')


      fmt = self.main.getPreferredDateFormat()
      ttipStr = 'Use any of the following symbols:<br>'
      fmtSymbols = [x[0] + ' = ' + x[1] for x in FORMAT_SYMBOLS]
      ttipStr += '<br>'.join(fmtSymbols)

      self.edtDateFormat = QLineEdit()
      self.edtDateFormat.setText(fmt)
      self.ttipFormatDescr = createToolTipObject( ttipStr )
                                                 
      self.lblDateExample = QRichLabel( '', doWrap=False)
      self.connect(self.edtDateFormat, SIGNAL('textEdited(QString)'), self.doExampleDate)
      self.doExampleDate()
      self.btnResetFormat = QPushButton("Reset to Default")

      def doReset():
         self.edtDateFormat.setText(DEFAULT_DATE_FORMAT)
         self.doExampleDate()
      self.connect(self.btnResetFormat, SIGNAL('clicked()'), doReset)



               


      # Add the usual buttons
      self.btnCancel = QPushButton("Cancel")
      self.btnAccept = QPushButton("Export")
      self.connect(self.btnCancel, SIGNAL('clicked()'), self.reject)
      self.connect(self.btnAccept, SIGNAL('clicked()'), self.accept)
      btnBox = makeHorizFrame(['Stretch', self.btnCancel, self.btnAccept])


      dlgLayout = QGridLayout()
   
      i=0
      dlgLayout.addWidget(QRichLabel('Export Format:'),      i,0)
      dlgLayout.addWidget(self.cmbFileFormat,                i,1)

      i+=1
      dlgLayout.addWidget(HLINE(),                           i,0, 1,2)

      i+=1
      dlgLayout.addWidget(QRichLabel('Wallet(s) to export:'),i,0)
      dlgLayout.addWidget(self.cmbWltSelect,                 i,1)

      i+=1
      dlgLayout.addWidget(HLINE(),                           i,0, 1,2)
      
      i+=1
      dlgLayout.addWidget(QRichLabel('Sort Table:'),         i,0)
      dlgLayout.addWidget(self.cmbSortSelect,                i,1)

      i+=1
      dlgLayout.addWidget(HLINE(),                           i,0, 1,2)

      i+=1
      dlgLayout.addWidget(QRichLabel('Date Format:'),        i,0)
      fmtfrm = makeHorizFrame([self.lblDateExample, 'Stretch', self.ttipFormatDescr])
      dlgLayout.addWidget(fmtfrm,                            i,1)

      i+=1
      dlgLayout.addWidget(self.btnResetFormat,               i,0)
      dlgLayout.addWidget(self.edtDateFormat,                i,1)

      i+=1
      dlgLayout.addWidget(HLINE(),                           i,0, 1,2)

      i+=1
      dlgLayout.addWidget(HLINE(),                           i,0, 1,2)

      i+=1
      dlgLayout.addWidget(btnBox,                            i,0, 1,2)

      self.setLayout(dlgLayout)




   #############################################################################
   def doExampleDate(self, qstr=None):
      fmtstr = str(self.edtDateFormat.text()) 
      try:
         self.lblDateExample.setText('Example: ' + unixTimeToFormatStr(1030501970, fmtstr))
         self.isValidFormat = True
      except:
         self.lblDateExample.setText('Example: [[invalid date format]]')
         self.isValidFormat = False

   #############################################################################
   def accept(self, *args):
      if self.createFile_CSV():
         super(DlgExportTxHistory, self).accept(*args)


   #############################################################################
   def createFile_CSV(self):
      if not self.isValidFormat:
         QMessageBox.warning(self, 'Invalid date format', \
                  'Cannot create CSV without a valid format for transaction '
                  'dates and times', QMessageBox.Ok)
         return False
         
      # This was pretty much copied from the createCombinedLedger method...
      # I rarely do this, but modularizing this piece is a non-trivial
      wltIDList = []
      typelist = [[wid, determineWalletType(self.main.walletMap[wid], self.main)[0]] \
                                                   for wid in self.main.walletIDList]
      currIdx = self.cmbWltSelect.currentIndex()
      if currIdx>=4:
         wltIDList = [self.main.walletIDList[currIdx-6]]
      else:
         listOffline  = [t[0] for t in filter(lambda x: x[1]==WLTTYPES.Offline,   typelist)]
         listWatching = [t[0] for t in filter(lambda x: x[1]==WLTTYPES.WatchOnly, typelist)]
         listCrypt    = [t[0] for t in filter(lambda x: x[1]==WLTTYPES.Crypt,     typelist)]
         listPlain    = [t[0] for t in filter(lambda x: x[1]==WLTTYPES.Plain,     typelist)]
         
         if currIdx==0:
            wltIDList = listOffline + listCrypt + listPlain
         elif currIdx==1:
            wltIDList = listOffline
         elif currIdx==2:
            wltIDList = listWatching
         elif currIdx==3:
            wltIDList = self.main.walletIDList
         else:
            pass

      totalFunds,spendFunds,unconfFunds,combinedLedger = 0,0,0,[]
      for wltID in wltIDList:
         wlt = self.main.walletMap[wltID]
         id_le_pairs = [[wltID, le] for le in wlt.getTxLedger('Full')]
         combinedLedger.extend(id_le_pairs)
         totalFunds += wlt.getBalance('Total')
         spendFunds += wlt.getBalance('Spendable')
         unconfFunds += wlt.getBalance('Unconfirmed')
      # END createCombinedLedger copy

      ledgerTable = self.main.convertLedgerToTable(combinedLedger)

      sortTxt = str(self.cmbSortSelect.currentText())
      if 'newest' in sortTxt:
         ledgerTable.sort(key=lambda x: x[LEDGERCOLS.UnixTime], reverse=True)
      elif 'oldest' in sortTxt:
         ledgerTable.sort(key=lambda x: x[LEDGERCOLS.UnixTime])
      elif 'ascend' in sortTxt:
         ledgerTable.sort(key=lambda x: x[LEDGERCOLS.TxHash])
      elif 'descend' in sortTxt:
         ledgerTable.sort(key=lambda x: x[LEDGERCOLS.TxHash], reverse=True)
      else:
         LOGERROR('***ERROR: bad sort string!?')
         return


      wltSelectStr = str(self.cmbWltSelect.currentText()).replace(' ','_')
      timestampStr = unixTimeToFormatStr(RightNow(), '%Y%m%d_%H%M')
      filenamePrefix = 'ArmoryTxHistory_%s_%s' % (wltSelectStr, timestampStr) 
      fmtstr = str(self.cmbFileFormat.currentText())
      if 'csv' in fmtstr:
         defaultName = filenamePrefix + '.csv' 
         fullpath = self.main.getFileSave( 'Save CSV File', \
                                           ['Comma-Separated Values (*.csv)'], \
                                           defaultName)

         if len(fullpath)==0:
            return

         f = open(fullpath, 'w')

         f.write('Export Date:, %s\n' % unixTimeToFormatStr(RightNow()))
         f.write('Total Funds:, %s\n' % coin2str(totalFunds, maxZeros=0).strip())
         f.write('Spendable Funds:, %s\n' % coin2str(spendFunds, maxZeros=0).strip())
         f.write('Unconfirmed Funds:, %s\n' % coin2str(unconfFunds, maxZeros=0).strip())
         f.write('\n')

         f.write('Included Wallets:\n')
         for wltID in wltIDList:
            wlt = self.main.walletMap[wltID]
            f.write('%s,%s\n' % (wltID, wlt.labelName.replace(',',';')))
         f.write('\n')

         f.write('Date,Transaction ID,#Conf,Wallet ID, Wallet Name,Total Credit,Total Debit,Fee (wallet paid),Comment\n')
         COL = LEDGERCOLS
         for row in ledgerTable:
            vals = []

            fmtstr = str(self.edtDateFormat.text())
            unixTime = row[COL.UnixTime]
            vals.append( unixTimeToFormatStr(unixTime, fmtstr) )
            vals.append( hex_switchEndian(row[COL.TxHash]) )
            vals.append( row[COL.NumConf] )
            vals.append( row[COL.WltID] )
            vals.append( self.main.walletMap[row[COL.WltID]].labelName.replace(',',';'))

            wltEffect = row[COL.Amount]
            txFee = self.main.getFeeForTx(hex_to_binary(row[COL.TxHash]))
            if float(wltEffect) > 0:
               vals.append( wltEffect.strip() )
               vals.append( ' ' )
               vals.append( ' ' )
            else:
               vals.append( ' ' )
               vals.append( wltEffect.strip() )
               vals.append( coin2str(-txFee).strip() )

            vals.append( row[COL.Comment] )

            f.write('%s,%s,%d,%s,%s,%s,%s,%s,"%s"\n' % tuple(vals))

         f.close()
      return True


################################################################################
class DlgRequestPayment(ArmoryDialog):
   def __init__(self, parent, main, recvAddr, amt=None, msg=''):
      super(DlgRequestPayment, self).__init__(parent, main)


      if isLikelyDataType(recvAddr, DATATYPE.Binary) and len(recvAddr)==20:
         self.recvAddr = hash160_to_addrStr(recvAddr)
      elif isLikelyDataType(recvAddr, DATATYPE.Base58):
         self.recvAddr = recvAddr
      else:
         raise BadAddressError, 'Unrecognized address input'


      # Amount
      self.edtAmount = QLineEdit()
      self.edtAmount.setFont(GETFONT('Fixed'))
      self.edtAmount.setMaximumWidth(relaxedSizeNChar(GETFONT('Fixed'), 13)[0])
      if amt:
         self.edtAmount.setText( coin2str(amt, maxZeros=0) )


      # Message:
      self.edtMessage = QLineEdit()
      self.edtMessage.setMaxLength(128)
      if msg:
         self.edtMessage.setText(msg)
      else:
         self.edtMessage.setText('Joe\'s Fish Shop - Order #123 - 3 kg tuna - (888)555-1212' )
      self.edtMessage.setCursorPosition(0)



      # Address:
      self.edtAddress = QLineEdit()
      self.edtAddress.setText(self.recvAddr)

      # Link Text:
      self.edtLinkText = QLineEdit()
      defaultText = binary_to_hex('Click here to pay for your order!')
      linkText = hex_to_binary(self.main.getSettingOrSetDefault('DefaultLinkText',defaultText))
      self.edtLinkText.setText(linkText)
      self.edtLinkText.setCursorPosition(0)

      qpal = QPalette()
      qpal.setColor(QPalette.Text, Colors.TextBlue)
      self.edtLinkText.setPalette(qpal)
      edtFont = self.edtLinkText.font()
      edtFont.setUnderline(True)
      self.edtLinkText.setFont(edtFont)

	

      self.connect(self.edtMessage,  SIGNAL('textChanged(QString)'), self.setLabels)
      self.connect(self.edtAddress,  SIGNAL('textChanged(QString)'), self.setLabels)
      self.connect(self.edtAmount,   SIGNAL('textChanged(QString)'), self.setLabels)
      self.connect(self.edtLinkText, SIGNAL('textChanged(QString)'), self.setLabels)


      # This is the "output"
      self.lblLink = QRichLabel('')
      self.lblLink.setOpenExternalLinks(True)
      self.lblLink.setTextInteractionFlags(Qt.TextSelectableByMouse | Qt.TextSelectableByKeyboard)
      self.lblLink.setMinimumHeight( 3*tightSizeNChar(self, 1)[1] )
      self.lblLink.setAlignment(Qt.AlignVCenter | Qt.AlignLeft)
      self.lblLink.setContentsMargins(10,5,10,5)
      self.lblLink.setStyleSheet('QLabel { background-color : %s }' % htmlColor('SlightBkgdDark'))
      frmOut = makeHorizFrame([self.lblLink], QFrame.Box | QFrame.Raised)
      frmOut.setLineWidth(1)
      frmOut.setMidLineWidth(5)


      self.lblWarn = QRichLabel('')
      self.lblWarn.setAlignment(Qt.AlignVCenter | Qt.AlignHCenter)

      self.btnOtherOpt = QPushButton('Other Options >>>')
      self.btnCopyHtml = QPushButton('Copy Raw HTML')
      self.btnCopyRaw  = QPushButton('Copy Raw URL')
      self.btnCopyAll  = QPushButton('Copy All Text')

      # I never actally got this button working right...
      self.btnOtherOpt.setCheckable(True)
      self.btnCopyAll.setVisible(False)
      self.btnCopyHtml.setVisible(False)
      self.btnCopyRaw.setVisible(False)
      frmCopyBtnStrip = makeHorizFrame([ \
                                        self.btnOtherOpt, \
                                        self.btnCopyHtml, \
                                        self.btnCopyRaw, \
                                        'Stretch', \
                                        self.lblWarn])
                                        #self.btnCopyAll, \

      self.connect(self.btnOtherOpt, SIGNAL('toggled(bool)'), self.clickOtherOpt)
      self.connect(self.btnCopyRaw,  SIGNAL('clicked()'), self.clickCopyRaw )
      self.connect(self.btnCopyHtml, SIGNAL('clicked()'), self.clickCopyHtml)
      self.connect(self.btnCopyAll,  SIGNAL('clicked()'), self.clickCopyAll)

      lblDescr = QRichLabel( \
         'Create a clickable link that you can copy into email or webpage to '
         'request a payment.   If the user is running a Bitcoin program ' 
         'that supports "bitcoin:" links, that program will open with '
         'all this information pre-filled after they click the link.')

      lblDescr.setContentsMargins(5, 5, 5, 5)
      frmDescr = makeHorizFrame([lblDescr], STYLE_SUNKEN)


      ttipPreview = createToolTipObject( \
         'The following Bitcoin desktop applications <i>try</i> to '
         'register themselves with your computer to handle "bitcoin:" '
         'links: Armory, Multibit, Electrum')
      ttipLinkText = createToolTipObject( \
         'This is the text to be shown as the clickable link.  It should '
         'usually begin with "Click here..." to reaffirm to the user it is '
         'is clickable.')
      ttipAmount = createToolTipObject( \
         'All amounts are specifed in BTC')
      ttipAddress = createToolTipObject( \
         'The person clicking the link will be sending Bitcoins to this address')
      ttipMessage = createToolTipObject( \
         'This text will be pre-filled as the label/comment field '
         'after the user clicks on the link. They '
         'can modify it to meet their own needs, but you can '
         'provide useful information such as contact details and '
         'purchase info as a convenience to them.')


      lblLinkBoxDescr = QRichLabel( \
         'When all the information is correct, select everything in the '
         'box with your mouse (triple-click), then copy & paste to the desired window.')
      lblLinkBoxDescr.setContentsMargins(10,0,10,0)
      btnClose = QPushButton('Close')
      self.connect(btnClose, SIGNAL('clicked()'), self.accept)


      frmEntry = QFrame()
      frmEntry.setFrameStyle(STYLE_SUNKEN)
      layoutEntry = QGridLayout()
      i=0
      layoutEntry.addWidget(QRichLabel('<b>Link Text:</b>'),        i,0)
      layoutEntry.addWidget(self.edtLinkText,                       i,1)
      layoutEntry.addWidget(ttipLinkText,                           i,2)

      i+=1
      layoutEntry.addWidget(QRichLabel('<b>Address (yours):</b>'),  i,0)
      layoutEntry.addWidget(self.edtAddress,                        i,1)
      layoutEntry.addWidget(ttipAddress,                            i,2)

      i+=1
      layoutEntry.addWidget(QRichLabel('<b>Request (BTC):</b>'),    i,0)
      layoutEntry.addWidget(self.edtAmount,                         i,1)

      i+=1
      layoutEntry.addWidget(QRichLabel('<b>Message:</b>'),          i,0)
      layoutEntry.addWidget(self.edtMessage,                        i,1)
      layoutEntry.addWidget(ttipMessage,                            i,2)
      frmEntry.setLayout(layoutEntry)
      


      frmOutput = makeVertFrame([lblLinkBoxDescr, frmOut, frmCopyBtnStrip], STYLE_SUNKEN)
      frmOutput.layout().setStretch(0, 0)
      frmOutput.layout().setStretch(1, 1)
      frmOutput.layout().setStretch(2, 0)
      frmClose = makeHorizFrame(['Stretch', btnClose])

      dlgLayout = QGridLayout()

      i=0
      dlgLayout.addWidget(frmDescr,   i,0,  1,2)
      i+=1
      dlgLayout.addWidget(frmEntry,   i,0,  1,2)
      i+=1
      dlgLayout.addWidget(frmOutput,  i,0,  1,2)
      i+=1
      dlgLayout.addWidget(HLINE(),    i,0,  1,2)
      i+=1
      dlgLayout.addWidget(frmClose,   i,0,  1,2)

      dlgLayout.setRowStretch(0, 0)
      dlgLayout.setRowStretch(1, 0)
      dlgLayout.setRowStretch(2, 1)
      dlgLayout.setRowStretch(3, 0)
      dlgLayout.setRowStretch(4, 0)
      

      self.setLabels()
      self.setMinimumWidth(600)
      self.setLayout(dlgLayout)
      self.setWindowTitle('Create Payment Request Link')


      hexgeom = str(self.main.settings.get('PayReqestGeometry'))
      if len(hexgeom)>0:
         geom = QByteArray.fromHex(hexgeom)
         self.restoreGeometry(geom)


   def saveLinkText(self):
      linktext = str(self.edtLinkText.text()).strip()
      if len(linktext)>0:
         hexText = binary_to_hex(linktext)
         self.main.writeSetting('DefaultLinkText',hexText)
         

   #############################################################################
   def saveGeometrySettings(self):
      self.main.writeSetting('PayReqestGeometry', str(self.saveGeometry().toHex()))

   #############################################################################
   def closeEvent(self, event):
      self.saveGeometrySettings()
      self.saveLinkText()
      super(DlgRequestPayment, self).closeEvent(event)

   #############################################################################
   def accept(self, *args):
      self.saveGeometrySettings()
      self.saveLinkText()
      super(DlgRequestPayment, self).accept(*args)

   #############################################################################
   def reject(self, *args):
      self.saveGeometrySettings()
      super(DlgRequestPayment, self).reject(*args)


   #############################################################################
   def setLabels(self):
      
      lastTry = ''
      try:
         # The 
         lastTry = 'Amount'
         amtStr = str(self.edtAmount.text()).strip()
         if len(amtStr)==0:
            amtStr = None
         else:
            amtStr = str2coin(amtStr)
   
         lastTry = 'Message'
         msgStr = str(self.edtMessage.text()).strip()
         if len(msgStr)==0:
            msgStr = None
         
         lastTry = 'Address'
         addr = str(self.edtAddress.text()).strip()
         if not checkAddrStrValid(addr):
            raise

         errorIn = 'Inputs'
         # must have address, maybe have amount and/or message
         self.rawURI = createBitcoinURI(self.recvAddr, amtStr, msgStr)
      except:
         self.lblWarn.setText('<font color="red">Invalid %s</font>' % lastTry)
         self.btnCopyRaw.setEnabled(False)
         self.btnCopyHtml.setEnabled(False)
         self.btnCopyAll.setEnabled(False)
         #self.lblLink.setText('<br>'.join(str(self.lblLink.text()).split('<br>')[1:]))
         self.lblLink.setEnabled(False)
         self.lblLink.setTextInteractionFlags(Qt.NoTextInteraction)
         return
      
      self.lblLink.setTextInteractionFlags(Qt.TextSelectableByMouse | \
                                           Qt.TextSelectableByKeyboard)
      self.rawHtml = '<a href="%s">%s</a>' % (self.rawURI, str(self.edtLinkText.text()))
      self.lblWarn.setText('')
      self.dispText = self.rawHtml[:]
      self.dispText += '<br>'
      self.dispText += 'Use the following payment info if the link does not work on your system:'
      self.dispText += '<br>'
      self.dispText += '<b>Pay to</b>:\t%s<br>' % self.recvAddr
      if amtStr:
         self.dispText += '<b>Amount</b>:\t%s BTC<br>' % coin2str(amtStr,maxZeros=0).strip()
      if msgStr:
         self.dispText += '<b>Message</b>:\t%s<br>' % msgStr
      self.lblLink.setText(self.dispText)

      self.lblLink.setEnabled(True)
      self.btnCopyRaw.setEnabled(True)
      self.btnCopyHtml.setEnabled(True)
      self.btnCopyAll.setEnabled(True)


   def clickCopyRaw(self):
      clipb = QApplication.clipboard()
      clipb.clear()
      clipb.setText(self.rawURI)
      self.lblWarn.setText('<i>Copied!</i>')

   def clickCopyHtml(self):
      clipb = QApplication.clipboard()
      clipb.clear()
      clipb.setText(self.rawHtml)
      self.lblWarn.setText('<i>Copied!</i>')

   def clickCopyAll(self):
      clipb = QApplication.clipboard()
      clipb.clear()
      qmd = QMimeData()
      qmd.setHtml(self.dispText)
      clipb.setMimeData(qmd)
      self.lblWarn.setText('<i>Copied!</i>')

   def clickOtherOpt(self, boolState):
      self.btnCopyHtml.setVisible(boolState)
      self.btnCopyRaw.setVisible(boolState)

      if boolState:
         self.btnOtherOpt.setText('Hide Buttons <<<')
      else:
         self.btnOtherOpt.setText('Other Options >>>')



################################################################################
class DlgVersionNotify(ArmoryDialog):
   def __init__(self, parent, main, changelog, wasRequested=False):
      super(DlgVersionNotify, self).__init__(parent, main)

      self.myVersion    = getVersionInt(BTCARMORY_VERSION)
      self.latestVer    = getVersionInt(readVersionString(changelog[0][0]))
      self.myVersionStr = getVersionString(BTCARMORY_VERSION)
      self.latestVerStr = getVersionString(readVersionString(changelog[0][0]))
      lblDescr = QRichLabel('')

      if self.myVersion >= self.latestVer:
         lblDescr = QRichLabel( \
            '<font size=4><u><b>Your Armory installation is up-to-date!</b>'
            '</u></font>'
            '<br><br>'
            '<b>Installed Version</b>: %s'
            '<br><br>'
            'When they become available, you can find and download new '
            'versions of Armory from:<br><br> '
            '<a href="http://bitcoinarmory.com/index.php/get-armory">'
            'http://bitcoinarmory.com/index.php/get-armory</a> ' % self.myVersionStr)
            
      else:
         lblDescr = QRichLabel( \
            '<font size=4><u><b>There is a new version of Armory available!</b>'
            '</u></font>'
            '<br><br>'
            '<b>Current Version</b>: %s<br>'
            '<b>Lastest Version</b>: %s'
            '<br><br>'
            'Please visit the '
            '<a href="http://bitcoinarmory.com/index.php/get-armory">Armory '
            'download page</a> (http://bitcoinarmory.com/index.php/get-armory) '
            'to get the most recent version. '
            'All your wallets and settings will remain untouched when you '
            'reinstall Armory.' % (self.myVersionStr, self.latestVerStr))

      lblDescr.setOpenExternalLinks(True)
      lblDescr.setTextInteractionFlags(Qt.TextSelectableByMouse | \
                                       Qt.TextSelectableByKeyboard)
      lblChnglog = QRichLabel('')
      if wasRequested:
         lblChnglog = QRichLabel("<b>Changelog</b>:")
      else:
         lblChnglog = QRichLabel('New features added between version %s and %s:' % \
                                                (self.myVersionStr,self.latestVerStr))


      
      txtChangeLog = QTextEdit()
      txtChangeLog.setReadOnly(True)

      w,h = tightSizeNChar(self, 100)
      w = min(w,600)
      h = min(h,400)
      txtChangeLog.sizeHint = lambda: QSize(w,15*h)

      for versionTbl in changelog:
         versionStr  = versionTbl[0]
         featureList = versionTbl[1]
         txtChangeLog.insertHtml('<b><u>Version %s</u></b><br><br>' % versionStr)
         for feat in featureList:
            txtChangeLog.insertHtml('<b>%s</b><br>' % feat[0])
            for dtxt in feat[1]:
               txtChangeLog.insertHtml('%s<br>' % dtxt)
         txtChangeLog.insertHtml('<br><br>')

      curs = txtChangeLog.textCursor()
      curs.movePosition(QTextCursor.Start)
      txtChangeLog.setTextCursor(curs)

      btnDNAA  = QPushButton('&Do not notify me of new versions')
      btnDelay = QPushButton('&No more reminders until next version')
      btnOkay  = QPushButton('&OK')
      self.connect(btnDNAA,  SIGNAL('clicked()'), self.clickDNAA)
      self.connect(btnDelay, SIGNAL('clicked()'), self.clickDelay)
      self.connect(btnOkay,  SIGNAL('clicked()'), self.clickOkay)
            
      frmDescr = makeVertFrame([lblDescr], STYLE_SUNKEN)
      frmLog   = makeVertFrame([lblChnglog, 'Space(5)', txtChangeLog], STYLE_SUNKEN)
      frmBtn   = makeHorizFrame([btnDNAA, btnDelay, 'Stretch', btnOkay], STYLE_SUNKEN)
      dlgLayout = QVBoxLayout()
      dlgLayout.addWidget(frmDescr)
      dlgLayout.addWidget(frmLog)
      dlgLayout.addWidget(frmBtn)
      dlgLayout.setContentsMargins(20,20,20,20)
      
      self.setLayout(dlgLayout)   
      self.setWindowTitle('New Armory Version')
      self.setWindowIcon(QIcon(self.main.iconfile))


   def clickDNAA(self):
      self.main.writeSetting('CheckVersion', 'Never')
      self.accept()

   def clickDelay(self):
<<<<<<< HEAD
      self.main.writeSetting('CheckVersion', 'v'+self.latestVer)
=======
      self.main.settings.set('CheckVersion', 'v'+self.latestVerStr)
>>>>>>> 4154b690
      self.accept()

   def clickOkay(self):
      self.main.writeSetting('CheckVersion', 'Always')
      self.accept()
      








<|MERGE_RESOLUTION|>--- conflicted
+++ resolved
@@ -10079,11 +10079,7 @@
       self.accept()
 
    def clickDelay(self):
-<<<<<<< HEAD
-      self.main.writeSetting('CheckVersion', 'v'+self.latestVer)
-=======
       self.main.settings.set('CheckVersion', 'v'+self.latestVerStr)
->>>>>>> 4154b690
       self.accept()
 
    def clickOkay(self):
