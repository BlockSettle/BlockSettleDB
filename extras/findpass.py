'''
Created on Aug 30, 2013

<<<<<<< HEAD
from sys import argv, path
import os
import time

path.append('..')
path.append('/usr/share/armory')
from armoryengine import *
=======
@author: Andy
'''
from sys import path
import os
>>>>>>> 224961e6

from armoryengine import PyBtcWallet
from utilities.ArmoryUtils import RightNow
from CppBlockUtils import SecureBinaryData
from operator import add, mul
# Give an upper limit for any method to return
# if the limit is exceded raise MaxResultsExceeded exception
MAX_LIST_LEN = 20000000

class MaxResultsExceeded(Exception): pass
class WalletNotFound(object): pass

path.append('..')
path.append('/usr/bin/armory')

class PwdSeg(object):
   def __init__(self, known):
      self.known = known
   
   # Abstract method
   def getSegListLen(self):
      raise NotImplementedError("Subclass must implement getSegListLength()")

   # Abstract Generator
   def segListGenerator(self, maxResults=MAX_LIST_LEN):
      raise NotImplementedError("Subclass must implement getSegList()")
      yield None
   
   # Abstract method
   def getSegList(self, maxResults=MAX_LIST_LEN):
      raise NotImplementedError("Subclass must implement getSegList()")

class UnknownCaseSeg(PwdSeg):
   def __init__(self, known):
      super(UnknownCaseSeg, self).__init__(known)
   
   getBothCases = lambda self, ch : [ch.lower(), ch.upper()] if ch.lower() != ch.upper() else [ch]
   
   def segListRecursiveGenerator(self, seg):
      if len(seg) > 0:
         for a in self.getBothCases(seg[0]):
            for b in self.segListRecursiveGenerator(seg[1:]):
               yield a + b
      else:
         yield ''
         
   def getSegListLen(self):
      return reduce(mul, [1 if ch.lower() == ch.upper() else 2 for ch in self.known]) 
   
   def segListGenerator(self, maxResults=MAX_LIST_LEN):
      if self.getSegListLen() > maxResults:
         raise MaxResultsExceeded
      for seg in self.segListRecursiveGenerator(self.known):
         yield seg
      
   def getSegList(self, maxResults=MAX_LIST_LEN):
      return [seg for seg in self.segListGenerator(maxResults)] 
   
class KnownSeg(PwdSeg):
   def __init__(self, known):
      super(KnownSeg, self).__init__(known)
   
   def getSegListLen(self):
      return 1

   def segListGenerator(self, maxResults=MAX_LIST_LEN):
      yield self.known

   def getSegList(self, maxResults=MAX_LIST_LEN):
      return [seg for seg in self.segListGenerator()]
   
class UnknownSeg(PwdSeg):
   def __init__(self, known, minLen, maxLen):
      super(UnknownSeg, self).__init__(known)
      self.removeDups()
      self.minLen = minLen
      self.maxLen = maxLen
      
   def removeDups(self):
      self.known = ''.join(set(self.known))
      
   def segListRecursiveGenerator(self, segLen):
      if segLen > 0:
         for a in self.known:
            for b in self.segListRecursiveGenerator(segLen-1):
               yield a + b
      else:
         yield ''

   def getSegListLen(self):
      return reduce(add, [len(self.known) ** i for i in range(self.minLen, self.maxLen + 1)]) 
   
   def segListGenerator(self, maxResults=MAX_LIST_LEN):
      if self.getSegListLen() > maxResults:
         raise MaxResultsExceeded
      for segLen in range(self.minLen, self.maxLen + 1):
         for seg in self.segListRecursiveGenerator(segLen):
            yield seg
   
   def getSegList(self, maxResults=MAX_LIST_LEN):
      return [seg for seg in self.segListGenerator(maxResults)]
   



class PasswordFinder(object): 
   def __init__(self, wallet=None, walletPath=''):
      if wallet != None:
         self.wallet = wallet
      else:
         if not os.path.exists(walletPath):
            print 'Wallet does not exist:'
            print '  ', walletPath
            raise WalletNotFound
         self.wallet = PyBtcWallet().readWalletFile(walletPath)

   def countPasswords(self, segList, segOrdList):
      return reduce(add, [reduce(mul, [len(segList[segIndex])
                                       for segIndex in segOrd])
                          for segOrd in segOrdList])
   
   def recursivePasswordGenerator(self, segList):
      if len(segList) > 0:
         for a in segList[0]:
            for b in self.recursivePasswordGenerator(segList[1:]):
               yield a + b
      else:
         yield ''
         
   # Generates passwords from segs in segList
   #     Example Input: [['a','b','c'],['1','2'],['!']]
   # The segOrdList contains a list of ordered 
   # permutations of the segList:
   #     Example Input: [[0,1,2],[2,0,1,],[0,1]]
   # Yields one password at a time until all permutations are exhausted
   #     Example: a1!, a2!, b1!, b2!, c1!, c2!,
   #              !a1, !a2, !b1, !b2, !c1, !c2,
   #              a1, a2, b1, b2, c1, c2
   # The above example is a test case found in test/FindPassTest.py
   def passwordGenerator(self, segList, segOrdList):
      for segOrd in segOrdList:
         orderedSegList = [segList[segIndex] for segIndex in segOrd]
         for result in self.recursivePasswordGenerator(orderedSegList):
            yield result
   
   def searchForPassword(self, segList, segOrdList=[]):
      if len(segOrdList) == 0:
         segOrdList = [range(len(segList))]
      passwordCount = self.countPasswords(segList, segOrdList)
      startTime = RightNow()
      found = False
      result = None
      for i,p in enumerate(self.passwordGenerator(segList, segOrdList)):
         isValid = self.wallet.verifyPassphrase( SecureBinaryData(p) ) 
            
         if isValid:
            # If the passphrase was wrong, it would error out, and not continue
            print 'Passphrase found!'
            print ''
            print '\t', p
            print ''
            print 'Thanks for using this script.  If you recovered coins because of it, '
            print 'please consider donating :) '
            print '   1ArmoryXcfq7TnCSuZa9fQjRYwJ4bkRKfv'
            print ''
            found = True
            open('FOUND_PASSWORD.txt','w').write(p)
            result = p
            break
         elif i%100==0:
               telapsed = (RightNow() - startTime)/3600.
               print ('%d/%d passphrases tested... (%0.1f hours so far)'%(i,passwordCount,telapsed)).rjust(40)
         print p,
         if i % 10 == 9:
            print
      if not found:
         print ''
         
         print 'Script finished!'
         print 'Sorry, none of the provided passphrases were correct :('
         print ''
      return result
'''
if len(argv)<2:
   print '***USAGE: '
   print '    %s /path/to/wallet/file.wallet' % argv[0]
   exit(0)
<<<<<<< HEAD

walletPath = argv[1]

if not os.path.exists(walletPath):
   print 'Wallet does not exist:'
   print '  ', walletPath
   exit(0)


myEncryptedWlt = PyBtcWallet().readWalletFile(walletPath)


def all_casings(input_string):
   """
   A useful method for producing a list of all casings of a given string
   """
   out = [''] 
   if not input_string:
      out.append('')
   else:
      first = input_string[:1]
      if first.lower() == first.upper():
         for sub_casing in all_casings(input_string[1:]):
            out.append( first + sub_casing)
      else:
         for sub_casing in all_casings(input_string[1:]):
            out.append( first.lower() + sub_casing)
            out.append( first.upper() + sub_casing)
   return out




################################################################################
# Here is where I'm going to construct a list of a 100,000+ passwords to try.
def generatePassphraseList():
   seed = '1TfoP8bV5'
   alphabet = 'abcdefghijklmnopqrstuvwxyzABCDEFGHIJKLMNOPQRSTUVWXYZ1234567890'
   passphraseList = []

   # First try all one-letter variations
   for i in range(len(seed)):
      for a in alphabet:
         passphraseList.append( seed[:i] + a + seed[i+1:] )

   print 'There are %d passphrases different by 1 letter.' % len(passphraseList)

   # And try all two-letter variants of it
   for i in range(len(seed)):
      for j in range(i+1, len(seed)):
         for ai in alphabet:
            for aj in alphabet:
               passphraseList.append( seed[:i] + ai + seed[i+1:j] + aj + seed[j+1:] )

   print 'There are %d passphrases different by 2 letters.' % len(passphraseList)
   return passphraseList


plist = generatePassphraseList()

totalTest = len(plist)
startTime = RightNow()
found = False
for i,p in enumerate(plist):
   isValid = myEncryptedWlt.verifyPassphrase( SecureBinaryData(p) ) 
      
   if isValid:
      # If the passphrase was wrong, it would error out, and not continue
      print 'Passphrase found!'
      print ''
      print '\t', p
      print ''
      print 'Thanks for using this script.  If you recovered coins because of it, '
      print 'please consider donating :) '
      print '   1ArmoryXcfq7TnCSuZa9fQjRYwJ4bkRKfv'
      print ''
      found = True
      break
   else:
      if i%100==0:
         telapsed = (RightNow() - startTime)/3600.
         print ('%d/%d passphrases tested... (%0.1f hours so far)'%(i,totalTest,telapsed)).rjust(40)
      pass


if not found:
   print ''
   print 'Script finished!'
   print 'Sorry, none of the provided passphrases were correct :('
   print ''

exit(0)

=======
passwordFinder = PasswordFinder(argv[1])
'''
>>>>>>> 224961e6
<|MERGE_RESOLUTION|>--- conflicted
+++ resolved
@@ -1,20 +1,10 @@
 '''
 Created on Aug 30, 2013
 
-<<<<<<< HEAD
-from sys import argv, path
-import os
-import time
-
-path.append('..')
-path.append('/usr/share/armory')
-from armoryengine import *
-=======
 @author: Andy
 '''
 from sys import path
 import os
->>>>>>> 224961e6
 
 from armoryengine import PyBtcWallet
 from utilities.ArmoryUtils import RightNow
@@ -202,101 +192,5 @@
    print '***USAGE: '
    print '    %s /path/to/wallet/file.wallet' % argv[0]
    exit(0)
-<<<<<<< HEAD
-
-walletPath = argv[1]
-
-if not os.path.exists(walletPath):
-   print 'Wallet does not exist:'
-   print '  ', walletPath
-   exit(0)
-
-
-myEncryptedWlt = PyBtcWallet().readWalletFile(walletPath)
-
-
-def all_casings(input_string):
-   """
-   A useful method for producing a list of all casings of a given string
-   """
-   out = [''] 
-   if not input_string:
-      out.append('')
-   else:
-      first = input_string[:1]
-      if first.lower() == first.upper():
-         for sub_casing in all_casings(input_string[1:]):
-            out.append( first + sub_casing)
-      else:
-         for sub_casing in all_casings(input_string[1:]):
-            out.append( first.lower() + sub_casing)
-            out.append( first.upper() + sub_casing)
-   return out
-
-
-
-
-################################################################################
-# Here is where I'm going to construct a list of a 100,000+ passwords to try.
-def generatePassphraseList():
-   seed = '1TfoP8bV5'
-   alphabet = 'abcdefghijklmnopqrstuvwxyzABCDEFGHIJKLMNOPQRSTUVWXYZ1234567890'
-   passphraseList = []
-
-   # First try all one-letter variations
-   for i in range(len(seed)):
-      for a in alphabet:
-         passphraseList.append( seed[:i] + a + seed[i+1:] )
-
-   print 'There are %d passphrases different by 1 letter.' % len(passphraseList)
-
-   # And try all two-letter variants of it
-   for i in range(len(seed)):
-      for j in range(i+1, len(seed)):
-         for ai in alphabet:
-            for aj in alphabet:
-               passphraseList.append( seed[:i] + ai + seed[i+1:j] + aj + seed[j+1:] )
-
-   print 'There are %d passphrases different by 2 letters.' % len(passphraseList)
-   return passphraseList
-
-
-plist = generatePassphraseList()
-
-totalTest = len(plist)
-startTime = RightNow()
-found = False
-for i,p in enumerate(plist):
-   isValid = myEncryptedWlt.verifyPassphrase( SecureBinaryData(p) ) 
-      
-   if isValid:
-      # If the passphrase was wrong, it would error out, and not continue
-      print 'Passphrase found!'
-      print ''
-      print '\t', p
-      print ''
-      print 'Thanks for using this script.  If you recovered coins because of it, '
-      print 'please consider donating :) '
-      print '   1ArmoryXcfq7TnCSuZa9fQjRYwJ4bkRKfv'
-      print ''
-      found = True
-      break
-   else:
-      if i%100==0:
-         telapsed = (RightNow() - startTime)/3600.
-         print ('%d/%d passphrases tested... (%0.1f hours so far)'%(i,totalTest,telapsed)).rjust(40)
-      pass
-
-
-if not found:
-   print ''
-   print 'Script finished!'
-   print 'Sorry, none of the provided passphrases were correct :('
-   print ''
-
-exit(0)
-
-=======
 passwordFinder = PasswordFinder(argv[1])
-'''
->>>>>>> 224961e6
+'''