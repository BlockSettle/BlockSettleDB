--- conflicted
+++ resolved
@@ -51,11 +51,8 @@
 from datetime import datetime
 
 
-<<<<<<< HEAD
-=======
 # These are overriden for testnet
 USE_TESTNET = True
->>>>>>> 5b78b123
 
 # Version Numbers -- numDigits [var, 2, 2, 3]
 BTCARMORY_VERSION    = (0, 50, 0, 0)  # (Major, Minor, Minor++, even-more-minor)
