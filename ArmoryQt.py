#! /usr/bin/python
################################################################################
#                                                                              #
# Copyright (C) 2011-2013, Armory Technologies, Inc.                           #
# Distributed under the GNU Affero General Public License (AGPL v3)            #
# See LICENSE or http://www.gnu.org/licenses/agpl.html                         #
#                                                                              #
################################################################################

import hashlib
import random
import time
import os
import sys
import shutil
import math
import threading
import platform
import traceback
import socket
import subprocess
import psutil
import signal
from datetime import datetime

# PyQt4 Imports
from PyQt4.QtCore import *
from PyQt4.QtGui import *

# Over 20,000 lines of python to help us out
from armoryengine import *
from armorymodels import *
from qtdialogs    import *
from qtdefines    import *
from armorycolors import Colors, htmlColor, QAPP

import qrc_img_resources

# All the twisted/networking functionality
from twisted.internet.protocol import Protocol, ClientFactory
from twisted.internet.defer import Deferred
from dialogs.toolsDialogs import MessageSigningVerificationDialog

if OS_WINDOWS:
   from _winreg import *


class ArmoryMainWindow(QMainWindow):
   """ The primary Armory window """

   #############################################################################
   @TimeThisFunction
   def __init__(self, parent=None):
      super(ArmoryMainWindow, self).__init__(parent)

      self.bornOnTime = RightNow()

      # Load the settings file
      self.settingsPath = CLI_OPTIONS.settingsPath
      self.settings = SettingsFile(self.settingsPath)

      # SETUP THE WINDOWS DECORATIONS
      self.lblLogoIcon = QLabel()
      if USE_TESTNET:
         self.setWindowTitle('Armory - Bitcoin Wallet Management [TESTNET]')
         self.iconfile = ':/armory_icon_green_32x32.png'
         self.lblLogoIcon.setPixmap(QPixmap(':/armory_logo_green_h56.png'))
         if Colors.isDarkBkgd:
            self.lblLogoIcon.setPixmap(QPixmap(':/armory_logo_white_text_green_h56.png'))
      else:
         self.setWindowTitle('Armory - Bitcoin Wallet Management')
         self.iconfile = ':/armory_icon_32x32.png'
         self.lblLogoIcon.setPixmap(QPixmap(':/armory_logo_h44.png'))
         if Colors.isDarkBkgd:
            self.lblLogoIcon.setPixmap(QPixmap(':/armory_logo_white_text_h56.png'))
      self.setWindowIcon(QIcon(self.iconfile))
      self.lblLogoIcon.setAlignment(Qt.AlignHCenter | Qt.AlignVCenter)

      self.netMode     = NETWORKMODE.Offline
      self.abortLoad   = False
      self.memPoolInit = False
      self.dirtyLastTime = False
      self.needUpdateAfterScan = True
      self.sweepAfterScanList = []
      self.newWalletList = []
      self.newZeroConfSinceLastUpdate = []
      self.lastBDMState = ['Uninitialized', None]
      self.lastSDMState = 'Uninitialized'
      self.detectNotSyncQ = [0,0,0,0,0]
      self.noSyncWarnYet = True
      self.doHardReset = False
      self.doShutdown = False
      self.downloadDict = {}
      self.notAvailErrorCount = 0
      self.satoshiVerWarnAlready = False
      self.satoshiLatestVer = None
      self.latestVer = {}
      self.downloadDict = {}
      self.satoshiHomePath = None
      self.satoshiExeSearchPath = None
      self.initSyncCircBuff = []
      self.latestVer = {}


      # We want to determine whether the user just upgraded to a new version
      self.firstLoadNewVersion = False
      currVerStr = 'v'+getVersionString(BTCARMORY_VERSION)
      if self.settings.hasSetting('LastVersionLoad'):
         lastVerStr = self.settings.get('LastVersionLoad')
         if not lastVerStr==currVerStr:
            self.firstLoadNewVersion = True
      self.settings.set('LastVersionLoad', currVerStr)

      # Because dynamically retrieving addresses for querying transaction 
      # comments can be so slow, I use this txAddrMap to cache the mappings
      # between tx's and addresses relevant to our wallets.  It really only 
      # matters for massive tx with hundreds of outputs -- but such tx do 
      # exist and this is needed to accommodate wallets with lots of them.
      self.txAddrMap = {}

      
      self.loadWalletsAndSettings()

      eulaAgreed = self.getSettingOrSetDefault('Agreed_to_EULA', False)
      if not eulaAgreed:
         DlgEULA(self,self).exec_()


      if not self.abortLoad:
         self.setupNetworking()

      # setupNetworking may have set this flag if something went wrong
      if self.abortLoad:
         LOGWARN('Armory startup was aborted.  Closing.')
         os._exit(0)

      # We need to query this once at the beginning, to avoid having
      # strange behavior if the user changes the setting but hasn't
      # restarted yet...
      self.doManageSatoshi = \
            self.getSettingOrSetDefault('ManageSatoshi', not OS_MACOSX)


      # If we're going into online mode, start loading blockchain
      if self.doManageSatoshi:
         self.startBitcoindIfNecessary()
      else:
         self.loadBlockchainIfNecessary()

      # Setup system tray and register "bitcoin:" URLs with the OS
      self.setupSystemTray()
      self.setupUriRegistration()


      self.extraHeartbeatSpecial = []
      self.extraHeartbeatOnline = []
      self.extraHeartbeatAlways = []

      self.lblArmoryStatus = QRichLabel('<font color=%s>Offline</font> ' % 
                                      htmlColor('TextWarn'), doWrap=False)
      self.statusBar().insertPermanentWidget(0, self.lblArmoryStatus)

      # Keep a persistent printer object for paper backups
      self.printer = QPrinter(QPrinter.HighResolution)
      self.printer.setPageSize(QPrinter.Letter)


      # Table for all the wallets
      self.walletModel = AllWalletsDispModel(self)
      self.walletsView  = QTableView()

      w,h = tightSizeNChar(self.walletsView, 55)
      viewWidth  = 1.2*w
      sectionSz  = 1.3*h
      viewHeight = 4.4*sectionSz
      
      self.walletsView.setModel(self.walletModel)
      self.walletsView.setSelectionBehavior(QTableView.SelectRows)
      self.walletsView.setSelectionMode(QTableView.SingleSelection)
      self.walletsView.verticalHeader().setDefaultSectionSize(sectionSz)
      self.walletsView.setMinimumSize(viewWidth, viewHeight)


      if self.usermode == USERMODE.Standard:
         initialColResize(self.walletsView, [0, 0.35, 0.2, 0.2])
         self.walletsView.hideColumn(0)
      else:
         initialColResize(self.walletsView, [0.15, 0.30, 0.2, 0.20])


      self.connect(self.walletsView, SIGNAL('doubleClicked(QModelIndex)'), \
                   self.execDlgWalletDetails)
                  

      w,h = tightSizeNChar(GETFONT('var'), 100)


      # Prepare for tableView slices (i.e. "Showing 1 to 100 of 382", etc)
      self.numShowOpts = [100,250,500,1000,'All']
      self.sortLedgOrder = Qt.AscendingOrder
      self.sortLedgCol = 0
      self.currLedgMin = 1
      self.currLedgMax = 100
      self.currLedgWidth = 100

      # Table to display ledger/activity
      self.ledgerTable = []
      self.ledgerModel = LedgerDispModelSimple(self.ledgerTable, self, self)

      #self.ledgerProxy = LedgerDispSortProxy()
      #self.ledgerProxy.setSourceModel(self.ledgerModel)
      #self.ledgerProxy.setDynamicSortFilter(False)

      self.ledgerView  = QTableView()

      self.ledgerView.setModel(self.ledgerModel)
      self.ledgerView.setSortingEnabled(True)
      self.ledgerView.setItemDelegate(LedgerDispDelegate(self))
      self.ledgerView.setSelectionBehavior(QTableView.SelectRows)
      self.ledgerView.setSelectionMode(QTableView.SingleSelection)

      self.ledgerView.verticalHeader().setDefaultSectionSize(sectionSz)
      self.ledgerView.verticalHeader().hide()
      self.ledgerView.horizontalHeader().setResizeMode(0, QHeaderView.Fixed)
      self.ledgerView.horizontalHeader().setResizeMode(3, QHeaderView.Fixed)

      self.ledgerView.hideColumn(LEDGERCOLS.isOther)
      self.ledgerView.hideColumn(LEDGERCOLS.UnixTime)
      self.ledgerView.hideColumn(LEDGERCOLS.WltID)
      self.ledgerView.hideColumn(LEDGERCOLS.TxHash)
      self.ledgerView.hideColumn(LEDGERCOLS.isCoinbase)
      self.ledgerView.hideColumn(LEDGERCOLS.toSelf)
      self.ledgerView.hideColumn(LEDGERCOLS.DoubleSpend)


      dateWidth    = tightSizeStr(self.ledgerView, '_9999-Dec-99 99:99pm__')[0]
      nameWidth    = tightSizeStr(self.ledgerView, '9'*32)[0]
      cWidth = 20 # num-confirm icon width
      tWidth = 72 # date icon width
      initialColResize(self.ledgerView, [cWidth, 0, dateWidth, tWidth, 0.30, 0.40, 0.3])
      
      self.connect(self.ledgerView, SIGNAL('doubleClicked(QModelIndex)'), \
                   self.dblClickLedger)

      self.ledgerView.setContextMenuPolicy(Qt.CustomContextMenu)
      self.ledgerView.customContextMenuRequested.connect(self.showContextMenuLedger)

      btnAddWallet  = QPushButton("Create Wallet")
      btnImportWlt  = QPushButton("Import or Restore Wallet")
      self.connect(btnAddWallet,  SIGNAL('clicked()'), self.createNewWallet)
      self.connect(btnImportWlt,  SIGNAL('clicked()'), self.execImportWallet)

      # Put the Wallet info into it's own little box
      lblAvail = QLabel("<b>Available Wallets:</b>")
      viewHeader = makeLayoutFrame('Horiz', [lblAvail, \
                                             'Stretch', \
                                             btnAddWallet, \
                                             btnImportWlt, ])
      wltFrame = QFrame()
      wltFrame.setFrameStyle(QFrame.Box|QFrame.Sunken)
      wltLayout = QGridLayout()
      wltLayout.addWidget(viewHeader, 0,0, 1,3)
      wltLayout.addWidget(self.walletsView, 1,0, 1,3)
      wltFrame.setLayout(wltLayout)



      # Make the bottom 2/3 a tabwidget
      self.mainDisplayTabs = QTabWidget()

      # Put the labels into scroll areas just in case window size is small.
      self.tabDashboard = QWidget()

      

      self.SetupDashboard()
      


      # Combo box to filter ledger display
      self.comboWltSelect = QComboBox()
      self.populateLedgerComboBox()
      self.connect(self.ledgerView.horizontalHeader(), \
                   SIGNAL('sortIndicatorChanged(int,Qt::SortOrder)'), \
                   self.changeLedgerSorting)


      # Create the new ledger twice:  can't update the ledger up/down
      # widgets until we know how many ledger entries there are from 
      # the first call
      def createLedg():
         self.createCombinedLedger() 
         if self.frmLedgUpDown.isVisible():
            self.changeNumShow() 
      self.connect(self.comboWltSelect, SIGNAL('activated(int)'), createLedg)

      self.lblTot  = QRichLabel('<b>Maximum Funds:</b>', doWrap=False); 
      self.lblSpd  = QRichLabel('<b>Spendable Funds:</b>', doWrap=False); 
      self.lblUcn  = QRichLabel('<b>Unconfirmed:</b>', doWrap=False); 

      self.lblTotalFunds  = QRichLabel('-'*12, doWrap=False)
      self.lblSpendFunds  = QRichLabel('-'*12, doWrap=False)
      self.lblUnconfFunds = QRichLabel('-'*12, doWrap=False)
      self.lblTotalFunds.setAlignment(Qt.AlignRight | Qt.AlignVCenter)
      self.lblSpendFunds.setAlignment(Qt.AlignRight | Qt.AlignVCenter)
      self.lblUnconfFunds.setAlignment(Qt.AlignRight | Qt.AlignVCenter)

      self.lblTot.setAlignment(Qt.AlignRight | Qt.AlignVCenter)
      self.lblSpd.setAlignment(Qt.AlignRight | Qt.AlignVCenter)
      self.lblUcn.setAlignment(Qt.AlignRight | Qt.AlignVCenter)

      self.lblBTC1 = QRichLabel('<b>BTC</b>', doWrap=False)
      self.lblBTC2 = QRichLabel('<b>BTC</b>', doWrap=False)
      self.lblBTC3 = QRichLabel('<b>BTC</b>', doWrap=False)
      self.ttipTot = self.createToolTipWidget( \
            'Funds if all current transactions are confirmed.  '
            'Value appears gray when it is the same as your spendable funds.')
      self.ttipSpd = self.createToolTipWidget( 'Funds that can be spent <i>right now</i>')
      self.ttipUcn = self.createToolTipWidget( \
            'Funds that have less than 6 confirmations, and thus should not '
            'be considered <i>yours</i>, yet.')

      frmTotals = QFrame()
      frmTotals.setFrameStyle(STYLE_NONE)
      frmTotalsLayout = QGridLayout()
      frmTotalsLayout.addWidget(self.lblTot, 0,0)
      frmTotalsLayout.addWidget(self.lblSpd, 1,0)
      frmTotalsLayout.addWidget(self.lblUcn, 2,0)

      frmTotalsLayout.addWidget(self.lblTotalFunds,  0,1)
      frmTotalsLayout.addWidget(self.lblSpendFunds,  1,1)
      frmTotalsLayout.addWidget(self.lblUnconfFunds, 2,1)

      frmTotalsLayout.addWidget(self.lblBTC1, 0,2)
      frmTotalsLayout.addWidget(self.lblBTC2, 1,2)
      frmTotalsLayout.addWidget(self.lblBTC3, 2,2)

      frmTotalsLayout.addWidget(self.ttipTot, 0,3)
      frmTotalsLayout.addWidget(self.ttipSpd, 1,3)
      frmTotalsLayout.addWidget(self.ttipUcn, 2,3)

      frmTotals.setLayout(frmTotalsLayout)



      # Will fill this in when ledgers are created & combined
      self.lblLedgShowing = QRichLabel('Showing:', hAlign=Qt.AlignHCenter)
      self.lblLedgRange   = QRichLabel('', hAlign=Qt.AlignHCenter)
      self.lblLedgTotal   = QRichLabel('', hAlign=Qt.AlignHCenter)
      self.comboNumShow = QComboBox()
      for s in self.numShowOpts:
         self.comboNumShow.addItem( str(s) )
      self.comboNumShow.setCurrentIndex(0)
      self.comboNumShow.setMaximumWidth( tightSizeStr(self, '_9999_')[0]+25 )


      self.btnLedgUp = QLabelButton('')
      self.btnLedgUp.setMaximumHeight(20)
      self.btnLedgUp.setPixmap(QPixmap(':/scroll_up_18.png'))
      self.btnLedgUp.setAlignment(Qt.AlignVCenter | Qt.AlignHCenter)
      self.btnLedgUp.setVisible(False)

      self.btnLedgDn = QLabelButton('')
      self.btnLedgDn.setMaximumHeight(20)
      self.btnLedgDn.setPixmap(QPixmap(':/scroll_down_18.png'))
      self.btnLedgDn.setAlignment(Qt.AlignVCenter | Qt.AlignHCenter)


      self.connect(self.comboNumShow, SIGNAL('activated(int)'), self.changeNumShow)
      self.connect(self.btnLedgUp,    SIGNAL('clicked()'),      self.clickLedgUp)
      self.connect(self.btnLedgDn,    SIGNAL('clicked()'),      self.clickLedgDn)

      frmFilter = makeVertFrame([QLabel('Filter:'), self.comboWltSelect, 'Stretch'])

      self.frmLedgUpDown = QFrame()
      layoutUpDown = QGridLayout()
      layoutUpDown.addWidget(self.lblLedgShowing,0,0)
      layoutUpDown.addWidget(self.lblLedgRange,  1,0)
      layoutUpDown.addWidget(self.lblLedgTotal,  2,0)
      layoutUpDown.addWidget(self.btnLedgUp,     0,1)
      layoutUpDown.addWidget(self.comboNumShow,  1,1)
      layoutUpDown.addWidget(self.btnLedgDn,     2,1)
      layoutUpDown.setVerticalSpacing(2)
      self.frmLedgUpDown.setLayout(layoutUpDown)
      self.frmLedgUpDown.setFrameStyle(STYLE_SUNKEN)
      

      frmLower = makeHorizFrame([ frmFilter, \
                                 'Stretch', \
                                 self.frmLedgUpDown, \
                                 'Stretch', \
                                 frmTotals])

      # Now add the ledger to the bottom of the window
      ledgFrame = QFrame()
      ledgFrame.setFrameStyle(QFrame.Box|QFrame.Sunken)
      ledgLayout = QGridLayout()
      #ledgLayout.addWidget(QLabel("<b>Ledger</b>:"),  0,0)
      ledgLayout.addWidget(self.ledgerView,           1,0)
      ledgLayout.addWidget(frmLower,                  2,0)
      ledgLayout.setRowStretch(0, 0)
      ledgLayout.setRowStretch(1, 1)
      ledgLayout.setRowStretch(2, 0)
      ledgFrame.setLayout(ledgLayout)

      self.tabActivity = QWidget()
      self.tabActivity.setLayout(ledgLayout)

      # Add the available tabs to the main tab widget
      self.MAINTABS  = enum('Dashboard','Transactions')

      self.mainDisplayTabs.addTab(self.tabDashboard, 'Dashboard')
      self.mainDisplayTabs.addTab(self.tabActivity,  'Transactions')


      btnSendBtc   = QPushButton("Send Bitcoins")
      btnRecvBtc   = QPushButton("Receive Bitcoins")
      btnWltProps  = QPushButton("Wallet Properties")
      btnOfflineTx = QPushButton("Offline Transactions")
 

      self.connect(btnWltProps, SIGNAL('clicked()'), self.execDlgWalletDetails)
      self.connect(btnRecvBtc,  SIGNAL('clicked()'), self.clickReceiveCoins)
      self.connect(btnSendBtc,  SIGNAL('clicked()'), self.clickSendBitcoins)
      self.connect(btnOfflineTx,SIGNAL('clicked()'), self.execOfflineTx)

      verStr = 'Armory %s-beta / %s' % (getVersionString(BTCARMORY_VERSION), \
                                              UserModeStr(self.usermode))
      lblInfo = QRichLabel(verStr, doWrap=False)
      lblInfo.setFont(GETFONT('var',10))
      lblInfo.setAlignment(Qt.AlignHCenter | Qt.AlignVCenter)

      logoBtnFrame = []
      logoBtnFrame.append(self.lblLogoIcon)
      logoBtnFrame.append(btnSendBtc)
      logoBtnFrame.append(btnRecvBtc)
      logoBtnFrame.append(btnWltProps)
      if self.usermode in (USERMODE.Advanced, USERMODE.Expert):
         logoBtnFrame.append(btnOfflineTx)
      logoBtnFrame.append(lblInfo)
      logoBtnFrame.append('Stretch')

      btnFrame = makeVertFrame(logoBtnFrame, STYLE_SUNKEN)
      logoWidth=220
      btnFrame.sizeHint = lambda: QSize(logoWidth*1.0, 10)
      btnFrame.setMaximumWidth(logoWidth*1.2)
      btnFrame.setSizePolicy(QSizePolicy.Preferred, QSizePolicy.Expanding)
      
      layout = QGridLayout()
      layout.addWidget(btnFrame,          0, 0, 1, 1)
      layout.addWidget(wltFrame,          0, 1, 1, 1)
      layout.addWidget(self.mainDisplayTabs,  1, 0, 1, 2)
      layout.setRowStretch(0, 1)
      layout.setRowStretch(1, 5)

      # Attach the layout to the frame that will become the central widget
      mainFrame = QFrame()
      mainFrame.setLayout(layout)
      self.setCentralWidget(mainFrame)
      self.setMinimumSize(750,500)

      # Start the user at the dashboard
      self.mainDisplayTabs.setCurrentIndex(self.MAINTABS.Dashboard)

      from twisted.internet import reactor
      # Show the appropriate information on the dashboard
      self.setDashboardDetails(INIT=True)


      ##########################################################################
      # Set up menu and actions
      #MENUS = enum('File', 'Wallet', 'User', "Tools", "Network")
      currmode = self.getSettingOrSetDefault('User_Mode', 'Advanced')
      MENUS = enum('File', 'User', 'Tools', 'Addresses', 'Wallets', 'Help')
      self.menu = self.menuBar()
      self.menusList = []
      self.menusList.append( self.menu.addMenu('&File') )
      self.menusList.append( self.menu.addMenu('&User') )
      self.menusList.append( self.menu.addMenu('&Tools') )
      self.menusList.append( self.menu.addMenu('&Addresses') )
      self.menusList.append( self.menu.addMenu('&Wallets') )
      self.menusList.append( self.menu.addMenu('&Help') )
      #self.menusList.append( self.menu.addMenu('&Network') )

      
      def exportTx():
         if not TheBDM.getBDMState()=='BlockchainReady':
            QMessageBox.warning(self, 'Transactions Unavailable', \
               'Transaction history cannot be collected until Armory is '
               'in online mode.  Please try again when Armory is online. ',
               QMessageBox.Ok)
            return
         else:
            DlgExportTxHistory(self,self).exec_()
            

      actExportTx    = self.createAction('&Export Transactions', exportTx)
      actSettings    = self.createAction('&Settings', self.openSettings)
      actMinimApp    = self.createAction('&Minimize Armory', self.minimizeArmory)
      actExportLog   = self.createAction('Export &Log File', self.exportLogFile)
      actCloseApp    = self.createAction('&Quit Armory', self.closeForReal)
      self.menusList[MENUS.File].addAction(actExportTx)
      self.menusList[MENUS.File].addAction(actSettings)
      self.menusList[MENUS.File].addAction(actMinimApp)
      self.menusList[MENUS.File].addAction(actExportLog)
      self.menusList[MENUS.File].addAction(actCloseApp)

      
      def chngStd(b): 
         if b: self.setUserMode(USERMODE.Standard)
      def chngAdv(b): 
         if b: self.setUserMode(USERMODE.Advanced)
      def chngDev(b): 
         if b: self.setUserMode(USERMODE.Expert)

      modeActGrp = QActionGroup(self)
      actSetModeStd = self.createAction('&Standard',  chngStd, True)
      actSetModeAdv = self.createAction('&Advanced',  chngAdv, True)
      actSetModeDev = self.createAction('&Expert',    chngDev, True)

      modeActGrp.addAction(actSetModeStd)
      modeActGrp.addAction(actSetModeAdv)
      modeActGrp.addAction(actSetModeDev)

      self.menusList[MENUS.User].addAction(actSetModeStd)
      self.menusList[MENUS.User].addAction(actSetModeAdv)
      self.menusList[MENUS.User].addAction(actSetModeDev)



      LOGINFO('Usermode: %s', currmode)
      self.firstModeSwitch=True
      if currmode=='Standard':
         self.usermode = USERMODE.Standard               
         actSetModeStd.setChecked(True)
      elif currmode=='Advanced':
         self.usermode = USERMODE.Advanced               
         actSetModeAdv.setChecked(True)
      elif currmode=='Expert':
         self.usermode = USERMODE.Expert               
         actSetModeDev.setChecked(True)

      def openMsgSigning():
         MessageSigningVerificationDialog(self,self).exec_()

      actOpenSigner = self.createAction('&Message Signing/Verification', openMsgSigning)
<<<<<<< HEAD
      actOpenTools  = self.createAction('&EC Calculator',   lambda: DlgECDSACalc(self,self, 1).exec_())
=======
      if currmode=='Expert':
         actOpenTools  = self.createAction('&EC Calculator',   lambda: DlgECDSACalc(self,self, 1).exec_())
>>>>>>> a615c3fd

      self.menusList[MENUS.Tools].addAction(actOpenSigner)
      if currmode=='Expert':
         self.menusList[MENUS.Tools].addAction(actOpenTools)


      # Addresses
      actAddrBook   = self.createAction('View &Address Book',          self.execAddressBook)
      actSweepKey   = self.createAction('&Sweep Private Key/Address',  self.menuSelectSweepKey)
      actImportKey  = self.createAction('&Import Private Key/Address', self.menuSelectImportKey)

      self.menusList[MENUS.Addresses].addAction(actAddrBook)
      if not currmode=='Standard':
         self.menusList[MENUS.Addresses].addAction(actImportKey)
         self.menusList[MENUS.Addresses].addAction(actSweepKey)

      actCreateNew    = self.createAction('&Create New Wallet',        self.createNewWallet)
      actImportWlt    = self.createAction('&Import or Restore Wallet', self.execImportWallet)
      actAddressBook  = self.createAction('View &Address Book',        self.execAddressBook)
      #actRescanOnly   = self.createAction('Rescan Blockchain', self.forceRescanDB)
      #actRebuildAll   = self.createAction('Rescan with Database Rebuild', self.forceRebuildAndRescan)

      self.menusList[MENUS.Wallets].addAction(actCreateNew)
      self.menusList[MENUS.Wallets].addAction(actImportWlt)
      self.menusList[MENUS.Wallets].addSeparator()
      #self.menusList[MENUS.Wallets].addAction(actRescanOnly)
      #self.menusList[MENUS.Wallets].addAction(actRebuildAll)

      #self.menusList[MENUS.Wallets].addAction(actMigrateSatoshi)
      #self.menusList[MENUS.Wallets].addAction(actAddressBook)


      execAbout   = lambda: DlgHelpAbout(self).exec_()
      execVersion = lambda: self.checkForLatestVersion(wasRequested=True)
      actAboutWindow  = self.createAction('About Armory', execAbout)
      actVersionCheck = self.createAction('Armory Version...', execVersion)
      actFactoryReset = self.createAction('Revert All Settings', self.factoryReset)
      actClearMemPool = self.createAction('Clear All Unconfirmed', self.clearMemoryPool)
      actRescanDB     = self.createAction('Rescan Databases', self.rescanNextLoad)
      actRebuildDB    = self.createAction('Rebuild and Rescan Databases', self.rebuildNextLoad)

      self.menusList[MENUS.Help].addAction(actAboutWindow)
      self.menusList[MENUS.Help].addAction(actVersionCheck)
      self.menusList[MENUS.Help].addAction(actFactoryReset)
      self.menusList[MENUS.Help].addSeparator()
      self.menusList[MENUS.Help].addAction(actClearMemPool)
      self.menusList[MENUS.Help].addAction(actRescanDB)
      self.menusList[MENUS.Help].addAction(actRebuildDB)

      # Restore any main-window geometry saved in the settings file
      hexgeom   = self.settings.get('MainGeometry')
      hexledgsz = self.settings.get('MainLedgerCols')
      hexwltsz  = self.settings.get('MainWalletCols')
      if len(hexgeom)>0:
         geom = QByteArray.fromHex(hexgeom)
         self.restoreGeometry(geom)
      if len(hexwltsz)>0:
         restoreTableView(self.walletsView, hexwltsz)
      if len(hexledgsz)>0:
         restoreTableView(self.ledgerView, hexledgsz)
         self.ledgerView.setColumnWidth(LEDGERCOLS.NumConf, 20)
         self.ledgerView.setColumnWidth(LEDGERCOLS.TxDir,   72)

      reactor.callLater(0.1,  self.execIntroDialog)
      reactor.callLater(1, self.Heartbeat)

      if CLI_ARGS:
         reactor.callLater(1, self.uriLinkClicked, CLI_ARGS[0])
      elif not self.firstLoad:
         # Don't need to bother the user on the first load with updating
         reactor.callLater(0.2, self.checkForLatestVersion)


   ####################################################
   def factoryReset(self):
      reply = QMessageBox.information(self,'Revert all Settings?', \
         'You are about to revert all Armory settings '
         'to the state they were in when Armory was first installed.  '
         '<br><br>'
         'If you click "Yes," Armory will exit after settings are '
         'reverted.  You will have to manually start Armory again.'
         '<br><br>'
         'Do you want to continue? ', \
         QMessageBox.Yes | QMessageBox.No)

      if reply==QMessageBox.Yes:
         self.doHardReset = True
         self.closeForReal()
         
   ####################################################
   def clearMemoryPool(self):
      touchFile( os.path.join(ARMORY_HOME_DIR, 'clearmempool.txt') )
      msg = tr("""
         The next time you restart Armory, all unconfirmed transactions will
         be cleared allowing you to retry any stuck transactions.""")
      if not self.getSettingOrSetDefault('ManageSatoshi', True):
         msg += tr("""
         <br><br>Make sure you also restart Bitcoin-Qt 
         (or bitcoind) and let it synchronize again before you restart 
         Armory.  Doing so will clear its memory pool, as well""")
      QMessageBox.information(self, tr('Memory Pool'), msg, QMessageBox.Ok)

   ####################################################
   def rescanNextLoad(self):
      reply = QMessageBox.warning(self, tr('Queue Rescan?'), tr("""
         The next time you restart Armory, it will rescan the blockchain
         database, and reconstruct your wallet histories from scratch.  
         The rescan will take 10-60 minutes depending on your system.
         <br><br>
         Do you wish to force a rescan on the next Armory restart?"""), \
         QMessageBox.Yes | QMessageBox.No)
      if reply==QMessageBox.Yes:
         touchFile( os.path.join(ARMORY_HOME_DIR, 'rescan.txt') )

   ####################################################
   def rebuildNextLoad(self):
      reply = QMessageBox.warning(self, tr('Queue Rebuild?'), tr("""
         The next time you restart Armory, it will rebuild and rescan 
         the entire blockchain database.  This operation can take between 
         30 minutes and 4 hours depending on you system speed.
         <br><br>
         Do you wish to force a rebuild on the next Armory restart?"""), \
         QMessageBox.Yes | QMessageBox.No)
      if reply==QMessageBox.Yes:
         touchFile( os.path.join(ARMORY_HOME_DIR, 'rebuild.txt') )

   ####################################################
   def loadFailedManyTimesFunc(self, nFail):
      """
      For now, if the user is having trouble loading the blockchain, all 
      we do is delete mempool.bin (which is frequently corrupted but not 
      detected as such.  However, we may expand this in the future, if 
      it's determined that more-complicated things are necessary.
      """
      LOGERROR('%d attempts to load blockchain failed.  Remove mempool.bin.' % nFail)
      mempoolfile = os.path.join(ARMORY_HOME_DIR,'mempool.bin')
      if os.path.exists(mempoolfile): 
         os.remove(mempoolfile)
      else:
         LOGERROR('File mempool.bin does not exist. Nothing deleted.')

   ####################################################
   def menuSelectImportKey(self):
      QMessageBox.information(self, 'Select Wallet', \
         'You must import an address into a specific wallet.  If '
         'you do not want to import the key into any available wallet, '
         'it is recommeneded you make a new wallet for this purpose.'
         '<br><br>'
         'Double-click on the desired wallet from the main window, then '
         'click on "Import/Sweep Private Keys" on the bottom-right '
         'of the properties window.'
         '<br><br>'
         'Keys cannot be imported into watching-only wallets, only full '
         'wallets.', QMessageBox.Ok)

   ####################################################
   def menuSelectSweepKey(self):
      QMessageBox.information(self, 'Select Wallet', \
         'You must select a wallet into which funds will be swept. '
         'Double-click on the desired wallet from the main window, then '
         'click on "Import/Sweep Private Keys" on the bottom-right '
         'of the properties window to sweep to that wallet.'
         '<br><br>'
         'Keys cannot be swept into watching-only wallets, only full '
         'wallets.', QMessageBox.Ok)

   ####################################################
   def changeNumShow(self):
      prefWidth = self.numShowOpts[self.comboNumShow.currentIndex()]
      if prefWidth=='All':
         self.currLedgMin = 1;
         self.currLedgMax = self.ledgerSize
         self.currLedgWidth = -1;
      else:
         self.currLedgMax = self.currLedgMin + prefWidth - 1
         self.currLedgWidth = prefWidth
      
      self.applyLedgerRange()


   ####################################################
   def clickLedgUp(self):
      self.currLedgMin -= self.currLedgWidth
      self.currLedgMax -= self.currLedgWidth
      self.applyLedgerRange()

   ####################################################
   def clickLedgDn(self):
      self.currLedgMin += self.currLedgWidth
      self.currLedgMax += self.currLedgWidth
      self.applyLedgerRange()


   ####################################################
   def applyLedgerRange(self):
      if self.currLedgMin < 1:
         toAdd = 1 - self.currLedgMin
         self.currLedgMin += toAdd
         self.currLedgMax += toAdd

      if self.currLedgMax > self.ledgerSize:
         toSub = self.currLedgMax - self.ledgerSize
         self.currLedgMin -= toSub
         self.currLedgMax -= toSub

      self.currLedgMin = max(self.currLedgMin, 1)

      self.btnLedgUp.setVisible(self.currLedgMin!=1)
      self.btnLedgDn.setVisible(self.currLedgMax!=self.ledgerSize)

      self.createCombinedLedger()
         


   ####################################################
   def openSettings(self):
      LOGDEBUG('openSettings')
      dlgSettings = DlgSettings(self, self)
      dlgSettings.exec_()

   ####################################################
   def setupSystemTray(self):
      LOGDEBUG('setupSystemTray')
      # Creating a QSystemTray
      self.sysTray = QSystemTrayIcon(self)
      self.sysTray.setIcon( QIcon(self.iconfile) )
      self.sysTray.setVisible(True)
      self.sysTray.setToolTip('Armory' + (' [Testnet]' if USE_TESTNET else ''))
      self.connect(self.sysTray, SIGNAL('messageClicked()'), self.bringArmoryToFront)
      self.connect(self.sysTray, SIGNAL('activated(QSystemTrayIcon::ActivationReason)'), \
                   self.sysTrayActivated)
      menu = QMenu(self)

      def traySend():
         self.bringArmoryToFront()
         self.clickSendBitcoins()

      def trayRecv():
         self.bringArmoryToFront()
         self.clickReceiveCoins()

      actShowArmory = self.createAction('Show Armory', self.bringArmoryToFront)
      actSendBtc    = self.createAction('Send Bitcoins', traySend)
      actRcvBtc     = self.createAction('Receive Bitcoins', trayRecv)
      actClose      = self.createAction('Quit Armory', self.closeForReal)
      # Create a short menu of options
      menu.addAction(actShowArmory)
      menu.addAction(actSendBtc)
      menu.addAction(actRcvBtc)
      menu.addSeparator()
      menu.addAction(actClose)
      self.sysTray.setContextMenu(menu)
      self.notifyQueue = []
      self.notifyBlockedUntil = 0

   #############################################################################
   @AllowAsync
   def registerBitcoinWithFF(self):
      #the 3 nodes needed to add to register bitcoin as a protocol in FF   
      rdfschemehandler = 'about=\"urn:scheme:handler:bitcoin\"'
      rdfscheme = 'about=\"urn:scheme:bitcoin\"'
      rdfexternalApp = 'about=\"urn:scheme:externalApplication:bitcoin\"'

      #find mimeTypes.rdf file
      home = os.getenv('HOME')
      out,err = execAndWait('find %s -type f -name \"mimeTypes.rdf\"' % home)
   
      for rdfs in out.split('\n'):
         if rdfs:
            try:
               FFrdf = open(rdfs, 'r+')
            except:
               continue

            ct = FFrdf.readlines()
            rdfsch=-1
            rdfsc=-1
            rdfea=-1
            i=0
            #look for the nodes
            for line in ct:
               if rdfschemehandler in line:
                  rdfsch=i
               elif rdfscheme in line:
                  rdfsc=i
               elif rdfexternalApp in line:         
                  rdfea=i
               i+=1

            #seek to end of file
            FFrdf.seek(-11, 2)
            i=0;      

            #add the missing nodes
            if rdfsch == -1:
               FFrdf.write(' <RDF:Description RDF:about=\"urn:scheme:handler:bitcoin\"\n')
               FFrdf.write('                  NC:alwaysAsk=\"false\">\n')
               FFrdf.write('    <NC:externalApplication RDF:resource=\"urn:scheme:externalApplication:bitcoin\"/>\n')
               FFrdf.write('    <NC:possibleApplication RDF:resource=\"urn:handler:local:/usr/bin/xdg-open\"/>\n')
               FFrdf.write(' </RDF:Description>\n')
               i+=1
   
            if rdfsc == -1:
               FFrdf.write(' <RDF:Description RDF:about=\"urn:scheme:bitcoin\"\n')
               FFrdf.write('                  NC:value=\"bitcoin\">\n')
               FFrdf.write('    <NC:handlerProp RDF:resource=\"urn:scheme:handler:bitcoin\"/>\n')
               FFrdf.write(' </RDF:Description>\n')
               i+=1
         
            if rdfea == -1:
               FFrdf.write(' <RDF:Description RDF:about=\"urn:scheme:externalApplication:bitcoin\"\n')
               FFrdf.write('                  NC:prettyName=\"xdg-open\"\n')
               FFrdf.write('                  NC:path=\"/usr/bin/xdg-open\" />\n')               
               i+=1
   
            if i != 0:
               FFrdf.write('</RDF:RDF>\n')
   
            FFrdf.close()

   #############################################################################
   def setupUriRegistration(self, justDoIt=False):
      """
      Setup Armory as the default application for handling bitcoin: links
      """
      LOGINFO('setupUriRegistration')
      # Don't bother the user on the first load with it if verification is 
      # needed.  They have enough to worry about with this weird new program.
      isFirstLoad = self.getSettingOrSetDefault('First_Load', True)

      if OS_LINUX:
         out,err = execAndWait('gconftool-2 --get /desktop/gnome/url-handlers/bitcoin/command')
         out2,err = execAndWait('xdg-mime query default x-scheme-handler/bitcoin')
    
         #check FF protocol association
         #checkFF_thread = threading.Thread(target=self.registerBitcoinWithFF)
         #checkFF_thread.start()
         self.registerBitcoinWithFF(async=True)

         def setAsDefault():
            LOGINFO('Setting up Armory as default URI handler...')
            execAndWait('gconftool-2 -t string -s /desktop/gnome/url-handlers/bitcoin/command "python /usr/lib/armory/ArmoryQt.py \"%s\""')
            execAndWait('gconftool-2 -s /desktop/gnome/url-handlers/bitcoin/needs_terminal false -t bool')
            execAndWait('gconftool-2 -t bool -s /desktop/gnome/url-handlers/bitcoin/enabled true')
            execAndWait('xdg-mime default armory.desktop x-scheme-handler/bitcoin')


         if ('no value' in out.lower() or 'no value' in err.lower()) and not 'armory.desktop' in out2.lower():
            # Silently add Armory if it's never been set before
            setAsDefault()
         elif (not 'armory' in out.lower() or not 'armory.desktop' in out2.lower()) and not isFirstLoad:
            # If another application has it, ask for permission to change it
            if not self.getSettingOrSetDefault('DNAA_DefaultApp', False):
               reply = MsgBoxWithDNAA(MSGBOX.Question, 'Default URL Handler', \
                  'Armory is not set as your default application for handling '
                  '"bitcoin:" links.  Would you like to use Armory as the '
                  'default?', 'Do not ask this question again')
               if reply[0]==True:
                  setAsDefault()
               if reply[1]==True:
                  self.writeSetting('DNAA_DefaultApp', True)

      elif OS_WINDOWS:
         # Check for existing registration (user first, then root, if necessary)
         action = 'DoNothing'
         modulepathname = '"'
         if getattr(sys, 'frozen', False):
             app_dir = os.path.dirname(sys.executable)
             app_path = os.path.join(app_dir, sys.executable)
         elif __file__:
             return #running from a .py script, not gonna register URI on Windows

         modulepathname += app_path + '" %1'
         LOGWARN("running from: %s, key: %s", app_path, modulepathname)
         

         rootKey = 'bitcoin\\shell\\open\\command'
         try:
            userKey = 'Software\\Classes\\' + rootKey
            registryKey = OpenKey(HKEY_CURRENT_USER, userKey, 0, KEY_READ)
            val,code = QueryValueEx(registryKey, '')
            if 'armory' in val.lower():
               if val.lower()==modulepathname.lower():
                  LOGINFO('Armory already registered for current user.  Done!')
                  return
               else:
                  action = 'DoIt' #armory is registered, but to another path
            else:
               # Already set to something (at least created, which is enough)
               action = 'AskUser'
         except:
            # No user-key set, check if root-key is set
            try:
               registryKey = OpenKey(HKEY_CLASSES_ROOT, rootKey, 0, KEY_READ)
               val,code = QueryValueEx(registryKey, '')
               if 'armory' in val.lower():
                  LOGINFO('Armory already registered at admin level.  Done!')
                  return
               else:
                  # Root key is set (or at least created, which is enough)
                  action = 'AskUser'
            except:
               action = 'DoIt'

         dontAsk = self.getSettingOrSetDefault('DNAA_DefaultApp', False)
         dontAskDefault = self.getSettingOrSetDefault('AlwaysArmoryURI', False)
         print dontAsk, justDoIt, dontAskDefault
         if justDoIt:
            LOGINFO('URL-register: just doing it')
            action = 'DoIt'
         elif dontAsk and dontAskDefault:
            LOGINFO('URL-register: user wants to do it by default')
            action = 'DoIt'
         elif action=='AskUser' and not isFirstLoad and not dontAsk:
            # If another application has it, ask for permission to change it
            reply = MsgBoxWithDNAA(MSGBOX.Question, 'Default URL Handler', \
               'Armory is not set as your default application for handling '
               '"bitcoin:" links.  Would you like to use Armory as the '
               'default?', 'Do not ask this question again')

            if reply[1]==True:
               LOGINFO('URL-register:  do not ask again:  always %s', str(reply[0]))
               self.writeSetting('DNAA_DefaultApp', True)
               self.writeSetting('AlwaysArmoryURI', reply[0])

            if reply[0]==True:
               action = 'DoIt'
            else:
               LOGINFO('User requested not to use Armory as URI handler')
               return 

         # Finally, do it if we're supposed to!
         LOGINFO('URL-register action: %s', action)
         if action=='DoIt':
 
            LOGINFO('Registering Armory  for current user')
            baseDir = app_dir
            regKeys = []
            regKeys.append(['Software\\Classes\\bitcoin', '', 'URL:bitcoin Protocol'])
            regKeys.append(['Software\\Classes\\bitcoin', 'URL Protocol', ""])
            regKeys.append(['Software\\Classes\\bitcoin\\shell', '', None])
            regKeys.append(['Software\\Classes\\bitcoin\\shell\\open', '',  None])
            regKeys.append(['Software\\Classes\\bitcoin\\shell\\open\\command',  '', \
                           modulepathname])
            regKeys.append(['Software\\Classes\\bitcoin\\DefaultIcon', '',  \
                           '"%s\\armory48x48.ico"' % baseDir])

            for key,name,val in regKeys:
               dkey = '%s\\%s' % (key,name)
               LOGINFO('\tWriting key: [HKEY_CURRENT_USER\\] ' + dkey)
               registryKey = CreateKey(HKEY_CURRENT_USER, key)
               SetValueEx(registryKey, name, 0, REG_SZ, val)
               CloseKey(registryKey)

            LOGWARN('app dir: %s', app_dir)
         


   #############################################################################
   def execOfflineTx(self):
      dlgSelect = DlgOfflineSelect(self, self)
      if dlgSelect.exec_():

         # If we got here, one of three buttons was clicked.
         if dlgSelect.do_create:
            selectWlt = []
            for wltID in self.walletIDList:
               if self.walletMap[wltID].watchingOnly:
                  selectWlt.append(wltID)
            dlg = DlgWalletSelect(self, self, 'Wallet for Offline Transaction (watching-only list)', \
                                                      wltIDList=selectWlt)
            if not dlg.exec_():
               return
            else:
               wltID = dlg.selectedID 
               wlt = self.walletMap[wltID]
               dlgSend = DlgSendBitcoins(wlt, self, self)
               dlgSend.exec_()
               return

         elif dlgSelect.do_review:
            dlg = DlgReviewOfflineTx(self,self)
            dlg.exec_()

         elif dlgSelect.do_broadc:
            dlg = DlgReviewOfflineTx(self,self)
            dlg.exec_()


   #############################################################################
   def sizeHint(self):
      return QSize(1000, 650)

   #############################################################################
   def openToolsDlg(self):
      QMessageBox.information(self, 'No Tools Yet!', \
         'The developer tools are not available yet, but will be added '
         'soon.  Regardless, developer-mode still offers lots of '
         'extra information and functionality that is not available in '
         'Standard or Advanced mode.', QMessageBox.Ok)



   #############################################################################
   def execIntroDialog(self):
      if not self.getSettingOrSetDefault('DNAA_IntroDialog', False):
         dlg = DlgIntroMessage(self, self)
         result = dlg.exec_()

         if dlg.chkDnaaIntroDlg.isChecked():
            self.writeSetting('DNAA_IntroDialog', True)

         if dlg.requestCreate:
            self.createNewWallet(initLabel='Primary Wallet')

         if dlg.requestImport:
            self.execImportWallet()


   
   #############################################################################
   def makeWalletCopy(self, parent, wlt, copyType='Same', suffix='', changePass=False):
      if changePass:
         LOGERROR('Changing password is not implemented yet!')
         raise NotImplementedError

      fn = 'armory_%s_%s.wallet' % (wlt.uniqueIDB58, suffix)
      if wlt.watchingOnly:
         fn = 'armory_%s_%s.watchonly.wallet' % (wlt.uniqueIDB58, suffix)
      savePath = unicode(self.getFileSave(defaultFilename=fn))
      if not len(savePath)>0:
         return 

      if copyType.lower()=='same':
         wlt.writeFreshWalletFile(savePath)
      elif copyType.lower()=='decrypt':
         if wlt.useEncryption:
            dlg = DlgUnlockWallet(wlt, parent, self, 'Unlock Private Keys')
            if not dlg.exec_():
               return
         # Wallet should now be unlocked
         wlt.makeUnencryptedWalletCopy(savePath)
      elif copyType.lower()=='encrypt':
         newPassphrase=None
         if not wlt.useEncryption:
            dlgCrypt = DlgChangePassphrase(parent, self, not wlt.useEncryption)
            if not dlgCrypt.exec_():
               QMessageBox.information(parent, tr('Aborted'), tr("""
                  No passphrase was selected for the encrypted backup.  
                  No backup was created"""), QMessageBox.Ok)
            newPassphrase = SecureBinaryData(str(dlgCrypt.edtPasswd1.text()))

         wlt.makeEncryptedWalletCopy(savePath, newPassphrase)
      else:
         LOGERROR('Invalid "copyType" supplied to makeWalletCopy: %s', copyType)
         return

      QMessageBox.information(parent, tr('Backup Complete'), tr("""
         Your wallet was successfully backed up to the following 
         location:<br><br>%s""") % savePath, QMessageBox.Ok)
      
   
   #############################################################################
   def createAction(self,  txt, slot, isCheckable=False, \
                           ttip=None, iconpath=None, shortcut=None):
      """
      Modeled from the "Rapid GUI Programming with Python and Qt" book, page 174
      """
      icon = QIcon()
      if iconpath:
         icon = QIcon(iconpath)

      theAction = QAction(icon, txt, self) 
   
      if isCheckable:
         theAction.setCheckable(True)
         self.connect(theAction, SIGNAL('toggled(bool)'), slot)
      else:
         self.connect(theAction, SIGNAL('triggered()'), slot)

      if ttip:
         theAction.setToolTip(ttip)
         theAction.setStatusTip(ttip)

      if shortcut:
         theAction.setShortcut(shortcut)
      
      return theAction


   #############################################################################
   def setUserMode(self, mode):
      LOGINFO('Changing usermode:')
      LOGINFO('   From: %s', self.settings.get('User_Mode'))
      self.usermode = mode
      if mode==USERMODE.Standard:
         self.writeSetting('User_Mode', 'Standard')
      if mode==USERMODE.Advanced:
         self.writeSetting('User_Mode', 'Advanced')
      if mode==USERMODE.Expert:
         self.writeSetting('User_Mode', 'Expert')
      LOGINFO('     To: %s', self.settings.get('User_Mode'))

      if not self.firstModeSwitch:
         QMessageBox.information(self,'Restart Armory', \
         'You may have to restart Armory for all aspects of '
         'the new usermode to go into effect.', QMessageBox.Ok)

      self.firstModeSwitch = False
      


   #############################################################################
   def getPreferredDateFormat(self):
      # Treat the format as "binary" to make sure any special symbols don't
      # interfere with the SettingsFile symbols
      globalDefault = binary_to_hex(DEFAULT_DATE_FORMAT)
      fmt = self.getSettingOrSetDefault('DateFormat', globalDefault)
      return hex_to_binary(str(fmt))  # short hex strings could look like int()

   #############################################################################
   def setPreferredDateFormat(self, fmtStr):
      # Treat the format as "binary" to make sure any special symbols don't
      # interfere with the SettingsFile symbols
      try:
         unixTimeToFormatStr(1000000000, fmtStr)
      except:
         QMessageBox.warning(self, 'Invalid Date Format', \
            'The date format you specified was not valid.  Please re-enter '
            'it using only the strftime symbols shown in the help text.', \
            QMessageBox.Ok)
         return False

      self.writeSetting('DateFormat', binary_to_hex(fmtStr))
      return True


   #############################################################################
   def checkForLatestVersion(self, wasRequested=False):
      LOGDEBUG('checkForLatestVersion')
      # Download latest versions.txt file, accumulate changelog
      if CLI_OPTIONS.skipVerCheck:
         return

      optChkVer = self.getSettingOrSetDefault('CheckVersion', 'Always')
      if optChkVer.lower()=='never' and not wasRequested:
         LOGINFO('User requested never check for new versions')
         return

      if wasRequested and not self.internetAvail:
         QMessageBox.critical(self, 'Offline Mode', \
            'You are in offline mode, which means that version information '
            'cannot be retrieved from the internet.  Please visit '
            'www.bitcoinarmory.com from an internet-connected computer '
            'to get the latest version information.', QMessageBox.Ok)
         return

      versionFile = None
      try:
         import urllib2
         import socket
         socket.setdefaulttimeout(CLI_OPTIONS.nettimeout)
         versionLines = urllib2.urlopen(HTTP_VERSION_FILE, timeout=CLI_OPTIONS.nettimeout)
         versionLines = versionLines.readlines()
      except ImportError:
         LOGERROR('No module urllib2 -- cannot get latest version')
         return
      except (urllib2.URLError, urllib2.HTTPError):
         if wasRequested:
            QMessageBox.critical(self, 'Unavailable',  \
              'The latest Armory version information could not be retrieved.'
              'Please check www.bitcoinarmory.com for the latest version '
              'information.', QMessageBox.Ok)
         LOGERROR('Could not access latest Armory version information')
         LOGERROR('Tried: %s', HTTP_VERSION_FILE)
         return
      

      skipVerify = False
      #LOGERROR('**********************************TESTING CODE: REMOVE ME')
      #versionLines = open('versions.txt','r').readlines()
      #skipVerify = True
      #LOGERROR('**********************************TESTING CODE: REMOVE ME')

      try:
         currLineIdx = [0]

         def popNextLine(currIdx):
            if currIdx[0] < len(versionLines):
               outstr = versionLines[ currIdx[0] ]
               currIdx[0] += 1
               return outstr.strip()
            else:
               return None
            

         thisVerString = getVersionString(BTCARMORY_VERSION)
         changeLog = []
         vernum = ''

         line = popNextLine(currLineIdx)
         comments = ''
         while line != None:
            if not line.startswith('#') and len(line)>0:
               if line.startswith('VERSION'):
                  vstr = line.split(' ')[-1]
                  myVersionInt = getVersionInt(readVersionString(thisVerString))
                  latestVerInt = getVersionInt(readVersionString(vstr))
                  if myVersionInt>=latestVerInt and not wasRequested:
                     break
                  changeLog.append([vstr, []])
               elif line.startswith('-'):
                  featureTitle = line[2:]
                  changeLog[-1][1].append([featureTitle, []])
               else:
                  changeLog[-1][1][-1][1].append(line)
            if line.startswith('#'):
               comments += line+'\n'
            line = popNextLine(currLineIdx)

         # We also store the list of latest
         self.latestVer = {}
         self.downloadDict = {}
         try:
            msg = extractSignedDataFromVersionsDotTxt(comments, doVerify=(not skipVerify))
            if len(msg)>0:
               dldict,verstrs = parseLinkList(msg)
               self.downloadDict = dldict.copy()
               self.latestVer = verstrs.copy()
               if not TheBDM.getBDMState()=='BlockchainReady':
                  # Don't dump all this info to the log all the time
                  LOGINFO('Latest versions:')
                  LOGINFO('   Satoshi: %s', self.latestVer['SATOSHI'])
                  LOGINFO('    Armory: %s', self.latestVer['ARMORY'])
            else:
               raise ECDSA_Error, 'Could not verify'
         except:
            LOGEXCEPT('Version check error, ignoring downloaded version info')
            
            

         if len(changeLog)==0 and not wasRequested:
            LOGINFO('You are running the latest version!')
         elif optChkVer[1:]==changeLog[0][0] and not wasRequested:
            LOGINFO('Latest version is %s -- Notify user on next version.', optChkVer)
            return
         else:
            DlgVersionNotify(self,self, changeLog, wasRequested).exec_()
      except:
         if wasRequested:
            QMessageBox.critical(self, 'Parse Error',  \
              'The version information is malformed and cannot be understood. '
              'Please check www.bitcoinarmory.com for the latest version '
              'information.', QMessageBox.Ok)
         LOGEXCEPT('Error trying to parse versions.txt file')
       

   #############################################################################
   @TimeThisFunction
   def setupNetworking(self):
      LOGINFO('Setting up networking...')
      self.internetAvail = False

      # Prevent Armory from being opened twice
      from twisted.internet import reactor
      import twisted
      def uriClick_partial(a):
         self.uriLinkClicked(a)

      if CLI_OPTIONS.interport > 1:
         try:
            self.InstanceListener = ArmoryListenerFactory(self.bringArmoryToFront, \
                                                          uriClick_partial )
            reactor.listenTCP(CLI_OPTIONS.interport, self.InstanceListener)
         except twisted.internet.error.CannotListenError:
            LOGWARN('Socket already occupied!  This must be a duplicate Armory instance!')
            QMessageBox.warning(self, 'Only One, Please!', \
               'Armory is already running!  You can only have one instance open '
               'at a time.  Aborting...', QMessageBox.Ok)
            os._exit(0)
      else:
         LOGWARN('*** Listening port is disabled.  URI-handling will not work')
      

      settingSkipCheck = self.getSettingOrSetDefault('SkipOnlineCheck', False)
      self.forceOnline = CLI_OPTIONS.forceOnline or settingSkipCheck
      if self.forceOnline:
         LOGINFO('Forced online mode: True')

      # Check general internet connection
      self.internetAvail = False
      if not self.forceOnline:
         try:
            import urllib2
            response=urllib2.urlopen('http://google.com', timeout=CLI_OPTIONS.nettimeout)
            self.internetAvail = True
         except ImportError:
            LOGERROR('No module urllib2 -- cannot determine if internet is available')
         except urllib2.URLError:
            # In the extremely rare case that google might be down (or just to try again...)
            try:
               response=urllib2.urlopen('http://microsoft.com', timeout=CLI_OPTIONS.nettimeout)
            except:
               LOGEXCEPT('Error checking for internet connection')
               LOGERROR('Run --skip-online-check if you think this is an error')
               self.internetAvail = False
         except:
            LOGEXCEPT('Error checking for internet connection')
            LOGERROR('Run --skip-online-check if you think this is an error')
            self.internetAvail = False
            

      LOGINFO('Internet connection is Available: %s', self.internetAvail)
      LOGINFO('Bitcoin-Qt/bitcoind is Available: %s', self.bitcoindIsAvailable())
      LOGINFO('The first blk*.dat was Available: %s', str(self.checkHaveBlockfiles()))
      LOGINFO('Online mode currently possible:   %s', self.onlineModeIsPossible())


   ############################################################################
   def startBitcoindIfNecessary(self):
      LOGINFO('startBitcoindIfNecessary')
      if not (self.forceOnline or self.internetAvail) or CLI_OPTIONS.offline:
         LOGWARN('Not online, will not start bitcoind')
         return False

      if not self.doManageSatoshi:
         LOGWARN('Tried to start bitcoind, but ManageSatoshi==False')
         return False

      if satoshiIsAvailable():
         LOGWARN('Tried to start bitcoind, but satoshi already running')
         return False
      
      self.setSatoshiPaths()

      TheSDM.setDisabled(False)
      try:
         # "satexe" is actually just the install directory, not the direct
         # path the executable.  That dir tree will be searched for bitcoind
         TheSDM.setupSDM(None, self.satoshiHomePath, \
                         extraExeSearch=self.satoshiExeSearchPath)
         TheSDM.startBitcoind()
         LOGDEBUG('Bitcoind started without error')
         return True
      except:
         LOGEXCEPT('Failed to setup SDM')
         self.switchNetworkMode(NETWORKMODE.Offline)
      

   ############################################################################
   def setSatoshiPaths(self):
      LOGINFO('setSatoshiPaths')

      # We skip the getSettingOrSetDefault call, because we don't want to set
      # it if it doesn't exist
      if self.settings.hasSetting('SatoshiExe'):
         if not os.path.exists(self.settings.get('SatoshiExe')):
            LOGERROR('Bitcoin installation setting is a non-existent directory')
         self.satoshiExeSearchPath = [self.settings.get('SatoshiExe')]
      else:
         self.satoshiExeSearchPath = []

   
      self.satoshiHomePath = BTC_HOME_DIR
      if self.settings.hasSetting('SatoshiDatadir') and \
         CLI_OPTIONS.satoshiHome=='DEFAULT':
         # Setting override BTC_HOME_DIR only if it wasn't explicitly
         # set as the command line.  
         self.satoshiHomePath = self.settings.get('SatoshiDatadir')
  
      TheBDM.setSatoshiDir(self.satoshiHomePath)
       
   ############################################################################
   def loadBlockchainIfNecessary(self):
      LOGINFO('loadBlockchainIfNecessary')
      if CLI_OPTIONS.offline:
         if self.forceOnline:
            LOGERROR('Cannot mix --force-online and --offline options!  Using offline mode.')
         self.switchNetworkMode(NETWORKMODE.Offline)
         TheBDM.setOnlineMode(False, wait=False)
      elif self.onlineModeIsPossible():
         # Track number of times we start loading the blockchain.
         # We will decrement the number when loading finishes
         # We can use this to detect problems with mempool or blkxxxx.dat
         self.numTriesOpen = self.getSettingOrSetDefault('FailedLoadCount', 0)
         if self.numTriesOpen>2:
            self.loadFailedManyTimesFunc(self.numTriesOpen)
         self.settings.set('FailedLoadCount', self.numTriesOpen+1)

         self.switchNetworkMode(NETWORKMODE.Full)
         #self.resetBdmBeforeScan()
         TheBDM.setOnlineMode(True, wait=False)

      else:
         self.switchNetworkMode(NETWORKMODE.Offline)
         TheBDM.setOnlineMode(False, wait=False)
          




   #############################################################################
   def checkHaveBlockfiles(self):
      return os.path.exists(os.path.join(TheBDM.btcdir, 'blocks'))

   #############################################################################
   def onlineModeIsPossible(self):
      return ((self.internetAvail or self.forceOnline) and \
               self.bitcoindIsAvailable() and \
               self.checkHaveBlockfiles())


   #############################################################################
   def bitcoindIsAvailable(self):
      return satoshiIsAvailable('127.0.0.1', BITCOIN_PORT)

                  

   #############################################################################
   def switchNetworkMode(self, newMode):
      LOGINFO('Setting netmode: %s', newMode)
      self.netMode=newMode
      if newMode in (NETWORKMODE.Offline, NETWORKMODE.Disconnected):
         self.NetworkingFactory = FakeClientFactory()
         return
      elif newMode==NETWORKMODE.Full:
               
         # Actually setup the networking, now
         from twisted.internet import reactor

         def showOfflineMsg():
            self.netMode = NETWORKMODE.Disconnected
            self.setDashboardDetails()
            self.lblArmoryStatus.setText( \
               '<font color=%s><i>Disconnected</i></font>' % htmlColor('TextWarn'))
            if not self.getSettingOrSetDefault('NotifyDiscon', not OS_MACOSX):
               return 
   
            try:
               self.sysTray.showMessage('Disconnected', \
                     'Connection to Bitcoin-Qt client lost!  Armory cannot send \n'
                     'or receive bitcoins until connection is re-established.', \
                     QSystemTrayIcon.Critical, 10000)
            except:
               LOGEXCEPT('Failed to show disconnect notification')


         self.connectCount = 0
         def showOnlineMsg():
            self.netMode = NETWORKMODE.Full
            self.setDashboardDetails()
            self.lblArmoryStatus.setText(\
                     '<font color=%s>Connected (%s blocks)</font> ' % 
                     (htmlColor('TextGreen'), self.currBlockNum))
            if not self.getSettingOrSetDefault('NotifyReconn', not OS_MACOSX):
               return
   
            try:
               if self.connectCount>0:
                  self.sysTray.showMessage('Connected', \
                     'Connection to Bitcoin-Qt re-established', \
                     QSystemTrayIcon.Information, 10000)
               self.connectCount += 1
            except:
               LOGEXCEPT('Failed to show reconnect notification')
   
   
         self.NetworkingFactory = ArmoryClientFactory( \
                                          func_loseConnect=showOfflineMsg, \
                                          func_madeConnect=showOnlineMsg, \
                                          func_newTx=self.newTxFunc)
                                          #func_newTx=newTxFunc)
         reactor.callWhenRunning(reactor.connectTCP, '127.0.0.1', \
                                          BITCOIN_PORT, self.NetworkingFactory)

   


   #############################################################################
   def newTxFunc(self, pytxObj):
      if TheBDM.getBDMState() in ('Offline','Uninitialized') or self.doShutdown:
         return

      TheBDM.addNewZeroConfTx(pytxObj.serialize(), long(RightNow()), True, wait=False)
      self.newZeroConfSinceLastUpdate.append(pytxObj.serialize())
      #LOGDEBUG('Added zero-conf tx to pool: ' + binary_to_hex(pytxObj.thisHash))




   #############################################################################
   def parseUriLink(self, uriStr, clickOrEnter='click'):
      ClickOrEnter = clickOrEnter[0].upper() + clickOrEnter[1:]
      LOGINFO('URI link clicked!')
      LOGINFO('The following URI string was parsed:')
      LOGINFO(uriStr.replace('%','%%'))
      uriDict = parseBitcoinURI(uriStr)
      if TheBDM.getBDMState() in ('Offline','Uninitialized'):
         LOGERROR('%sed "bitcoin:" link in offline mode.' % ClickOrEnter)
         self.bringArmoryToFront() 
         QMessageBox.warning(self, 'Offline Mode',
            'You %sed on a "bitcoin:" link, but Armory is in '
            'offline mode, and is not capable of creating transactions. '
            '%sing links will only work if Armory is connected '
            'to the Bitcoin network!' % (clickOrEnter, ClickOrEnter), \
             QMessageBox.Ok)
         return {}
         
      if len(uriDict)==0:
         warnMsg = ('It looks like you just %sed a "bitcoin:" link, but '
                    'that link is malformed.  ' % clickOrEnter)
         if self.usermode == USERMODE.Standard:
            warnMsg += ('Please check the source of the link and enter the '
                        'transaction manually.')
         else:
            warnMsg += 'The raw URI string is:<br><br>' + uriStr
         QMessageBox.warning(self, 'Invalid URI', warnMsg, QMessageBox.Ok)
         LOGERROR(warnMsg)
         return {}

      if not uriDict.has_key('address'):
         QMessageBox.warning(self, 'The "bitcoin:" link you just %sed '
            'does not even contain an address!  There is nothing that '
            'Armory can do with this link!' % clickOrEnter, QMessageBox.Ok)
         LOGERROR('No address in "bitcoin:" link!  Nothing to do!')
         return {}

      # Verify the URI is for the same network as this Armory instnance
      theAddrByte = checkAddrType(base58_to_binary(uriDict['address']))
      if theAddrByte!=-1 and theAddrByte!=ADDRBYTE:
         net = 'Unknown Network'
         if NETWORKS.has_key(theAddrByte):
            net = NETWORKS[theAddrByte]
         QMessageBox.warning(self, 'Wrong Network!', \
            'The address for the "bitcoin:" link you just %sed is '
            'for the wrong network!  You are on the <b>%s</b> '
            'and the address you supplied is for the the '
            '<b>%s</b>!' % (clickOrEnter, NETWORKS[ADDRBYTE], net), \
            QMessageBox.Ok)
         LOGERROR('URI link is for the wrong network!')
         return {}

      # If the URI contains "req-" strings we don't recognize, throw error
      recognized = ['address','version','amount','label','message']
      for key,value in uriDict.iteritems():
         if key.startswith('req-') and not key[4:] in recognized:
            QMessageBox.warning(self,'Unsupported URI', 'The "bitcoin:" link '
               'you just %sed contains fields that are required but not '
               'recognized by Armory.  This may be an older version of Armory, '
               'or the link you %sed on uses an exotic, unsupported format.'
               '<br><br>The action cannot be completed.' % (clickOrEnter, clickOrEnter), \
               QMessageBox.Ok)
            LOGERROR('URI link contains unrecognized req- fields.')
            return {}

      return uriDict



   #############################################################################
   def uriLinkClicked(self, uriStr):
      LOGINFO('uriLinkClicked')
      if not TheBDM.getBDMState()=='BlockchainReady':
         QMessageBox.warning(self, 'Offline', \
            'You just clicked on a "bitcoin:" link, but Armory is offline ' 
            'and cannot send transactions.  Please click the link '
            'again when Armory is online.', \
            QMessageBox.Ok)
         return

      uriDict = self.parseUriLink(uriStr, 'click')
         
      if len(uriDict)>0:
         self.bringArmoryToFront() 
         return self.uriSendBitcoins(uriDict)
      

   #############################################################################
   @TimeThisFunction
   def loadWalletsAndSettings(self):
      LOGINFO('loadWalletsAndSettings')

      self.getSettingOrSetDefault('First_Load',         True)
      self.getSettingOrSetDefault('Load_Count',         0)
      self.getSettingOrSetDefault('User_Mode',          'Advanced')
      self.getSettingOrSetDefault('UnlockTimeout',      10)
      self.getSettingOrSetDefault('DNAA_UnlockTimeout', False)


      # Determine if we need to do new-user operations, increment load-count
      self.firstLoad = False
      if self.getSettingOrSetDefault('First_Load', True):
         self.firstLoad = True
         self.writeSetting('First_Load', False)
         self.writeSetting('First_Load_Date', long(RightNow()))
         self.writeSetting('Load_Count', 1)
         self.writeSetting('AdvFeature_UseCt', 0)
      else:
         self.writeSetting('Load_Count', (self.settings.get('Load_Count')+1) % 100)
         firstDate = self.getSettingOrSetDefault('First_Load_Date', RightNow())
         daysSinceFirst = (RightNow() - firstDate) / (60*60*24)
         

      # Set the usermode, default to standard
      self.usermode = USERMODE.Standard
      if self.settings.get('User_Mode') == 'Advanced':
         self.usermode = USERMODE.Advanced
      elif self.settings.get('User_Mode') == 'Expert':
         self.usermode = USERMODE.Expert

      # Load wallets found in the .armory directory
      wltPaths = self.settings.get('Other_Wallets', expectList=True)
      self.walletMap = {}
      self.walletIndices = {}  
      self.walletIDSet = set()

      # I need some linear lists for accessing by index
      self.walletIDList = []   
      self.combinedLedger = []
      self.ledgerSize = 0
      self.ledgerTable = []

      self.currBlockNum = 0



      LOGINFO('Loading wallets...')
      for f in os.listdir(ARMORY_HOME_DIR):
         fullPath = os.path.join(ARMORY_HOME_DIR, f)
         if os.path.isfile(fullPath) and not fullPath.endswith('backup.wallet'):
            openfile = open(fullPath, 'rb')
            first8 = openfile.read(8) 
            openfile.close()
            if first8=='\xbaWALLET\x00':
               wltPaths.append(fullPath)


      wltExclude = self.settings.get('Excluded_Wallets', expectList=True)
      wltOffline = self.settings.get('Offline_WalletIDs', expectList=True)
      for fpath in wltPaths:
         try:
            wltLoad = PyBtcWallet().readWalletFile(fpath)
            wltID = wltLoad.uniqueIDB58
            if fpath in wltExclude or wltID in wltExclude:
               continue

            if wltID in self.walletIDSet:
               LOGWARN('***WARNING: Duplicate wallet detected, %s', wltID)
               wo1 = self.walletMap[wltID].watchingOnly
               wo2 = wltLoad.watchingOnly
               if wo1 and not wo2:
                  prevWltPath = self.walletMap[wltID].walletPath
                  self.walletMap[wltID] = wltLoad
                  LOGWARN('First wallet is more useful than the second one...')
                  LOGWARN('     Wallet 1 (loaded):  %s', fpath)
                  LOGWARN('     Wallet 2 (skipped): %s', prevWltPath)
               else:
                  LOGWARN('Second wallet is more useful than the first one...')
                  LOGWARN('     Wallet 1 (loaded):  %s', self.walletMap[wltID].walletPath)
                  LOGWARN('     Wallet 2 (skipped): %s', fpath)
            else:
               # Update the maps/dictionaries
               self.walletMap[wltID] = wltLoad
               self.walletIndices[wltID] = len(self.walletMap)-1

               # Maintain some linear lists of wallet info
               self.walletIDSet.add(wltID)
               self.walletIDList.append(wltID)
         except:
            LOGEXCEPT( '***WARNING: Wallet could not be loaded: %s (skipping)', fpath)
            raise
                     

      
      LOGINFO('Number of wallets read in: %d', len(self.walletMap))
      for wltID, wlt in self.walletMap.iteritems():
         dispStr  = ('   Wallet (%s):' % wlt.uniqueIDB58).ljust(25)
         dispStr +=  '"'+wlt.labelName.ljust(32)+'"   '
         dispStr +=  '(Encrypted)' if wlt.useEncryption else '(No Encryption)'
         LOGINFO(dispStr)
         # Register all wallets with TheBDM
         TheBDM.registerWallet( wlt.cppWallet )


      # Get the last directory
      savedDir = self.settings.get('LastDirectory')
      if len(savedDir)==0 or not os.path.exists(savedDir):
         savedDir = ARMORY_HOME_DIR
      self.lastDirectory = savedDir
      self.writeSetting('LastDirectory', savedDir)

   #############################################################################
   def getFileSave(self, title='Save Wallet File', \
                         ffilter=['Wallet files (*.wallet)'], \
                         defaultFilename=None):
      LOGDEBUG('getFileSave')
      startPath = self.settings.get('LastDirectory')
      if len(startPath)==0 or not os.path.exists(startPath):
         startPath = ARMORY_HOME_DIR

      if not defaultFilename==None:
         startPath = os.path.join(startPath, defaultFilename)
      
      types = ffilter
      types.append('All files (*)')
      typesStr = ';; '.join(types)

      # Found a bug with Swig+Threading+PyQt+OSX -- save/load file dialogs freeze
      # User picobit discovered this is avoided if you use the Qt dialogs, instead 
      # of the native OS dialogs.  Use native for all except OSX...
      if not OS_MACOSX:
         fullPath = unicode(QFileDialog.getSaveFileName(self, title, startPath, typesStr))
      else:
         fullPath = unicode(QFileDialog.getSaveFileName(self, title, startPath, typesStr,
                                             options=QFileDialog.DontUseNativeDialog))
      

      fdir,fname = os.path.split(fullPath)
      if fdir:
         self.writeSetting('LastDirectory', fdir)
      return fullPath
      

   #############################################################################
   def getFileLoad(self, title='Load Wallet File', ffilter=['Wallet files (*.wallet)']):
      LOGDEBUG('getFileLoad')
      lastDir = self.settings.get('LastDirectory')
      if len(lastDir)==0 or not os.path.exists(lastDir):
         lastDir = ARMORY_HOME_DIR

      types = list(ffilter)
      types.append(tr('All files (*)'))
      typesStr = ';; '.join(types)
      # Found a bug with Swig+Threading+PyQt+OSX -- save/load file dialogs freeze
      # User picobit discovered this is avoided if you use the Qt dialogs, instead 
      # of the native OS dialogs.  Use native for all except OSX...
      if not OS_MACOSX:
         fullPath = unicode(QFileDialog.getOpenFileName(self, title, lastDir, typesStr))
      else:
         fullPath = unicode(QFileDialog.getOpenFileName(self, title, lastDir, typesStr, \
                                             options=QFileDialog.DontUseNativeDialog))

      self.writeSetting('LastDirectory', os.path.split(fullPath)[0])
      return fullPath
   
   ##############################################################################
   def getWltSetting(self, wltID, propName):
      # Sometimes we need to settings specific to individual wallets -- we will
      # prefix the settings name with the wltID.
      wltPropName = 'Wallet_%s_%s' % (wltID, propName)
      try:
         return self.settings.get(wltPropName)
      except KeyError:
         return ''

   #############################################################################
   def setWltSetting(self, wltID, propName, value):
      wltPropName = 'Wallet_%s_%s' % (wltID, propName)
      self.writeSetting(wltPropName, value)


   #############################################################################
   def toggleIsMine(self, wltID):
      alreadyMine = self.getWltSetting(wltID, 'IsMine')
      if alreadyMine:
         self.setWltSetting(wltID, 'IsMine', False)
      else:
         self.setWltSetting(wltID, 'IsMine', True)
   
   


   #############################################################################
   def getWalletForAddr160(self, addr160):
      for wltID, wlt in self.walletMap.iteritems():
         if wlt.hasAddr(addr160):
            return wltID
      return ''


   #############################################################################
   def getSettingOrSetDefault(self, settingName, defaultVal):
      s = self.settings.getSettingOrSetDefault(settingName, defaultVal)
      return s

   #############################################################################
   def writeSetting(self, settingName, val):
      self.settings.set(settingName, val)

   #############################################################################
   def startRescanBlockchain(self, forceFullScan=False):
      if TheBDM.getBDMState() in ('Offline','Uninitialized'):
         LOGWARN('Rescan requested but Armory is in offline mode')
         return 

      if TheBDM.getBDMState()=='Scanning':
         LOGINFO('Queueing rescan after current scan completes.')
      else:
         LOGINFO('Starting blockchain rescan...')


      # Start it in the background
      TheBDM.rescanBlockchain('AsNeeded', wait=False)
      self.needUpdateAfterScan = True
      self.setDashboardDetails()

   #############################################################################
   def forceRescanDB(self):
      self.needUpdateAfterScan = True
      self.lblDashModeScan.setText( 'Scanning Transaction History', \
                                        size=4, bold=True, color='Foreground')
      TheBDM.rescanBlockchain('ForceRescan', wait=False)
      self.setDashboardDetails()

   #############################################################################
   def forceRebuildAndRescan(self):
      self.needUpdateAfterScan = True
      self.lblDashModeScan.setText( 'Preparing Databases', \
                                        size=4, bold=True, color='Foreground')
      #self.resetBdmBeforeScan()  # this resets BDM and then re-registeres wlts
      TheBDM.rescanBlockchain('ForceRebuild', wait=False)
      self.setDashboardDetails()





   #############################################################################
   @TimeThisFunction
   def initialWalletSync(self):
      for wltID in self.walletMap.iterkeys():
         LOGINFO('Syncing wallet: %s', wltID)
         self.walletMap[wltID].setBlockchainSyncFlag(BLOCKCHAIN_READONLY)
         # Used to do "sync-lite" when we had to rescan for new addresses,
         self.walletMap[wltID].syncWithBlockchainLite(0)
         #self.walletMap[wltID].syncWithBlockchain(0)
         self.walletMap[wltID].detectHighestUsedIndex(True) # expand wlt if necessary
         self.walletMap[wltID].fillAddressPool()

   @TimeThisFunction
   def finishLoadBlockchain(self):
      # Now that the blockchain is loaded, let's populate the wallet info
      if TheBDM.isInitialized():

         self.currBlockNum = TheBDM.getTopBlockHeight()
         self.setDashboardDetails()
         if not self.memPoolInit:
            mempoolfile   = os.path.join(ARMORY_HOME_DIR,'mempool.bin')
            clearpoolfile = os.path.join(ARMORY_HOME_DIR,'clearmempool.txt')
            if os.path.exists(clearpoolfile):
               LOGINFO('clearmempool.txt found.  Clearing memory pool')
               os.remove(clearpoolfile)
               if os.path.exists(mempoolfile):
                  os.remove(mempoolfile)
            else: 
               self.checkMemoryPoolCorruption(mempoolfile)
            TheBDM.enableZeroConf(mempoolfile)
            self.memPoolInit = True

         for wltID in self.walletMap.iterkeys():
            LOGINFO('Syncing wallet: %s', wltID)
            self.walletMap[wltID].setBlockchainSyncFlag(BLOCKCHAIN_READONLY)
            self.walletMap[wltID].syncWithBlockchainLite(0)
            self.walletMap[wltID].detectHighestUsedIndex(True)  # expand wlt if necessary
            self.walletMap[wltID].fillAddressPool()
         
         self.createCombinedLedger()
         self.ledgerSize = len(self.combinedLedger)
         self.statusBar().showMessage('Blockchain loaded, wallets sync\'d!', 10000) 
         if self.netMode==NETWORKMODE.Full:
            LOGINFO('Current block number: %d', self.currBlockNum)
            self.lblArmoryStatus.setText(\
               '<font color=%s>Connected (%s blocks)</font> ' % 
               (htmlColor('TextGreen'), self.currBlockNum))
         self.blkReceived  = self.getSettingOrSetDefault('LastBlkRecvTime', 0)

         currSyncSuccess = self.getSettingOrSetDefault("SyncSuccessCount", 0)
         self.writeSetting('SyncSuccessCount', min(currSyncSuccess+1, 10))

         if self.getSettingOrSetDefault('NotifyBlkFinish',True):
            reply,remember = MsgBoxWithDNAA(MSGBOX.Info, \
               'Blockchain Loaded!', 'Blockchain loading is complete.  '
               'Your balances and transaction history are now available '
               'under the "Transactions" tab.  You can also send and '
               'receive bitcoins.', \
               dnaaMsg='Do not show me this notification again ', yesStr='OK')
                  
            if remember==True:
               self.writeSetting('NotifyBlkFinish',False)
         else:
            self.mainDisplayTabs.setCurrentIndex(self.MAINTABS.Transactions)

               
         self.netMode = NETWORKMODE.Full
         self.settings.set('FailedLoadCount', 0)
      else:
         self.statusBar().showMessage('! Blockchain loading failed !', 10000)
   
   
      # This will force the table to refresh with new data
      self.setDashboardDetails()
      self.walletModel.reset()

   #############################################################################
   def checkMemoryPoolCorruption(self, mempoolname):
      if not os.path.exists(mempoolname): 
         return

      memfile = open(mempoolname, 'rb')
      memdata = memfile.read()
      memfile.close()

      binunpacker = BinaryUnpacker(memdata)
      try:
         while binunpacker.getRemainingSize() > 0:
            binunpacker.get(UINT64)
            PyTx().unserialize(binunpacker)
      except:
         os.remove(mempoolname);
         LOGWARN('Memory pool file was corrupt.  Deleted. (no further action is needed)')
      
   #############################################################################
   def changeLedgerSorting(self, col, order):
      """
      The direct sorting was implemented to avoid having to search for comment
      information for every ledger entry.  Therefore, you can't sort by comments
      without getting them first, which is the original problem to avoid.  
      """
      if col in (LEDGERCOLS.NumConf, LEDGERCOLS.DateStr, \
                 LEDGERCOLS.Comment, LEDGERCOLS.Amount, LEDGERCOLS.WltName):
         self.sortLedgCol = col
         self.sortLedgOrder = order
      self.createCombinedLedger()

   #############################################################################
   @TimeThisFunction
   def createCombinedLedger(self, wltIDList=None, withZeroConf=True):
      """
      Create a ledger to display on the main screen, that consists of ledger
      entries of any SUBSET of available wallets.
      """
      start = RightNow()
      if wltIDList==None:
         # Create a list of [wltID, type] pairs
         typelist = [[wid, determineWalletType(self.walletMap[wid], self)[0]] \
                                                      for wid in self.walletIDList]

         # We need to figure out which wallets to combine here...
         currIdx  = max(self.comboWltSelect.currentIndex(), 0)
         currText = str(self.comboWltSelect.currentText()).lower()
         if currIdx>=4:
            wltIDList = [self.walletIDList[currIdx-6]]
         else:
            listOffline  = [t[0] for t in filter(lambda x: x[1]==WLTTYPES.Offline,   typelist)]
            listWatching = [t[0] for t in filter(lambda x: x[1]==WLTTYPES.WatchOnly, typelist)]
            listCrypt    = [t[0] for t in filter(lambda x: x[1]==WLTTYPES.Crypt,     typelist)]
            listPlain    = [t[0] for t in filter(lambda x: x[1]==WLTTYPES.Plain,     typelist)]
            
            if currIdx==0:
               wltIDList = listOffline + listCrypt + listPlain
            elif currIdx==1:
               wltIDList = listOffline
            elif currIdx==2:
               wltIDList = listWatching
            elif currIdx==3:
               wltIDList = self.walletIDList
            else:
               pass
               #raise WalletExistsError, 'Bad combo-box selection: ' + str(currIdx)
         self.writeSetting('LastFilterState', currIdx)
               

      if wltIDList==None:
         return

      self.combinedLedger = []
      totalFunds  = 0
      spendFunds  = 0
      unconfFunds = 0
      currBlk = 0xffffffff
      if TheBDM.isInitialized():
         currBlk = TheBDM.getTopBlockHeight()

      for wltID in wltIDList:
         wlt = self.walletMap[wltID]
         id_le_pairs = [[wltID, le] for le in wlt.getTxLedger('Full')]
         self.combinedLedger.extend(id_le_pairs)
         totalFunds += wlt.getBalance('Total')
         spendFunds += wlt.getBalance('Spendable')
         unconfFunds += wlt.getBalance('Unconfirmed')


      # Apply table sorting -- this is very fast
      sortDir = (self.sortLedgOrder == Qt.AscendingOrder)
      if self.sortLedgCol == LEDGERCOLS.NumConf:
         self.combinedLedger.sort(key=lambda x: currBlk-x[1].getBlockNum()+1, reverse=not sortDir)
      if self.sortLedgCol == LEDGERCOLS.DateStr:
         self.combinedLedger.sort(key=lambda x: x[1].getTxTime(), reverse=sortDir)
      if self.sortLedgCol == LEDGERCOLS.WltName:
         self.combinedLedger.sort(key=lambda x: self.walletMap[x[0]].labelName, reverse=sortDir)
      if self.sortLedgCol == LEDGERCOLS.Comment:
         self.combinedLedger.sort(key=lambda x: self.getCommentForLE(x[0],x[1]), reverse=sortDir)
      if self.sortLedgCol == LEDGERCOLS.Amount:
         self.combinedLedger.sort(key=lambda x: abs(x[1].getValue()), reverse=sortDir)

      self.ledgerSize = len(self.combinedLedger)

      # Hide the ledger slicer if our data set is smaller than the slice width
      self.frmLedgUpDown.setVisible(self.ledgerSize>self.currLedgWidth)
      self.lblLedgRange.setText('%d to %d' % (self.currLedgMin, self.currLedgMax))
      self.lblLedgTotal.setText('(of %d)' % self.ledgerSize)

      # Many MainWindow objects haven't been created yet... 
      # let's try to update them and fail silently if they don't exist
      try:
         if TheBDM.getBDMState() in ('Offline', 'Scanning'):
            self.lblTotalFunds.setText( '-'*12 )
            self.lblSpendFunds.setText( '-'*12 )
            self.lblUnconfFunds.setText('-'*12 )
            return
            
         uncolor =  htmlColor('MoneyNeg')  if unconfFunds>0          else htmlColor('Foreground')
         btccolor = htmlColor('DisableFG') if spendFunds==totalFunds else htmlColor('MoneyPos')
         lblcolor = htmlColor('DisableFG') if spendFunds==totalFunds else htmlColor('Foreground')
         goodColor= htmlColor('TextGreen')
         self.lblTotalFunds.setText( '<b><font color="%s">%s</font></b>' % (btccolor,coin2str(totalFunds)))
         self.lblTot.setText('<b><font color="%s">Maximum Funds:</font></b>' % lblcolor)
         self.lblBTC1.setText('<b><font color="%s">BTC</font></b>' % lblcolor)
         self.lblSpendFunds.setText( '<b><font color=%s>%s</font></b>' % (goodColor, coin2str(spendFunds)))
         self.lblUnconfFunds.setText('<b><font color="%s">%s</font></b>' % \
                                             (uncolor, coin2str(unconfFunds)))

         # Finally, update the ledger table
         rmin,rmax = self.currLedgMin-1, self.currLedgMax
         self.ledgerTable = self.convertLedgerToTable(self.combinedLedger[rmin:rmax])
         self.ledgerModel.ledger = self.ledgerTable
         self.ledgerModel.reset()

      except AttributeError:
         raise

   #############################################################################
   @TimeThisFunction
   def convertLedgerToTable(self, ledger):
      table2D = []
      datefmt = self.getPreferredDateFormat()
      for wltID,le in ledger: 
         row = []

         wlt = self.walletMap[wltID]
         nConf = self.currBlockNum - le.getBlockNum()+1
         if le.getBlockNum()>=0xffffffff:
            nConf=0

         # We need to compute the fee by adding inputs and outputs...
         amt = le.getValue()
         #removeFee = self.getSettingOrSetDefault('DispRmFee', False)
         #if TheBDM.isInitialized() and removeFee and amt<0:
            #amt += self.getFeeForTx(le.getTxHash())

         # If this was sent-to-self... we should display the actual specified
         # value when the transaction was executed.  This is pretty difficult 
         # when both "recipient" and "change" are indistinguishable... but
         # They're actually not because we ALWAYS generate a new address to
         # for change , which means the change address MUST have a higher 
         # chain index
         if le.isSentToSelf():
            amt = determineSentToSelfAmt(le, wlt)[0]
         if le.getBlockNum() >= 0xffffffff: nConf = 0
         # NumConf
         row.append(nConf)
         # UnixTime (needed for sorting)
         row.append(le.getTxTime())
         # Date
         row.append(unixTimeToFormatStr(le.getTxTime(), datefmt))
         # TxDir (actually just the amt... use the sign of the amt to determine dir)
         row.append(coin2str(le.getValue(), maxZeros=2))
         # Wlt Name
         row.append(self.walletMap[wltID].labelName)
         # Comment
         row.append(self.getCommentForLE(wltID, le))
         # Amount
         row.append(coin2str(amt, maxZeros=2))
         # Is this money mine?
         row.append( determineWalletType(wlt, self)[0]==WLTTYPES.WatchOnly)
         # WltID
         row.append( wltID )
         # TxHash
         row.append( binary_to_hex(le.getTxHash() ))
         # Is this a coinbase/generation transaction
         row.append( le.isCoinbase() )
         # Sent-to-self
         row.append( le.isSentToSelf() )
         # Tx was invalidated!  (double=spend!)
         row.append( not le.isValid())
         # Finally, attach the row to the table
         table2D.append(row)
      return table2D

      
   #############################################################################
   @TimeThisFunction
   def walletListChanged(self):
      self.walletModel.reset()
      self.populateLedgerComboBox()
      self.createCombinedLedger()


   #############################################################################
   @TimeThisFunction
   def populateLedgerComboBox(self):
      self.comboWltSelect.clear()
      self.comboWltSelect.addItem( 'My Wallets'        )
      self.comboWltSelect.addItem( 'Offline Wallets'   )
      self.comboWltSelect.addItem( 'Other\'s wallets'  )
      self.comboWltSelect.addItem( 'All Wallets'       )
      for wltID in self.walletIDList:
         self.comboWltSelect.addItem( self.walletMap[wltID].labelName )
      self.comboWltSelect.insertSeparator(4)
      self.comboWltSelect.insertSeparator(4)
      comboIdx = self.getSettingOrSetDefault('LastFilterState', 0)
      self.comboWltSelect.setCurrentIndex(comboIdx)
      
   #############################################################################
   def execDlgWalletDetails(self, index=None):
      if len(self.walletMap)==0:
         reply = QMessageBox.information(self, 'No Wallets!', \
            'You currently do not have any wallets.  Would you like to '
            'create one, now?', QMessageBox.Yes | QMessageBox.No)
         if reply==QMessageBox.Yes:
            self.createNewWallet(initLabel='Primary Wallet')
         return

      if index==None:
         index = self.walletsView.selectedIndexes()
         if len(self.walletMap)==1:
            self.walletsView.selectRow(0)
            index = self.walletsView.selectedIndexes()
         elif len(index)==0:
            QMessageBox.warning(self, 'Select a Wallet', \
               'Please select a wallet on the right, to see its properties.', \
               QMessageBox.Ok)
            return
         index = index[0]
         
      wlt = self.walletMap[self.walletIDList[index.row()]]
      dialog = DlgWalletDetails(wlt, self.usermode, self, self)
      dialog.exec_()
      #self.walletListChanged()
         
         
         
   #############################################################################
   def updateTxCommentFromView(self, view):
      index = view.selectedIndexes()[0]
      row, col = index.row(), index.column()
      currComment = str(view.model().index(row, LEDGERCOLS.Comment).data().toString())
      wltID       = str(view.model().index(row, LEDGERCOLS.WltID  ).data().toString())
      txHash      = str(view.model().index(row, LEDGERCOLS.TxHash ).data().toString())

      dialog = DlgSetComment(currComment, 'Transaction', self, self)
      if dialog.exec_():
         newComment = str(dialog.edtComment.text())
         self.walletMap[wltID].setComment(hex_to_binary(txHash), newComment)
         self.walletListChanged()


   #############################################################################
   def updateAddressCommentFromView(self, view, wlt):
      index = view.selectedIndexes()[0]
      row, col = index.row(), index.column()
      currComment = str(view.model().index(row, ADDRESSCOLS.Comment).data().toString())
      addrStr     = str(view.model().index(row, ADDRESSCOLS.Address).data().toString())

      dialog = DlgSetComment(currComment, 'Address', self, self)
      if dialog.exec_():
         newComment = str(dialog.edtComment.text())
         addr160 = addrStr_to_hash160(addrStr)
         wlt.setComment(addr160, newComment)



   #############################################################################
   @TimeThisFunction
   def getAddrCommentIfAvailAll(self, txHash):
      if not TheBDM.isInitialized():
         return ''
      else:
         
         appendedComments = []
         for wltID,wlt in self.walletMap.iteritems():
            cmt = wlt.getAddrCommentIfAvail(txHash)
            if len(cmt)>0:
               appendedComments.append(cmt)
   
         return '; '.join(appendedComments)


                  
   #############################################################################
   def getCommentForLE(self, wltID, le):
      # Smart comments for LedgerEntry objects:  get any direct comments ... 
      # if none, then grab the one for any associated addresses.
       
      return self.walletMap[wltID].getCommentForLE(le)
      """
      txHash = le.getTxHash()
      if wlt.commentsMap.has_key(txHash):
         comment = wlt.commentsMap[txHash]
      else:
         # [[ COMMENTS ]] are not meant to be displayed on main ledger
         comment = self.getAddrCommentIfAvail(txHash)
         if comment.startswith('[[') and comment.endswith(']]'):
            comment = ''

      return comment
      """




   #############################################################################
   def addWalletToApplication(self, newWallet, walletIsNew=True):
      LOGINFO('addWalletToApplication')
      # Update the maps/dictionaries
      newWltID = newWallet.uniqueIDB58

      if self.walletMap.has_key(newWltID):
         return
      
      self.walletMap[newWltID] = newWallet
      self.walletIndices[newWltID] = len(self.walletMap)-1

      # Maintain some linear lists of wallet info
      self.walletIDSet.add(newWltID)
      self.walletIDList.append(newWltID)

      ledger = []
      wlt = self.walletMap[newWltID]
      self.walletListChanged()

      
   #############################################################################
   def removeWalletFromApplication(self, wltID):
      LOGINFO('removeWalletFromApplication')
      idx = -1
      try:
         idx = self.walletIndices[wltID]
      except KeyError:
         LOGERROR('Invalid wallet ID passed to "removeWalletFromApplication"')
         raise WalletExistsError

      del self.walletMap[wltID]
      del self.walletIndices[wltID]
      self.walletIDSet.remove(wltID)
      del self.walletIDList[idx]

      # Reconstruct walletIndices
      for i,wltID in enumerate(self.walletIDList):
         self.walletIndices[wltID] = i

      self.walletListChanged()

   
   #############################################################################
   def createNewWallet(self, initLabel=''):
      LOGINFO('createNewWallet')
      dlg = DlgNewWallet(self, self, initLabel=initLabel)
      if dlg.exec_():

         if dlg.selectedImport:
            self.execImportWallet()
            return
            
         name     = str(dlg.edtName.text())
         descr    = str(dlg.edtDescr.toPlainText())
         kdfSec   = dlg.kdfSec
         kdfBytes = dlg.kdfBytes

         # If this will be encrypted, we'll need to get their passphrase
         passwd = []
         if dlg.chkUseCrypto.isChecked():
            dlgPasswd = DlgChangePassphrase(self, self)
            if dlgPasswd.exec_():
               passwd = SecureBinaryData(str(dlgPasswd.edtPasswd1.text()))
            else:
               return # no passphrase == abort new wallet
      else:
         return False

      newWallet = None
      if passwd:
          newWallet = PyBtcWallet().createNewWallet( \
                                           withEncrypt=True, \
                                           securePassphrase=passwd, \
                                           kdfTargSec=kdfSec, \
                                           kdfMaxMem=kdfBytes, \
                                           shortLabel=name, \
                                           longLabel=descr, \
                                           doRegisterWithBDM=False)
      else:
          newWallet = PyBtcWallet().createNewWallet( \
                                           withEncrypt=False, \
                                           shortLabel=name, \
                                           longLabel=descr, \
                                           doRegisterWithBDM=False)


      # And we must unlock it before the first fillAddressPool call
      if newWallet.useEncryption:
         newWallet.unlock(securePassphrase=passwd)

      # We always want to fill the address pool, right away.  
      fillpool = lambda: newWallet.fillAddressPool(doRegister=False)
      DlgExecLongProcess(fillpool, 'Creating Wallet...', self, self).exec_()

      # Reopening from file helps make sure everything is correct -- don't
      # let the user use a wallet that triggers errors on reading it
      wltpath = newWallet.walletPath
      newWallet = None
      newWallet = PyBtcWallet().readWalletFile(wltpath)
      

      self.addWalletToApplication(newWallet, walletIsNew=True)

      if TheBDM.getBDMState() in ('Uninitialized', 'Offline'):
         TheBDM.registerWallet(newWallet, isFresh=True, wait=False)
      else:
         self.newWalletList.append([newWallet, True])
      
      # Prompt user to print paper backup if they requested it.
      if dlg.chkPrintPaper.isChecked():
         OpenPaperBackupWindow('Single', self, self, newWallet, \
            tr("Create Paper Backup"))



   #############################################################################
   def createSweepAddrTx(self, a160ToSweepList, sweepTo160, forceZeroFee=False):
      """
      This method takes a list of addresses (likely just created from private
      key data), finds all their unspent TxOuts, and creates a signed tx that
      transfers 100% of the funds to the sweepTO160 address.  It doesn't 
      actually execute the transaction, but it will return a broadcast-ready
      PyTx object that the user can confirm.  TxFee is automatically calc'd
      and deducted from the output value, if necessary.
      """
      LOGINFO('createSweepAddrTx')
      if not isinstance(a160ToSweepList, (list, tuple)):
         a160ToSweepList = [a160ToSweepList]
      addr160List = [a.getAddr160() for a in a160ToSweepList]
      getAddr = lambda addr160: a160ToSweepList[addr160List.index(addr160)]

      utxoList = getUnspentTxOutsForAddr160List(addr160List, 'Sweep', 0)
      if len(utxoList)==0:
         return [None, 0, 0]
      
      outValue = sumTxOutList(utxoList)

      inputSide = []
      for utxo in utxoList:
         # The PyCreateAndSignTx method require PyTx and PyBtcAddress objects
         CppPrevTx = TheBDM.getTxByHash(utxo.getTxHash()) 
         PyPrevTx = PyTx().unserialize(CppPrevTx.serialize())
         addr160 = CheckHash160(utxo.getRecipientScrAddr())
         inputSide.append([getAddr(addr160), PyPrevTx, utxo.getTxOutIndex()])

      minFee = calcMinSuggestedFees(utxoList, outValue, 0)[1]

      if minFee > 0 and \
         not forceZeroFee and \
         not self.getSettingOrSetDefault('OverrideMinFee', False):
         LOGDEBUG( 'Subtracting fee from Sweep-output')
         outValue -= minFee

      if outValue<=0:
         return [None, outValue, minFee]

      outputSide = []
      outputSide.append( [PyBtcAddress().createFromPublicKeyHash160(sweepTo160), outValue] )

      pytx = PyCreateAndSignTx(inputSide, outputSide)
      return (pytx, outValue, minFee)


      


   #############################################################################
   def confirmSweepScan(self, pybtcaddrList, targAddr160):
      LOGINFO('confirmSweepScan')
      gt1 = len(self.sweepAfterScanList)>1

      if len(self.sweepAfterScanList) > 0:
         QMessageBox.critical(self, 'Already Sweeping',
            'You are already in the process of scanning the blockchain for '
            'the purposes of sweeping other addresses.  You cannot initiate '
            'sweeping new addresses until the current operation completes. '
            '<br><br>'
            'In the future, you may select "Multiple Keys" when entering '
            'addresses to sweep.  There is no limit on the number that can be '
            'specified, but they must all be entered at once.', QMessageBox.Ok)
         # Destroy the private key data
         for addr in pybtcaddrList:
            addr.binPrivKey32_Plain.destroy()
         return False


      confirmed=False
      if TheBDM.getBDMState() in ('Offline', 'Uninitialized'):
         #LOGERROR('Somehow ended up at confirm-sweep while in offline mode')
         #QMessageBox.info(self, 'Armory is Offline', \
            #'Armory is currently in offline mode.  You must be in online '
            #'mode to initiate the sweep operation.')
         nkey = len(self.sweepAfterScanList)
         strPlur = 'addresses' if nkey>1 else 'address'
         QMessageBox.info(self, 'Armory is Offline', \
            'You have chosen to sweep %d %s, but Armory is currently '
            'in offline mode.  The sweep will be performed the next time you '
            'go into online mode.  You can initiate online mode (if available) '
            'from the dashboard in the main window.' (nkey,strPlur), QMessageBox.Ok)
         confirmed=True

      else:
         msgConfirm = ( \
            'Armory must scan the global transaction history in order to '
            'find any bitcoins associated with the %s you supplied. '
            'Armory will go into offline mode temporarily while the scan '
            'is performed, and you will not have access to balances or be '
            'able to create transactions.  The scan may take several minutes.'
            '<br><br>' % ('keys' if gt1 else 'key'))

         if TheBDM.getBDMState()=='Scanning':
            msgConfirm += ( \
               'There is currently another scan operation being performed.  '
               'Would you like to start the sweep operation after it completes? ')
         elif TheBDM.getBDMState()=='BlockchainReady':
            msgConfirm += ( \
               '<b>Would you like to start the scan operation right now?</b>')
   
         msgConfirm += ('<br><br>Clicking "No" will abort the sweep operation')

         confirmed = QMessageBox.question(self, 'Confirm Rescan', msgConfirm, \
                                                QMessageBox.Yes | QMessageBox.No)

      if confirmed==QMessageBox.Yes:
         for addr in pybtcaddrList:
            TheBDM.registerImportedScrAddr(Hash160ToScrAddr(addr.getAddr160()))
         self.sweepAfterScanList = pybtcaddrList
         self.sweepAfterScanTarg = targAddr160
         #TheBDM.rescanBlockchain('AsNeeded', wait=False)
         self.startRescanBlockchain()
         self.setDashboardDetails()
         return True


   #############################################################################
   def finishSweepScan(self):
      LOGINFO('finishSweepScan')
      sweepList, self.sweepAfterScanList = self.sweepAfterScanList,[]
     
      #######################################################################
      # The createSweepTx method will return instantly because the blockchain
      # has already been rescanned, as described above
      finishedTx, outVal, fee = self.createSweepAddrTx(sweepList, self.sweepAfterScanTarg)
 
      gt1 = len(sweepList)>1

      if finishedTx==None:
         if (outVal,fee)==(0,0):
            QMessageBox.critical(self, 'Nothing to do', \
               'The private %s you have provided does not appear to contain '
               'any funds.  There is nothing to sweep.' % ('keys' if gt1 else 'key'), \
               QMessageBox.Ok)
            return
         else:
            pladdr = ('addresses' if gt1 else 'address')
            QMessageBox.critical(self, 'Cannot sweep',\
               'You cannot sweep the funds from the %s you specified, because '
               'the transaction fee would be equal to or greater than the amount '
               'swept.'
               '<br><br>'
               '<b>Balance of %s:</b> %s<br>'
               '<b>Fee to sweep %s:</b> %s'
               '<br><br>The sweep operation has been canceled.' % (pladdr, pladdr, \
               coin2str(outVal+fee,maxZeros=0), pladdr, coin2str(fee,maxZeros=0)), \
               QMessageBox.Ok)
            LOGERROR('Sweep amount (%s) is less than fee needed for sweeping (%s)', \
                     coin2str(outVal+fee, maxZeros=0), coin2str(fee, maxZeros=0))
            return

      wltID = self.getWalletForAddr160(self.sweepAfterScanTarg)
      wlt = self.walletMap[wltID]
      
      # Finally, if we got here, we're ready to broadcast!
      if gt1:
         dispIn  = '<Multiple Addresses>'
      else:
         dispIn  = 'address <b>%s</b>' % sweepList[0].getAddrStr()
          
      dispOut = 'wallet <b>"%s"</b> (%s) ' % (wlt.labelName, wlt.uniqueIDB58)
      if DlgVerifySweep(dispIn, dispOut, outVal, fee).exec_():
         self.broadcastTransaction(finishedTx, dryRun=False)

      if TheBDM.getBDMState()=='BlockchainReady':
         wlt.syncWithBlockchain(0)

      self.walletListChanged()

   #############################################################################
   def broadcastTransaction(self, pytx, dryRun=False):

      if dryRun:
         #DlgDispTxInfo(pytx, None, self, self).exec_()
         return
      else:
         modified, newTx = pytx.minimizeDERSignaturePadding()
         if modified:
            reply = QMessageBox.warning(self, 'Old signature format detected', \
                 'The transaction that you are about to execute '
                 'has been signed with an older version Bitcoin Armory '
                 'that has added unnecessary padding to the signature. '
                 'If you are running version Bitcoin 0.8.2 or later the unnecessary '
                 'the unnecessary signature padding will not be broadcast. '
                 'Note that removing the unnecessary padding will change the hash value '
                 'of the transaction. Do you want to remove the unnecessary padding?', QMessageBox.Yes | QMessageBox.No)
            if reply == QMessageBox.Yes:
               pytx = newTx
         LOGRAWDATA(pytx.serialize(), logging.INFO)
         LOGPPRINT(pytx, logging.INFO)
         newTxHash = pytx.getHash()
         LOGINFO('Sending Tx, %s', binary_to_hex(newTxHash))
         self.NetworkingFactory.sendTx(pytx)
         LOGINFO('Transaction sent to Satoshi client...!')
      
   
         def sendGetDataMsg():
            msg = PyMessage('getdata')
            msg.payload.invList.append( [MSG_INV_TX, newTxHash] )
            self.NetworkingFactory.sendMessage(msg)

         def checkForTxInBDM():
            # The sleep/delay makes sure we have time to receive a response
            # but it also gives the user a chance to SEE the change to their
            # balance occur.  In some cases, that may be more satisfying than
            # just seeing the updated balance when they get back to the main
            # screen
            if not TheBDM.getTxByHash(newTxHash).isInitialized():
               LOGERROR('Transaction was not accepted by the Satoshi client')
               LOGERROR('Raw transaction:')
               LOGRAWDATA(pytx.serialize(), logging.ERROR)
               LOGERROR('Transaction details')
               LOGPPRINT(pytx, logging.ERROR)
               searchstr = binary_to_hex(newTxHash, BIGENDIAN)
               QMessageBox.warning(self, 'Invalid Transaction', \
                  'The transaction that you just executed, does not '
                  'appear to have been accepted by the Bitcoin network. '
                  'This can happen for a variety of reasons, but it is '
                  'usually due to a bug in the Armory software.  '
                  '<br><br>On some occasions the transaction actually did succeed '
                  'and this message is the bug itself!  To confirm whether the '
                  'the transaction actually succeeded, you can try this direct link '
                  'to blockchain.info:'
                  '<br><br>'
                  '<a href="https://blockchain.info/search/%s">'
                  'https://blockchain.info/search/%s...</a>.  '
                  '<br><br>'
                  'If you do not see the '
                  'transaction on that webpage within one minute, it failed and you '
                  'should attempt to re-send it. '
                  'If it <i>does</i> show up, then you do not need to do anything '
                  'else -- it will show up in Armory as soon as it receives 1 '
                  'confirmation. '
                  '<br><br>If the transaction did fail, please consider '
                  'reporting this error the the Armory '
                  'developers.  From the main window, go to '
                  '"<b>File</b>"-->"<b>Export Log File</b>" to make a copy of your '
                  'log file to send via email to support@bitcoinarmory.com.  ' \
                   % (searchstr,searchstr[:8]), \
                  QMessageBox.Ok)
                  
         self.mainDisplayTabs.setCurrentIndex(self.MAINTABS.Transactions)
         reactor.callLater(4, sendGetDataMsg)
         reactor.callLater(5, checkForTxInBDM)

         #QMessageBox.information(self, 'Broadcast Complete!', \
            #'The transaction has been broadcast to the Bitcoin network.  However '
            #'there is no way to know for sure whether it was accepted until you '
            #'see it in the blockchain with 1+ confirmations.  Please search '
            #'www.blockchain.info for the for recipient\'s address, to '
            #'verify whether it was accepted or not.  '
            #'\n\nAlso note: other transactions you send '
            #'from this wallet may not succeed until that first confirmation is '
            #'received.  Both issues are a problem with Armory that will be fixed '
            #'with the next release.', QMessageBox.Ok)

   
      
   #############################################################################
   def warnNoImportWhileScan(self):
      extraMsg = ''
      if not self.usermode==USERMODE.Standard:
         extraMsg = ('<br><br>'
                     'In the future, you may avoid scanning twice by '
                     'starting Armory in offline mode (--offline), and '
                     'perform the import before switching to online mode.')
      QMessageBox.warning(self, 'Armory is Busy', \
         'Wallets and addresses cannot be imported while Armory is in '
         'the middle of an existing blockchain scan.  Please wait for '
         'the scan to finish.  ' + extraMsg, QMessageBox.Ok)
      
            
            
   #############################################################################
   def execImportWallet(self):
      sdm = TheSDM.getSDMState()
      bdm = TheBDM.getBDMState()
      if sdm in ['BitcoindInitializing','BitcoindSynchronizing'] or \
         bdm in ['Scanning']:
         QMessageBox.warning(self, tr('Scanning'), tr("""
            Armory is currently in the middle of scanning the blockchain for
            your existing wallets.  New wallets cannot be imported until this
            operation is finished."""), QMessageBox.Ok)
         return

      DlgUniversalRestoreSelect(self, self).exec_()


   #############################################################################
   def execGetImportWltName(self):
      fn = self.getFileLoad('Import Wallet File')
      if not os.path.exists(fn):
         return

      wlt = PyBtcWallet().readWalletFile(fn, verifyIntegrity=False, \
                                             doScanNow=False)
      wltID = wlt.uniqueIDB58
      wlt = None

      if self.walletMap.has_key(wltID):
         QMessageBox.warning(self, 'Duplicate Wallet!', \
            'You selected a wallet that has the same ID as one already '
            'in your wallet (%s)!  If you would like to import it anyway, '
            'please delete the duplicate wallet in Armory, first.'%wltID, \
            QMessageBox.Ok)
         return

      fname = self.getUniqueWalletFilename(fn)
      newpath = os.path.join(ARMORY_HOME_DIR, fname)

      LOGINFO('Copying imported wallet to: %s', newpath)
      shutil.copy(fn, newpath)
      newWlt = PyBtcWallet().readWalletFile(newpath)
      newWlt.fillAddressPool()
      
      self.addWalletToAppAndAskAboutRescan(newWlt)

      """ I think the addWalletToAppAndAskAboutRescan replaces this...
      if TheBDM.getBDMState() in ('Uninitialized', 'Offline'):
         self.addWalletToApplication(newWlt, walletIsNew=False)
         return
         
      if TheBDM.getBDMState()=='BlockchainReady':
         doRescanNow = QMessageBox.question(self, 'Rescan Needed', \
            'The wallet was imported successfully, but cannot be displayed '
            'until the global transaction history is '
            'searched for previous transactions.  This scan will potentially '
            'take much longer than a regular rescan, and the wallet cannot '
            'be shown on the main display until this rescan is complete.'
            '<br><br>'
            '<b>Would you like to go into offline mode to start this scan now?'
            '</b>  If you click "No" the scan will be aborted, and the wallet '
            'will not be added to Armory.', \
            QMessageBox.Yes | QMessageBox.No)
      else:
         doRescanNow = QMessageBox.question(self, 'Rescan Needed', \
            'The wallet was imported successfully, but its balance cannot '
            'be determined until Armory performs a "recovery scan" for the '
            'wallet.  This scan potentially takes much longer than a regular '
            'scan, and must be completed for all imported wallets. '  
            '<br><br>'
            'Armory is already in the middle of a scan and cannot be interrupted. '
            'Would you like to start the recovery scan when it is done?'
            '<br><br>'
            '</b>  If you click "No," the wallet import will be aborted '
            'and you must re-import the wallet when you ' 
            'are able to wait for the recovery scan.', \
            QMessageBox.Yes | QMessageBox.No)

      if doRescanNow == QMessageBox.Yes:
         LOGINFO('User requested rescan after wallet import')
         #TheBDM.startWalletRecoveryScan(newWlt)  # TODO: re-enable this later
         #TheBDM.rescanBlockchain('AsNeeded', wait=False)
         self.startRescanBlockchain()
         self.setDashboardDetails()
      else:
         LOGINFO('User aborted the wallet-import scan')
         QMessageBox.warning(self, 'Import Failed', \
            'The wallet was not imported.', QMessageBox.Ok)

         # The wallet cannot exist without also being on disk. 
         # If the user aborted, we should remove the disk data.
         thepath       = newWlt.getWalletPath()
         thepathBackup = newWlt.getWalletPath('backup')
         os.remove(thepath)
         os.remove(thepathBackup)
         return

      self.addWalletToApplication(newWlt, walletIsNew=False)
      self.newWalletList.append([newWlt, False])
      LOGINFO('Import Complete!')
      """




   #############################################################################
   def addWalletToAppAndAskAboutRescan(self, newWallet):
      LOGINFO('Raw import successful.')
         
      # If we are offline, then we can't assume there will ever be a 
      # rescan.  Just add the wallet to the application
      if TheBDM.getBDMState() in ('Uninitialized', 'Offline'):
         TheBDM.registerWallet(newWallet.cppWallet)
         self.addWalletToApplication(newWallet, walletIsNew=False)
         return
         
      """  TODO:  Temporarily removed recovery-rescan operations
      elif TheBDM.getBDMState()=='BlockchainReady':
         doRescanNow = QMessageBox.question(self, 'Rescan Needed', \
            'The wallet was recovered successfully, but cannot be displayed '
            'until the global transaction history is '
            'searched for previous transactions.  This scan will potentially '
            'take much longer than a regular rescan, and the wallet cannot '
            'be shown on the main display until this rescan is complete.'
            '<br><br>'
            '<b>Would you like to go into offline mode to start this scan now?'
            '</b>  If you click "No" the scan will be aborted, and the wallet '
            'will not be added to Armory.', \
            QMessageBox.Yes | QMessageBox.No)
         doRescanNow = QMessageBox.question(self, 'Rescan Needed', \
            'The wallet was recovered successfully, but cannot be displayed '
            'until a special kind of rescan is performed to find previous '
            'transactions.  However, Armory is currently in the middle of '
            'a scan.  Would you like to start the recovery scan immediately '
            'afterwards?'
            '<br><br>'
            '</b>  If you click "No" the scan will be aborted, and the wallet '
            'will not be added to Armory.  Restore the wallet again when you '
            'are able to wait for the recovery scan.', \
            QMessageBox.Yes | QMessageBox.No)
      """

      doRescanNow = QMessageBox.Cancel

      if TheBDM.getBDMState()=='BlockchainReady':
         doRescanNow = QMessageBox.question(self, tr('Rescan Needed'), \
            tr("""The wallet was restored successfully but its balance 
            cannot be displayed until the blockchain is rescanned. 
            Armory will need to go into offline mode for 5-20 minutes. 
            <br><br>
            Would you like to do the scan now?  Clicking "No" will 
            abort the restore/import operation."""), \
            QMessageBox.Yes | QMessageBox.No)
      else:
         doRescanNow = QMessageBox.question(self, tr('Rescan Needed'), \
            tr("""The wallet was restored successfully but its balance 
            cannot be displayed until the blockchain is rescanned.  
            However, Armory is currently in the middle of a rescan 
            operation right now.  Would you like to start a new scan
            as soon as this one is finished?
            <br><br>
            Clicking "No" will abort adding the wallet to Armory."""), \
            QMessageBox.Yes | QMessageBox.No)
      

      if doRescanNow == QMessageBox.Yes:
         LOGINFO('User requested rescan after wallet restore')
         #TheBDM.startWalletRecoveryScan(newWallet) 
         TheBDM.registerWallet(newWallet.cppWallet)
         self.startRescanBlockchain()
         self.setDashboardDetails()
      else:
         LOGINFO('User aborted the wallet-recovery scan')
         QMessageBox.warning(self, 'Import Failed', \
            'The wallet was not restored.  To restore the wallet, reenter '
            'the "Restore Wallet" dialog again when you are able to wait '
            'for the rescan operation.  ', QMessageBox.Ok)
         # The wallet cannot exist without also being on disk. 
         # If the user aborted, we should remove the disk data.
         thepath       = newWallet.getWalletPath()
         thepathBackup = newWallet.getWalletPath('backup')
         os.remove(thepath)
         os.remove(thepathBackup)
         return

      self.addWalletToApplication(newWallet, walletIsNew=False)
      LOGINFO('Import Complete!')


   #############################################################################
   def digitalBackupWarning(self):
      reply = QMessageBox.warning(self, 'Be Careful!', tr("""
        <font color="red"><b>WARNING:</b></font> You are about to make an 
        <u>unencrypted</u> backup of your wallet.  It is highly recommended
        that you do <u>not</u> ever save unencrypted wallets to your regular
        hard drive.  This feature is intended for saving to a USB key or
        other removable media."""), QMessageBox.Ok | QMessageBox.Cancel)
      return (reply==QMessageBox.Ok)
   
   
   
   #############################################################################
   def execMigrateSatoshi(self):
      reply = MsgBoxCustom(MSGBOX.Question, 'Wallet Version Warning', \
           'This wallet migration tool only works with regular Bitcoin wallets '
           'produced using version 0.5.X and earlier.  '
           'You can determine the version by '
           'opening the regular Bitcoin client, then choosing "Help"'
           '-->"About Bitcoin-Qt" from the main menu.  '
           '<br><br>'
           '<b>If you have used your wallet with any version of the regular '
           'Bitcoin client 0.6.0 or higher, this tool <u>will fail</u></b>.  '
           'In fact, it is highly recommended that you do not even attempt '
           'to use the tool on such wallets until it is officially supported '
           'by Armory.'
           '<br><br>'
           'Has your wallet ever been opened in the 0.6.0+ Bitcoin-Qt client?', \
           yesStr='Yes, Abort!', noStr='No, Carry On!')
            
      if reply:
         return

      DlgMigrateSatoshiWallet(self, self).exec_()



   #############################################################################
   def execAddressBook(self):
      if TheBDM.getBDMState()=='Scanning':
         QMessageBox.warning(self, 'Blockchain Not Ready', \
            'The address book is created from transaction data available in '
            'the blockchain, which has not finished loading.  The address '
            'book will become available when Armory is online.', QMessageBox.Ok)
      elif TheBDM.getBDMState() in ('Uninitialized','Offline'):
         QMessageBox.warning(self, 'Blockchain Not Ready', \
            'The address book is created from transaction data available in '
            'the blockchain, but Armory is currently offline.  The address '
            'book will become available when Armory is online.', QMessageBox.Ok)
      else:
         if len(self.walletMap)==0:
            QMessageBox.warning(self, 'No wallets!', 'You have no wallets so '
               'there is no address book to display.', QMessageBox.Ok)
            return
         DlgAddressBook(self, self, None, None, None).exec_()


   #############################################################################
   def getUniqueWalletFilename(self, wltPath):
      root,fname = os.path.split(wltPath)
      base,ext   = os.path.splitext(fname)
      if not ext=='.wallet':
         fname = base+'.wallet'
      currHomeList = os.listdir(ARMORY_HOME_DIR)
      newIndex = 2
      while fname in currHomeList:
         # If we already have a wallet by this name, must adjust name
         base,ext = os.path.splitext(fname)
         fname='%s_%02d.wallet'%(base, newIndex)
         newIndex+=1
         if newIndex==99:
            raise WalletExistsError, ('Cannot find unique filename for wallet.'  
                                      'Too many duplicates!')
      return fname
         

   #############################################################################
   def addrViewDblClicked(self, index, wlt):
      uacfv = lambda x: self.main.updateAddressCommentFromView(self.wltAddrView, self.wlt)


   #############################################################################
   def dblClickLedger(self, index):
      if index.column()==LEDGERCOLS.Comment:
         self.updateTxCommentFromView(self.ledgerView)
      else:
         self.showLedgerTx()


   #############################################################################
   def showLedgerTx(self):
      row = self.ledgerView.selectedIndexes()[0].row()
      txHash = str(self.ledgerView.model().index(row, LEDGERCOLS.TxHash).data().toString())
      wltID  = str(self.ledgerView.model().index(row, LEDGERCOLS.WltID).data().toString())
      txtime = unicode(self.ledgerView.model().index(row, LEDGERCOLS.DateStr).data().toString())

      pytx = None
      txHashBin = hex_to_binary(txHash)
      if TheBDM.isInitialized():
         cppTx = TheBDM.getTxByHash(txHashBin)
         if cppTx.isInitialized():
            pytx = PyTx().unserialize(cppTx.serialize())

      if pytx==None:
         QMessageBox.critical(self, 'Invalid Tx:',
         'The transaction you requested be displayed does not exist in '
         'in Armory\'s database.  This is unusual...', QMessageBox.Ok)
         return

      DlgDispTxInfo( pytx, self.walletMap[wltID], self, self, txtime=txtime).exec_()


   #############################################################################
   def showContextMenuLedger(self):
      menu = QMenu(self.ledgerView)
   
      if len(self.ledgerView.selectedIndexes())==0:
         return
      
      actViewTx     = menu.addAction("View Details")
      actViewBlkChn = menu.addAction("View on www.blockchain.info")
      actComment    = menu.addAction("Change Comment")
      actCopyTxID   = menu.addAction("Copy Transaction ID")
      actOpenWallet = menu.addAction("Open Relevant Wallet")
      row = self.ledgerView.selectedIndexes()[0].row()
      action = menu.exec_(QCursor.pos())

      txHash = str(self.ledgerView.model().index(row, LEDGERCOLS.TxHash).data().toString())
      txHash = hex_switchEndian(txHash)
      wltID  = str(self.ledgerView.model().index(row, LEDGERCOLS.WltID).data().toString())

      blkchnURL = 'https://blockchain.info/tx/%s' % txHash

      if action==actViewTx:
         self.showLedgerTx()
      elif action==actViewBlkChn:
         try:
            import webbrowser
            webbrowser.open(blkchnURL)
         except: 
            LOGEXCEPT('Failed to open webbrowser')
            QMessageBox.critical(self, 'Could not open browser', \
               'Armory encountered an error opening your web browser.  To view '
               'this transaction on blockchain.info, please copy and paste '
               'the following URL into your browser: '
               '<br><br>%s' % blkchnURL, QMessageBox.Ok)
      elif action==actCopyTxID:
         clipb = QApplication.clipboard()
         clipb.clear()
         clipb.setText(txHash)
      elif action==actComment:
         self.updateTxCommentFromView(self.ledgerView)
      elif action==actOpenWallet:
         DlgWalletDetails(self.walletMap[wltID], self.usermode, self, self).exec_()



   #############################################################################
   def clickSendBitcoins(self):
      if TheBDM.getBDMState() in ('Offline', 'Uninitialized'):
         QMessageBox.warning(self, 'Offline Mode', \
           'Armory is currently running in offline mode, and has no '
           'ability to determine balances or create transactions. '
           '<br><br>'
           'In order to send coins from this wallet you must use a '
           'full copy of this wallet from an online computer, '
           'or initiate an "offline transaction" using a watching-only '
           'wallet on an online computer.', QMessageBox.Ok)
         return
      elif TheBDM.getBDMState()=='Scanning':
         QMessageBox.warning(self, 'Armory Not Ready', \
           'Armory is currently scanning the blockchain to collect '
           'the information needed to create transactions.  This typically '
           'takes between one and five minutes.  Please wait until your '
           'balance appears on the main window, then try again.', \
            QMessageBox.Ok)
         return

      wltID = None
      selectionMade = True
      if len(self.walletMap)==0:
         reply = QMessageBox.information(self, 'No Wallets!', \
            'You cannot send any bitcoins until you create a wallet and '
            'receive some coins.  Would you like to create a wallet?', \
            QMessageBox.Yes | QMessageBox.No)
         if reply==QMessageBox.Yes:
            self.createNewWallet(initLabel='Primary Wallet')
         return
      elif len(self.walletMap)==1:
         wltID = self.walletMap.keys()[0]
      else:
         wltSelect = self.walletsView.selectedIndexes()
         if len(wltSelect)>0:
            row = wltSelect[0].row()
            wltID = str(self.walletsView.model().index(row, WLTVIEWCOLS.ID).data().toString())
         dlg = DlgWalletSelect(self, self, 'Send from Wallet...', firstSelect=wltID, onlyMyWallets=False)
         if dlg.exec_():
            wltID = dlg.selectedID 
         else:
            selectionMade = False

      if selectionMade:
         wlt = self.walletMap[wltID]
         wlttype = determineWalletType(wlt, self)[0]
         dlgSend = DlgSendBitcoins(wlt, self, self)
         dlgSend.exec_()
   

   #############################################################################
   def uriSendBitcoins(self, uriDict):
      # Because Bitcoin-Qt doesn't store the message= field we have to assume
      # that the label field holds the Tx-info.  So we concatenate them for 
      # the display message
      uri_has = lambda s: uriDict.has_key(s)

      haveLbl = uri_has('label')
      haveMsg = uri_has('message')

      newMsg = '' 
      if haveLbl and haveMsg:
         newMsg = uriDict['label'] + ': ' + uriDict['message']
      elif not haveLbl and haveMsg:
         newMsg = uriDict['message']
      elif haveLbl and not haveMsg:
         newMsg = uriDict['label']
      
      descrStr = ''
      descrStr = ('You just clicked on a "bitcoin:" link requesting bitcoins ' 
                'to be sent to the following address:<br> ')

      descrStr += '<br>--<b>Address</b>:\t%s ' % uriDict['address']

      #if uri_has('label'):
         #if len(uriDict['label'])>30:
            #descrStr += '(%s...)' % uriDict['label'][:30]
         #else:
            #descrStr += '(%s)' % uriDict['label']

      amt = 0
      if uri_has('amount'):
         amt     = uriDict['amount']
         amtstr  = coin2str(amt, maxZeros=1)
         descrStr += '<br>--<b>Amount</b>:\t%s BTC' % amtstr


      if newMsg:
         if len(newMsg)>60:
            descrStr += '<br>--<b>Message</b>:\t%s...' % newMsg[:60]
         else:
            descrStr += '<br>--<b>Message</b>:\t%s' % newMsg

      uriDict['message'] = newMsg
      
      if not uri_has('amount'):
          descrStr += ('<br><br>There is no amount specified in the link, so '
            'you can decide the amount after selecting a wallet to use '
            'for this this transaction. ')
      else:
          descrStr += ('<br><br><b>The specified amount <u>can</u> be changed</b> on the '
            'next screen before hitting the "Send" button. ')


      selectedWalletID = None
      if len(self.walletMap)==0:
         reply = QMessageBox.information(self, 'No Wallets!', \
            'You just clicked on a "bitcoin:" link to send money, but you '
            'currently have no wallets!  Would you like to create a wallet '
            'now?', QMessageBox.Yes | QMessageBox.No)
         if reply==QMessageBox.Yes:
            self.createNewWallet(initLabel='Primary Wallet')
         return False
      elif len(self.walletMap)>1:
         dlg = DlgWalletSelect(self, self, 'Send from Wallet...', descrStr, \
                               onlyMyWallets=True, atLeast=amt)
         if not dlg.exec_():
            return False
         selectedWalletID = dlg.selectedID
      else:
         selectedWalletID = self.walletIDList[0]
         
      wlt = self.walletMap[selectedWalletID]
      dlgSend = DlgSendBitcoins(wlt, self, self, uriDict)
      dlgSend.exec_()
      return True
      

   #############################################################################
   def clickReceiveCoins(self):
      LOGDEBUG('Clicked "Receive Bitcoins Button"')
      wltID = None
      selectionMade = True
      if len(self.walletMap)==0:
         reply = QMessageBox.information(self, 'No Wallets!', \
            'You have not created any wallets which means there is nowhere to '
            'store you bitcoins!  Would you like to create a wallet now?', \
            QMessageBox.Yes | QMessageBox.No)
         if reply==QMessageBox.Yes:
            self.createNewWallet(initLabel='Primary Wallet')
         return
      elif len(self.walletMap)==1:
         wltID = self.walletMap.keys()[0]
      else:
         wltSelect = self.walletsView.selectedIndexes()
         if len(wltSelect)>0:
            row = wltSelect[0].row()
            wltID = str(self.walletsView.model().index(row, WLTVIEWCOLS.ID).data().toString())
         dlg = DlgWalletSelect(self, self, 'Receive coins with wallet...', '', firstSelect=wltID, onlyMyWallets=False)
         if dlg.exec_():
            wltID = dlg.selectedID 
         else:
            selectionMade = False

      if selectionMade:
         wlt = self.walletMap[wltID]
         wlttype = determineWalletType(wlt, self)[0]
         if showRecvCoinsWarningIfNecessary(wlt, self):
            DlgNewAddressDisp(wlt, self, self).exec_()



   #############################################################################
   def sysTrayActivated(self, reason):
      if reason==QSystemTrayIcon.DoubleClick:
         self.bringArmoryToFront()

      

   #############################################################################
   def bringArmoryToFront(self):
      self.show()
      self.setWindowState(Qt.WindowActive)
      self.activateWindow()
      self.raise_()

   #############################################################################
   def minimizeArmory(self):
      LOGDEBUG('Minimizing Armory')
      self.hide()
      self.sysTray.show()

   #############################################################################
   def exportLogFile(self):
      LOGDEBUG('exportLogFile')
      extraStr = ''
      if self.usermode in (USERMODE.Advanced, USERMODE.Expert):
         extraStr = tr( """ 
            <br><br><b><u>Advanced tip:</u></b> This log file is maintained at 
            the following location on your hard drive:
            <br><br> %s <br><br>
            Before sending the log file, you may edit it to remove information that 
            does not seem relevant for debugging purposes.  Or, extract the error 
            messages from the log file and copy only those into a bug report email """) % \
            ARMORY_LOG_FILE
            
      #reply = QMessageBox.warning(self, 'Export Log File', \
      reply = MsgBoxCustom(MSGBOX.Warning, 'Privacy Warning', tr("""
         The log file contains information that may be considered sensitive 
         by some users.  Log files should be protected the same 
         way you would protect a watching-only wallet, though it 
         usually contains much less information than that. 
         <br><br>
         <b>No private key data is ever written to the log file</b>. 
         Some information about your wallets or balances may appear 
         in the log file, but only enough to help the Armory developers 
         track down bugs in the software.
         <br><br>
         Please do not send the log file to the Armory developers if you are not 
         comfortable with them seeing some of your addresses and transactions. 
         """) + extraStr, wCancel=True, yesStr='Export', noStr='Cancel')
         

      if reply:
      
         def getLastXBytesOfFile(filename, nBytes=500*1024):
            if not os.path.exists(filename):
               LOGERROR('File does not exist!')
               return ''

            sz = os.path.getsize(filename)
            with open(filename, 'rb') as fin:
               if sz > nBytes:
                  fin.seek(sz - nBytes)
               return fin.read()

         # TODO: Interleave the C++ log and the python log.  That could be a lot of work!
         defaultFn = 'armorylog_%s.txt' % unixTimeToFormatStr(RightNow(), '%Y%m%d_%H%M')
         logfn = self.getFileSave(title='Export Log File', \
                                  ffilter=['Text Files (*.txt)'], \
                                  defaultFilename=defaultFn)

         if len(unicode(logfn)) > 0:
            pyFilename  = ARMORY_LOG_FILE
            cppFilename = os.path.join(ARMORY_HOME_DIR, 'armorycpplog.txt')

            fout = open(logfn, 'wb')
            fout.write(getLastXBytesOfFile(pyFilename, 256*1024))
            fout.write(getLastXBytesOfFile(cppFilename, 256*1024))
            fout.close()

            LOGINFO('Log saved to %s', logfn)

   #############################################################################
   def blinkTaskbar(self):
      self.activateWindow()
      

   #############################################################################
   def lookForBitcoind(self):
      LOGDEBUG('lookForBitcoind')
      if satoshiIsAvailable():
         return 'Running'
      
      self.setSatoshiPaths()

      try:
         TheSDM.setupSDM(extraExeSearch=self.satoshiExeSearchPath)
      except:
         LOGEXCEPT('Error setting up SDM')
         pass

      if TheSDM.failedFindExe:
         return 'StillMissing'

      return 'AllGood'

   #############################################################################
   def pressModeSwitchButton(self):
      LOGDEBUG('pressModeSwitchButton')
      if TheSDM.getSDMState() == 'BitcoindExeMissing':
         bitcoindStat = self.lookForBitcoind()
         if bitcoindStat=='Running':
            result = QMessageBox.warning(self, 'Already running!', \
               'The Bitcoin software appears to be installed now, but it '
               'needs to be closed for Armory to work.  Would you like Armory '
               'to close it for you?', QMessageBox.Yes | QMessageBox.No)
            if result==QMessageBox.Yes:
               self.closeExistingBitcoin()
               self.startBitcoindIfNecessary() 
         elif bitcoindStat=='StillMissing':
            QMessageBox.warning(self, 'Still Missing', \
               'The Bitcoin software still appears to be missing.  If you '
               'just installed it, then please adjust your settings to point '
               'to the installation directory.', QMessageBox.Ok)
         self.startBitcoindIfNecessary() 
      elif self.doManageSatoshi and not TheSDM.isRunningBitcoind():
         if satoshiIsAvailable():
            result = QMessageBox.warning(self, 'Still Running', \
               'Bitcoin-Qt is still running.  Armory cannot start until '
               'it is closed.  Do you want Armory to close it for you?', \
               QMessageBox.Yes | QMessageBox.No)
            if result==QMessageBox.Yes:
               self.closeExistingBitcoin()
               self.startBitcoindIfNecessary() 
         else:
            self.startBitcoindIfNecessary() 
      elif TheBDM.getBDMState() == 'BlockchainReady' and TheBDM.isDirty():
         #self.resetBdmBeforeScan()
         self.startRescanBlockchain()
      elif TheBDM.getBDMState() in ('Offline','Uninitialized'):
         #self.resetBdmBeforeScan()
         TheBDM.setOnlineMode(True)
         self.switchNetworkMode(NETWORKMODE.Full)
      else:
         LOGERROR('ModeSwitch button pressed when it should be disabled')
      time.sleep(0.3)
      self.setDashboardDetails()


      
   
   #############################################################################
   @TimeThisFunction
   def resetBdmBeforeScan(self):
      if TheBDM.getBDMState()=='Scanning': 
         LOGINFO('Aborting load')
         touchFile(os.path.join(ARMORY_HOME_DIR,'abortload.txt'))
         os.remove(os.path.join(ARMORY_HOME_DIR,'blkfiles.txt'))

      TheBDM.Reset(wait=False)
      for wid,wlt in self.walletMap.iteritems():
         TheBDM.registerWallet(wlt.cppWallet)



   #############################################################################
   def SetupDashboard(self):
      LOGDEBUG('SetupDashboard')
      self.lblBusy = QLabel('')
      if OS_WINDOWS:
         # Unfortunately, QMovie objects don't work in Windows with py2exe
         # had to create my own little "Busy" icon and hook it up to the 
         # heartbeat
         self.lblBusy.setPixmap(QPixmap(':/loadicon_0.png'))
         self.numHeartBeat = 0
         def loadBarUpdate():
            if self.lblBusy.isVisible():
               self.numHeartBeat += 1
               self.lblBusy.setPixmap(QPixmap(':/loadicon_%d.png' % \
                                                (self.numHeartBeat%6)))
         self.extraHeartbeatAlways.append(loadBarUpdate)
      else:
         self.qmov = QMovie(':/busy.gif')
         self.lblBusy.setMovie( self.qmov )
         self.qmov.start()


      self.btnModeSwitch = QPushButton('')
      self.connect(self.btnModeSwitch, SIGNAL('clicked()'), \
                                       self.pressModeSwitchButton)

      # Will switch this to array/matrix of widgets if I get more than 2 rows
      self.lblDashModeSync = QRichLabel('',doWrap=False)
      self.lblDashModeScan = QRichLabel('',doWrap=False)
      self.lblDashModeSync.setAlignment(Qt.AlignLeft | Qt.AlignVCenter)
      self.lblDashModeScan.setAlignment(Qt.AlignLeft | Qt.AlignVCenter)

      self.barProgressSync = QProgressBar(self)
      self.barProgressScan = QProgressBar(self)
      self.barProgressSync.setRange(0,100)
      self.barProgressScan.setRange(0,100)

      twid = relaxedSizeStr(self,'99 seconds')[0]
      self.lblTimeLeftSync = QRichLabel('')
      self.lblTimeLeftScan = QRichLabel('')
      self.lblTimeLeftSync.setMinimumWidth(twid)
      self.lblTimeLeftScan.setMinimumWidth(twid)

      layoutDashMode = QGridLayout()
      layoutDashMode.addWidget(self.lblDashModeSync,  0,0)
      layoutDashMode.addWidget(self.barProgressSync,  0,1)
      layoutDashMode.addWidget(self.lblTimeLeftSync,  0,2)
      layoutDashMode.addWidget(self.lblDashModeScan,  1,0)
      layoutDashMode.addWidget(self.barProgressScan,  1,1)
      layoutDashMode.addWidget(self.lblTimeLeftScan,  1,2)
      layoutDashMode.addWidget(self.lblBusy,          0,3, 2,1)
      layoutDashMode.addWidget(self.btnModeSwitch,    0,3, 2,1)
      self.frmDashModeSub = QFrame()
      self.frmDashModeSub.setFrameStyle(STYLE_SUNKEN)
      self.frmDashModeSub.setLayout(layoutDashMode)
      self.frmDashMode = makeHorizFrame(['Stretch', \
                                         self.frmDashModeSub, \
                                         'Stretch'])

      
      self.lblDashDescr1 = QRichLabel('')
      self.lblDashDescr2 = QRichLabel('')
      for lbl in [self.lblDashDescr1, self.lblDashDescr2]:
         # One textbox above buttons, one below
         lbl.setStyleSheet('padding: 5px')
         qpal = lbl.palette()
         qpal.setColor(QPalette.Base, Colors.Background)
         lbl.setPalette(qpal)
         lbl.setOpenExternalLinks(True)

      # Set up an array of buttons in the middle of the dashboard, to be used 
      # to help the user install bitcoind.
      self.lblDashBtnDescr = QRichLabel('')
      self.lblDashBtnDescr.setOpenExternalLinks(True)
      BTN,LBL,TTIP = range(3)
      self.dashBtns = [[None]*3 for i in range(5)]
      self.dashBtns[DASHBTNS.Close   ][BTN] = QPushButton('Close Bitcoin Process')
      self.dashBtns[DASHBTNS.Install ][BTN] = QPushButton('Auto-Install Bitcoin')
      self.dashBtns[DASHBTNS.Browse  ][BTN] = QPushButton('Open www.bitcoin.org')
      self.dashBtns[DASHBTNS.Instruct][BTN] = QPushButton('Installation Instructions')
      self.dashBtns[DASHBTNS.Settings][BTN] = QPushButton('Change Settings')


      #####
      def openBitcoinOrg(): 
         import webbrowser
         webbrowser.open('http://www.bitcoin.org/en/download')


      #####
      def openInstruct():
         import webbrowser
         if OS_WINDOWS:
            webbrowser.open('https://www.bitcoinarmory.com/install-windows/')
         elif OS_LINUX:
            webbrowser.open('https://www.bitcoinarmory.com/install-linux/')
         elif OS_MACOSX:
            webbrowser.open('https://www.bitcoinarmory.com/install-macosx/')




            

      self.connect(self.dashBtns[DASHBTNS.Close][BTN], SIGNAL('clicked()'), \
                                                   self.closeExistingBitcoin) 
      self.connect(self.dashBtns[DASHBTNS.Install][BTN], SIGNAL('clicked()'), \
                                                     self.installSatoshiClient)
      self.connect(self.dashBtns[DASHBTNS.Browse][BTN], SIGNAL('clicked()'), \
                                                             openBitcoinOrg)
      self.connect(self.dashBtns[DASHBTNS.Settings][BTN], SIGNAL('clicked()'), \
                                                           self.openSettings)
      #self.connect(self.dashBtns[DASHBTNS.Instruct][BTN], SIGNAL('clicked()'), \
                                                     #self.openInstructWindow) 

      self.dashBtns[DASHBTNS.Close][LBL] = QRichLabel( \
           'Stop existing Bitcoin processes so that Armory can open its own')
      self.dashBtns[DASHBTNS.Browse][LBL]     = QRichLabel( \
           'Open browser to Bitcoin webpage to download and install Bitcoin software')
      self.dashBtns[DASHBTNS.Instruct][LBL] = QRichLabel( \
           'Instructions for manually installing Bitcoin for operating system')
      self.dashBtns[DASHBTNS.Settings][LBL]  = QRichLabel( \
           'Open Armory settings window to change Bitcoin software management')


      self.dashBtns[DASHBTNS.Browse][TTIP] = self.createToolTipWidget( \
           'Will open your default browser to http://www.bitcoin.org where you can '
           'download the latest version of Bitcoin-Qt, and get other information '
           'and links about Bitcoin, in general.')
      self.dashBtns[DASHBTNS.Instruct][TTIP] = self.createToolTipWidget( \
           'Instructions are specific to your operating system and include '
           'information to help you verify you are installing the correct software')
      self.dashBtns[DASHBTNS.Settings][TTIP] = self.createToolTipWidget(
           'Change Bitcoin-Qt/bitcoind management settings or point Armory to '
           'a non-standard Bitcoin installation')
      self.dashBtns[DASHBTNS.Close][TTIP] = self.createToolTipWidget( \
           'Armory has detected a running Bitcoin-Qt or bitcoind instance and '
           'will force it to exit')

      self.dashBtns[DASHBTNS.Install][BTN].setEnabled(False)
      self.dashBtns[DASHBTNS.Install][LBL] = QRichLabel('')
      self.dashBtns[DASHBTNS.Install][LBL].setText( \
          'This option is not yet available yet!', color='DisableFG')
      self.dashBtns[DASHBTNS.Install][TTIP] = QRichLabel('') # disabled

      #if OS_LINUX:
      if OS_WINDOWS:
         self.dashBtns[DASHBTNS.Install][BTN].setEnabled(True)
         self.dashBtns[DASHBTNS.Install][LBL] = QRichLabel('')
         self.dashBtns[DASHBTNS.Install][LBL].setText( \
            'Securely download Bitcoin software for Windows %s' % OS_VARIANT[0])
         self.dashBtns[DASHBTNS.Install][TTIP] = self.createToolTipWidget( \
            'The downloaded files are cryptographically verified.  '
            'Using this option will start the installer, you will '
            'have to click through it to complete installation.')

         #self.lblDashInstallForMe = QRichLabel( \
           #'Armory will download, verify, and start the Bitcoin installer for you')
         #self.ttipInstallForMe = self.createToolTipWidget( \
           #'Armory will download the latest version of the Bitcoin software '
           #'for Windows and verify its digital signatures.  You will have to '
           #'click through the installation options.<u></u>')
      elif OS_LINUX:
         # Only display the install button if using a debian-based distro
         dist = platform.linux_distribution()
         if dist[0] in ['Ubuntu','LinuxMint'] or 'debian' in dist:
            self.dashBtns[DASHBTNS.Install][BTN].setEnabled(True)
            self.dashBtns[DASHBTNS.Install][LBL] = QRichLabel( \
               'Automatic installation for Ubuntu/Debian')
            self.dashBtns[DASHBTNS.Install][TTIP] = self.createToolTipWidget( \
               'Will download and install Bitcoin from trusted sources.')
      elif OS_MACOSX:
         pass
      else:
         print 'Unrecognized OS!'
   

      self.frmDashMgmtButtons = QFrame()
      self.frmDashMgmtButtons.setFrameStyle(STYLE_SUNKEN)
      layoutButtons = QGridLayout()
      layoutButtons.addWidget(self.lblDashBtnDescr, 0,0, 1,3)
      for r in range(5):
         for c in range(3):
            if c==LBL:
               wMin = tightSizeNChar(self, 50)[0]
               self.dashBtns[r][c].setMinimumWidth(wMin)
            layoutButtons.addWidget(self.dashBtns[r][c],  r+1,c)
            
      self.frmDashMgmtButtons.setLayout(layoutButtons)
      self.frmDashMidButtons  = makeHorizFrame(['Stretch', \
                                              self.frmDashMgmtButtons, 
                                              'Stretch'])

      dashLayout = QVBoxLayout()
      dashLayout.addWidget(self.frmDashMode)
      dashLayout.addWidget(self.lblDashDescr1)
      dashLayout.addWidget(self.frmDashMidButtons )
      dashLayout.addWidget(self.lblDashDescr2)
      frmInner = QFrame()
      frmInner.setLayout(dashLayout)

      self.dashScrollArea = QScrollArea()
      self.dashScrollArea.setWidgetResizable(True)
      self.dashScrollArea.setWidget(frmInner)
      scrollLayout = QVBoxLayout()
      scrollLayout.addWidget(self.dashScrollArea)
      self.tabDashboard.setLayout(scrollLayout)

   #############################################################################
   def installSatoshiClient(self, closeWhenDone=False):

      if closeWhenDone:
         # It's a long story why I need this, and only when closing...
         TheSDM.stopBitcoind()
         #self.resetBdmBeforeScan()
         self.switchNetworkMode(NETWORKMODE.Offline)
         from twisted.internet import reactor
         reactor.callLater(1, self.Heartbeat)

      if OS_LINUX:
         DlgInstallLinux(self,self).exec_()
      elif OS_WINDOWS:
         if not 'SATOSHI' in self.downloadDict or \
            not 'Windows' in self.downloadDict['SATOSHI']:
            QMessageBox.warning(self, 'Verification Unavaiable', \
               'Armory cannot verify the authenticity of any downloaded '
               'files.  You will need t download it yourself from '
               'bitcoin.org.', QMessageBox.Ok)
            self.dashBtns[DASHBTNS.Install][BTN].setEnabled(False)
            self.dashBtns[DASHBTNS.Install][LBL].setText( \
               'This option is currently unavailable.  Please visit bitcoin.org '
               'to download and install the software.', color='DisableFG')
            self.dashBtns[DASHBTNS.Install][TTIP] = self.createToolTipWidget( \
               'Armory has an internet connection but no way to verify '
               'the authenticity of the downloaded files.  You should '
               'download the installer yourself.')
            import webbrowser
            webbrowser.open('http://www.bitcoin.org/en/download')
            return
            
         print self.downloadDict['SATOSHI']['Windows']
         theLink = self.downloadDict['SATOSHI']['Windows'][0]
         theHash = self.downloadDict['SATOSHI']['Windows'][1]
         dlg = DlgDownloadFile(self, self, theLink, theHash, \
            'The Bitcoin installer will start when the download is finished '
            'and digital signatures are verified.  Please finish the installation '
            'when it appears.')
         dlg.exec_()
         fileData = dlg.dlFileData
         if len(fileData)==0 or dlg.dlVerifyFailed:
            QMessageBox.critical(self, 'Download Failed', \
               'The download failed.  Please visit www.bitcoin.org '
               'to download and install Bitcoin-Qt manually.', QMessageBox.Ok)
            import webbrowser
            webbrowser.open('http://www.bitcoin.org/en/download')
            return
         
         installerPath = os.path.join(ARMORY_HOME_DIR, os.path.basename(theLink))
         LOGINFO('Installer path: %s', installerPath)
         instFile = open(installerPath, 'wb')
         instFile.write(fileData)
         instFile.close()
      
         def startInstaller():
            execAndWait('"'+installerPath+'"', useStartInfo=False)
            self.startBitcoindIfNecessary()
   
         DlgExecLongProcess(startInstaller, tr("""
            Please Complete Bitcoin Installation<br> (installer should 
            have opened in your taskbar)"""), self, self).exec_()
      elif OS_MACOSX:
         LOGERROR('Cannot install on OSX')

      
      if closeWhenDone:
         self.closeForReal(None)

   #############################################################################
   def closeExistingBitcoin(self):
      for proc in psutil.process_iter():
         if proc.name.lower() in ['bitcoind.exe','bitcoin-qt.exe',\
                                     'bitcoind','bitcoin-qt']:
            killProcess(proc.pid)
            time.sleep(2)
            return

      # If got here, never found it
      QMessageBox.warning(self, 'Not Found', \
         'Attempted to kill the running Bitcoin-Qt/bitcoind instance, '
         'but it was not found.  ', QMessageBox.Ok)

   #############################################################################
   def getPercentageFinished(self, maxblk, lastblk):
      curr = EstimateCumulativeBlockchainSize(lastblk)
      maxb = EstimateCumulativeBlockchainSize(maxblk)
      return float(curr)/float(maxb)

   #############################################################################
   def updateSyncProgress(self):

      if TheBDM.getBDMState()=='Scanning':
         # Scan time is super-simple to predict: it's pretty much linear
         # with the number of bytes remaining.
         phase,pct,rate,tleft = TheBDM.predictLoadTime()
         if phase==1:
            self.lblDashModeScan.setText( 'Building Databases', \
                                        size=4, bold=True, color='Foreground')
         elif phase==3:
            self.lblDashModeScan.setText( 'Scanning Transaction History', \
                                        size=4, bold=True, color='Foreground')
         elif phase==4:
            self.lblDashModeScan.setText( 'Global Blockchain Index', \
                                        size=4, bold=True, color='Foreground')

         self.barProgressSync.setValue(100)
         tleft15 = (int(tleft-1)/15 + 1)*15
         if tleft < 2:
            self.lblTimeLeftScan.setText('')
            self.barProgressScan.setValue(1)
         else:
            self.lblTimeLeftScan.setText(secondsToHumanTime(tleft15))
            self.barProgressScan.setValue(pct*100)

      elif TheSDM.getSDMState() in ['BitcoindInitializing','BitcoindSynchronizing']:
         ssdm = TheSDM.getSDMState() 
         lastBlkNum  = self.getSettingOrSetDefault('LastBlkRecv',     0)
         lastBlkTime = self.getSettingOrSetDefault('LastBlkRecvTime', 0)
   
         # Get data from SDM if it has it
         info = TheSDM.getTopBlockInfo()
         if len(info['tophash'])>0:
            lastBlkNum  = info['numblks']
            lastBlkTime = info['toptime']
   
         # Use a reference point if we are starting from scratch
         refBlock = max(231747,      lastBlkNum)
         refTime  = max(1366171579,  lastBlkTime)

  
         # Ten min/block is pretty accurate, even at genesis blk (about 1% slow)
         self.approxMaxBlock = refBlock + int((RightNow() - refTime) / (10*MINUTE))
         self.approxBlkLeft  = self.approxMaxBlock - lastBlkNum
         self.approxPctSoFar = self.getPercentageFinished(self.approxMaxBlock, \
                                                                  lastBlkNum)

         self.initSyncCircBuff.append([RightNow(), self.approxPctSoFar])
         if len(self.initSyncCircBuff)>30:
            # There's always a couple wacky measurements up front, start at 10
            t0,p0 = self.initSyncCircBuff[10]
            t1,p1 = self.initSyncCircBuff[-1]
            dt,dp = t1-t0, p1-p0
            if dt>600:
               self.initSyncCircBuff = self.initSyncCircBuff[1:]

            if dp>0 and dt>0:
               dpPerSec = dp / dt
               if lastBlkNum < 200000:
                  dpPerSec = dpPerSec / 2
               timeRemain = (1 - self.approxPctSoFar) / dpPerSec
               #timeRemain = min(timeRemain, 8*HOUR)
            else:
               timeRemain = None
         else:
            timeRemain = None

   
         intPct = int(100*self.approxPctSoFar)
         strPct = '%d%%' % intPct
   
         self.barProgressSync.setFormat('%p%')
         if ssdm == 'BitcoindReady':
            return (0,0,0.99)  # because it's probably not completely done...
            self.lblTimeLeftSync.setText('Almost Done...')
            self.barProgressSync.setValue(99)
         elif ssdm == 'BitcoindSynchronizing':
            self.barProgressSync.setValue(int(99.9*self.approxPctSoFar))
            if self.approxBlkLeft < 10000:
               if self.approxBlkLeft < 200:
                  self.lblTimeLeftSync.setText('%d blocks' % self.approxBlkLeft)
               else: 
                  # If we're within 10k blocks, estimate based on blkspersec
                  if info['blkspersec'] > 0:
                     timeleft = int(self.approxBlkLeft/info['blkspersec'])
                     self.lblTimeLeftSync.setText(secondsToHumanTime(timeleft))
            else:
               # If we're more than 10k blocks behind...
               if timeRemain:
                  timeRemain = min(8*HOUR, timeRemain)
                  self.lblTimeLeftSync.setText(secondsToHumanTime(timeRemain))
               else:
                  self.lblTimeLeftSync.setText('')
         elif ssdm == 'BitcoindInitializing':
            self.barProgressSync.setValue(0)
            self.barProgressSync.setFormat('')
         else:
            LOGERROR('Should not predict sync info in non init/sync SDM state')
            return ('UNKNOWN','UNKNOWN', 'UNKNOWN')
      else:
         LOGWARN('Called updateSyncProgress while not sync\'ing')


   #############################################################################
   def GetDashFunctionalityText(self, func):
      """
      Outsourcing all the verbose dashboard text to here, to de-clutter the   
      logic paths in the setDashboardDetails function
      """
      LOGINFO('Switching Armory functional mode to "%s"', func)
      if func.lower() == 'scanning':
         return ( \
         'The following functionality is available while scanning in offline mode:'
         '<ul>'
         '<li>Create new wallets</li>'
         '<li>Generate receiving addresses for your wallets</li>'
         '<li>Create backups of your wallets (printed or digital)</li>'
         '<li>Change wallet encryption settings</li>'
         '<li>Sign transactions created from an online system</li>'
         '<li>Sign messages</li>'
         '</ul>'
         '<br><br><b>NOTE:</b>  The Bitcoin network <u>will</u> process transactions '
         'to your addresses, even if you are offline.  It is perfectly '
         'okay to create and distribute payment addresses while Armory is offline, '
         'you just won\'t be able to verify those payments until the next time '
         'Armory is online.')
      elif func.lower() == 'offline':
         return ( \
         'The following functionality is available in offline mode:'
         '<ul>'
         '<li>Create, import or recover wallets</li>'
         '<li>Generate new receiving addresses for your wallets</li>'
         '<li>Create backups of your wallets (printed or digital)</li>'
         '<li>Import private keys to wallets</li>'
         '<li>Change wallet encryption settings</li>'
         '<li>Sign messages</li>'
         '<li><b>Sign transactions created from an online system</b></li>'
         '</ul>'
         '<br><br><b>NOTE:</b>  The Bitcoin network <u>will</u> process transactions '
         'to your addresses, regardless of whether you are online.  It is perfectly '
         'okay to create and distribute payment addresses while Armory is offline, '
         'you just won\'t be able to verify those payments until the next time '
         'Armory is online.')
      elif func.lower() == 'online':
         return ( \
         '<ul>'
         '<li>Create, import or recover Armory wallets</li>'
         '<li>Generate new addresses to receive coins</li>'
         '<li>Send bitcoins to other people</li>'
         '<li>Create one-time backups of your wallets (in printed or digital form)</li>'
         '<li>Click on "bitcoin:" links in your web browser '
            '(not supported on all operating systems)</li>'
         '<li>Import private keys to wallets</li>'
         '<li>Monitor payments to watching-only wallets and create '
            'unsigned transactions</li>'
         '<li>Sign messages</li>'
         '<li><b>Create transactions with watching-only wallets, '
            'to be signed by an offline wallets</b></li>'
         '</ul>')
      

   #############################################################################
   def GetDashStateText(self, mgmtMode, state):
      """
      Outsourcing all the verbose dashboard text to here, to de-clutter the   
      logic paths in the setDashboardDetails function
      """
      LOGINFO('Switching Armory state text to Mgmt:%s, State:%s', mgmtMode, state)

      # A few states don't care which mgmtMode you are in...
      if state == 'NewUserInfo':
         return ( \
         'For more information about Armory, and even Bitcoin itself, you '
         'should visit the <a href="https://bitcoinarmory.com/index.php/fr'
         'equently-asked-questions">frequently asked questions page</a>.  If '
         'you are experiencing problems using this software, please visit the '
         '<a href="https://bitcoinarmory.com/troubleshooting-armory/">Armory '
         'troubleshooting webpage</a>.  It will be updated frequently with '
         'solutions to common problems. '
         '<br><br>'
         '<b><u>IMPORTANT:</u></b> Make a backup of your wallet(s)!  Paper '
         'backups protect you <i>forever</i> against forgotten passwords, '
         'hard-drive failure, and make it easy for your family to recover '
         'your funds if something terrible happens to you.  <i>Each wallet '
         'only needs to be backed up once, ever!</i>  Without it, you are at '
         'risk of losing all of your Bitcoins!  For more information, '
         'visit the <a href="https://bitcoinarmory.com/">Armory Backups'
         '</a> page.'
         '<br><br>'
         'To learn about improving your security through the use of offline '
         'wallets, visit the <a href="https://bitcoinarmory.com/armory-quick-'
         'start-guide/">Armory Quick Start Guide</a>, and the <a href="https:'
         '//bitcoinarmory.com/using-offline-wallets-in-armory/">Offline '
         'Wallet Tutorial</a>.<br><br>')
      elif state == 'OnlineFull1':
         return ( \
         '<p><b>You now have access to all the features Armory has to offer!</b><br>'
         'To see your balances and transaction history, please click '
         'on the "Transactions" tab above this text.  <br>'
         'Here\'s some things you can do with Armory Bitcoin Client:'
         '<br>')
      elif state == 'OnlineFull2':
         return ( \
         ('If you experience any performance issues with Armory, '
         'please confirm that Bitcoin-Qt is running and <i>fully '
         'synchronized with the Bitcoin network</i>.  You will see '
         'a green checkmark in the bottom right corner of the '
         'Bitcoin-Qt window if it is synchronized.  If not, it is '
         'recommended you close Armory and restart it only when you '
         'see that checkmark.'
         '<br><br>'  if not self.doManageSatoshi else '') + (
         '<b>Please backup your wallets!</b>  Armory wallets are '
         '"deterministic", meaning they only need to be backed up '
         'one time (unless you have imported external addresses/keys). '
         'Make a backup and keep it in a safe place!  All funds from '
         'Armory-generated addresses will always be recoverable with '
         'a paper backup, any time in the future.  Use the "Backup '
         'Individual Keys" option for each wallet to backup imported '
         'keys.</p>'))
      elif state == 'OnlineNeedSweep':
         return ( \
         'Armory is currently online, but you have requested a sweep operation '
         'on one or more private keys.  This requires searching the global '
         'transaction history for the available balance of the keys to be '
         'swept. '
         '<br><br>'
         'Press the button to start the blockchain scan, which '
         'will also put Armory into offline mode for a few minutes '
         'until the scan operation is complete')
      elif state == 'OnlineDirty':
         return ( \
         '<b>Wallet balances may '
         'be incorrect until the rescan operation is performed!</b>'
         '<br><br>'
         'Armory is currently online, but addresses/keys have been added '
         'without rescanning the blockchain.  You may continue using '
         'Armory in online mode, but any transactions associated with the '
         'new addresses will not appear in the ledger. '
         '<br><br>'
         'Pressing the button above will put Armory into offline mode '
         'for a few minutes until the scan operation is complete.')
      elif state == 'OfflineNoSatoshiNoInternet':
         return ( \
         'There is no connection to the internet, and there is no other '
         'Bitcoin software running.  Most likely '
         'you are here because this is a system dedicated '
         'to manage offline wallets! '
         '<br><br>'
         '<b>If you expected Armory to be in online mode</b>, '
         'please verify your internet connection is active, '
         'then restart Armory.  If you think the lack of internet '
         'connection is in error (such as if you are using Tor), '
         'then you can restart Armory with the "--skip-online-check" '
         'option, or change it in the Armory settings.'
         '<br><br>'
         'If you do not have Bitcoin-Qt installed, you can '
         'download it from <a href="http://www.bitcoin.org">'
         'http://www.bitcoin.org</a>.')

      # Branch the available display text based on which Satoshi-Management
      # mode Armory is using.  It probably wasn't necessary to branch the 
      # the code like this, but it helped me organize the seemingly-endless
      # number of dashboard screens I need
      if mgmtMode.lower()=='user':
         if state == 'OfflineButOnlinePossible':
            return ( \
            'You are currently in offline mode, but can '
            'switch to online mode by pressing the button above.  However, '
            'it is not recommended that you switch until '
            'Bitcoin-Qt/bitcoind is fully synchronized with the bitcoin network.  '
            'You will see a green checkmark in the bottom-right corner of '
            'the Bitcoin-Qt window when it is finished.'
            '<br><br>'
            'Switching to online mode will give you access '
            'to more Armory functionality, including sending and receiving '
            'bitcoins and viewing the balances and transaction histories '
            'of each of your wallets.<br><br>')
         elif state == 'OfflineNoSatoshi':
            bitconf = os.path.join(BTC_HOME_DIR, 'bitcoin.conf')
            return ( \
            'You are currently in offline mode because '
            'Bitcoin-Qt is not running.  To switch to online ' 
            'mode, start Bitcoin-Qt and let it synchronize with the network '
            '-- you will see a green checkmark in the bottom-right corner when '
            'it is complete.  If Bitcoin-Qt is already running and you believe '
            'the lack of connection is an error (especially if using proxies), '
            'please see <a href="'
            'https://bitcointalk.org/index.php?topic=155717.msg1719077#msg1719077">'
            'this link</a> for options.'
            '<br><br>'
            '<b>If you prefer to have Armory do this for you</b>, '
            'then please check "Let Armory run '
            'Bitcoin-Qt in the background" under "File"->"Settings."'
            '<br><br>'
            'If you are new to Armory and/or Bitcoin-Qt, '
            'please visit the Armory '
            'webpage for more information.  Start at '
            '<a href="https://bitcoinarmory.com/index.php/armory-and-bitcoin-qt">'
            'Why Armory needs Bitcoin-Qt</a> or go straight to our <a '
            'href="https://bitcoinarmory.com/index.php/frequently-asked-questions">'
            'frequently asked questions</a> page for more general information.  '
            'If you already know what you\'re doing and simply need '
            'to fetch the latest version of Bitcoin-Qt, you can download it from '
            '<a href="http://www.bitcoin.org">http://www.bitcoin.org</a>.')
         elif state == 'OfflineNoInternet':
            return ( \
            'You are currently in offline mode because '
            'Armory could not detect an internet connection.  '
            'If you think this is in error, then '
            'restart Armory using the " --skip-online-check" option, '
            'or adjust the Armory settings.  Then restart Armory.'
            '<br><br>'
            'If this is intended to be an offline computer, note '
            'that it is not necessary to have Bitcoin-Qt or bitcoind '
            'running.' )
         elif state == 'OfflineNoBlkFiles':
            return ( \
            'You are currently in offline mode because '
            'Armory could not find the blockchain files produced '
            'by Bitcoin-Qt.  Do you run Bitcoin-Qt (or bitcoind) '
            'from a non-standard directory?   Armory expects to '
            'find the blkXXXX.dat files in <br><br>%s<br><br> '
            'If you know where they are located, please restart '
            'Armory using the " --satoshi-datadir=[path]" '
            'to notify Armory where to find them.') % BLKFILE_DIR
         elif state == 'Disconnected':
            return ( \
            'Armory was previously online, but the connection to Bitcoin-Qt/'
            'bitcoind was interrupted.  You will not be able to send bitcoins '
            'or confirm receipt of bitcoins until the connection is '
            'reestablished.  br><br>Please check that Bitcoin-Qt is open '
            'and synchronized with the network.  Armory will <i>try to '
            'reconnect</i> automatically when the connection is available '
            'again.  If Bitcoin-Qt is available again, and reconnection does '
            'not happen, please restart Armory.<br><br>')
         elif state == 'ScanNoWallets':
            return ( \
            'Please wait while the global transaction history is scanned. '
            'Armory will go into online mode automatically, as soon as '
            'the scan is complete.')
         elif state == 'ScanWithWallets':
            return ( \
            'Armory is scanning the global transaction history to retrieve '
            'information about your wallets.  The "Transactions" tab will '
            'be updated with wallet balance and history as soon as the scan is '
            'complete.  You may manage your wallets while you wait.<br><br>')
         else:
            LOGERROR('Unrecognized dashboard state: Mgmt:%s, State:%s', \
                                                          mgmtMode, state)
            return ''
      elif mgmtMode.lower()=='auto':
         if state == 'OfflineBitcoindRunning':
            return ( \
            'It appears you are already running Bitcoin software '
            '(Bitcoin-Qt or bitcoind). '
            'Unlike previous versions of Armory, you should <u>not</u> run '
            'this software yourself --  Armory '
            'will run it in the background for you.  Either close the '
            'Bitcoin application or adjust your settings.  If you change '
            'your settings, then please restart Armory.')
         if state == 'OfflineNeedBitcoinInst':
            return ( \
            '<b>Only one more step to getting online with Armory!</b>   You '
            'must install the Bitcoin software from www.bitcoin.org in order '
            'for Armory to communicate with the Bitcoin network.  If the '
            'Bitcoin software is already installed and/or you would prefer '
            'to manage it yourself, please adjust your settings and '
            'restart Armory.')
         if state == 'InitializingLongTime':
            return ( \
            '<b>To maximize your security, the Bitcoin engine is downloading '
            'and verifying the global transaction ledger.  <u>This will take '
            'several hours, but only needs to be done once</u>!</b>  It is usually '
            'best to leave it running over night for this initialization process.  '
            'Subsequent loads will only take a few minutes.'
            '<br><br>'
            'While you wait, you can manage your wallets.  Make new wallets, '
            'make digital or paper backups, create Bitcoin addresses to receive '
            'payments, '
            'sign messages, and/or import private keys.  You will always '
            'receive Bitcoin payments regardless of whether you are online, '
            'but you will have to verify that payment through another service '
            'until Armory is finished this initialization.')
         if state == 'InitializingDoneSoon':
            return ( \
            'The software is downloading and processing the latest activity '
            'on the network related to your wallet%s.  This should take only '
            'a few minutes.  While you wait, you can manage your wallets.  '
            '<br><br>'
            'Now would be a good time to make paper (or digital) backups of '
            'your wallet%s if you have not done so already!  You are protected '
            '<i>forever</i> from hard-drive loss, or forgetting you password. '
            'If you do not have a backup, you could lose all of your '
            'Bitcoins forever!  See the <a href="https://bitcoinarmory.com/">'
            'Armory Backups page</a> for more info.' % \
            (('' if len(self.walletMap)==1 else 's',)*2))
         if state == 'OnlineDisconnected':
            return ( \
            'Armory\'s communication with the Bitcoin network was interrupted. '
            'This usually does not happen unless you closed the process that '
            'Armory was using to communicate with the network. Armory requires '
            '%s to be running in the background, and this error pops up if it '
            'disappears.'
            '<br><br>You may continue in offline mode, or you can close '
            'all Bitcoin processes and restart Armory.' \
            % os.path.basename(TheSDM.executable))
         if state == 'OfflineBadConnection':
            return ( \
            'Armory has experienced an issue trying to communicate with the '
            'Bitcoin software.  The software is running in the background, '
            'but Armory cannot communicate with it through RPC as it expects '
            'to be able to.  If you changed any settings in the Bitcoin home '
            'directory, please make sure that RPC is enabled and that it is '
            'accepting connections from localhost.  '
            '<br><br>'
            'If you have not changed anything, please export the log file '
            '(from the "File" menu) and send it to support@bitcoinarmory.com')
         if state == 'OfflineSatoshiAvail':
            return ( \
            'Armory does not detect internet access, but it does detect '
            'running Bitcoin software.  Armory is in offline-mode. <br><br>'
            'If you are intending to run an offline system, you will not '
            'need to have the Bitcoin software installed on the offline '
            'computer.  It is only needed for the online computer. '
            'If you expected to be online and '
            'the absence of internet is an error, please restart Armory '
            'using the "--skip-online-check" option.  ')
         if state == 'OfflineForcedButSatoshiAvail':
            return ( \
            'Armory was started in offline-mode, but detected you are '
            'running Bitcoin software.  If you are intending to run an '
            'offline system, you will <u>not</u> need to have the Bitcoin '
            'software installed or running on the offline '
            'computer.  It is only required for being online. ')
         if state == 'OfflineBadDBEnv':
            return ( \
            'The Bitcoin software indicates there '
            'is a problem with its databases.  This can occur when '
            'Bitcoin-Qt/bitcoind is upgraded or downgraded, or sometimes '
            'just by chance after an unclean shutdown.'
            '<br><br>'
            'You can either revert your installed Bitcoin software to the '
            'last known working version (but not earlier than version 0.8.1) '
            'or delete everything <b>except</b> "wallet.dat" from the your Bitcoin '
            'home directory:<br><br>'
            '<font face="courier"><b>%s</b></font>'
            '<br><br>'
            'If you choose to delete the contents of the Bitcoin home '
            'directory, you will have to do a fresh download of the blockchain '
            'again, which will require a few hours the first '
            'time.' % self.satoshiHomePath)
         if state == 'OfflineBtcdCrashed':
            sout = '' if TheSDM.btcOut==None else str(TheSDM.btcOut)
            serr = '' if TheSDM.btcErr==None else str(TheSDM.btcErr)
            soutHtml = '<br><br>' + '<br>'.join(sout.strip().split('\n'))
            serrHtml = '<br><br>' + '<br>'.join(serr.strip().split('\n'))
            soutDisp = '<b><font face="courier">StdOut: %s</font></b>' % soutHtml
            serrDisp = '<b><font face="courier">StdErr: %s</font></b>' % serrHtml
            if len(sout)>0 or len(serr)>0:
               return ( \
               'There was an error starting the underlying Bitcoin engine.  '
               'This should not normally happen.  Usually it occurs when you '
               'have been using Bitcoin-Qt prior to using Armory, especially '
               'if you have upgraded or downgraded Bitcoin-Qt recently (manually, '
               'or through the Armory automatic installation).  Output from '
               'bitcoind:<br>' +
               (soutDisp if len(sout)>0 else '') +
               (serrDisp if len(serr)>0 else '') )
            else:
               return ( tr("""
                  There was an error starting the underlying Bitcoin engine.  
                  This should not normally happen.  Usually it occurs when you 
                  have been using Bitcoin-Qt prior to using Armory, especially 
                  if you have upgraded or downgraded Bitcoin-Qt recently (manually, 
                  or through the Armory automatic installation).  
                  <br><br>
                  Unfortunately, this error is so strange, Armory does not 
                  recognize it.  Please go to "Export Log File" from the "File" 
                  menu and email at as an attachment to <a href="mailto:
                  support@bitcoinarmory.com?Subject=Bitcoind%20Crash">
                  support@bitcoinarmory.com</a>.  We apologize for the 
                  inconvenience!"""))
         

   #############################################################################
   @TimeThisFunction
   def setDashboardDetails(self, INIT=False):
      """
      We've dumped all the dashboard text into the above 2 methods in order
      to declutter this method.
      """
      onlineAvail = self.onlineModeIsPossible()

      sdmState = TheSDM.getSDMState()
      bdmState = TheBDM.getBDMState()
      descr1 = ''
      descr2 = ''

      # Methods for showing/hiding groups of widgets on the dashboard
      def setBtnRowVisible(r, visBool):
         for c in range(3):
            self.dashBtns[r][c].setVisible(visBool)

      def setSyncRowVisible(b):
         self.lblDashModeSync.setVisible(b)
         self.barProgressSync.setVisible(b)
         self.lblTimeLeftSync.setVisible(b)
         
      def setScanRowVisible(b):
         self.lblDashModeScan.setVisible(b)
         self.barProgressScan.setVisible(b)
         self.lblTimeLeftScan.setVisible(b)

      def setOnlyDashModeVisible():
         setSyncRowVisible(False)
         setScanRowVisible(False)
         self.lblBusy.setVisible(False)
         self.btnModeSwitch.setVisible(False)
         self.lblDashModeSync.setVisible(True)

      def setBtnFrameVisible(b, descr=''):
         self.frmDashMidButtons.setVisible(b)
         self.lblDashBtnDescr.setVisible(len(descr)>0)
         self.lblDashBtnDescr.setText(descr)


      if INIT:
         setBtnFrameVisible(False)
         setBtnRowVisible(DASHBTNS.Install, False)
         setBtnRowVisible(DASHBTNS.Browse, False)
         setBtnRowVisible(DASHBTNS.Instruct, False)
         setBtnRowVisible(DASHBTNS.Settings, False)
         setBtnRowVisible(DASHBTNS.Close, False)
         setOnlyDashModeVisible()
         self.btnModeSwitch.setVisible(False)

      if self.doManageSatoshi and not sdmState=='BitcoindReady':
         # User is letting Armory manage the Satoshi client for them.
         
         if not sdmState==self.lastSDMState:

            self.lblBusy.setVisible(False)
            self.btnModeSwitch.setVisible(False)

            # There's a whole bunch of stuff that has to be hidden/shown 
            # depending on the state... set some reasonable defaults here
            setBtnFrameVisible(False)
            setBtnRowVisible(DASHBTNS.Install, False)
            setBtnRowVisible(DASHBTNS.Browse, False)
            setBtnRowVisible(DASHBTNS.Instruct, False)
            setBtnRowVisible(DASHBTNS.Settings, True)
            setBtnRowVisible(DASHBTNS.Close, False)
   
            if not (self.forceOnline or self.internetAvail) or CLI_OPTIONS.offline:
               self.mainDisplayTabs.setTabEnabled(self.MAINTABS.Transactions, False)
               setOnlyDashModeVisible()
               self.lblDashModeSync.setText( 'Armory is <u>offline</u>', \
                                            size=4, color='TextWarn', bold=True)
               if satoshiIsAvailable():
                  self.frmDashMidButtons.setVisible(True)
                  setBtnRowVisible(DASHBTNS.Close, True)
                  if CLI_OPTIONS.offline:
                     # Forced offline but bitcoind is running
                     LOGINFO('Dashboard switched to auto-OfflineForcedButSatoshiAvail')
                     descr1 += self.GetDashStateText('Auto', 'OfflineForcedButSatoshiAvail')
                     descr2 += self.GetDashFunctionalityText('Offline')
                     self.lblDashDescr1.setText(descr1)
                     self.lblDashDescr2.setText(descr2)
                  else:
                     LOGINFO('Dashboard switched to auto-OfflineSatoshiAvail')
                     descr1 += self.GetDashStateText('Auto', 'OfflineSatoshiAvail')
                     descr2 += self.GetDashFunctionalityText('Offline')
                     self.lblDashDescr1.setText(descr1)
                     self.lblDashDescr2.setText(descr2)
               else:
                  LOGINFO('Dashboard switched to auto-OfflineNoSatoshiNoInternet')
                  setBtnFrameVisible(True, \
                     'In case you actually do have internet access, use can use '
                     'the following links to get Armory installed.  Or change '
                     'your settings.')
                  setBtnRowVisible(DASHBTNS.Browse, True)
                  setBtnRowVisible(DASHBTNS.Install, True)
                  setBtnRowVisible(DASHBTNS.Settings, True)
                  #setBtnRowVisible(DASHBTNS.Instruct, not OS_WINDOWS)
                  descr1 += self.GetDashStateText('Auto','OfflineNoSatoshiNoInternet')
                  descr2 += self.GetDashFunctionalityText('Offline')
                  self.lblDashDescr1.setText(descr1)
                  self.lblDashDescr2.setText(descr2)
            elif not TheSDM.isRunningBitcoind():
               setOnlyDashModeVisible()
               self.mainDisplayTabs.setTabEnabled(self.MAINTABS.Transactions, False)
               self.lblDashModeSync.setText( 'Armory is <u>offline</u>', \
                                            size=4, color='TextWarn', bold=True)
               # Bitcoind is not being managed, but we want it to be
               if satoshiIsAvailable() or sdmState=='BitcoindAlreadyRunning':
                  # But bitcoind/-qt is already running
                  LOGINFO('Dashboard switched to auto-butSatoshiRunning')
                  self.lblDashModeSync.setText(' Please close Bitcoin-Qt', \
                                                         size=4, bold=True)
                  setBtnFrameVisible(True, '')
                  setBtnRowVisible(DASHBTNS.Close, True)
                  self.btnModeSwitch.setVisible(True)
                  self.btnModeSwitch.setText('Check Again')
                  #setBtnRowVisible(DASHBTNS.Close, True)
                  descr1 += self.GetDashStateText('Auto', 'OfflineBitcoindRunning')
                  descr2 += self.GetDashStateText('Auto', 'NewUserInfo')
                  descr2 += self.GetDashFunctionalityText('Offline')
                  self.lblDashDescr1.setText(descr1)
                  self.lblDashDescr2.setText(descr2)
                  #self.psutil_detect_bitcoin_exe_path()
               elif sdmState in ['BitcoindExeMissing', 'BitcoindHomeMissing']:
                  LOGINFO('Dashboard switched to auto-cannotFindExeHome')
                  if sdmState=='BitcoindExeMissing':
                     self.lblDashModeSync.setText('Cannot find Bitcoin Installation', \
                                                         size=4, bold=True)
                  else:
                     self.lblDashModeSync.setText('Cannot find Bitcoin Home Directory', \
                                                         size=4, bold=True)
                  setBtnRowVisible(DASHBTNS.Close, satoshiIsAvailable())
                  setBtnRowVisible(DASHBTNS.Install, True)
                  setBtnRowVisible(DASHBTNS.Browse, True)
                  setBtnRowVisible(DASHBTNS.Settings, True)
                  #setBtnRowVisible(DASHBTNS.Instruct, not OS_WINDOWS)
                  self.btnModeSwitch.setVisible(True)
                  self.btnModeSwitch.setText('Check Again')
                  setBtnFrameVisible(True)
                  descr1 += self.GetDashStateText('Auto', 'OfflineNeedBitcoinInst')
                  descr2 += self.GetDashStateText('Auto', 'NewUserInfo')
                  descr2 += self.GetDashFunctionalityText('Offline')
                  self.lblDashDescr1.setText(descr1)
                  self.lblDashDescr2.setText(descr2)
               elif sdmState in ['BitcoindDatabaseEnvError']:
                  LOGINFO('Dashboard switched to auto-BadDBEnv')
                  setOnlyDashModeVisible()
                  setBtnRowVisible(DASHBTNS.Install, True)
                  #setBtnRowVisible(DASHBTNS.Instruct, not OS_WINDOWS)
                  setBtnRowVisible(DASHBTNS.Settings, True)
                  self.lblDashModeSync.setText( 'Armory is <u>offline</u>', \
                                            size=4, color='TextWarn', bold=True)
                  descr1 += self.GetDashStateText('Auto', 'OfflineBadDBEnv')
                  descr2 += self.GetDashFunctionalityText('Offline')
                  self.lblDashDescr1.setText(descr1)
                  self.lblDashDescr2.setText(descr2)
                  setBtnFrameVisible(True, '')
               elif sdmState in ['BitcoindUnknownCrash']:
                  LOGERROR('Should not usually get here')
                  setOnlyDashModeVisible()
                  setBtnFrameVisible(True, \
                     'Try reinstalling the Bitcoin '
                     'software then restart Armory.  If you continue to have '
                     'problems, please contact Armory\'s core developer at '
                     '<a href="mailto:alan.reiner@gmail.com?Subject=Bitcoind%20Crash"'
                     '>alan.reiner@gmail.com</a>.')
                  setBtnRowVisible(DASHBTNS.Settings, True)
                  setBtnRowVisible(DASHBTNS.Install, True)
                  LOGINFO('Dashboard switched to auto-BtcdCrashed')
                  self.lblDashModeSync.setText( 'Armory is <u>offline</u>', \
                                            size=4, color='TextWarn', bold=True)
                  descr1 += self.GetDashStateText('Auto', 'OfflineBtcdCrashed')
                  descr2 += self.GetDashFunctionalityText('Offline')
                  self.lblDashDescr1.setText(descr1)
                  self.lblDashDescr2.setText(descr2)
                  self.lblDashDescr1.setTextInteractionFlags( \
                                          Qt.TextSelectableByMouse | \
                                          Qt.TextSelectableByKeyboard)
               elif sdmState in ['BitcoindNotAvailable']:
                  LOGERROR('BitcoindNotAvailable: should not happen...')
                  self.notAvailErrorCount += 1
                  #if self.notAvailErrorCount < 5:
                     #LOGERROR('Auto-mode-switch')
                     #self.pressModeSwitchButton()
                  descr1 += ''
                  descr2 += self.GetDashFunctionalityText('Offline')
                  self.lblDashDescr1.setText(descr1)
                  self.lblDashDescr2.setText(descr2)
               else:
                  setBtnFrameVisible(False)
                  descr1 += ''
                  descr2 += self.GetDashFunctionalityText('Offline')
                  self.lblDashDescr1.setText(descr1)
                  self.lblDashDescr2.setText(descr2)
            else:  # online detected/forced, and TheSDM has already been started
               if sdmState in ['BitcoindWrongPassword', 'BitcoindNotAvailable']:
                  setOnlyDashModeVisible()
                  self.mainDisplayTabs.setTabEnabled(self.MAINTABS.Transactions, False)
                  LOGINFO('Dashboard switched to auto-BadConnection')
                  self.lblDashModeSync.setText( 'Armory is <u>offline</u>', \
                                            size=4, color='TextWarn', bold=True)
                  descr1 += self.GetDashStateText('Auto', 'OfflineBadConnection')
                  descr2 += self.GetDashFunctionalityText('Offline')
                  self.lblDashDescr1.setText(descr1)
                  self.lblDashDescr2.setText(descr2)
               elif sdmState in ['BitcoindInitializing', 'BitcoindSynchronizing']:
                  LOGINFO('Dashboard switched to auto-InitSync')
                  self.mainDisplayTabs.setTabEnabled(self.MAINTABS.Transactions, False)
                  self.updateSyncProgress()
                  setSyncRowVisible(True)
                  setScanRowVisible(True)
                  self.lblBusy.setVisible(True)

                  if sdmState=='BitcoindInitializing':
                     self.lblDashModeSync.setText( 'Initializing Bitcoin Engine', \
                                              size=4, bold=True, color='Foreground')
                  else:
                     self.lblDashModeSync.setText( 'Synchronizing with Network', \
                                              size=4, bold=True, color='Foreground')

                  self.lblDashModeScan.setText( 'Build Databases and Scan', \
                                              size=4, bold=True, color='DisableFG')
                  if self.approxBlkLeft > 1440: # more than 10 days
                     descr1 += self.GetDashStateText('Auto', 'InitializingLongTime')
                     descr2 += self.GetDashStateText('Auto', 'NewUserInfo')
                  else:
                     descr1 += self.GetDashStateText('Auto', 'InitializingDoneSoon')
                     descr2 += self.GetDashStateText('Auto', 'NewUserInfo')

                  setBtnRowVisible(DASHBTNS.Settings, True)
                  setBtnFrameVisible(True, \
                     'Since version 0.88, Armory runs bitcoind in the '
                     'background.  You can switch back to '
                     'the old way in the Settings dialog. ')
   
                  descr2 += self.GetDashFunctionalityText('Offline')
                  self.lblDashDescr1.setText(descr1)
                  self.lblDashDescr2.setText(descr2)
      else:
         # User is managing satoshi client, or bitcoind is already sync'd
         self.frmDashMidButtons.setVisible(False)
         if bdmState in ('Offline', 'Uninitialized'):
            if onlineAvail and not self.lastBDMState[1]==onlineAvail:
               LOGINFO('Dashboard switched to user-OfflineOnlinePoss')
               self.mainDisplayTabs.setTabEnabled(self.MAINTABS.Transactions, False)
               setOnlyDashModeVisible()
               self.lblBusy.setVisible(False)
               self.btnModeSwitch.setVisible(True)
               self.btnModeSwitch.setEnabled(True)
               self.btnModeSwitch.setText('Go Online!')
               self.lblDashModeSync.setText('Armory is <u>offline</u>', size=4, bold=True)
               descr  = self.GetDashStateText('User', 'OfflineButOnlinePossible')
               descr += self.GetDashFunctionalityText('Offline')
               self.lblDashDescr1.setText(descr)
            elif not onlineAvail and not self.lastBDMState[1]==onlineAvail:
               self.mainDisplayTabs.setTabEnabled(self.MAINTABS.Transactions, False)
               setOnlyDashModeVisible()
               self.lblBusy.setVisible(False)
               self.btnModeSwitch.setVisible(False)
               self.btnModeSwitch.setEnabled(False)
               self.lblDashModeSync.setText( 'Armory is <u>offline</u>', \
                                         size=4, color='TextWarn', bold=True)
   
               if not self.bitcoindIsAvailable():
                  if self.internetAvail:
                     descr = self.GetDashStateText('User','OfflineNoSatoshi')
                     setBtnRowVisible(DASHBTNS.Settings, True)
                     setBtnFrameVisible(True, \
                        'If you would like Armory to manage the Bitcoin software '
                        'for you (Bitcoin-Qt or bitcoind), then adjust your '
                        'Armory settings, then restart Armory.')
                  else:
                     descr = self.GetDashStateText('User','OfflineNoSatoshiNoInternet')
               elif not self.internetAvail:
                  descr = self.GetDashStateText('User', 'OfflineNoInternet')
               elif not self.checkHaveBlockfiles():
                  descr = self.GetDashStateText('User', 'OfflineNoBlkFiles')
   
               descr += '<br><br>' 
               descr += self.GetDashFunctionalityText('Offline')
               self.lblDashDescr1.setText(descr)
   
         elif bdmState == 'BlockchainReady':
            setOnlyDashModeVisible()
            self.mainDisplayTabs.setTabEnabled(self.MAINTABS.Transactions, True)
            self.lblBusy.setVisible(False)
            if self.netMode == NETWORKMODE.Disconnected:
               self.btnModeSwitch.setVisible(False)
               self.lblDashModeSync.setText( 'Armory is disconnected', size=4, color='TextWarn', bold=True)
               descr  = self.GetDashStateText('User','Disconnected')
               descr += self.GetDashFunctionalityText('Offline')
               self.lblDashDescr1.setText(descr)
            elif TheBDM.isDirty():
               LOGINFO('Dashboard switched to online-but-dirty mode')
               self.btnModeSwitch.setVisible(True)
               self.btnModeSwitch.setText('Rescan Now')
               self.mainDisplayTabs.setCurrentIndex(self.MAINTABS.Dashboard)
               self.lblDashModeSync.setText( 'Armory is online, but needs to rescan ' \
                              'the blockchain</b>', size=4, color='TextWarn', bold=True)
               if len(self.sweepAfterScanList) > 0:
                  self.lblDashDescr1.setText( self.GetDashStateText('User', 'OnlineNeedSweep'))
               else:
                  self.lblDashDescr1.setText( self.GetDashStateText('User', 'OnlineDirty'))
            else:
               # Fully online mode
               LOGINFO('Dashboard switched to fully-online mode')
               self.btnModeSwitch.setVisible(False)
               self.lblDashModeSync.setText( 'Armory is online!', color='TextGreen', size=4, bold=True)
               self.mainDisplayTabs.setTabEnabled(self.MAINTABS.Transactions, True)
               descr  = self.GetDashStateText('User', 'OnlineFull1')
               descr += self.GetDashFunctionalityText('Online')
               descr += self.GetDashStateText('User', 'OnlineFull2')
               self.lblDashDescr1.setText(descr)
            #self.mainDisplayTabs.setCurrentIndex(self.MAINTABS.Dashboard)
         elif bdmState == 'Scanning':
            LOGINFO('Dashboard switched to "Scanning" mode')
            self.updateSyncProgress()
            self.lblDashModeScan.setVisible(True)
            self.barProgressScan.setVisible(True)
            self.lblTimeLeftScan.setVisible(True)
            self.lblBusy.setVisible(True)
            self.btnModeSwitch.setVisible(False)

            if TheSDM.getSDMState() == 'BitcoindReady':
               self.barProgressSync.setVisible(True)
               self.lblTimeLeftSync.setVisible(True)
               self.lblDashModeSync.setVisible(True)
               self.lblTimeLeftSync.setText('')
               self.lblDashModeSync.setText( 'Synchronizing with Network', \
                                       size=4, bold=True, color='DisableFG')
            else:
               self.barProgressSync.setVisible(False)
               self.lblTimeLeftSync.setVisible(False)
               self.lblDashModeSync.setVisible(False)

            if len(str(self.lblDashModeScan.text()).strip()) == 0:
               self.lblDashModeScan.setText( 'Preparing Databases', \
                                          size=4, bold=True, color='Foreground')
            self.mainDisplayTabs.setTabEnabled(self.MAINTABS.Transactions, False)
   
            if len(self.walletMap)==0:
               descr = self.GetDashStateText('User','ScanNoWallets')
            else:
               descr = self.GetDashStateText('User','ScanWithWallets')
   
            descr += self.GetDashStateText('Auto', 'NewUserInfo') 
            descr += self.GetDashFunctionalityText('Scanning') + '<br>'
            self.lblDashDescr1.setText(descr)
            self.lblDashDescr2.setText('')
            self.mainDisplayTabs.setCurrentIndex(self.MAINTABS.Dashboard)
         else:
            LOGERROR('What the heck blockchain mode are we in?  %s', bdmState)
   
      self.lastBDMState = [bdmState, onlineAvail]
      self.lastSDMState =  sdmState
      self.lblDashModeSync.setContentsMargins(50,5,50,5)
      self.lblDashModeScan.setContentsMargins(50,5,50,5)
      vbar = self.dashScrollArea.verticalScrollBar()
      vbar.setValue(vbar.minimum())

   #############################################################################
   def createToolTipWidget(self, tiptext, iconSz=2):
      """
      The <u></u> is to signal to Qt that it should be interpretted as HTML/Rich 
      text even if no HTML tags are used.  This appears to be necessary for Qt 
      to wrap the tooltip text
      """
      fgColor = htmlColor('ToolTipQ')
      lbl = QLabel('<font size=%d color=%s>(?)</font>' % (iconSz, fgColor))
      lbl.setToolTip('<u></u>' + tiptext)
      lbl.setMaximumWidth(relaxedSizeStr(lbl, '(?)')[0])
      def pressEv(ev):
         DlgTooltip(self, lbl, tiptext).exec_()
      lbl.mousePressEvent = pressEv
      return lbl


   #############################################################################
   def checkSatoshiVersion(self):
      timeAlive = long(RightNow()) - self.bornOnTime
      if not CLI_OPTIONS.skipVerCheck and \
             (timeAlive%900==0 or self.satoshiLatestVer==None):
         try:
            # Will eventually make a specially-signed file just for this
            # kind of information.  For now, it's all in the versions.txt
            if not self.netMode==NETWORKMODE.Full or \
               not 'SATOSHI' in self.latestVer or \
               not 'SATOSHI' in self.downloadDict or \
               self.NetworkingFactory.proto==None:
               return

            LOGDEBUG('Checking Satoshi Version')
            self.checkForLatestVersion()

            self.satoshiLatestVer = self.latestVer['SATOSHI']
            self.satoshiLatestVer = readVersionString(self.satoshiLatestVer)
            latestVerInt  = getVersionInt(self.satoshiLatestVer)

            peerVersion = self.NetworkingFactory.proto.peerInfo['subver']
            peerVersion = peerVersion.split(':')[-1][:-1]
            peerVerInt  = getVersionInt(readVersionString(peerVersion))

            self.satoshiLatestVer = '0.0'

            LOGINFO('Satoshi Version: Curr: %d, Latest: %d', peerVerInt, latestVerInt)

            if latestVerInt>peerVerInt and not self.satoshiVerWarnAlready:
               LOGINFO('New version available!')
               self.satoshiVerWarnAlready = True
               doUpgrade = QMessageBox.warning(self, 'Updates Available', \
                  'There is a new version of the Bitcoin software available.  '
                  'Newer version usually contain important security updates '
                  'so it is best to upgrade as soon as possible.' 
                  '<br><br>' 
                  'Current Bitcoin Version: %s <br>'
                  'Available Bitcoin Version: %s' 
                  '<br><br>'
                  'Would you like to upgrade the Bitcoin software?' % \
                  (peerVersion, self.latestVer['SATOSHI']) , \
                  QMessageBox.Yes | QMessageBox.No)
               if doUpgrade==QMessageBox.Yes:
                  TheSDM.stopBitcoind() 
                  self.setDashboardDetails()
                  self.installSatoshiClient(closeWhenDone=True) 
               
   
            return

         except:
            LOGEXCEPT('Error in checkSatoshiVersion')
            
      
      
   
   #############################################################################
   @TimeThisFunction
   def checkNewZeroConf(self, wltID, wlt):
      rawTx = self.newZeroConfSinceLastUpdate.pop()
      for wltID in self.walletMap.keys():
         wlt = self.walletMap[wltID]
         le = wlt.cppWallet.calcLedgerEntryForTxStr(rawTx)
         if not le.getTxHash() == '\x00' * 32:
            LOGDEBUG('ZerConf tx for wallet: %s.  Adding to notify queue.' % wltID)
            notifyIn = self.getSettingOrSetDefault('NotifyBtcIn', not OS_MACOSX)
            notifyOut = self.getSettingOrSetDefault('NotifyBtcOut', not OS_MACOSX)
            if (le.getValue() <= 0 and notifyOut) or (le.getValue() > 0 and notifyIn):
               self.notifyQueue.append([wltID, le, False]) # notifiedAlready=False
            self.createCombinedLedger()
            self.walletModel.reset()
      
      return wltID

   @TimeThisFunction
   def newBlockSyncRescanZC(self, wltID, prevLedgSize):
      for wltID in self.walletMap.keys():
         self.walletMap[wltID].syncWithBlockchainLite()
         TheBDM.rescanWalletZeroConf(self.walletMap[wltID].cppWallet)
         newLedgerSize = len(self.walletMap[wltID].getTxLedger())
         didAffectUs = prevLedgSize[wltID] != newLedgerSize
      
      return didAffectUs

   def Heartbeat(self, nextBeatSec=1):
      """
      This method is invoked when the app is initialized, and will
      run every second, or whatever is specified in the nextBeatSec
      argument.
      """

      # Special heartbeat functions are for special windows that may need
      # to update every, say, every 0.1s 
      # is all that matters at that moment, like a download progress window.
      # This is "special" because you are putting all other processing on
      # hold while this special window is active
      # IMPORTANT: Make sure that the special heartbeat function returns
      #            a value below zero when it's done OR if it errors out!
      #            Otherwise, it should return the next heartbeat delay, 
      #            which would probably be something like 0.1 for a rapidly
      #            updating progress counter
      for fn in self.extraHeartbeatSpecial:
         try:
            nextBeat = fn()
            if nextBeat>0:
               reactor.callLater(nextBeat, self.Heartbeat)
            else:
               self.extraHeartbeatSpecial = []
               reactor.callLater(1, self.Heartbeat)
         except:
            LOGEXCEPT('Error in special heartbeat function')
            self.extraHeartbeatSpecial = []
            reactor.callLater(1, self.Heartbeat)
         return
            

      sdmState = TheSDM.getSDMState()
      bdmState = TheBDM.getBDMState()
      #print '(SDM, BDM) State = (%s, %s)' % (sdmState, bdmState)

      try:
         for func in self.extraHeartbeatAlways:
            func()
   
         for idx,wltID in enumerate(self.walletIDList):
            self.walletMap[wltID].checkWalletLockTimeout()
   

         if self.doManageSatoshi:
            if sdmState in ['BitcoindInitializing','BitcoindSynchronizing']:
               self.updateSyncProgress()
            elif sdmState == 'BitcoindReady':
               if bdmState == 'Uninitialized':
                  LOGINFO('Starting load blockchain')
                  self.loadBlockchainIfNecessary()
               elif bdmState == 'Offline':
                  LOGERROR('Bitcoind is ready, but we are offline... ?')
               elif bdmState=='Scanning':
                  self.checkSatoshiVersion()
                  self.updateSyncProgress()

            if not sdmState==self.lastSDMState or not bdmState==self.lastBDMState[0]:
               self.setDashboardDetails()
         else:
            if bdmState in ('Offline','Uninitialized'):
               # This call seems out of place, but it's because if you are in offline
               # mode, it needs to check periodically for the existence of Bitcoin-Qt
               # so that it can enable the "Go Online" button
               self.setDashboardDetails()
               return
            elif bdmState=='Scanning':
               self.checkSatoshiVersion()
               self.updateSyncProgress()


         if self.netMode==NETWORKMODE.Disconnected:
            if self.onlineModeIsPossible():
               self.switchNetworkMode(NETWORKMODE.Full)

         if not TheBDM.isDirty() == self.dirtyLastTime:
            self.setDashboardDetails()
         self.dirtyLastTime = TheBDM.isDirty()

   
         if bdmState=='BlockchainReady':

            #####
            # Blockchain just finished loading.  Do lots of stuff...
            if self.needUpdateAfterScan:
               LOGDEBUG('Running finishLoadBlockchain')
               self.finishLoadBlockchain()
               self.needUpdateAfterScan = False
               self.setDashboardDetails()
               
            #####
            # If we just rescanned to sweep an address, need to finish it
            if len(self.sweepAfterScanList)>0:
               LOGDEBUG('SweepAfterScanList is not empty -- exec finishSweepScan()')
               self.finishSweepScan()
               for addr in self.sweepAfterScanList:
                  addr.binPrivKey32_Plain.destroy()
               self.sweepAfterScanList = []
               self.setDashboardDetails()

            #####
            # If we had initiated any wallet restoration scans, we need to add
            # Those wallets to the display
            if len(self.newWalletList)>0:
               LOGDEBUG('Wallet restore completed.  Add to application.')
               while len(self.newWalletList)>0:
                  wlt,isFresh = self.newWalletList.pop()
                  print 'Registering %s wallet' % ('NEW' if isFresh else 'IMPORTED')
                  TheBDM.registerWallet(wlt.cppWallet, isFresh)
                  self.addWalletToApplication(wlt, walletIsNew=isFresh)
               self.setDashboardDetails()


            # Now we start the normal array of heartbeat operations
            self.checkSatoshiVersion()  # this actually only checks every 15 min
            newBlocks = TheBDM.readBlkFileUpdate(wait=True)
            self.currBlockNum = TheBDM.getTopBlockHeight()

            #####
            # If we are getting lots of blocks, very rapidly, issue a warning
            # We look at a rolling sum of the last 5 heartbeat updates (5s)
            if not newBlocks:
               newBlocks = 0
            self.detectNotSyncQ.insert(0, newBlocks)
            self.detectNotSyncQ.pop()
            blksInLast5sec = sum(self.detectNotSyncQ)
            if( blksInLast5sec>10 ):
               LOGERROR('Detected Bitcoin-Qt/bitcoind not synchronized')
               LOGERROR('New blocks added in last 5 sec: %d', blksInLast5sec)
               if self.noSyncWarnYet:
                  self.noSyncWarnYet = False
                  QMessageBox.warning(self,'Bitcoin-Qt is not synchronized', \
                     'Armory has detected that Bitcoin-Qt is not synchronized '
                     'with the bitcoin network yet, and Armory <b>may</b> not '
                     'work properly.  If you experience any unusual behavior, it is '
                     'recommended that you close Armory and only restart it '
                     'when you see the green checkmark in the bottom-right '
                     'corner of the Bitcoin-Qt window.', QMessageBox.Ok)
               return
            
         
   
            # If we have new zero-conf transactions, scan them and update ledger
            if len(self.newZeroConfSinceLastUpdate)>0:
               self.newZeroConfSinceLastUpdate.reverse()
               for wltID in self.walletMap.keys():
                  wlt = self.walletMap[wltID]
                  TheBDM.rescanWalletZeroConf(wlt.cppWallet, wait=True)

            while len(self.newZeroConfSinceLastUpdate)>0:
               # For each new tx, check each wallet
               wltID = self.checkNewZeroConf(wltID, wlt)
   
            # Trigger any notifications, if we have them...
            self.doTheSystemTrayThing()

            if newBlocks>0 and not TheBDM.isDirty():
   
               # This says "after scan", but works when new blocks appear, too
               TheBDM.updateWalletsAfterScan(wait=True)

               prevLedgSize = dict([(wltID, len(self.walletMap[wltID].getTxLedger())) \
                                                   for wltID in self.walletMap.keys()])

               print 'New Block: ', self.currBlockNum

               self.ledgerModel.reset()

               LOGINFO('New Block! : %d', self.currBlockNum)
               didAffectUs = False
   
               # LITE sync means it won't rescan if addresses have been imported
               didAffectUs = self.newBlockSyncRescanZC(wltID, prevLedgSize)
            
               if didAffectUs:
                  LOGINFO('New Block contained a transaction relevant to us!')
                  self.walletListChanged()
                  self.notifyOnSurpriseTx(self.currBlockNum-newBlocks, \
                                          self.currBlockNum+1)
      
               self.createCombinedLedger()
               self.blkReceived  = RightNow()
               self.writeSetting('LastBlkRecvTime', self.blkReceived)
               self.writeSetting('LastBlkRecv',     self.currBlockNum)
            
               if self.netMode==NETWORKMODE.Full:
                  LOGINFO('Current block number: %d', self.currBlockNum)
                  self.lblArmoryStatus.setText(\
                     '<font color=%s>Connected (%s blocks)</font> ' % \
                     (htmlColor('TextGreen'), self.currBlockNum))
      
               # Update the wallet view to immediately reflect new balances
               self.walletModel.reset()
      
            blkRecvAgo  = RightNow() - self.blkReceived
            #blkStampAgo = RightNow() - TheBDM.getTopBlockHeader().getTimestamp()
            self.lblArmoryStatus.setToolTip('Last block received is %s ago' % \
                                                secondsToHumanTime(blkRecvAgo))
               
   
            for func in self.extraHeartbeatOnline:
               func()
   
   
      except:
         LOGEXCEPT('Error in heartbeat function')
         print sys.exc_info()
      finally:
         reactor.callLater(nextBeatSec, self.Heartbeat)
      

   #############################################################################
   def notifyOnSurpriseTx(self, blk0, blk1):
      # We usually see transactions as zero-conf first, then they show up in 
      # a block. It is a "surprise" when the first time we see it is in a block
      notifiedAlready = set([ n[1].getTxHash() for n in self.notifyQueue ])
      for blk in range(blk0, blk1):
         for tx in TheBDM.getHeaderByHeight(blk).getTxRefPtrList():
            for wltID,wlt in self.walletMap.iteritems():
               le = wlt.cppWallet.calcLedgerEntryForTx(tx)
               if not le.getTxHash() in notifiedAlready:
                  notifyIn  = self.getSettingOrSetDefault('NotifyBtcIn',  not OS_MACOSX)
                  notifyOut = self.getSettingOrSetDefault('NotifyBtcOut', not OS_MACOSX)
                  if (le.getValue()<=0 and notifyOut) or (le.getValue>0 and notifyIn):
                     self.notifyQueue.append([wltID, le, False])
               else:
                  pass
               
            

   #############################################################################
   @TimeThisFunction
   def doTheSystemTrayThing(self):
      """
      I named this method as it is because this is not just "show a message."
      I need to display all relevant transactions, in sequence that they were 
      received.  I will store them in self.notifyQueue, and this method will
      do nothing if it's empty.
      """
      if not TheBDM.getBDMState()=='BlockchainReady' or \
         RightNow()<self.notifyBlockedUntil:
         return

      # Input is:  [WltID, LedgerEntry, NotifiedAlready] 
      txNotifyList = []
      for i in range(len(self.notifyQueue)):
         wltID, le, alreadyNotified = self.notifyQueue[i]
         if not self.walletMap.has_key(wltID):
            continue
         wlt = self.walletMap[wltID]

         # Skip the ones we've notified of already
         if alreadyNotified:
            continue

         # Notification is not actually for us
         if le.getTxHash()=='\x00'*32:
            continue
         
         self.notifyQueue[i][2] = True
         if le.isSentToSelf():
            amt = determineSentToSelfAmt(le, wlt)[0]
            self.sysTray.showMessage('Your bitcoins just did a lap!', \
               'Wallet "%s" (%s) just sent %s BTC to itself!' % \
               (wlt.labelName, wltID, coin2str(amt,maxZeros=1).strip()),
               QSystemTrayIcon.Information, 10000)
         else:
            txref = TheBDM.getTxByHash(le.getTxHash())
            nOut = txref.getNumTxOut()
            getScrAddr = lambda i: txref.getTxOutCopy(i).getScrAddressStr()
            recips = [CheckHash160(getScrAddr(i))          for i in range(nOut)]
            values = [txref.getTxOutCopy(i).getValue()     for i in range(nOut)]
            idxMine  = filter(lambda i:     wlt.hasAddr(recips[i]), range(nOut))
            idxOther = filter(lambda i: not wlt.hasAddr(recips[i]), range(nOut))
            mine  = [(recips[i],values[i]) for i in idxMine]
            other = [(recips[i],values[i]) for i in idxOther]
            dispLines = []
            title = ''

            # Collected everything we need to display, now construct it and do it
            if le.getValue()>0:
               # Received!
               title = 'Bitcoins Received!'
               totalStr = coin2str( sum([mine[i][1] for i in range(len(mine))]), maxZeros=1)
               dispLines.append(   'Amount: \t%s BTC' % totalStr.strip())
               if len(mine)==1:
                  dispLines.append('Address:\t%s' % hash160_to_addrStr(mine[0][0]))
                  addrComment = wlt.getComment(mine[0][0])
               else:
                  dispLines.append('<Received with Multiple Addresses>')
               dispLines.append(   'Wallet:\t"%s" (%s)' % (wlt.labelName, wltID))
            elif le.getValue()<0:
               # Sent!
               title = 'Bitcoins Sent!'
               totalStr = coin2str( sum([other[i][1] for i in range(len(other))]), maxZeros=1)
               dispLines.append(   'Amount: \t%s BTC' % totalStr.strip())
               if len(other)==1:
                  dispLines.append('Sent To:\t%s' % hash160_to_addrStr(other[0][0]))
                  addrComment = wlt.getComment(other[0][0])
               else:
                  dispLines.append('<Sent to Multiple Addresses>')
               dispLines.append('From:\tWallet "%s" (%s)' % (wlt.labelName, wltID))

            self.sysTray.showMessage(title, \
                                     '\n'.join(dispLines),  \
                                     QSystemTrayIcon.Information, \
                                     10000)
            #qsnd = QSound('drip.wav')
            #qsnd.play()

         self.notifyBlockedUntil = RightNow() + 5
         return
            
      
      
   #############################################################################
   def closeEvent(self, event=None):
      moc = self.getSettingOrSetDefault('MinimizeOrClose', 'DontKnow')
      doClose, doMinimize = False, False
      if moc=='DontKnow':
         reply,remember = MsgBoxWithDNAA(MSGBOX.Question, 'Minimize or Close', \
            'Would you like to minimize Armory to the system tray instead '
            'of closing it?', dnaaMsg='Remember my answer', \
            yesStr='Minimize', noStr='Close')
         if reply==True:
            doMinimize = True
            if remember:
               self.writeSetting('MinimizeOrClose', 'Minimize')
         else:
            doClose = True;
            if remember:
               self.writeSetting('MinimizeOrClose', 'Close')

      if doMinimize or moc=='Minimize':
         self.minimizeArmory()
         if event:
            event.ignore()
      elif doClose or moc=='Close':
         self.doShutdown = True
         self.sysTray.hide()
         self.closeForReal(event)
      else:
         return  # how would we get here?



   #############################################################################
   def closeForReal(self, event=None):
      '''
      Seriously, I could not figure out how to exit gracefully, so the next
      best thing is to just hard-kill the app with a sys.exit() call.  Oh well... 
      '''
      try:
         # Save the main window geometry in the settings file
         self.writeSetting('MainGeometry',   str(self.saveGeometry().toHex()))
         self.writeSetting('MainWalletCols', saveTableView(self.walletsView))
         self.writeSetting('MainLedgerCols', saveTableView(self.ledgerView))

         if TheBDM.getBDMState()=='Scanning':
            LOGINFO('BDM state is scanning -- force shutdown BDM')
            TheBDM.execCleanShutdown(wait=False)
         else:
            LOGINFO('BDM is safe for clean shutdown')
            TheBDM.execCleanShutdown(wait=True)

         # This will do nothing if bitcoind isn't running.  
         TheSDM.stopBitcoind()

         # Mostly for my own use, I'm curious how fast various things run
         if CLI_OPTIONS.doDebug:
            SaveTimingsCSV( os.path.join(ARMORY_HOME_DIR, 'timings.csv') )
      except:
         # Don't want a strange error here interrupt shutdown 
         LOGEXCEPT('Strange error during shutdown')

      try:
         if self.doHardReset:
            os.remove(self.settingsPath) 
            mempoolfile = os.path.join(ARMORY_HOME_DIR, 'mempool.bin')
            if os.path.exists(mempoolfile):
               os.remove(mempoolfile)
      except:
         # Don't want a strange error here interrupt shutdown 
         LOGEXCEPT('Strange error during shutdown')



      from twisted.internet import reactor
      LOGINFO('Attempting to close the main window!')
      reactor.stop()
      if event:
         event.accept()
      
      

############################################
class ArmoryInstanceListener(Protocol):
   def connectionMade(self):
      LOGINFO('Another Armory instance just tried to open.')
      self.factory.func_conn_made()
      
   def dataReceived(self, data):
      LOGINFO('Received data from alternate Armory instance')
      self.factory.func_recv_data(data)
      self.transport.loseConnection()

############################################
class ArmoryListenerFactory(ClientFactory):
   protocol = ArmoryInstanceListener
   def __init__(self, fn_conn_made, fn_recv_data):
      self.func_conn_made = fn_conn_made
      self.func_recv_data = fn_recv_data



############################################
def checkForAlreadyOpen():
   import socket
   LOGDEBUG('Checking for already open socket...')
   try:
      sock = socket.create_connection(('127.0.0.1',CLI_OPTIONS.interport), 0.1);
      # If we got here (no error), there's already another Armory open

      if OS_WINDOWS:
         # Windows can be tricky, sometimes holds sockets even after closing
         checkForAlreadyOpenError()

      LOGERROR('Socket already in use.  Sending CLI args to existing proc.')
      if CLI_ARGS:
         sock.send(CLI_ARGS[0])
      sock.close()
      LOGERROR('Exiting...')
      os._exit(0)
   except:
      # This is actually the normal condition:  we expect this to be the
      # first/only instance of Armory and opening the socket will err out
      pass



############################################
def checkForAlreadyOpenError():
   LOGINFO('Already open error checking')
   # Sometimes in Windows, Armory actually isn't open, because it holds 
   # onto the socket even after it's closed.
   armoryExists = []
   bitcoindExists = []
   aexe = os.path.basename(sys.argv[0])
   bexe = 'bitcoind.exe' if OS_WINDOWS else 'bitcoind'
   for proc in psutil.process_iter():
      if aexe in proc.name:
         LOGINFO('Found armory PID: %d', proc.pid)
         armoryExists.append(proc.pid)
      if bexe in proc.name:
         LOGINFO('Found bitcoind PID: %d', proc.pid)
         if ('testnet' in proc.name) == USE_TESTNET:
            bitcoindExists.append(proc.pid)

   if len(armoryExists)>0:
      LOGINFO('Not an error!  Armory really is open')
      return 
   elif len(bitcoindExists)>0:
      # Strange condition where bitcoind doesn't get killed by Armory/guardian
      # (I've only seen this happen on windows, though)
      LOGERROR('Found zombie bitcoind process...killing it')
      for pid in bitcoindExists:
         killProcess(pid)
      time.sleep(0.5)
      raise
   

############################################
if 1:

   import qt4reactor
   qt4reactor.install()

   if CLI_OPTIONS.interport > 1:
      checkForAlreadyOpen()

   pixLogo = QPixmap(':/splashlogo.png')
   if USE_TESTNET:
      pixLogo = QPixmap(':/splashlogo_testnet.png')
   SPLASH = QSplashScreen(pixLogo)
   SPLASH.setMask(pixLogo.mask())
   SPLASH.show()
   QAPP.processEvents()

   # Will make this customizable
   QAPP.setFont(GETFONT('var'))

   form = ArmoryMainWindow()
   form.show()

   SPLASH.finish(form)

   from twisted.internet import reactor
   def endProgram():
      print 'Resetting BlockDataMgr, freeing memory'
      LOGINFO('Resetting BlockDataMgr, freeing memory')
      TheBDM.Reset()
      TheBDM.execCleanShutdown(wait=False)
      if reactor.threadpool is not None:
         reactor.threadpool.stop()
      QAPP.quit()
      os._exit(0)
      
   QAPP.connect(form, SIGNAL("lastWindowClosed()"), endProgram)
   reactor.addSystemEventTrigger('before', 'shutdown', endProgram)
   QAPP.setQuitOnLastWindowClosed(True)
   reactor.runReturn()
   os._exit(QAPP.exec_())

<|MERGE_RESOLUTION|>--- conflicted
+++ resolved
@@ -544,12 +544,8 @@
          MessageSigningVerificationDialog(self,self).exec_()
 
       actOpenSigner = self.createAction('&Message Signing/Verification', openMsgSigning)
-<<<<<<< HEAD
-      actOpenTools  = self.createAction('&EC Calculator',   lambda: DlgECDSACalc(self,self, 1).exec_())
-=======
       if currmode=='Expert':
          actOpenTools  = self.createAction('&EC Calculator',   lambda: DlgECDSACalc(self,self, 1).exec_())
->>>>>>> a615c3fd
 
       self.menusList[MENUS.Tools].addAction(actOpenSigner)
       if currmode=='Expert':
@@ -883,7 +879,7 @@
       if OS_LINUX:
          out,err = execAndWait('gconftool-2 --get /desktop/gnome/url-handlers/bitcoin/command')
          out2,err = execAndWait('xdg-mime query default x-scheme-handler/bitcoin')
-    
+      
          #check FF protocol association
          #checkFF_thread = threading.Thread(target=self.registerBitcoinWithFF)
          #checkFF_thread.start()
@@ -933,9 +929,9 @@
             val,code = QueryValueEx(registryKey, '')
             if 'armory' in val.lower():
                if val.lower()==modulepathname.lower():
-                  LOGINFO('Armory already registered for current user.  Done!')
-                  return
-               else:
+               LOGINFO('Armory already registered for current user.  Done!')
+               return
+            else:
                   action = 'DoIt' #armory is registered, but to another path
             else:
                # Already set to something (at least created, which is enough)
@@ -1006,7 +1002,7 @@
 
             LOGWARN('app dir: %s', app_dir)
          
-
+         
 
    #############################################################################
    def execOfflineTx(self):
@@ -1897,7 +1893,7 @@
          self.currBlockNum = TheBDM.getTopBlockHeight()
          self.setDashboardDetails()
          if not self.memPoolInit:
-            mempoolfile   = os.path.join(ARMORY_HOME_DIR,'mempool.bin')
+            mempoolfile = os.path.join(ARMORY_HOME_DIR,'mempool.bin')
             clearpoolfile = os.path.join(ARMORY_HOME_DIR,'clearmempool.txt')
             if os.path.exists(clearpoolfile):
                LOGINFO('clearmempool.txt found.  Clearing memory pool')
@@ -1905,7 +1901,7 @@
                if os.path.exists(mempoolfile):
                   os.remove(mempoolfile)
             else: 
-               self.checkMemoryPoolCorruption(mempoolfile)
+            self.checkMemoryPoolCorruption(mempoolfile)
             TheBDM.enableZeroConf(mempoolfile)
             self.memPoolInit = True
 
@@ -5006,7 +5002,7 @@
 
       if OS_WINDOWS:
          # Windows can be tricky, sometimes holds sockets even after closing
-         checkForAlreadyOpenError()
+      checkForAlreadyOpenError()
 
       LOGERROR('Socket already in use.  Sending CLI args to existing proc.')
       if CLI_ARGS:
@@ -5037,7 +5033,7 @@
       if bexe in proc.name:
          LOGINFO('Found bitcoind PID: %d', proc.pid)
          if ('testnet' in proc.name) == USE_TESTNET:
-            bitcoindExists.append(proc.pid)
+         bitcoindExists.append(proc.pid)
 
    if len(armoryExists)>0:
       LOGINFO('Not an error!  Armory really is open')
