--- conflicted
+++ resolved
@@ -168,16 +168,12 @@
 
       #Setup the signal to spawn progress dialogs from the main thread
       self.connect(self, SIGNAL('initTrigger') , self.initTrigger)
-<<<<<<< HEAD
-      self.connect(self, SIGNAL('spawnTrigger'), self.spawnTrigger)
+      self.connect(self, SIGNAL('execTrigger'), self.execTrigger)
+      self.connect(self, SIGNAL('checkForNegImports'), self.checkForNegImports)
       
       #push model BDM notify signal
       self.connect(self, SIGNAL('cppNotify'), self.cppNotify)
       cppPushTrigger.append(self.cppNotifySignal)
-=======
-      self.connect(self, SIGNAL('execTrigger'), self.execTrigger)
-      self.connect(self, SIGNAL('checkForNegImports'), self.checkForNegImports)
->>>>>>> 743bd4cc
 
       # We want to determine whether the user just upgraded to a new version
       self.firstLoadNewVersion = False
@@ -765,10 +761,9 @@
          self.ledgerView.setColumnWidth(LEDGERCOLS.TxDir,   72)
 
 
-      self.blkReceived = RightNow()
-
       if DO_WALLET_CHECK: 
          self.checkWallets()
+      self.blkReceived = RightNow()
 
       self.setDashboardDetails()
 
@@ -2442,10 +2437,6 @@
       self.ledgerSize = 0
       self.ledgerTable = []
 
-<<<<<<< HEAD
-=======
-      self.currBlockNum = 0
->>>>>>> 743bd4cc
 
       LOGINFO('Loading wallets...')
       wltPaths = readWalletFiles()
@@ -2869,7 +2860,6 @@
    @TimeThisFunction
    def finishLoadBlockchain(self):
       # Now that the blockchain is loaded, let's populate the wallet info
-<<<<<<< HEAD
       self.setDashboardDetails()
       if not self.memPoolInit:
          mempoolfile = os.path.join(ARMORY_HOME_DIR,'mempool.bin')
@@ -2881,40 +2871,8 @@
                os.remove(mempoolfile)
          else:
             self.checkMemoryPoolCorruption(mempoolfile)
-         TheBDM.bdm.enableZeroConf(mempoolfile)
+         TheBDM.bdm.enableZeroConf(mempoolfile.encode('utf-8'))
          self.memPoolInit = True
-
-      for wltID in self.walletMap.iterkeys():
-         LOGINFO('Syncing wallet: %s', wltID)
-         self.walletMap[wltID].setBlockchainSyncFlag(BLOCKCHAIN_READONLY)
-         self.walletMap[wltID].syncWithBlockchainLite(0)
-         self.walletMap[wltID].detectHighestUsedIndex(True)  # expand wlt if necessary
-         self.walletMap[wltID].fillAddressPool()
-=======
-      if TheBDM.isInitialized():
-         
-         #for wltID in self.walletMap.iterkeys():
-          #  TheBDM.bdm.unregisterWallet(self.walletMap[wltID].cppWallet)
-
-         self.currBlockNum = TheBDM.getTopBlockHeight()
-         self.setDashboardDetails()
-         if not self.memPoolInit:
-            mempoolfile = os.path.join(ARMORY_HOME_DIR,'mempool.bin')
-            clearpoolfile = os.path.join(ARMORY_HOME_DIR,'clearmempool.flag')
-            if os.path.exists(clearpoolfile):
-               LOGINFO('clearmempool.flag found.  Clearing memory pool')
-               os.remove(clearpoolfile)
-               if os.path.exists(mempoolfile):
-                  os.remove(mempoolfile)
-            else:
-               self.checkMemoryPoolCorruption(mempoolfile)
-               
-            cppMempoolFile = mempoolfile
-            if OS_WINDOWS and isinstance(mempoolfile, unicode):
-               cppMempoolFile = mempoolfile.encode('utf8')
-            TheBDM.enableZeroConf(cppMempoolFile)
-            self.memPoolInit = True
->>>>>>> 743bd4cc
 
       self.createCombinedLedger()
       self.ledgerSize = len(self.combinedLedger)
@@ -2925,9 +2883,18 @@
             '<font color=%s>Connected (%s blocks)</font> ' %
             (htmlColor('TextGreen'), TheBDM.getCurrBlock()))
 
-      self.blkReceived = TheBDM.bdm.blockchain().top().getTimestamp()
-      self.writeSetting('LastBlkRecv',     TheBDM.getCurrBlock())
-      self.writeSetting('LastBlkRecvTime', self.blkReceived)
+         # The lockboxes are in a raw C++ wallet, not in the list above
+         for lbID,cppWallet in self.cppLockboxWltMap.iteritems():
+            TheBDM.scanRegisteredTxForWallet(cppWallet, 0, wait=True)
+
+         self.createCombinedLedger()
+         self.ledgerSize = len(self.combinedLedger)
+         self.statusBar().showMessage('Blockchain loaded, wallets sync\'d!', 10000)
+         if self.netMode==NETWORKMODE.Full:
+            LOGINFO('Current block number: %d', TheBDM.getCurrBlock())
+            self.lblArmoryStatus.setText(\
+               '<font color=%s>Connected (%s blocks)</font> ' %
+               (htmlColor('TextGreen'), TheBDM.getCurrBlock()))
 
       currSyncSuccess = self.getSettingOrSetDefault("SyncSuccessCount", 0)
       self.writeSetting('SyncSuccessCount', min(currSyncSuccess+1, 10))
@@ -2951,29 +2918,6 @@
             "<b>Help</i>"\xe2\x86\x92"<i>Factory Reset</i>"."""), \
             QMessageBox.Ok)
 
-<<<<<<< HEAD
-=======
-         # The lockboxes are in a raw C++ wallet, not in the list above
-         for lbID,cppWallet in self.cppLockboxWltMap.iteritems():
-            TheBDM.scanRegisteredTxForWallet(cppWallet, 0, wait=True)
-
-         self.createCombinedLedger()
-         self.ledgerSize = len(self.combinedLedger)
-         self.statusBar().showMessage('Blockchain loaded, wallets sync\'d!', 10000)
-         if self.netMode==NETWORKMODE.Full:
-            LOGINFO('Current block number: %d', self.currBlockNum)
-            self.lblArmoryStatus.setText(\
-               '<font color=%s>Connected (%s blocks)</font> ' %
-               (htmlColor('TextGreen'), self.currBlockNum))
-
-         self.blkReceived = TheBDM.getTopBlockHeader().getTimestamp()
-         self.writeSetting('LastBlkRecv',     self.currBlockNum)
-         self.writeSetting('LastBlkRecvTime', self.blkReceived)
-
-         currSyncSuccess = self.getSettingOrSetDefault("SyncSuccessCount", 0)
-         self.writeSetting('SyncSuccessCount', min(currSyncSuccess+1, 10))
-
-
          vectMissingBlks = TheBDM.missingBlockHashes()
          LOGINFO('Blockfile corruption check: Missing blocks: %d', len(vectMissingBlks))
          if len(vectMissingBlks) > 0:
@@ -2992,19 +2936,6 @@
                "<i>Help</i>"\xe2\x86\x92"<i>Factory Reset</i>"."""), \
                 QMessageBox.Ok)
 
-
-         if self.getSettingOrSetDefault('NotifyBlkFinish',True):
-            reply,remember = MsgBoxWithDNAA(MSGBOX.Info, \
-               'Blockchain Loaded!', 'Blockchain loading is complete.  '
-               'Your balances and transaction history are now available '
-               'under the "Transactions" tab.  You can also send and '
-               'receive bitcoins.', \
-               dnaaMsg='Do not show me this notification again ', yesStr='OK')
-
-            if remember==True:
-               self.writeSetting('NotifyBlkFinish',False)
->>>>>>> 743bd4cc
-
       if self.getSettingOrSetDefault('NotifyBlkFinish',True):
          reply,remember = MsgBoxWithDNAA(MSGBOX.Info, \
             'Blockchain Loaded!', 'Blockchain loading is complete.  '
@@ -3201,10 +3132,6 @@
       for wltID,le in ledger:
          row = []
 
-<<<<<<< HEAD
-         wlt = self.walletMap[wltID]
-         nConf = TheBDM.getCurrBlock() - le.getBlockNum()+1
-=======
          wlt = self.walletMap.get(wltID)
 
          if wlt:
@@ -3220,8 +3147,7 @@
             wltName = '%s-of-%s: %s (%s)' % (lbox.M, lbox.N, lbox.shortName, lboxId)
             dispComment = self.getCommentForLockboxTx(lboxId, le)
 
-         nConf = self.currBlockNum - le.getBlockNum()+1
->>>>>>> 743bd4cc
+         nConf = TheBDM.getCurrBlock() - le.getBlockNum()+1
          if le.getBlockNum()>=0xffffffff:
             nConf=0
 
@@ -6263,16 +6189,6 @@
             wlt = self.walletMap[wltID]
             le = wlt.cppWallet.calcLedgerEntryForTxStr(rawTx)
             if not le.getTxHash() == '\x00' * 32:
-<<<<<<< HEAD
-               LOGDEBUG('ZerConf tx for wallet: %s.  Adding to notify queue.' % wltID)
-               notifyIn = self.getSettingOrSetDefault('NotifyBtcIn', not OS_MACOSX)
-               notifyOut = self.getSettingOrSetDefault('NotifyBtcOut', not OS_MACOSX)
-               if (le.getValue() <= 0 and notifyOut) or (le.getValue() > 0 and notifyIn):
-                  self.notifyQueue.append([wltID, le, False]) # notifiedAlready=False
-               
-      self.createCombinedLedger()
-      self.walletModel.reset()
-=======
                LOGDEBUG('ZerConf tx for wallet: %s.  Adding to notify queue.' \
                         % wltID)
                notifyIn = self.getSettingOrSetDefault('NotifyBtcIn', \
@@ -6283,23 +6199,23 @@
                   (le.getValue() > 0 and notifyIn):
                   # notifiedAleready = False, isSingleAddr = True
                   self.notifyQueue.append([wltID, le, False, True])
-               self.createCombinedLedger()
-               self.walletModel.reset()
->>>>>>> 743bd4cc
+               
+      self.createCombinedLedger()
+      self.walletModel.reset()
 
          # Iterate through the C++ lockbox wallets and create a ledger entry for
          # the transaction. If the transaction is for us, put it on the
          # notification queue, create the combined ledger, and reset the Qt
          # table models.
-         for lbID,cppWlt in self.cppLockboxWltMap.iteritems():
-            le = cppWlt.calcLedgerEntryForTxStr(rawTx)
-            if not le.getTxHash() == '\x00' * 32:
-               LOGDEBUG('ZerConf tx for LOCKBOX: %s' % lbID)
-               # notifiedAleready = False, isSingleAddr = True
-               self.notifyQueue.append([lbID, le, False, False])
-               self.createCombinedLedger()
-               self.walletModel.reset()
-               self.lockboxLedgModel.reset()
+      for lbID,cppWlt in self.cppLockboxWltMap.iteritems():
+         le = cppWlt.calcLedgerEntryForTxStr(rawTx)
+         if not le.getTxHash() == '\x00' * 32:
+            LOGDEBUG('ZerConf tx for LOCKBOX: %s' % lbID)
+            # notifiedAleready = False, isSingleAddr = True
+            self.notifyQueue.append([lbID, le, False, False])
+            self.createCombinedLedger()
+            self.walletModel.reset()
+            self.lockboxLedgModel.reset()
 
    #############################################################################
    @TimeThisFunction
@@ -6525,74 +6441,9 @@
                self.setDashboardDetails()
 
 
-<<<<<<< HEAD
             # Trigger any notifications, if we have them...
             self.doTheSystemTrayThing()
 
-=======
-            # Now we start the normal array of heartbeat operations
-            newBlocks = TheBDM.readBlkFileUpdate(wait=True)
-            self.currBlockNum = TheBDM.getTopBlockHeight()
-            if isinstance(self.currBlockNum, int): BDMcurrentBlock[0] = self.currBlockNum
-
-            if not newBlocks:
-               newBlocks = 0
-
-
-            # If we have new zero-conf transactions, scan them and update ledger
-            if len(self.newZeroConfSinceLastUpdate)>0:
-               self.newZeroConfSinceLastUpdate.reverse()
-               for wltID in self.walletMap.keys():
-                  wlt = self.walletMap[wltID]
-                  TheBDM.rescanWalletZeroConf(wlt.cppWallet, wait=True)
-
-               for lbID,cppWlt in self.cppLockboxWltMap.iteritems():
-                  TheBDM.rescanWalletZeroConf(cppWlt, wait=True)
-                  
-
-            self.checkNewZeroConf()
-
-            # Trigger any notifications, if we have them...
-            self.doTheSystemTrayThing()
-
-            if newBlocks>0 and not TheBDM.isDirty():
-
-               # This says "after scan", but works when new blocks appear, too
-               TheBDM.updateWalletsAfterScan(wait=True)
-
-               prevLedgSize = dict([(wltID, len(self.walletMap[wltID].getTxLedger())) \
-                                                   for wltID in self.walletMap.keys()])
-
-
-               self.ledgerModel.reset()
-
-               LOGINFO('New Block! : %d', self.currBlockNum)
-               didAffectUs = False
-
-               # LITE sync means it won't rescan if addresses have been imported
-               didAffectUs = self.newBlockSyncRescanZC(prevLedgSize)
-
-               if didAffectUs:
-                  LOGINFO('New Block contained a transaction relevant to us!')
-                  self.walletListChanged()
-                  self.notifyOnSurpriseTx(self.currBlockNum-newBlocks, \
-                                          self.currBlockNum+1)
-
-               self.createCombinedLedger()
-               self.blkReceived  = RightNow()
-               self.writeSetting('LastBlkRecvTime', self.blkReceived)
-               self.writeSetting('LastBlkRecv',     self.currBlockNum)
-
-               if self.netMode==NETWORKMODE.Full:
-                  LOGINFO('Current block number: %d', self.currBlockNum)
-                  self.lblArmoryStatus.setText(\
-                     '<font color=%s>Connected (%s blocks)</font> ' % \
-                     (htmlColor('TextGreen'), self.currBlockNum))
-
-               # Update the wallet view to immediately reflect new balances
-               self.walletModel.reset()
-
->>>>>>> 743bd4cc
             blkRecvAgo  = RightNow() - self.blkReceived
             #blkStampAgo = RightNow() - TheBDM.blockchain().top().getTimestamp()
             self.lblArmoryStatus.setToolTip('Last block received is %s ago' % \
@@ -6617,14 +6468,10 @@
       notifyIn  = self.getSettingOrSetDefault('NotifyBtcIn',  not OS_MACOSX)
       notifyOut = self.getSettingOrSetDefault('NotifyBtcOut', not OS_MACOSX)
       for blk in range(blk0, blk1):
-<<<<<<< HEAD
          for tx in TheBDM.bdm.blockchain().getHeaderByHeight(blk).getTxRefPtrList():
-=======
-         for tx in TheBDM.getHeaderByHeight(blk).getTxRefPtrList():
             # Iterate through the Python wallets and create a ledger entry for
             # the transaction. If we haven't already been notified of the
             # transaction, put it on the notification queue.
->>>>>>> 743bd4cc
             for wltID,wlt in self.walletMap.iteritems():
                le = wlt.cppWallet.calcLedgerEntryForTx(tx)
                if not le.getTxHash() in notifiedAlready:
@@ -6981,19 +6828,11 @@
       time.sleep(1)
       self.dlgCptWlt.emit(SIGNAL('Show'))
       while 1:
-<<<<<<< HEAD
-         dotsstr = '.'*((dots % 3)+1)
-         dots = dots +1
          if TheBDM.getState() == 'Scanning':
-            canFix = 'Currently Scanning Blockchain. Fixing will be available once Armory is done loading' + dotsstr +\
-                     '<br>You can close this window, it will reappear once your wallets are ready to be fixed'
-=======
-         if TheBDM.getBDMState() == 'Scanning':
             canFix = tr("""
                The wallet analysis tool will become available
                as soon as Armory is done loading.   You can close this 
                window and it will reappear when ready.""")
->>>>>>> 743bd4cc
             self.dlgCptWlt.UpdateCanFix([canFix])
             time.sleep(1)
          elif TheBDM.getBDMState() == 'Offline' or \
