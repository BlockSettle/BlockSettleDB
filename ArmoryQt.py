#! /usr/bin/python
################################################################################
#                                                                              #
# Copyright (C) 2011-2014, Armory Technologies, Inc.                           #
# Distributed under the GNU Affero General Public License (AGPL v3)            #
# See LICENSE or http://www.gnu.org/licenses/agpl.html                         #
#                                                                              #
################################################################################

from datetime import datetime
import hashlib
import logging
import math
import os
import platform
import random
import shutil
import signal
import socket
import subprocess
import sys
import threading
import time
import traceback
import webbrowser
import psutil
from copy import deepcopy

from PyQt4.QtCore import *
from PyQt4.QtGui import *
from twisted.internet.defer import Deferred
from twisted.internet.protocol import Protocol, ClientFactory

from armoryengine.ALL import *
from armorycolors import Colors, htmlColor, QAPP
from armorymodels import *
from ui.toolsDialogs import MessageSigningVerificationDialog
import qrc_img_resources
from qtdefines import *
from qtdialogs import *
from ui.Wizards import WalletWizard, TxWizard
from ui.VerifyOfflinePackage import VerifyOfflinePackageDialog
from ui.UpgradeDownloader import UpgradeDownloaderDialog
from jasvet import verifySignature, readSigBlock
from announcefetch import AnnounceDataFetcher, ANNOUNCE_URL, ANNOUNCE_URL_BACKUP
from armoryengine.parseAnnounce import *
from armoryengine.PyBtcWalletRecovery import WalletConsistencyCheck

# HACK ALERT: Qt has a bug in OS X where the system font settings will override
# the app's settings when a window is activated (e.g., Armory starts, the user
# switches to another app, and then switches back to Armory). There is a
# workaround, as used by TeXstudio and other programs.
# https://bugreports.qt-project.org/browse/QTBUG-5469 - Bug discussion.
# http://sourceforge.net/p/texstudio/bugs/594/?page=1 - Fix is mentioned.
# http://pyqt.sourceforge.net/Docs/PyQt4/qapplication.html#setDesktopSettingsAware
# - Mentions that this must be called before the app (QAPP) is created.
if OS_MACOSX:
   QApplication.setDesktopSettingsAware(False)

# PyQt4 Imports
# All the twisted/networking functionality
if OS_WINDOWS:
   from _winreg import *


class ArmoryMainWindow(QMainWindow):
   """ The primary Armory window """

   #############################################################################
   @TimeThisFunction
   def __init__(self, parent=None):
      super(ArmoryMainWindow, self).__init__(parent)


      # Load the settings file
      self.settingsPath = CLI_OPTIONS.settingsPath
      self.settings = SettingsFile(self.settingsPath)

      # SETUP THE WINDOWS DECORATIONS
      self.lblLogoIcon = QLabel()
      if USE_TESTNET:
         self.setWindowTitle('Armory - Bitcoin Wallet Management [TESTNET]')
         self.iconfile = ':/armory_icon_green_32x32.png'
         self.lblLogoIcon.setPixmap(QPixmap(':/armory_logo_green_h56.png'))
         if Colors.isDarkBkgd:
            self.lblLogoIcon.setPixmap(QPixmap(':/armory_logo_white_text_green_h56.png'))
      else:
         self.setWindowTitle('Armory - Bitcoin Wallet Management')
         self.iconfile = ':/armory_icon_32x32.png'
         self.lblLogoIcon.setPixmap(QPixmap(':/armory_logo_h44.png'))
         if Colors.isDarkBkgd:
            self.lblLogoIcon.setPixmap(QPixmap(':/armory_logo_white_text_h56.png'))
      self.setWindowIcon(QIcon(self.iconfile))
      self.lblLogoIcon.setAlignment(Qt.AlignHCenter | Qt.AlignVCenter)

      self.netMode     = NETWORKMODE.Offline
      self.abortLoad   = False
      self.memPoolInit = False
      self.dirtyLastTime = False
      self.needUpdateAfterScan = True
      self.sweepAfterScanList = []
      self.newWalletList = []
      self.newZeroConfSinceLastUpdate = []
      self.lastBDMState = ['Uninitialized', None]
      self.lastSDMState = 'Uninitialized'
      self.doShutdown = False
      self.downloadDict = {}
      self.notAvailErrorCount = 0
      self.satoshiVerWarnAlready = False
      self.satoshiLatestVer = None
      self.latestVer = {}
      self.downloadDict = {}
      self.satoshiHomePath = None
      self.satoshiExeSearchPath = None
      self.initSyncCircBuff = []
      self.latestVer = {}
      self.lastVersionsTxtHash = ''
      self.dlgCptWlt = None
      self.torrentFinished = False
      self.torrentCircBuffer = []
      self.lastAskedUserStopTorrent = 0
      self.wasSynchronizing = False
      self.announceIsSetup = False
      self.entropyAccum = []

      # Full list of notifications, and notify IDs that should trigger popups
      # when sending or receiving.
      self.lastAnnounceUpdate = {}
      self.changelog = []
      self.downloadLinks = {}
      self.almostFullNotificationList = {}
      self.notifyOnSend = set()
      self.notifyonRecv = set()
      self.versionNotification = {}
      self.notifyIgnoreLong  = []
      self.notifyIgnoreShort = []
      self.maxPriorityID = None
      self.satoshiVersions = ['','']  # [curr, avail]
      self.armoryVersions = [getVersionString(BTCARMORY_VERSION), '']
      self.NetworkingFactory = None


      # Kick off announcement checking, unless they explicitly disabled it
      # The fetch happens in the background, we check the results periodically
      self.announceFetcher = None
      self.setupAnnouncementFetcher()

      #delayed URI parsing dict
      self.delayedURIData = {}
      self.delayedURIData['qLen'] = 0

      #Setup the signal to spawn progress dialogs from the main thread
      self.connect(self, SIGNAL('initTrigger') , self.initTrigger)
<<<<<<< HEAD
      self.connect(self, SIGNAL('spawnTrigger'), self.spawnTrigger)
      self.connect(self, SIGNAL('checkForNegImports'), self.checkForNegImports)
=======
      self.connect(self, SIGNAL('execTrigger'), self.execTrigger)
      self.connect(self, SIGNAL('checkForkedImports'), self.checkForkedImports)
>>>>>>> 7d26c1a9

      # We want to determine whether the user just upgraded to a new version
      self.firstLoadNewVersion = False
      currVerStr = 'v'+getVersionString(BTCARMORY_VERSION)
      if self.settings.hasSetting('LastVersionLoad'):
         lastVerStr = self.settings.get('LastVersionLoad')
         if not lastVerStr==currVerStr:
            LOGINFO('First load of new version: %s', currVerStr)
            self.firstLoadNewVersion = True
      self.settings.set('LastVersionLoad', currVerStr)

      # Because dynamically retrieving addresses for querying transaction
      # comments can be so slow, I use this txAddrMap to cache the mappings
      # between tx's and addresses relevant to our wallets.  It really only
      # matters for massive tx with hundreds of outputs -- but such tx do
      # exist and this is needed to accommodate wallets with lots of them.
      self.txAddrMap = {}


      self.loadWalletsAndSettings()

      eulaAgreed = self.getSettingOrSetDefault('Agreed_to_EULA', False)
      if not eulaAgreed:
         DlgEULA(self,self).exec_()


      if not self.abortLoad:
         self.setupNetworking()

      # setupNetworking may have set this flag if something went wrong
      if self.abortLoad:
         LOGWARN('Armory startup was aborted.  Closing.')
         os._exit(0)

      # We need to query this once at the beginning, to avoid having
      # strange behavior if the user changes the setting but hasn't
      # restarted yet...
      self.doAutoBitcoind = \
            self.getSettingOrSetDefault('ManageSatoshi', not OS_MACOSX)


      # If we're going into online mode, start loading blockchain
      if self.doAutoBitcoind:
         self.startBitcoindIfNecessary()
      else:
         self.loadBlockchainIfNecessary()

      # Setup system tray and register "bitcoin:" URLs with the OS
      self.setupSystemTray()
      self.setupUriRegistration()


      self.extraHeartbeatSpecial = []
      self.extraHeartbeatOnline = []

      """
      pass a function to extraHeartbeatAlways to run on every heartbeat.
      pass a list for more control on the function, as
         [func, [args], keep_running],
      where:
         func is the function
         [args] is a list of arguments
         keep_running is a bool, pass False to remove the function from
         extraHeartbeatAlways on the next iteration
      """

      self.extraHeartbeatAlways = []

      self.lblArmoryStatus = QRichLabel('<font color=%s>Offline</font> ' %
                                      htmlColor('TextWarn'), doWrap=False)

      self.statusBar().insertPermanentWidget(0, self.lblArmoryStatus)

      # Keep a persistent printer object for paper backups
      self.printer = QPrinter(QPrinter.HighResolution)
      self.printer.setPageSize(QPrinter.Letter)


      # Table for all the wallets
      self.walletModel = AllWalletsDispModel(self)
      self.walletsView  = QTableView()

      w,h = tightSizeNChar(self.walletsView, 55)
      viewWidth  = 1.2*w
      sectionSz  = 1.3*h
      viewHeight = 4.4*sectionSz

      self.walletsView.setModel(self.walletModel)
      self.walletsView.setSelectionBehavior(QTableView.SelectRows)
      self.walletsView.setSelectionMode(QTableView.SingleSelection)
      self.walletsView.verticalHeader().setDefaultSectionSize(sectionSz)
      self.walletsView.setMinimumSize(viewWidth, viewHeight)


      if self.usermode == USERMODE.Standard:
         initialColResize(self.walletsView, [0, 0.35, 0.2, 0.2])
         self.walletsView.hideColumn(0)
      else:
         initialColResize(self.walletsView, [0.15, 0.30, 0.2, 0.20])


      self.connect(self.walletsView, SIGNAL('doubleClicked(QModelIndex)'), \
                   self.execDlgWalletDetails)


      w,h = tightSizeNChar(GETFONT('var'), 100)


      # Prepare for tableView slices (i.e. "Showing 1 to 100 of 382", etc)
      self.numShowOpts = [100,250,500,1000,'All']
      self.sortLedgOrder = Qt.AscendingOrder
      self.sortLedgCol = 0
      self.currLedgMin = 1
      self.currLedgMax = 100
      self.currLedgWidth = 100

      # Table to display ledger/activity
      self.ledgerTable = []
      self.ledgerModel = LedgerDispModelSimple(self.ledgerTable, self, self)

      self.ledgerView  = QTableView()
      self.ledgerView.setModel(self.ledgerModel)
      self.ledgerView.setSortingEnabled(True)
      self.ledgerView.setItemDelegate(LedgerDispDelegate(self))
      self.ledgerView.setSelectionBehavior(QTableView.SelectRows)
      self.ledgerView.setSelectionMode(QTableView.SingleSelection)

      self.ledgerView.verticalHeader().setDefaultSectionSize(sectionSz)
      self.ledgerView.verticalHeader().hide()
      self.ledgerView.horizontalHeader().setResizeMode(0, QHeaderView.Fixed)
      self.ledgerView.horizontalHeader().setResizeMode(3, QHeaderView.Fixed)

      self.ledgerView.hideColumn(LEDGERCOLS.isOther)
      self.ledgerView.hideColumn(LEDGERCOLS.UnixTime)
      self.ledgerView.hideColumn(LEDGERCOLS.WltID)
      self.ledgerView.hideColumn(LEDGERCOLS.TxHash)
      self.ledgerView.hideColumn(LEDGERCOLS.isCoinbase)
      self.ledgerView.hideColumn(LEDGERCOLS.toSelf)
      self.ledgerView.hideColumn(LEDGERCOLS.DoubleSpend)


      dateWidth    = tightSizeStr(self.ledgerView, '_9999-Dec-99 99:99pm__')[0]
      nameWidth    = tightSizeStr(self.ledgerView, '9'*32)[0]
      cWidth = 20 # num-confirm icon width
      tWidth = 72 # date icon width
      initialColResize(self.ledgerView, [cWidth, 0, dateWidth, tWidth, 0.30, 0.40, 0.3])

      self.connect(self.ledgerView, SIGNAL('doubleClicked(QModelIndex)'), \
                   self.dblClickLedger)

      self.ledgerView.setContextMenuPolicy(Qt.CustomContextMenu)
      self.ledgerView.customContextMenuRequested.connect(self.showContextMenuLedger)

      btnAddWallet  = QPushButton("Create Wallet")
      btnImportWlt  = QPushButton("Import or Restore Wallet")
      self.connect(btnAddWallet,  SIGNAL('clicked()'), self.startWalletWizard)
      self.connect(btnImportWlt,  SIGNAL('clicked()'), self.execImportWallet)

      # Put the Wallet info into it's own little box
      lblAvail = QLabel("<b>Available Wallets:</b>")
      viewHeader = makeLayoutFrame(HORIZONTAL, [lblAvail, \
                                             'Stretch', \
                                             btnAddWallet, \
                                             btnImportWlt, ])
      wltFrame = QFrame()
      wltFrame.setFrameStyle(QFrame.Box|QFrame.Sunken)
      wltLayout = QGridLayout()
      wltLayout.addWidget(viewHeader, 0,0, 1,3)
      wltLayout.addWidget(self.walletsView, 1,0, 1,3)
      wltFrame.setLayout(wltLayout)



      # Make the bottom 2/3 a tabwidget
      self.mainDisplayTabs = QTabWidget()

      # Put the labels into scroll areas just in case window size is small.
      self.tabDashboard = QWidget()
      self.setupDashboard()


      # Combo box to filter ledger display
      self.comboWltSelect = QComboBox()
      self.populateLedgerComboBox()
      self.connect(self.ledgerView.horizontalHeader(), \
                   SIGNAL('sortIndicatorChanged(int,Qt::SortOrder)'), \
                   self.changeLedgerSorting)


      # Create the new ledger twice:  can't update the ledger up/down
      # widgets until we know how many ledger entries there are from
      # the first call
      def createLedg():
         self.createCombinedLedger()
         if self.frmLedgUpDown.isVisible():
            self.changeNumShow()
      self.connect(self.comboWltSelect, SIGNAL('activated(int)'), createLedg)

      self.lblTot  = QRichLabel('<b>Maximum Funds:</b>', doWrap=False);
      self.lblSpd  = QRichLabel('<b>Spendable Funds:</b>', doWrap=False);
      self.lblUcn  = QRichLabel('<b>Unconfirmed:</b>', doWrap=False);

      self.lblTotalFunds  = QRichLabel('-'*12, doWrap=False)
      self.lblSpendFunds  = QRichLabel('-'*12, doWrap=False)
      self.lblUnconfFunds = QRichLabel('-'*12, doWrap=False)
      self.lblTotalFunds.setAlignment(Qt.AlignRight | Qt.AlignVCenter)
      self.lblSpendFunds.setAlignment(Qt.AlignRight | Qt.AlignVCenter)
      self.lblUnconfFunds.setAlignment(Qt.AlignRight | Qt.AlignVCenter)

      self.lblTot.setAlignment(Qt.AlignRight | Qt.AlignVCenter)
      self.lblSpd.setAlignment(Qt.AlignRight | Qt.AlignVCenter)
      self.lblUcn.setAlignment(Qt.AlignRight | Qt.AlignVCenter)

      self.lblBTC1 = QRichLabel('<b>BTC</b>', doWrap=False)
      self.lblBTC2 = QRichLabel('<b>BTC</b>', doWrap=False)
      self.lblBTC3 = QRichLabel('<b>BTC</b>', doWrap=False)
      self.ttipTot = self.createToolTipWidget( \
            'Funds if all current transactions are confirmed.  '
            'Value appears gray when it is the same as your spendable funds.')
      self.ttipSpd = self.createToolTipWidget( 'Funds that can be spent <i>right now</i>')
      self.ttipUcn = self.createToolTipWidget( \
            'Funds that have less than 6 confirmations, and thus should not '
            'be considered <i>yours</i>, yet.')

      frmTotals = QFrame()
      frmTotals.setFrameStyle(STYLE_NONE)
      frmTotalsLayout = QGridLayout()
      frmTotalsLayout.addWidget(self.lblTot, 0,0)
      frmTotalsLayout.addWidget(self.lblSpd, 1,0)
      frmTotalsLayout.addWidget(self.lblUcn, 2,0)

      frmTotalsLayout.addWidget(self.lblTotalFunds,  0,1)
      frmTotalsLayout.addWidget(self.lblSpendFunds,  1,1)
      frmTotalsLayout.addWidget(self.lblUnconfFunds, 2,1)

      frmTotalsLayout.addWidget(self.lblBTC1, 0,2)
      frmTotalsLayout.addWidget(self.lblBTC2, 1,2)
      frmTotalsLayout.addWidget(self.lblBTC3, 2,2)

      frmTotalsLayout.addWidget(self.ttipTot, 0,3)
      frmTotalsLayout.addWidget(self.ttipSpd, 1,3)
      frmTotalsLayout.addWidget(self.ttipUcn, 2,3)

      frmTotals.setLayout(frmTotalsLayout)



      # Will fill this in when ledgers are created & combined
      self.lblLedgShowing = QRichLabel('Showing:', hAlign=Qt.AlignHCenter)
      self.lblLedgRange   = QRichLabel('', hAlign=Qt.AlignHCenter)
      self.lblLedgTotal   = QRichLabel('', hAlign=Qt.AlignHCenter)
      self.comboNumShow = QComboBox()
      for s in self.numShowOpts:
         self.comboNumShow.addItem( str(s) )
      self.comboNumShow.setCurrentIndex(0)
      self.comboNumShow.setMaximumWidth( tightSizeStr(self, '_9999_')[0]+25 )


      self.btnLedgUp = QLabelButton('')
      self.btnLedgUp.setMaximumHeight(20)
      self.btnLedgUp.setPixmap(QPixmap(':/scroll_up_18.png'))
      self.btnLedgUp.setAlignment(Qt.AlignVCenter | Qt.AlignHCenter)
      self.btnLedgUp.setVisible(False)

      self.btnLedgDn = QLabelButton('')
      self.btnLedgDn.setMaximumHeight(20)
      self.btnLedgDn.setPixmap(QPixmap(':/scroll_down_18.png'))
      self.btnLedgDn.setAlignment(Qt.AlignVCenter | Qt.AlignHCenter)


      self.connect(self.comboNumShow, SIGNAL('activated(int)'), self.changeNumShow)
      self.connect(self.btnLedgUp,    SIGNAL('clicked()'),      self.clickLedgUp)
      self.connect(self.btnLedgDn,    SIGNAL('clicked()'),      self.clickLedgDn)

      frmFilter = makeVertFrame([QLabel('Filter:'), self.comboWltSelect, 'Stretch'])

      self.frmLedgUpDown = QFrame()
      layoutUpDown = QGridLayout()
      layoutUpDown.addWidget(self.lblLedgShowing,0,0)
      layoutUpDown.addWidget(self.lblLedgRange,  1,0)
      layoutUpDown.addWidget(self.lblLedgTotal,  2,0)
      layoutUpDown.addWidget(self.btnLedgUp,     0,1)
      layoutUpDown.addWidget(self.comboNumShow,  1,1)
      layoutUpDown.addWidget(self.btnLedgDn,     2,1)
      layoutUpDown.setVerticalSpacing(2)
      self.frmLedgUpDown.setLayout(layoutUpDown)
      self.frmLedgUpDown.setFrameStyle(STYLE_SUNKEN)


      frmLower = makeHorizFrame([ frmFilter, \
                                 'Stretch', \
                                 self.frmLedgUpDown, \
                                 'Stretch', \
                                 frmTotals])

      # Now add the ledger to the bottom of the window
      ledgFrame = QFrame()
      ledgFrame.setFrameStyle(QFrame.Box|QFrame.Sunken)
      ledgLayout = QGridLayout()
      ledgLayout.addWidget(self.ledgerView,           1,0)
      ledgLayout.addWidget(frmLower,                  2,0)
      ledgLayout.setRowStretch(0, 0)
      ledgLayout.setRowStretch(1, 1)
      ledgLayout.setRowStretch(2, 0)
      ledgFrame.setLayout(ledgLayout)

      self.tabActivity = QWidget()
      self.tabActivity.setLayout(ledgLayout)

      self.tabAnnounce = QWidget()
      self.setupAnnounceTab()


      # Add the available tabs to the main tab widget
      self.MAINTABS  = enum('Dash','Ledger','Announce')

      self.mainDisplayTabs.addTab(self.tabDashboard, 'Dashboard')
      self.mainDisplayTabs.addTab(self.tabActivity,  'Transactions')
      self.mainDisplayTabs.addTab(self.tabAnnounce,  'Announcements')


      btnSendBtc   = QPushButton("Send Bitcoins")
      btnRecvBtc   = QPushButton("Receive Bitcoins")
      btnWltProps  = QPushButton("Wallet Properties")
      btnOfflineTx = QPushButton("Offline Transactions")

      self.connect(btnWltProps, SIGNAL('clicked()'), self.execDlgWalletDetails)
      self.connect(btnRecvBtc,  SIGNAL('clicked()'), self.clickReceiveCoins)
      self.connect(btnSendBtc,  SIGNAL('clicked()'), self.clickSendBitcoins)
      self.connect(btnOfflineTx,SIGNAL('clicked()'), self.execOfflineTx)

      verStr = 'Armory %s / %s' % (getVersionString(BTCARMORY_VERSION), \
                                              UserModeStr(self.usermode))
      lblInfo = QRichLabel(verStr, doWrap=False)
      lblInfo.setFont(GETFONT('var',10))
      lblInfo.setAlignment(Qt.AlignHCenter | Qt.AlignVCenter)

      logoBtnFrame = []
      logoBtnFrame.append(self.lblLogoIcon)
      logoBtnFrame.append(btnSendBtc)
      logoBtnFrame.append(btnRecvBtc)
      logoBtnFrame.append(btnWltProps)
      if self.usermode in (USERMODE.Advanced, USERMODE.Expert):
         logoBtnFrame.append(btnOfflineTx)
      logoBtnFrame.append(lblInfo)
      logoBtnFrame.append('Stretch')

      btnFrame = makeVertFrame(logoBtnFrame, STYLE_SUNKEN)
      logoWidth=220
      btnFrame.sizeHint = lambda: QSize(logoWidth*1.0, 10)
      btnFrame.setMaximumWidth(logoWidth*1.2)
      btnFrame.setSizePolicy(QSizePolicy.Preferred, QSizePolicy.Expanding)

      layout = QGridLayout()
      layout.addWidget(btnFrame,          0, 0, 1, 1)
      layout.addWidget(wltFrame,          0, 1, 1, 1)
      layout.addWidget(self.mainDisplayTabs,  1, 0, 1, 2)
      layout.setRowStretch(0, 1)
      layout.setRowStretch(1, 5)

      # Attach the layout to the frame that will become the central widget
      mainFrame = QFrame()
      mainFrame.setLayout(layout)
      self.setCentralWidget(mainFrame)
      self.setMinimumSize(750,500)

      # Start the user at the dashboard
      self.mainDisplayTabs.setCurrentIndex(self.MAINTABS.Dash)


      ##########################################################################
      # Set up menu and actions
      #MENUS = enum('File', 'Wallet', 'User', "Tools", "Network")
      currmode = self.getSettingOrSetDefault('User_Mode', 'Advanced')
      MENUS = enum('File', 'User', 'Tools', 'Addresses', 'Wallets', 'Help')
      self.menu = self.menuBar()
      self.menusList = []
      self.menusList.append( self.menu.addMenu('&File') )
      self.menusList.append( self.menu.addMenu('&User') )
      self.menusList.append( self.menu.addMenu('&Tools') )
      self.menusList.append( self.menu.addMenu('&Addresses') )
      self.menusList.append( self.menu.addMenu('&Wallets') )
      self.menusList.append( self.menu.addMenu('&Help') )
      #self.menusList.append( self.menu.addMenu('&Network') )


      def exportTx():
         if not TheBDM.getBDMState()=='BlockchainReady':
            QMessageBox.warning(self, 'Transactions Unavailable', \
               'Transaction history cannot be collected until Armory is '
               'in online mode.  Please try again when Armory is online. ',
               QMessageBox.Ok)
            return
         else:
            DlgExportTxHistory(self,self).exec_()


      actExportTx    = self.createAction('&Export Transactions', exportTx)
      actSettings    = self.createAction('&Settings', self.openSettings)
      actMinimApp    = self.createAction('&Minimize Armory', self.minimizeArmory)
      actExportLog   = self.createAction('Export &Log File', self.exportLogFile)
      actCloseApp    = self.createAction('&Quit Armory', self.closeForReal)
      self.menusList[MENUS.File].addAction(actExportTx)
      self.menusList[MENUS.File].addAction(actSettings)
      self.menusList[MENUS.File].addAction(actMinimApp)
      self.menusList[MENUS.File].addAction(actExportLog)
      self.menusList[MENUS.File].addAction(actCloseApp)


      def chngStd(b):
         if b: self.setUserMode(USERMODE.Standard)
      def chngAdv(b):
         if b: self.setUserMode(USERMODE.Advanced)
      def chngDev(b):
         if b: self.setUserMode(USERMODE.Expert)

      modeActGrp = QActionGroup(self)
      actSetModeStd = self.createAction('&Standard',  chngStd, True)
      actSetModeAdv = self.createAction('&Advanced',  chngAdv, True)
      actSetModeDev = self.createAction('&Expert',    chngDev, True)

      modeActGrp.addAction(actSetModeStd)
      modeActGrp.addAction(actSetModeAdv)
      modeActGrp.addAction(actSetModeDev)

      self.menusList[MENUS.User].addAction(actSetModeStd)
      self.menusList[MENUS.User].addAction(actSetModeAdv)
      self.menusList[MENUS.User].addAction(actSetModeDev)



      LOGINFO('Usermode: %s', currmode)
      self.firstModeSwitch=True
      if currmode=='Standard':
         self.usermode = USERMODE.Standard
         actSetModeStd.setChecked(True)
      elif currmode=='Advanced':
         self.usermode = USERMODE.Advanced
         actSetModeAdv.setChecked(True)
      elif currmode=='Expert':
         self.usermode = USERMODE.Expert
         actSetModeDev.setChecked(True)

      def openMsgSigning():
         MessageSigningVerificationDialog(self,self).exec_()

      actOpenSigner = self.createAction('&Message Signing/Verification', openMsgSigning)
      if currmode=='Expert':
         actOpenTools  = self.createAction('&EC Calculator',   lambda: DlgECDSACalc(self,self, 1).exec_())

      self.menusList[MENUS.Tools].addAction(actOpenSigner)
      if currmode=='Expert':
         self.menusList[MENUS.Tools].addAction(actOpenTools)


      # Addresses
      actAddrBook   = self.createAction('View &Address Book',          self.execAddressBook)
      actSweepKey   = self.createAction('&Sweep Private Key/Address',  self.menuSelectSweepKey)
      actImportKey  = self.createAction('&Import Private Key/Address', self.menuSelectImportKey)

      self.menusList[MENUS.Addresses].addAction(actAddrBook)
      if not currmode=='Standard':
         self.menusList[MENUS.Addresses].addAction(actImportKey)
         self.menusList[MENUS.Addresses].addAction(actSweepKey)

      actCreateNew    = self.createAction('&Create New Wallet',        self.startWalletWizard)
      actImportWlt    = self.createAction('&Import or Restore Wallet', self.execImportWallet)
      actAddressBook  = self.createAction('View &Address Book',        self.execAddressBook)
      actRecoverWlt   = self.createAction('Fix Damaged Wallet',        self.RecoverWallet)
      #actRescanOnly   = self.createAction('Rescan Blockchain', self.forceRescanDB)
      #actRebuildAll   = self.createAction('Rescan with Database Rebuild', self.forceRebuildAndRescan)

      self.menusList[MENUS.Wallets].addAction(actCreateNew)
      self.menusList[MENUS.Wallets].addAction(actImportWlt)
      self.menusList[MENUS.Wallets].addSeparator()
      self.menusList[MENUS.Wallets].addAction(actRecoverWlt)
      #self.menusList[MENUS.Wallets].addAction(actRescanOnly)
      #self.menusList[MENUS.Wallets].addAction(actRebuildAll)

      #self.menusList[MENUS.Wallets].addAction(actMigrateSatoshi)
      #self.menusList[MENUS.Wallets].addAction(actAddressBook)

      def execVersion():
         self.explicitCheckAnnouncements()
         self.mainDisplayTabs.setCurrentIndex(self.MAINTABS.Announce)

      execAbout   = lambda: DlgHelpAbout(self).exec_()
      execTrouble = lambda: webbrowser.open('https://bitcoinarmory.com/troubleshooting/')
      execBugReport = lambda: DlgBugReport(self, self).exec_()


      execVerifySigned = lambda: VerifyOfflinePackageDialog(self, self).exec_()
      actAboutWindow  = self.createAction(tr('About Armory'), execAbout)
      actVersionCheck = self.createAction(tr('Armory Version...'), execVersion)
      actDownloadUpgrade = self.createAction(tr('Update Software...'), self.openDownloaderAll)
      actVerifySigned = self.createAction(tr('Verify Signed Package...'), execVerifySigned)
      actTroubleshoot = self.createAction(tr('Troubleshooting Armory'), execTrouble)
      actSubmitBug    = self.createAction(tr('Submit Bug Report'), execBugReport)
      actClearMemPool = self.createAction(tr('Clear All Unconfirmed'), self.clearMemoryPool)
      actRescanDB     = self.createAction(tr('Rescan Databases'), self.rescanNextLoad)
      actRebuildDB    = self.createAction(tr('Rebuild and Rescan Databases'), self.rebuildNextLoad)
      actFactoryReset = self.createAction(tr('Factory Reset'), self.factoryReset)

      self.menusList[MENUS.Help].addAction(actAboutWindow)
      self.menusList[MENUS.Help].addAction(actVersionCheck)
      self.menusList[MENUS.Help].addAction(actDownloadUpgrade)
      self.menusList[MENUS.Help].addAction(actVerifySigned)
      self.menusList[MENUS.Help].addSeparator()
      self.menusList[MENUS.Help].addAction(actTroubleshoot)
      self.menusList[MENUS.Help].addAction(actSubmitBug)
      self.menusList[MENUS.Help].addSeparator()
      self.menusList[MENUS.Help].addAction(actClearMemPool)
      self.menusList[MENUS.Help].addAction(actRescanDB)
      self.menusList[MENUS.Help].addAction(actRebuildDB)
      self.menusList[MENUS.Help].addAction(actFactoryReset)

      # Restore any main-window geometry saved in the settings file
      hexgeom   = self.settings.get('MainGeometry')
      hexledgsz = self.settings.get('MainLedgerCols')
      hexwltsz  = self.settings.get('MainWalletCols')
      if len(hexgeom)>0:
         geom = QByteArray.fromHex(hexgeom)
         self.restoreGeometry(geom)
      if len(hexwltsz)>0:
         restoreTableView(self.walletsView, hexwltsz)
      if len(hexledgsz)>0:
         restoreTableView(self.ledgerView, hexledgsz)
         self.ledgerView.setColumnWidth(LEDGERCOLS.NumConf, 20)
         self.ledgerView.setColumnWidth(LEDGERCOLS.TxDir,   72)

      haveGUI[0] = True
      haveGUI[1] = self
      BDMcurrentBlock[1] = 1

      if not SKIPWALLETCHECK: self.checkWallets()

      self.setDashboardDetails()

      from twisted.internet import reactor
      reactor.callLater(0.1,  self.execIntroDialog)
      reactor.callLater(1, self.Heartbeat)

      if self.getSettingOrSetDefault('MinimizeOnOpen', False) and not CLI_ARGS:
         LOGINFO('MinimizeOnOpen is True')
         reactor.callLater(0, self.minimizeArmory)


      if CLI_ARGS:
         reactor.callLater(1, self.uriLinkClicked, CLI_ARGS[0])


   ####################################################
   def getWatchingOnlyWallets(self):
      result = []
      for wltID in self.walletIDList:
         if self.walletMap[wltID].watchingOnly:
            result.append(wltID)
      return result

   ####################################################
   def factoryReset(self):
      """
      reply = QMessageBox.information(self,'Factory Reset', \
         'You are about to revert all Armory settings '
         'to the state they were in when Armory was first installed.  '
         '<br><br>'
         'If you click "Yes," Armory will exit after settings are '
         'reverted.  You will have to manually start Armory again.'
         '<br><br>'
         'Do you want to continue? ', \
         QMessageBox.Yes | QMessageBox.No)

      if reply==QMessageBox.Yes:
         self.removeSettingsOnClose = True
         self.closeForReal()
      """

      if DlgFactoryReset(self,self).exec_():
         # The dialog already wrote all the flag files, just close now
         self.closeForReal()



   ####################################################
   def clearMemoryPool(self):
      touchFile( os.path.join(ARMORY_HOME_DIR, 'clearmempool.flag') )
      msg = tr("""
         The next time you restart Armory, all unconfirmed transactions will
         be cleared allowing you to retry any stuck transactions.""")
      if not self.doAutoBitcoind:
         msg += tr("""
         <br><br>Make sure you also restart Bitcoin-Qt
         (or bitcoind) and let it synchronize again before you restart
         Armory.  Doing so will clear its memory pool, as well""")
      QMessageBox.information(self, tr('Memory Pool'), msg, QMessageBox.Ok)



   ####################################################
   def registerWidgetActivateTime(self, widget):
      # This is a bit of a hack, but it's a very isolated method to make 
      # it easy to link widgets to my entropy accumulator

      # I just realized this doesn't do exactly what I originally intended...
      # I wanted it to work on arbitrary widgets like QLineEdits, but using
      # super is not the answer.  What I want is the original class method
      # to be called after logging keypress, not its superclass method.
      # Nonetheless, it does do what I need it to, as long as you only
      # registered frames and dialogs, not individual widgets/controls.
      mainWindow = self
      
      def newKPE(wself, event=None):
         mainWindow.logEntropy()
         super(wself.__class__, wself).keyPressEvent(event)

      def newKRE(wself, event=None):
         mainWindow.logEntropy()
         super(wself.__class__, wself).keyReleaseEvent(event)

      def newMPE(wself, event=None):
         mainWindow.logEntropy()
         super(wself.__class__, wself).mousePressEvent(event)

      def newMRE(wself, event=None):
         mainWindow.logEntropy()
         super(wself.__class__, wself).mouseReleaseEvent(event)

      from types import MethodType
      widget.keyPressEvent     = MethodType(newKPE, widget)
      widget.keyReleaseEvent   = MethodType(newKRE, widget)
      widget.mousePressEvent   = MethodType(newMPE, widget)
      widget.mouseReleaseEvent = MethodType(newMRE, widget)

      
   ####################################################
   def logEntropy(self):
      try:
         self.entropyAccum.append(RightNow())
         self.entropyAccum.append(QCursor.pos().x()) 
         self.entropyAccum.append(QCursor.pos().y()) 
      except:
         LOGEXCEPT('Error logging keypress entropy')

   ####################################################
   def getExtraEntropyForKeyGen(self):
      # The entropyAccum var has all the timestamps, down to the microsecond,
      # of every keypress and mouseclick made during the wallet creation
      # wizard.   Also logs mouse positions on every press, though it will
      # be constant while typing.  Either way, even, if they change no text
      # and use a 5-char password, we will still pickup about 40 events. 
      # Then we throw in the [name,time,size] triplets of some volatile 
      # system directories, and the hash of a file in that directory that
      # is expected to have timestamps and system-dependent parameters.
      # Finally, take a desktop screenshot... 
      # All three of these source are likely to have sufficient entropy alone.
      source1,self.entropyAccum = self.entropyAccum,[]

      if len(source1)==0:
         LOGERROR('Error getting extra entropy from mouse & key presses')

      source2 = []

      try:
         if OS_WINDOWS:
            tempDir = os.getenv('TEMP')
            extraFiles = []
         elif OS_LINUX:
            tempDir = '/var/log'
            extraFiles = ['/var/log/Xorg.0.log']
         elif OS_MACOSX:
            tempDir = '/var/log'
            extraFiles = ['/var/log/system.log']

         # A simple listing of the directory files, sizes and times is good
         if os.path.exists(tempDir):
            for fname in os.listdir(tempDir):
               fullpath = os.path.join(tempDir, fname)
               sz = os.path.getsize(fullpath)
               tm = os.path.getmtime(fullpath)
               source2.append([fname, sz, tm])

         # On Linux we also throw in Xorg.0.log
         for f in extraFiles:
            if os.path.exists(f):
               with open(f,'rb') as infile:
                  source2.append(hash256(infile.read()))
               
         if len(source2)==0:
            LOGWARN('Second source of supplemental entropy will be empty')

      except:
         LOGEXCEPT('Error getting extra entropy from filesystem')


      source3 = ''
      try:
         pixDesk = QPixmap.grabWindow(QApplication.desktop().winId())
         pixRaw = QByteArray()
         pixBuf = QBuffer(pixRaw)
         pixBuf.open(QIODevice.WriteOnly)
         pixDesk.save(pixBuf, 'PNG')
         source3 = pixBuf.buffer().toHex()
      except:
         LOGEXCEPT('Third source of entropy (desktop screenshot) failed')
         
      if len(source3)==0:
         LOGWARN('Error getting extra entropy from screenshot')

      LOGINFO('Adding %d keypress events to the entropy pool', len(source1)/3)
      LOGINFO('Adding %s bytes of filesystem data to the entropy pool', 
                  bytesToHumanSize(len(str(source2))))
      LOGINFO('Adding %s bytes from desktop screenshot to the entropy pool', 
                  bytesToHumanSize(len(str(source3))/2))
      

      allEntropy = ''.join([str(a) for a in [source1, source1, source3]])
      return SecureBinaryData(HMAC256('Armory Entropy', allEntropy))
      



   ####################################################
   def rescanNextLoad(self):
      reply = QMessageBox.warning(self, tr('Queue Rescan?'), tr("""
         The next time you restart Armory, it will rescan the blockchain
         database, and reconstruct your wallet histories from scratch.
         The rescan will take 10-60 minutes depending on your system.
         <br><br>
         Do you wish to force a rescan on the next Armory restart?"""), \
         QMessageBox.Yes | QMessageBox.No)
      if reply==QMessageBox.Yes:
         touchFile( os.path.join(ARMORY_HOME_DIR, 'rescan.flag') )

   ####################################################
   def rebuildNextLoad(self):
      reply = QMessageBox.warning(self, tr('Queue Rebuild?'), tr("""
         The next time you restart Armory, it will rebuild and rescan
         the entire blockchain database.  This operation can take between
         30 minutes and 4 hours depending on you system speed.
         <br><br>
         Do you wish to force a rebuild on the next Armory restart?"""), \
         QMessageBox.Yes | QMessageBox.No)
      if reply==QMessageBox.Yes:
         touchFile( os.path.join(ARMORY_HOME_DIR, 'rebuild.flag') )

   ####################################################
   def loadFailedManyTimesFunc(self, nFail):
      """
      For now, if the user is having trouble loading the blockchain, all
      we do is delete mempool.bin (which is frequently corrupted but not
      detected as such.  However, we may expand this in the future, if
      it's determined that more-complicated things are necessary.
      """
      LOGERROR('%d attempts to load blockchain failed.  Remove mempool.bin.' % nFail)
      mempoolfile = os.path.join(ARMORY_HOME_DIR,'mempool.bin')
      if os.path.exists(mempoolfile):
         os.remove(mempoolfile)
      else:
         LOGERROR('File mempool.bin does not exist. Nothing deleted.')

   ####################################################
   def menuSelectImportKey(self):
      QMessageBox.information(self, 'Select Wallet', \
         'You must import an address into a specific wallet.  If '
         'you do not want to import the key into any available wallet, '
         'it is recommeneded you make a new wallet for this purpose.'
         '<br><br>'
         'Double-click on the desired wallet from the main window, then '
         'click on "Import/Sweep Private Keys" on the bottom-right '
         'of the properties window.'
         '<br><br>'
         'Keys cannot be imported into watching-only wallets, only full '
         'wallets.', QMessageBox.Ok)

   ####################################################
   def menuSelectSweepKey(self):
      QMessageBox.information(self, 'Select Wallet', \
         'You must select a wallet into which funds will be swept. '
         'Double-click on the desired wallet from the main window, then '
         'click on "Import/Sweep Private Keys" on the bottom-right '
         'of the properties window to sweep to that wallet.'
         '<br><br>'
         'Keys cannot be swept into watching-only wallets, only full '
         'wallets.', QMessageBox.Ok)

   ####################################################
   def changeNumShow(self):
      prefWidth = self.numShowOpts[self.comboNumShow.currentIndex()]
      if prefWidth=='All':
         self.currLedgMin = 1;
         self.currLedgMax = self.ledgerSize
         self.currLedgWidth = -1;
      else:
         self.currLedgMax = self.currLedgMin + prefWidth - 1
         self.currLedgWidth = prefWidth

      self.applyLedgerRange()


   ####################################################
   def clickLedgUp(self):
      self.currLedgMin -= self.currLedgWidth
      self.currLedgMax -= self.currLedgWidth
      self.applyLedgerRange()

   ####################################################
   def clickLedgDn(self):
      self.currLedgMin += self.currLedgWidth
      self.currLedgMax += self.currLedgWidth
      self.applyLedgerRange()


   ####################################################
   def applyLedgerRange(self):
      if self.currLedgMin < 1:
         toAdd = 1 - self.currLedgMin
         self.currLedgMin += toAdd
         self.currLedgMax += toAdd

      if self.currLedgMax > self.ledgerSize:
         toSub = self.currLedgMax - self.ledgerSize
         self.currLedgMin -= toSub
         self.currLedgMax -= toSub

      self.currLedgMin = max(self.currLedgMin, 1)

      self.btnLedgUp.setVisible(self.currLedgMin!=1)
      self.btnLedgDn.setVisible(self.currLedgMax!=self.ledgerSize)

      self.createCombinedLedger()



   ####################################################
   def openSettings(self):
      LOGDEBUG('openSettings')
      dlgSettings = DlgSettings(self, self)
      dlgSettings.exec_()

   ####################################################
   def setupSystemTray(self):
      LOGDEBUG('setupSystemTray')
      # Creating a QSystemTray
      self.sysTray = QSystemTrayIcon(self)
      self.sysTray.setIcon( QIcon(self.iconfile) )
      self.sysTray.setVisible(True)
      self.sysTray.setToolTip('Armory' + (' [Testnet]' if USE_TESTNET else ''))
      self.connect(self.sysTray, SIGNAL('messageClicked()'), self.bringArmoryToFront)
      self.connect(self.sysTray, SIGNAL('activated(QSystemTrayIcon::ActivationReason)'), \
                   self.sysTrayActivated)
      menu = QMenu(self)

      def traySend():
         self.bringArmoryToFront()
         self.clickSendBitcoins()

      def trayRecv():
         self.bringArmoryToFront()
         self.clickReceiveCoins()

      actShowArmory = self.createAction('Show Armory', self.bringArmoryToFront)
      actSendBtc    = self.createAction('Send Bitcoins', traySend)
      actRcvBtc     = self.createAction('Receive Bitcoins', trayRecv)
      actClose      = self.createAction('Quit Armory', self.closeForReal)
      # Create a short menu of options
      menu.addAction(actShowArmory)
      menu.addAction(actSendBtc)
      menu.addAction(actRcvBtc)
      menu.addSeparator()
      menu.addAction(actClose)
      self.sysTray.setContextMenu(menu)
      self.notifyQueue = []
      self.notifyBlockedUntil = 0

   #############################################################################
   @AllowAsync
   def registerBitcoinWithFF(self):
      #the 3 nodes needed to add to register bitcoin as a protocol in FF
      rdfschemehandler = 'about=\"urn:scheme:handler:bitcoin\"'
      rdfscheme = 'about=\"urn:scheme:bitcoin\"'
      rdfexternalApp = 'about=\"urn:scheme:externalApplication:bitcoin\"'

      #find mimeTypes.rdf file
      home = os.getenv('HOME')
      out,err = execAndWait('find %s -type f -name \"mimeTypes.rdf\"' % home)

      for rdfs in out.split('\n'):
         if rdfs:
            try:
               FFrdf = open(rdfs, 'r+')
            except:
               continue

            ct = FFrdf.readlines()
            rdfsch=-1
            rdfsc=-1
            rdfea=-1
            i=0
            #look for the nodes
            for line in ct:
               if rdfschemehandler in line:
                  rdfsch=i
               elif rdfscheme in line:
                  rdfsc=i
               elif rdfexternalApp in line:
                  rdfea=i
               i+=1

            #seek to end of file
            FFrdf.seek(-11, 2)
            i=0;

            #add the missing nodes
            if rdfsch == -1:
               FFrdf.write(' <RDF:Description RDF:about=\"urn:scheme:handler:bitcoin\"\n')
               FFrdf.write('                  NC:alwaysAsk=\"false\">\n')
               FFrdf.write('    <NC:externalApplication RDF:resource=\"urn:scheme:externalApplication:bitcoin\"/>\n')
               FFrdf.write('    <NC:possibleApplication RDF:resource=\"urn:handler:local:/usr/bin/xdg-open\"/>\n')
               FFrdf.write(' </RDF:Description>\n')
               i+=1

            if rdfsc == -1:
               FFrdf.write(' <RDF:Description RDF:about=\"urn:scheme:bitcoin\"\n')
               FFrdf.write('                  NC:value=\"bitcoin\">\n')
               FFrdf.write('    <NC:handlerProp RDF:resource=\"urn:scheme:handler:bitcoin\"/>\n')
               FFrdf.write(' </RDF:Description>\n')
               i+=1

            if rdfea == -1:
               FFrdf.write(' <RDF:Description RDF:about=\"urn:scheme:externalApplication:bitcoin\"\n')
               FFrdf.write('                  NC:prettyName=\"xdg-open\"\n')
               FFrdf.write('                  NC:path=\"/usr/bin/xdg-open\" />\n')
               i+=1

            if i != 0:
               FFrdf.write('</RDF:RDF>\n')

            FFrdf.close()

   #############################################################################
   def setupUriRegistration(self, justDoIt=False):
      """
      Setup Armory as the default application for handling bitcoin: links
      """
      LOGINFO('setupUriRegistration')

      if USE_TESTNET:
         return

      if OS_LINUX:
         out,err = execAndWait('gconftool-2 --get /desktop/gnome/url-handlers/bitcoin/command')
         out2,err = execAndWait('xdg-mime query default x-scheme-handler/bitcoin')

         #check FF protocol association
         #checkFF_thread = threading.Thread(target=self.registerBitcoinWithFF)
         #checkFF_thread.start()
         self.registerBitcoinWithFF(async=True)

         def setAsDefault():
            LOGINFO('Setting up Armory as default URI handler...')
            execAndWait('gconftool-2 -t string -s /desktop/gnome/url-handlers/bitcoin/command "python /usr/lib/armory/ArmoryQt.py \"%s\""')
            execAndWait('gconftool-2 -s /desktop/gnome/url-handlers/bitcoin/needs_terminal false -t bool')
            execAndWait('gconftool-2 -t bool -s /desktop/gnome/url-handlers/bitcoin/enabled true')
            execAndWait('xdg-mime default armory.desktop x-scheme-handler/bitcoin')


         if ('no value' in out.lower() or 'no value' in err.lower()) and not 'armory.desktop' in out2.lower():
            # Silently add Armory if it's never been set before
            setAsDefault()
         elif (not 'armory' in out.lower() or not 'armory.desktop' in out2.lower()) and not self.firstLoad:
            # If another application has it, ask for permission to change it
            # Don't bother the user on the first load with it if verification is
            # needed.  They have enough to worry about with this weird new program...
            if not self.getSettingOrSetDefault('DNAA_DefaultApp', False):
               reply = MsgBoxWithDNAA(MSGBOX.Question, 'Default URL Handler', \
                  'Armory is not set as your default application for handling '
                  '"bitcoin:" links.  Would you like to use Armory as the '
                  'default?', 'Do not ask this question again')
               if reply[0]==True:
                  setAsDefault()
               if reply[1]==True:
                  self.writeSetting('DNAA_DefaultApp', True)

      elif OS_WINDOWS:
         # Check for existing registration (user first, then root, if necessary)
         action = 'DoNothing'
         modulepathname = '"'
         if getattr(sys, 'frozen', False):
            app_dir = os.path.dirname(sys.executable)
            app_path = os.path.join(app_dir, sys.executable)
         elif __file__:
            return #running from a .py script, not gonna register URI on Windows

         #justDoIt = True
         import ctypes
         GetModuleFileNameW = ctypes.windll.kernel32.GetModuleFileNameW
         GetModuleFileNameW.restype = ctypes.c_int
         app_path = ctypes.create_string_buffer(1024)
         rtlength = ctypes.c_int()
         rtlength = GetModuleFileNameW(None, ctypes.byref(app_path), 1024)
         passstr = str(app_path.raw)

         modulepathname += unicode(passstr[0:(rtlength*2)], encoding='utf16') + u'" "%1"'
         modulepathname = modulepathname.encode('utf8')

         rootKey = 'bitcoin\\shell\\open\\command'
         try:
            userKey = 'Software\\Classes\\' + rootKey
            registryKey = OpenKey(HKEY_CURRENT_USER, userKey, 0, KEY_READ)
            val,code = QueryValueEx(registryKey, '')
            if 'armory' in val.lower():
               if val.lower()==modulepathname.lower():
                  LOGINFO('Armory already registered for current user.  Done!')
                  return
               else:
                  action = 'DoIt' #armory is registered, but to another path
            else:
               # Already set to something (at least created, which is enough)
               action = 'AskUser'
         except:
            # No user-key set, check if root-key is set
            try:
               registryKey = OpenKey(HKEY_CLASSES_ROOT, rootKey, 0, KEY_READ)
               val,code = QueryValueEx(registryKey, '')
               if 'armory' in val.lower():
                  LOGINFO('Armory already registered at admin level.  Done!')
                  return
               else:
                  # Root key is set (or at least created, which is enough)
                  action = 'AskUser'
            except:
               action = 'DoIt'

         dontAsk = self.getSettingOrSetDefault('DNAA_DefaultApp', False)
         dontAskDefault = self.getSettingOrSetDefault('AlwaysArmoryURI', False)
         print dontAsk, justDoIt, dontAskDefault
         if justDoIt:
            LOGINFO('URL-register: just doing it')
            action = 'DoIt'
         elif dontAsk and dontAskDefault:
            LOGINFO('URL-register: user wants to do it by default')
            action = 'DoIt'
         elif action=='AskUser' and not self.firstLoad and not dontAsk:
            # If another application has it, ask for permission to change it
            # Don't bother the user on the first load with it if verification is
            # needed.  They have enough to worry about with this weird new program...
            reply = MsgBoxWithDNAA(MSGBOX.Question, 'Default URL Handler', \
               'Armory is not set as your default application for handling '
               '"bitcoin:" links.  Would you like to use Armory as the '
               'default?', 'Do not ask this question again')

            if reply[1]==True:
               LOGINFO('URL-register:  do not ask again:  always %s', str(reply[0]))
               self.writeSetting('DNAA_DefaultApp', True)
               self.writeSetting('AlwaysArmoryURI', reply[0])

            if reply[0]==True:
               action = 'DoIt'
            else:
               LOGINFO('User requested not to use Armory as URI handler')
               return

         # Finally, do it if we're supposed to!
         LOGINFO('URL-register action: %s', action)
         if action=='DoIt':

            LOGINFO('Registering Armory  for current user')
            baseDir = os.path.dirname(unicode(passstr[0:(rtlength*2)], encoding='utf16'))
            regKeys = []
            regKeys.append(['Software\\Classes\\bitcoin', '', 'URL:bitcoin Protocol'])
            regKeys.append(['Software\\Classes\\bitcoin', 'URL Protocol', ""])
            regKeys.append(['Software\\Classes\\bitcoin\\shell', '', None])
            regKeys.append(['Software\\Classes\\bitcoin\\shell\\open', '',  None])

            for key,name,val in regKeys:
               dkey = '%s\\%s' % (key,name)
               LOGINFO('\tWriting key: [HKEY_CURRENT_USER\\] ' + dkey)
               registryKey = CreateKey(HKEY_CURRENT_USER, key)
               SetValueEx(registryKey, name, 0, REG_SZ, val)
               CloseKey(registryKey)

            regKeysU = []
            regKeysU.append(['Software\\Classes\\bitcoin\\shell\\open\\command',  '', \
                           modulepathname])
            regKeysU.append(['Software\\Classes\\bitcoin\\DefaultIcon', '',  \
                          '"%s\\armory48x48.ico"' % baseDir])
            for key,name,val in regKeysU:
               dkey = '%s\\%s' % (key,name)
               LOGINFO('\tWriting key: [HKEY_CURRENT_USER\\] ' + dkey)
               registryKey = CreateKey(HKEY_CURRENT_USER, key)
               #hKey = ctypes.c_int(registryKey.handle)
               #ctypes.windll.Advapi32.RegSetValueEx(hKey, None, 0, REG_SZ, val, (len(val)+1))
               SetValueEx(registryKey, name, 0, REG_SZ, val)
               CloseKey(registryKey)

   #############################################################################
   def execOfflineTx(self):
      dlgSelect = DlgOfflineSelect(self, self)
      if dlgSelect.exec_():

         # If we got here, one of three buttons was clicked.
         if dlgSelect.do_create:
            DlgSendBitcoins(self.getSelectedWallet(), self, self, onlyOfflineWallets=True).exec_()
         elif dlgSelect.do_broadc:
            DlgSignBroadcastOfflineTx(self,self).exec_()


   #############################################################################
   def sizeHint(self):
      return QSize(1000, 650)

   #############################################################################
   def openToolsDlg(self):
      QMessageBox.information(self, 'No Tools Yet!', \
         'The developer tools are not available yet, but will be added '
         'soon.  Regardless, developer-mode still offers lots of '
         'extra information and functionality that is not available in '
         'Standard or Advanced mode.', QMessageBox.Ok)



   #############################################################################
   def execIntroDialog(self):
      if not self.getSettingOrSetDefault('DNAA_IntroDialog', False):
         dlg = DlgIntroMessage(self, self)
         result = dlg.exec_()

         if dlg.chkDnaaIntroDlg.isChecked():
            self.writeSetting('DNAA_IntroDialog', True)

         if dlg.requestCreate:
            self.startWalletWizard()

         if dlg.requestImport:
            self.execImportWallet()



   #############################################################################
   def makeWalletCopy(self, parent, wlt, copyType='Same', suffix='', changePass=False):
      if changePass:
         LOGERROR('Changing password is not implemented yet!')
         raise NotImplementedError

      fn = 'armory_%s_%s.wallet' % (wlt.uniqueIDB58, suffix)
      if wlt.watchingOnly:
         fn = 'armory_%s_%s.watchonly.wallet' % (wlt.uniqueIDB58, suffix)
      savePath = unicode(self.getFileSave(defaultFilename=fn))
      if not len(savePath)>0:
         return False

      if copyType.lower()=='same':
         wlt.writeFreshWalletFile(savePath)
      elif copyType.lower()=='decrypt':
         if wlt.useEncryption:
            dlg = DlgUnlockWallet(wlt, parent, self, 'Unlock Private Keys')
            if not dlg.exec_():
               return False
         # Wallet should now be unlocked
         wlt.makeUnencryptedWalletCopy(savePath)
      elif copyType.lower()=='encrypt':
         newPassphrase=None
         if not wlt.useEncryption:
            dlgCrypt = DlgChangePassphrase(parent, self, not wlt.useEncryption)
            if not dlgCrypt.exec_():
               QMessageBox.information(parent, tr('Aborted'), tr("""
                  No passphrase was selected for the encrypted backup.
                  No backup was created"""), QMessageBox.Ok)
            newPassphrase = SecureBinaryData(str(dlgCrypt.edtPasswd1.text()))

         wlt.makeEncryptedWalletCopy(savePath, newPassphrase)
      else:
         LOGERROR('Invalid "copyType" supplied to makeWalletCopy: %s', copyType)
         return False

      QMessageBox.information(parent, tr('Backup Complete'), tr("""
         Your wallet was successfully backed up to the following
         location:<br><br>%s""") % savePath, QMessageBox.Ok)
      return True


   #############################################################################
   def createAction(self,  txt, slot, isCheckable=False, \
                           ttip=None, iconpath=None, shortcut=None):
      """
      Modeled from the "Rapid GUI Programming with Python and Qt" book, page 174
      """
      icon = QIcon()
      if iconpath:
         icon = QIcon(iconpath)

      theAction = QAction(icon, txt, self)

      if isCheckable:
         theAction.setCheckable(True)
         self.connect(theAction, SIGNAL('toggled(bool)'), slot)
      else:
         self.connect(theAction, SIGNAL('triggered()'), slot)

      if ttip:
         theAction.setToolTip(ttip)
         theAction.setStatusTip(ttip)

      if shortcut:
         theAction.setShortcut(shortcut)

      return theAction


   #############################################################################
   def setUserMode(self, mode):
      LOGINFO('Changing usermode:')
      LOGINFO('   From: %s', self.settings.get('User_Mode'))
      self.usermode = mode
      if mode==USERMODE.Standard:
         self.writeSetting('User_Mode', 'Standard')
      if mode==USERMODE.Advanced:
         self.writeSetting('User_Mode', 'Advanced')
      if mode==USERMODE.Expert:
         self.writeSetting('User_Mode', 'Expert')
      LOGINFO('     To: %s', self.settings.get('User_Mode'))

      if not self.firstModeSwitch:
         QMessageBox.information(self,'Restart Armory', \
         'You may have to restart Armory for all aspects of '
         'the new usermode to go into effect.', QMessageBox.Ok)

      self.firstModeSwitch = False



   #############################################################################
   def getPreferredDateFormat(self):
      # Treat the format as "binary" to make sure any special symbols don't
      # interfere with the SettingsFile symbols
      globalDefault = binary_to_hex(DEFAULT_DATE_FORMAT)
      fmt = self.getSettingOrSetDefault('DateFormat', globalDefault)
      return hex_to_binary(str(fmt))  # short hex strings could look like int()

   #############################################################################
   def setPreferredDateFormat(self, fmtStr):
      # Treat the format as "binary" to make sure any special symbols don't
      # interfere with the SettingsFile symbols
      try:
         unixTimeToFormatStr(1000000000, fmtStr)
      except:
         QMessageBox.warning(self, 'Invalid Date Format', \
            'The date format you specified was not valid.  Please re-enter '
            'it using only the strftime symbols shown in the help text.', \
            QMessageBox.Ok)
         return False

      self.writeSetting('DateFormat', binary_to_hex(fmtStr))
      return True



   #############################################################################
   def setupAnnouncementFetcher(self):
      skipChk1 = self.getSettingOrSetDefault('SkipAnnounceCheck', False)
      skipChk2 = CLI_OPTIONS.skipAnnounceCheck
      skipChk3 = CLI_OPTIONS.offline and not CLI_OPTIONS.testAnnounceCode
      self.skipAnnounceCheck = skipChk1 or skipChk2 or skipChk3

      url1 = ANNOUNCE_URL
      url2 = ANNOUNCE_URL_BACKUP
      fetchPath = os.path.join(ARMORY_HOME_DIR, 'atisignedannounce')
      if self.announceFetcher is None:
         self.announceFetcher = AnnounceDataFetcher(url1, url2, fetchPath)
         self.announceFetcher.setDisabled(self.skipAnnounceCheck)
         self.announceFetcher.start()

         # Set last-updated vals to zero to force processing at startup
         for fid in ['changelog, downloads','notify','bootstrap']:
            self.lastAnnounceUpdate[fid] = 0

      # If we recently updated the settings to enable or disable checking...
      if not self.announceFetcher.isRunning() and not self.skipAnnounceCheck:
         self.announceFetcher.setDisabled(False)
         self.announceFetcher.setFetchInterval(DEFAULT_FETCH_INTERVAL)
         self.announceFetcher.start()
      elif self.announceFetcher.isRunning() and self.skipAnnounceCheck:
         self.announceFetcher.setDisabled(True)
         self.announceFetcher.shutdown()



   #############################################################################
   def processAnnounceData(self, forceCheck=False, forceWait=5):

      adf = self.announceFetcher



      # The ADF always fetches everything all the time.  If forced, do the
      # regular fetch first, then examine the individual files without forcing
      if forceCheck:
         adf.fetchRightNow(forceWait)

      # Check each of the individual files for recent modifications
      idFuncPairs = [
                      ['announce',  self.updateAnnounceTab],
                      ['changelog', self.processChangelog],
                      ['downloads', self.processDownloads],
                      ['notify',    self.processNotifications],
                      ['bootstrap', self.processBootstrap] ]

      # If modified recently
      for fid,func in idFuncPairs:
         if not fid in self.lastAnnounceUpdate or \
            adf.getFileModTime(fid) > self.lastAnnounceUpdate[fid]:
            self.lastAnnounceUpdate[fid] = RightNow()
            fileText = adf.getAnnounceFile(fid)
            func(fileText)




   #############################################################################
   def processChangelog(self, txt):
      try:
         clp = changelogParser()
         self.changelog = clp.parseChangelogText(txt)
      except:
         # Don't crash on an error, but do log what happened
         LOGEXCEPT('Failed to parse changelog data')



   #############################################################################
   def processDownloads(self, txt):
      try:
         dlp = downloadLinkParser()
         self.downloadLinks = dlp.parseDownloadList(txt)

         if self.downloadLinks is None:
            return

         thisVer = getVersionInt(BTCARMORY_VERSION)

         # Check ARMORY versions
         if not 'Armory' in self.downloadLinks:
            LOGWARN('No Armory links in the downloads list')
         else:
            maxVer = 0
            self.versionNotification = {}
            for verStr,vermap in self.downloadLinks['Armory'].iteritems():
               dlVer = getVersionInt(readVersionString(verStr))
               if dlVer > maxVer:
                  maxVer = dlVer
                  self.armoryVersions[1] = verStr
                  if thisVer >= maxVer:
                     continue

                  shortDescr = tr('Armory version %s is now available!') % verStr
                  notifyID = binary_to_hex(hash256(shortDescr)[:4])
                  self.versionNotification['UNIQUEID'] = notifyID
                  self.versionNotification['VERSION'] = '0'
                  self.versionNotification['STARTTIME'] = '0'
                  self.versionNotification['EXPIRES'] = '%d' % long(UINT64_MAX)
                  self.versionNotification['CANCELID'] = '[]'
                  self.versionNotification['MINVERSION'] = '*'
                  self.versionNotification['MAXVERSION'] = '<%s' % verStr
                  self.versionNotification['PRIORITY'] = '3072'
                  self.versionNotification['ALERTTYPE'] = 'Upgrade'
                  self.versionNotification['NOTIFYSEND'] = 'False'
                  self.versionNotification['NOTIFYRECV'] = 'False'
                  self.versionNotification['SHORTDESCR'] = shortDescr
                  self.versionNotification['LONGDESCR'] = \
                     self.getVersionNotifyLongDescr(verStr).replace('\n','<br>')
                     
            if 'ArmoryTesting' in self.downloadLinks:
               for verStr,vermap in self.downloadLinks['ArmoryTesting'].iteritems():
                  dlVer = getVersionInt(readVersionString(verStr))
                  if dlVer > maxVer:
                     maxVer = dlVer
                     self.armoryVersions[1] = verStr
                     if thisVer >= maxVer:
                        continue

                     shortDescr = tr('Armory Testing version %s is now available!') % verStr
                     notifyID = binary_to_hex(hash256(shortDescr)[:4])
                     self.versionNotification['UNIQUEID'] = notifyID
                     self.versionNotification['VERSION'] = '0'
                     self.versionNotification['STARTTIME'] = '0'
                     self.versionNotification['EXPIRES'] = '%d' % long(UINT64_MAX)
                     self.versionNotification['CANCELID'] = '[]'
                     self.versionNotification['MINVERSION'] = '*'
                     self.versionNotification['MAXVERSION'] = '<%s' % verStr
                     self.versionNotification['PRIORITY'] = '1024'
                     self.versionNotification['ALERTTYPE'] = 'upgrade-testing'
                     self.versionNotification['NOTIFYSEND'] = 'False'
                     self.versionNotification['NOTIFYRECV'] = 'False'
                     self.versionNotification['SHORTDESCR'] = shortDescr
                     self.versionNotification['LONGDESCR'] = \
                        self.getVersionNotifyLongDescr(verStr, True).replace('\n','<br>')


         # For Satoshi updates, we don't trigger any notifications like we
         # do for Armory above -- we will release a proper announcement if
         # necessary.  But we want to set a flag to
         if not 'Satoshi' in self.downloadLinks:
            LOGWARN('No Satoshi links in the downloads list')
         else:
            try:
               maxVer = 0
               for verStr,vermap in self.downloadLinks['Satoshi'].iteritems():
                  dlVer = getVersionInt(readVersionString(verStr))
                  if dlVer > maxVer:
                     maxVer = dlVer
                     self.satoshiVersions[1] = verStr

               if not self.NetworkingFactory:
                  return

               # This is to detect the running versions of Bitcoin-Qt/bitcoind
               thisVerStr = self.NetworkingFactory.proto.peerInfo['subver']
               thisVerStr = thisVerStr.strip('/').split(':')[-1]

               if sum([0 if c in '0123456789.' else 1 for c in thisVerStr]) > 0:
                  return

               self.satoshiVersions[0] = thisVerStr

            except:
               pass




      except:
         # Don't crash on an error, but do log what happened
         LOGEXCEPT('Failed to parse download link data')


   #############################################################################
   def getVersionNotifyLongDescr(self, verStr, testing=False):
      shortOS = None
      if OS_WINDOWS:
         shortOS = 'windows'
      elif OS_LINUX:
         shortOS = 'ubuntu'
      elif OS_MACOSX:
         shortOS = 'mac'

      webURL = 'https://bitcoinarmory.com/download/'
      if shortOS is not None:
         webURL += '#' + shortOS

      if testing:
         return tr("""
            A new testing version of Armory is out. You can upgrade to version
            %s through our secure downloader inside Armory (link at the bottom
            of this notification window).
            """) % (verStr)
         
      return tr("""
         Your version of Armory is now outdated.  Please upgrade to version
         %s through our secure downloader inside Armory (link at the bottom
         of this notification window).  Alternatively, you can get the new
         version from our website downloads page at:
         <br><br>
         <a href="%s">%s</a> """) % (verStr, webURL, webURL)



   #############################################################################
   def processBootstrap(self, binFile):
      # Nothing to process, actually.  We'll grab the bootstrap from its
      # current location, if needed
      pass



   #############################################################################
   def notificationIsRelevant(self, notifyID, notifyMap):
      currTime = RightNow()
      thisVerInt = getVersionInt(BTCARMORY_VERSION)

      # Ignore transactions below the requested priority
      minPriority = self.getSettingOrSetDefault('NotifyMinPriority', 2048)
      if int(notifyMap['PRIORITY']) < minPriority:
         return False

      # Ignore version upgrade notifications if disabled in the settings
      if 'upgrade' in notifyMap['ALERTTYPE'].lower() and \
         self.getSettingOrSetDefault('DisableUpgradeNotify', False):
         return False

      if notifyID in self.notifyIgnoreShort:
         return False

      if notifyMap['STARTTIME'].isdigit():
         if currTime < long(notifyMap['STARTTIME']):
            return False

      if notifyMap['EXPIRES'].isdigit():
         if currTime > long(notifyMap['EXPIRES']):
            return False


      try:
         minVerStr  = notifyMap['MINVERSION']
         minExclude = minVerStr.startswith('>')
         minVerStr  = minVerStr[1:] if minExclude else minVerStr
         minVerInt  = getVersionInt(readVersionString(minVerStr))
         minVerInt += 1 if minExclude else 0
         if thisVerInt < minVerInt:
            return False
      except:
         pass


      try:
         maxVerStr  = notifyMap['MAXVERSION']
         maxExclude = maxVerStr.startswith('<')
         maxVerStr  = maxVerStr[1:] if maxExclude else maxVerStr
         maxVerInt  = getVersionInt(readVersionString(maxVerStr))
         maxVerInt -= 1 if maxExclude else 0
         if thisVerInt > maxVerInt:
            return False
      except:
         pass

      return True


   #############################################################################
   def processNotifications(self, txt):

      # Keep in mind this will always be run on startup with a blank slate, as
      # well as every 30 min while Armory is running.  All notifications are
      # "new" on startup (though we will allow the user to do-not-show-again
      # and store the notification ID in the settings file).
      try:
         np = notificationParser()
         currNotificationList = np.parseNotificationText(txt)
      except:
         # Don't crash on an error, but do log what happened
         LOGEXCEPT('Failed to parse notifications')

      if currNotificationList is None:
         currNotificationList = {}

      # If we have a new-version notification, it's not ignroed, and such
      # notifications are not disabled, add it to the list
      vnotify = self.versionNotification
      if vnotify and 'UNIQUEID' in vnotify:
         currNotificationList[vnotify['UNIQUEID']] = deepcopy(vnotify)

      # Create a copy of almost all the notifications we have.
      # All notifications >= 2048, unless they've explictly allowed testing
      # notifications.   This will be shown on the "Announcements" tab.
      self.almostFullNotificationList = {}
      currMin = self.getSettingOrSetDefault('NotifyMinPriority', \
                                                     DEFAULT_MIN_PRIORITY)
      minmin = min(currMin, DEFAULT_MIN_PRIORITY)
      for nid,valmap in currNotificationList.iteritems():
         if int(valmap['PRIORITY']) >= minmin:
            self.almostFullNotificationList[nid] = deepcopy(valmap)


      tabPriority = 0
      self.maxPriorityID = None

      # Check for new notifications
      addedNotifyIDs = set()
      irrelevantIDs = set()
      for nid,valmap in currNotificationList.iteritems():
         if not self.notificationIsRelevant(nid, valmap):
            # Can't remove while iterating over the map
            irrelevantIDs.add(nid)
            self.notifyIgnoreShort.add(nid)
            continue

         if valmap['PRIORITY'].isdigit():
            if int(valmap['PRIORITY']) > tabPriority:
               tabPriority = int(valmap['PRIORITY'])
               self.maxPriorityID = nid

         if not nid in self.almostFullNotificationList:
            addedNotifyIDs.append(nid)

      # Now remove them from the set that we are working with
      for nid in irrelevantIDs:
         del currNotificationList[nid]

      # Check for notifications we had before but no long have
      removedNotifyIDs = []
      for nid,valmap in self.almostFullNotificationList.iteritems():
         if not nid in currNotificationList:
            removedNotifyIDs.append(nid)


      #for nid in removedNotifyIDs:
         #self.notifyIgnoreShort.discard(nid)
         #self.notifyIgnoreLong.discard(nid)



      # Change the "Announcements" tab color if something important is there
      tabWidgetBar = self.mainDisplayTabs.tabBar()
      tabColor = Colors.Foreground
      if tabPriority >= 5120:
         tabColor = Colors.TextRed
      elif tabPriority >= 4096:
         tabColor = Colors.TextRed
      elif tabPriority >= 3072:
         tabColor = Colors.TextBlue
      elif tabPriority >= 2048:
         tabColor = Colors.TextBlue

      tabWidgetBar.setTabTextColor(self.MAINTABS.Announce, tabColor)
      self.updateAnnounceTab()

      # We only do popups for notifications >=4096, AND upgrade notify
      if tabPriority >= 3072:
         DlgNotificationWithDNAA(self, self, self.maxPriorityID, \
                           currNotificationList[self.maxPriorityID]).show()
      elif vnotify:
         if not vnotify['UNIQUEID'] in self.notifyIgnoreShort:
            DlgNotificationWithDNAA(self,self,vnotify['UNIQUEID'],vnotify).show()







   #############################################################################
   @TimeThisFunction
   def setupNetworking(self):
      LOGINFO('Setting up networking...')
      self.internetAvail = False

      # Prevent Armory from being opened twice
      from twisted.internet import reactor
      import twisted
      def uriClick_partial(a):
         self.uriLinkClicked(a)

      if CLI_OPTIONS.interport > 1:
         try:
            self.InstanceListener = ArmoryListenerFactory(self.bringArmoryToFront, \
                                                          uriClick_partial )
            reactor.listenTCP(CLI_OPTIONS.interport, self.InstanceListener)
         except twisted.internet.error.CannotListenError:
            LOGWARN('Socket already occupied!  This must be a duplicate Armory')
            QMessageBox.warning(self, tr('Already Open'), tr("""
               Armory is already running!  You can only have one Armory open
               at a time.  Exiting..."""), QMessageBox.Ok)
            os._exit(0)
      else:
         LOGWARN('*** Listening port is disabled.  URI-handling will not work')


      settingSkipCheck = self.getSettingOrSetDefault('SkipOnlineCheck', False)
      self.forceOnline = CLI_OPTIONS.forceOnline or settingSkipCheck
      if self.forceOnline:
         LOGINFO('Forced online mode: True')

      # Check general internet connection
      self.internetAvail = False
      if not self.forceOnline:
         try:
            import urllib2
            response=urllib2.urlopen('http://google.com', timeout=CLI_OPTIONS.nettimeout)
            self.internetAvail = True
         except ImportError:
            LOGERROR('No module urllib2 -- cannot determine if internet is available')
         except urllib2.URLError:
            # In the extremely rare case that google might be down (or just to try again...)
            try:
               response=urllib2.urlopen('http://microsoft.com', timeout=CLI_OPTIONS.nettimeout)
            except:
               LOGEXCEPT('Error checking for internet connection')
               LOGERROR('Run --skip-online-check if you think this is an error')
               self.internetAvail = False
         except:
            LOGEXCEPT('Error checking for internet connection')
            LOGERROR('Run --skip-online-check if you think this is an error')
            self.internetAvail = False


      LOGINFO('Internet connection is Available: %s', self.internetAvail)
      LOGINFO('Bitcoin-Qt/bitcoind is Available: %s', self.bitcoindIsAvailable())
      LOGINFO('The first blk*.dat was Available: %s', str(self.checkHaveBlockfiles()))
      LOGINFO('Online mode currently possible:   %s', self.onlineModeIsPossible())





   #############################################################################
   def manageBitcoindAskTorrent(self):

      if not satoshiIsAvailable():
         reply = MsgBoxCustom(MSGBOX.Question, tr('BitTorrent Option'), tr("""
            You are currently configured to run the core Bitcoin software
            yourself (Bitcoin-Qt or bitcoind).  <u>Normally</u>, you should
            start the Bitcoin software first and wait for it to synchronize
            with the network before starting Armory.
            <br><br>
            <b>However</b>, Armory can shortcut most of this initial
            synchronization
            for you using BitTorrent.  If your firewall allows it,
            using BitTorrent can be an order of magnitude faster (2x to 20x)
            than letting the Bitcoin software download it via P2P.
            <br><br>
            <u>To synchronize using BitTorrent (recommended):</u>
            Click "Use BitTorrent" below, and <u>do not</u> start the Bitcoin
            software until after it is complete.
            <br><br>
            <u>To synchronize using Bitcoin P2P (fallback):</u>
            Click "Cancel" below, then close Armory and start Bitcoin-Qt
            (or bitcoind).  Do not start Armory until you see a green checkmark
            in the bottom-right corner of the Bitcoin-Qt window."""), \
            wCancel=True, yesStr='Use BitTorrent')

         if not reply:
            QMessageBox.warning(self, tr('Synchronize'), tr("""
               When you are ready to start synchronization, close Armory and
               start Bitcoin-Qt or bitcoind.  Restart Armory only when
               synchronization is complete.  If using Bitcoin-Qt, you will see
               a green checkmark in the bottom-right corner"""), QMessageBox.Ok)
            return False

      else:
         reply = MsgBoxCustom(MSGBOX.Question, tr('BitTorrent Option'), tr("""
            You are currently running the core Bitcoin software, but it
            is not fully synchronized with the network, yet.  <u>Normally</u>,
            you should close Armory until Bitcoin-Qt (or bitcoind) is
            finished
            <br><br>
            <b><u>However</u></b>, Armory can speed up this initial
            synchronization for you using BitTorrent.  If your firewall
            allows it, using BitTorrent can be an order of magnitude
            faster (2x to 20x)
            than letting the Bitcoin software download it via P2P.
            <br><br>
            <u>To synchronize using BitTorrent (recommended):</u>
            Close the running Bitcoin software <b>right now</b>.  When it is
            closed, click "Use BitTorrent" below.  Restart the Bitcoin software
            when Armory indicates it is complete.
            <br><br>
            <u>To synchronize using Bitcoin P2P (fallback):</u>
            Click "Cancel" below, and then close Armory until the Bitcoin
            software is finished synchronizing.  If using Bitcoin-Qt, you
            will see a green checkmark in the bottom-right corner of the
            main window."""), QMessageBox.Ok)

         if reply:
            if satoshiIsAvailable():
               QMessageBox.warning(self, tr('Still Running'), tr("""
                  The Bitcoin software still appears to be open!
                  Close it <b>right now</b>
                  before clicking "Ok."  The BitTorrent engine will start
                  as soon as you do."""), QMessageBox.Ok)
         else:
            QMessageBox.warning(self, tr('Synchronize'), tr("""
               You chose to finish synchronizing with the network using
               the Bitcoin software which is already running.  Please close
               Armory until it is finished.  If you are running Bitcoin-Qt,
               you will see a green checkmark in the bottom-right corner,
               when it is time to open Armory again."""), QMessageBox.Ok)
            return False

         return True


   ############################################################################
   def findTorrentFileForSDM(self, forceWaitTime=0):
      """
      Hopefully the announcement fetcher has already gotten one for us,
      or at least we have a default.
      """

      # Only do an explicit announce check if we have no bootstrap at all
      # (don't need to spend time doing an explicit check if we have one)
      if self.announceFetcher.getFileModTime('bootstrap') == 0:
         if forceWaitTime>0:
            self.explicitCheckAnnouncements(forceWaitTime)

      # If it's still not there, look for a default file
      if self.announceFetcher.getFileModTime('bootstrap') == 0:
         LOGERROR('Could not get announce bootstrap; using default')
         srcTorrent = os.path.join(GetExecDir(), '../default_bootstrap.torrent')
      else:
         srcTorrent = self.announceFetcher.getAnnounceFilePath('bootstrap')

      # Maybe we still don't have a torrent for some reason
      if not srcTorrent or not os.path.exists(srcTorrent):
         return ''

      torrentPath = os.path.join(ARMORY_HOME_DIR, 'bootstrap.dat.torrent')
      LOGINFO('Using torrent file: ' + torrentPath)
      shutil.copy(srcTorrent, torrentPath)

      return torrentPath





   ############################################################################
   def startBitcoindIfNecessary(self):
      LOGINFO('startBitcoindIfNecessary')
      if not (self.forceOnline or self.internetAvail) or CLI_OPTIONS.offline:
         LOGWARN('Not online, will not start bitcoind')
         return False

      if not self.doAutoBitcoind:
         LOGWARN('Tried to start bitcoind, but ManageSatoshi==False')
         return False

      if satoshiIsAvailable():
         LOGWARN('Tried to start bitcoind, but satoshi already running')
         return False

      self.setSatoshiPaths()
      TheSDM.setDisabled(False)

      torrentIsDisabled = self.getSettingOrSetDefault('DisableTorrent', False)

      # Give the SDM the torrent file...it will use it if it makes sense
      if not torrentIsDisabled and TheSDM.shouldTryBootstrapTorrent():
         torrentFile = self.findTorrentFileForSDM(2)
         if not torrentFile or not os.path.exists(torrentFile):
            LOGERROR('Could not find torrent file')
         else:
            TheSDM.tryToSetupTorrentDL(torrentFile)


      try:
         # "satexe" is actually just the install directory, not the direct
         # path the executable.  That dir tree will be searched for bitcoind
         TheSDM.setupSDM(extraExeSearch=self.satoshiExeSearchPath)
         TheSDM.startBitcoind()
         LOGDEBUG('Bitcoind started without error')
         return True
      except:
         LOGEXCEPT('Failed to setup SDM')
         self.switchNetworkMode(NETWORKMODE.Offline)


   ############################################################################
   def setSatoshiPaths(self):
      LOGINFO('setSatoshiPaths')

      # We skip the getSettingOrSetDefault call, because we don't want to set
      # it if it doesn't exist
      if self.settings.hasSetting('SatoshiExe'):
         if not os.path.exists(self.settings.get('SatoshiExe')):
            LOGERROR('Bitcoin installation setting is a non-existent directory')
         self.satoshiExeSearchPath = [self.settings.get('SatoshiExe')]
      else:
         self.satoshiExeSearchPath = []


      self.satoshiHomePath = BTC_HOME_DIR
      if self.settings.hasSetting('SatoshiDatadir') and \
         CLI_OPTIONS.satoshiHome=='DEFAULT':
         # Setting override BTC_HOME_DIR only if it wasn't explicitly
         # set as the command line.
         self.satoshiHomePath = self.settings.get('SatoshiDatadir')
         LOGINFO('Setting satoshi datadir = %s' % self.satoshiHomePath)

      TheBDM.setSatoshiDir(self.satoshiHomePath)
      TheSDM.setSatoshiDir(self.satoshiHomePath)
      TheTDM.setSatoshiDir(self.satoshiHomePath)


   ############################################################################
   def loadBlockchainIfNecessary(self):
      LOGINFO('loadBlockchainIfNecessary')
      if CLI_OPTIONS.offline:
         if self.forceOnline:
            LOGERROR('Cannot mix --force-online and --offline options!  Using offline mode.')
         self.switchNetworkMode(NETWORKMODE.Offline)
         TheBDM.setOnlineMode(False, wait=False)
      elif self.onlineModeIsPossible():
         # Track number of times we start loading the blockchain.
         # We will decrement the number when loading finishes
         # We can use this to detect problems with mempool or blkxxxx.dat
         self.numTriesOpen = self.getSettingOrSetDefault('FailedLoadCount', 0)
         if self.numTriesOpen>2:
            self.loadFailedManyTimesFunc(self.numTriesOpen)
         self.settings.set('FailedLoadCount', self.numTriesOpen+1)

         self.switchNetworkMode(NETWORKMODE.Full)
         #self.resetBdmBeforeScan()
         TheBDM.setOnlineMode(True, wait=False)

      else:
         self.switchNetworkMode(NETWORKMODE.Offline)
         TheBDM.setOnlineMode(False, wait=False)





   #############################################################################
   def checkHaveBlockfiles(self):
      return os.path.exists(os.path.join(TheBDM.btcdir, 'blocks'))

   #############################################################################
   def onlineModeIsPossible(self):
      return ((self.internetAvail or self.forceOnline) and \
               self.bitcoindIsAvailable() and \
               self.checkHaveBlockfiles())


   #############################################################################
   def bitcoindIsAvailable(self):
      return satoshiIsAvailable('127.0.0.1', BITCOIN_PORT)



   #############################################################################
   def switchNetworkMode(self, newMode):
      LOGINFO('Setting netmode: %s', newMode)
      self.netMode=newMode
      if newMode in (NETWORKMODE.Offline, NETWORKMODE.Disconnected):
         self.NetworkingFactory = FakeClientFactory()
         return
      elif newMode==NETWORKMODE.Full:

         # Actually setup the networking, now
         from twisted.internet import reactor

         def showOfflineMsg():
            self.netMode = NETWORKMODE.Disconnected
            self.setDashboardDetails()
            self.lblArmoryStatus.setText( \
               '<font color=%s><i>Disconnected</i></font>' % htmlColor('TextWarn'))
            if not self.getSettingOrSetDefault('NotifyDiscon', not OS_MACOSX):
               return

            try:
               self.sysTray.showMessage('Disconnected', \
                     'Connection to Bitcoin-Qt client lost!  Armory cannot send \n'
                     'or receive bitcoins until connection is re-established.', \
                     QSystemTrayIcon.Critical, 10000)
            except:
               LOGEXCEPT('Failed to show disconnect notification')


         self.connectCount = 0
         def showOnlineMsg():
            self.netMode = NETWORKMODE.Full
            self.setDashboardDetails()
            self.lblArmoryStatus.setText(\
                     '<font color=%s>Connected (%s blocks)</font> ' %
                     (htmlColor('TextGreen'), self.currBlockNum))
            if not self.getSettingOrSetDefault('NotifyReconn', not OS_MACOSX):
               return

            try:
               if self.connectCount>0:
                  self.sysTray.showMessage('Connected', \
                     'Connection to Bitcoin-Qt re-established', \
                     QSystemTrayIcon.Information, 10000)
               self.connectCount += 1
            except:
               LOGEXCEPT('Failed to show reconnect notification')


         self.NetworkingFactory = ArmoryClientFactory( \
                                          TheBDM,
                                          func_loseConnect=showOfflineMsg, \
                                          func_madeConnect=showOnlineMsg, \
                                          func_newTx=self.newTxFunc)
                                          #func_newTx=newTxFunc)
         reactor.callWhenRunning(reactor.connectTCP, '127.0.0.1', \
                                          BITCOIN_PORT, self.NetworkingFactory)




   #############################################################################
   def newTxFunc(self, pytxObj):
      if TheBDM.getBDMState() in ('Offline','Uninitialized') or self.doShutdown:
         return

      TheBDM.addNewZeroConfTx(pytxObj.serialize(), long(RightNow()), True, wait=False)
      self.newZeroConfSinceLastUpdate.append(pytxObj.serialize())
      #LOGDEBUG('Added zero-conf tx to pool: ' + binary_to_hex(pytxObj.thisHash))




   #############################################################################
   def parseUriLink(self, uriStr, clickOrEnter='click'):
      ClickOrEnter = clickOrEnter[0].upper() + clickOrEnter[1:]
      LOGINFO('URI link clicked!')
      LOGINFO('The following URI string was parsed:')
      LOGINFO(uriStr.replace('%','%%'))
      uriDict = parseBitcoinURI(uriStr)
      if TheBDM.getBDMState() in ('Offline','Uninitialized'):
         LOGERROR('%sed "bitcoin:" link in offline mode.' % ClickOrEnter)
         self.bringArmoryToFront()
         QMessageBox.warning(self, 'Offline Mode',
            'You %sed on a "bitcoin:" link, but Armory is in '
            'offline mode, and is not capable of creating transactions. '
            '%sing links will only work if Armory is connected '
            'to the Bitcoin network!' % (clickOrEnter, ClickOrEnter), \
             QMessageBox.Ok)
         return {}

      if len(uriDict)==0:
         warnMsg = ('It looks like you just %sed a "bitcoin:" link, but '
                    'that link is malformed.  ' % clickOrEnter)
         if self.usermode == USERMODE.Standard:
            warnMsg += ('Please check the source of the link and enter the '
                        'transaction manually.')
         else:
            warnMsg += 'The raw URI string is:<br><br>' + uriStr
         QMessageBox.warning(self, 'Invalid URI', warnMsg, QMessageBox.Ok)
         LOGERROR(warnMsg)
         return {}

      if not uriDict.has_key('address'):
         QMessageBox.warning(self, 'The "bitcoin:" link you just %sed '
            'does not even contain an address!  There is nothing that '
            'Armory can do with this link!' % clickOrEnter, QMessageBox.Ok)
         LOGERROR('No address in "bitcoin:" link!  Nothing to do!')
         return {}

      # Verify the URI is for the same network as this Armory instnance
      theAddrByte = checkAddrType(base58_to_binary(uriDict['address']))
      if theAddrByte!=-1 and theAddrByte!=ADDRBYTE:
         net = 'Unknown Network'
         if NETWORKS.has_key(theAddrByte):
            net = NETWORKS[theAddrByte]
         QMessageBox.warning(self, 'Wrong Network!', \
            'The address for the "bitcoin:" link you just %sed is '
            'for the wrong network!  You are on the <b>%s</b> '
            'and the address you supplied is for the the '
            '<b>%s</b>!' % (clickOrEnter, NETWORKS[ADDRBYTE], net), \
            QMessageBox.Ok)
         LOGERROR('URI link is for the wrong network!')
         return {}

      # If the URI contains "req-" strings we don't recognize, throw error
      recognized = ['address','version','amount','label','message']
      for key,value in uriDict.iteritems():
         if key.startswith('req-') and not key[4:] in recognized:
            QMessageBox.warning(self,'Unsupported URI', 'The "bitcoin:" link '
               'you just %sed contains fields that are required but not '
               'recognized by Armory.  This may be an older version of Armory, '
               'or the link you %sed on uses an exotic, unsupported format.'
               '<br><br>The action cannot be completed.' % (clickOrEnter, clickOrEnter), \
               QMessageBox.Ok)
            LOGERROR('URI link contains unrecognized req- fields.')
            return {}

      return uriDict



   #############################################################################
   def uriLinkClicked(self, uriStr):
      LOGINFO('uriLinkClicked')
      if TheBDM.getBDMState()=='Offline':
         QMessageBox.warning(self, 'Offline', \
            'You just clicked on a "bitcoin:" link, but Armory is offline '
            'and cannot send transactions.  Please click the link '
            'again when Armory is online.', \
            QMessageBox.Ok)
         return
      elif not TheBDM.getBDMState()=='BlockchainReady':
         # BDM isnt ready yet, saved URI strings in the delayed URIDict to
         # call later through finishLoadBlockChain
         qLen = self.delayedURIData['qLen']

         self.delayedURIData[qLen] = uriStr
         qLen = qLen +1
         self.delayedURIData['qLen'] = qLen
         return

      uriDict = self.parseUriLink(uriStr, 'click')

      if len(uriDict)>0:
         self.bringArmoryToFront()
         return self.uriSendBitcoins(uriDict)


   #############################################################################
   @TimeThisFunction
   def loadWalletsAndSettings(self):
      LOGINFO('loadWalletsAndSettings')

      self.getSettingOrSetDefault('First_Load',         True)
      self.getSettingOrSetDefault('Load_Count',         0)
      self.getSettingOrSetDefault('User_Mode',          'Advanced')
      self.getSettingOrSetDefault('UnlockTimeout',      10)
      self.getSettingOrSetDefault('DNAA_UnlockTimeout', False)


      # Determine if we need to do new-user operations, increment load-count
      self.firstLoad = False
      if self.getSettingOrSetDefault('First_Load', True):
         self.firstLoad = True
         self.writeSetting('First_Load', False)
         self.writeSetting('First_Load_Date', long(RightNow()))
         self.writeSetting('Load_Count', 1)
         self.writeSetting('AdvFeature_UseCt', 0)
      else:
         self.writeSetting('Load_Count', (self.settings.get('Load_Count')+1) % 100)
         firstDate = self.getSettingOrSetDefault('First_Load_Date', RightNow())
         daysSinceFirst = (RightNow() - firstDate) / (60*60*24)


      # Set the usermode, default to standard
      self.usermode = USERMODE.Standard
      if self.settings.get('User_Mode') == 'Advanced':
         self.usermode = USERMODE.Advanced
      elif self.settings.get('User_Mode') == 'Expert':
         self.usermode = USERMODE.Expert


      # The user may have asked to never be notified of a particular
      # notification again.  We have a short-term list (wiped on every
      # load), and a long-term list (saved in settings).  We simply
      # initialize the short-term list with the long-term list, and add
      # short-term ignore requests to it
      notifyStr = self.getSettingOrSetDefault('NotifyIgnore', '')
      nsz = len(notifyStr)
      self.notifyIgnoreLong  = set(notifyStr[8*i:8*(i+1)] for i in range(nsz/8))
      self.notifyIgnoreShort = set(notifyStr[8*i:8*(i+1)] for i in range(nsz/8))


      # Load wallets found in the .armory directory
      wltPaths = []
      self.walletMap = {}
      self.walletIndices = {}
      self.walletIDSet = set()

      # I need some linear lists for accessing by index
      self.walletIDList = []
      self.combinedLedger = []
      self.ledgerSize = 0
      self.ledgerTable = []

      self.currBlockNum = 0



      LOGINFO('Loading wallets...')
      for f in os.listdir(ARMORY_HOME_DIR):
         fullPath = os.path.join(ARMORY_HOME_DIR, f)
         if os.path.isfile(fullPath) and not fullPath.endswith('backup.wallet'):
            openfile = open(fullPath, 'rb')
            first8 = openfile.read(8)
            openfile.close()
            if first8=='\xbaWALLET\x00':
               wltPaths.append(fullPath)


      wltExclude = self.settings.get('Excluded_Wallets', expectList=True)
      wltOffline = self.settings.get('Offline_WalletIDs', expectList=True)
      for fpath in wltPaths:
         try:
            wltLoad = PyBtcWallet().readWalletFile(fpath)
            wltID = wltLoad.uniqueIDB58
            if fpath in wltExclude or wltID in wltExclude:
               continue

            if wltID in self.walletIDSet:
               LOGWARN('***WARNING: Duplicate wallet detected, %s', wltID)
               wo1 = self.walletMap[wltID].watchingOnly
               wo2 = wltLoad.watchingOnly
               if wo1 and not wo2:
                  prevWltPath = self.walletMap[wltID].walletPath
                  self.walletMap[wltID] = wltLoad
                  LOGWARN('First wallet is more useful than the second one...')
                  LOGWARN('     Wallet 1 (loaded):  %s', fpath)
                  LOGWARN('     Wallet 2 (skipped): %s', prevWltPath)
               else:
                  LOGWARN('Second wallet is more useful than the first one...')
                  LOGWARN('     Wallet 1 (loaded):  %s', self.walletMap[wltID].walletPath)
                  LOGWARN('     Wallet 2 (skipped): %s', fpath)
            else:
               # Update the maps/dictionaries
               self.walletMap[wltID] = wltLoad
               self.walletIndices[wltID] = len(self.walletMap)-1

               # Maintain some linear lists of wallet info
               self.walletIDSet.add(wltID)
               self.walletIDList.append(wltID)
               wltLoad.mainWnd = self
         except:
            LOGEXCEPT( '***WARNING: Wallet could not be loaded: %s (skipping)', fpath)
            raise



      LOGINFO('Number of wallets read in: %d', len(self.walletMap))
      for wltID, wlt in self.walletMap.iteritems():
         dispStr  = ('   Wallet (%s):' % wlt.uniqueIDB58).ljust(25)
         dispStr +=  '"'+wlt.labelName.ljust(32)+'"   '
         dispStr +=  '(Encrypted)' if wlt.useEncryption else '(No Encryption)'
         LOGINFO(dispStr)
         # Register all wallets with TheBDM
         TheBDM.registerWallet( wlt.cppWallet )
         TheBDM.bdm.registerWallet(wlt.cppWallet)


      # Get the last directory
      savedDir = self.settings.get('LastDirectory')
      if len(savedDir)==0 or not os.path.exists(savedDir):
         savedDir = ARMORY_HOME_DIR
      self.lastDirectory = savedDir
      self.writeSetting('LastDirectory', savedDir)

   #############################################################################
   def getFileSave(self, title='Save Wallet File', \
                         ffilter=['Wallet files (*.wallet)'], \
                         defaultFilename=None):
      LOGDEBUG('getFileSave')
      startPath = self.settings.get('LastDirectory')
      if len(startPath)==0 or not os.path.exists(startPath):
         startPath = ARMORY_HOME_DIR

      if not defaultFilename==None:
         startPath = os.path.join(startPath, defaultFilename)

      types = ffilter
      types.append('All files (*)')
      typesStr = ';; '.join(types)

      # Found a bug with Swig+Threading+PyQt+OSX -- save/load file dialogs freeze
      # User picobit discovered this is avoided if you use the Qt dialogs, instead
      # of the native OS dialogs.  Use native for all except OSX...
      if not OS_MACOSX:
         fullPath = unicode(QFileDialog.getSaveFileName(self, title, startPath, typesStr))
      else:
         fullPath = unicode(QFileDialog.getSaveFileName(self, title, startPath, typesStr,
                                             options=QFileDialog.DontUseNativeDialog))


      fdir,fname = os.path.split(fullPath)
      if fdir:
         self.writeSetting('LastDirectory', fdir)
      return fullPath


   #############################################################################
   def getFileLoad(self, title='Load Wallet File', \
                         ffilter=['Wallet files (*.wallet)'], \
                         defaultDir=None):

      LOGDEBUG('getFileLoad')

      if defaultDir is None:
         defaultDir = self.settings.get('LastDirectory')
         if len(defaultDir)==0 or not os.path.exists(defaultDir):
            defaultDir = ARMORY_HOME_DIR


      types = list(ffilter)
      types.append(tr('All files (*)'))
      typesStr = ';; '.join(types)
      # Found a bug with Swig+Threading+PyQt+OSX -- save/load file dialogs freeze
      # User picobit discovered this is avoided if you use the Qt dialogs, instead
      # of the native OS dialogs.  Use native for all except OSX...
      if not OS_MACOSX:
         fullPath = unicode(QFileDialog.getOpenFileName(self, title, defaultDir, typesStr))
      else:
         fullPath = unicode(QFileDialog.getOpenFileName(self, title, defaultDir, typesStr, \
                                             options=QFileDialog.DontUseNativeDialog))

      self.writeSetting('LastDirectory', os.path.split(fullPath)[0])
      return fullPath

   ##############################################################################
   def getWltSetting(self, wltID, propName):
      # Sometimes we need to settings specific to individual wallets -- we will
      # prefix the settings name with the wltID.
      wltPropName = 'Wallet_%s_%s' % (wltID, propName)
      try:
         return self.settings.get(wltPropName)
      except KeyError:
         return ''

   #############################################################################
   def setWltSetting(self, wltID, propName, value):
      wltPropName = 'Wallet_%s_%s' % (wltID, propName)
      self.writeSetting(wltPropName, value)


   #############################################################################
   def toggleIsMine(self, wltID):
      alreadyMine = self.getWltSetting(wltID, 'IsMine')
      if alreadyMine:
         self.setWltSetting(wltID, 'IsMine', False)
      else:
         self.setWltSetting(wltID, 'IsMine', True)




   #############################################################################
   def getWalletForAddr160(self, addr160):
      for wltID, wlt in self.walletMap.iteritems():
         if wlt.hasAddr(addr160):
            return wltID
      return ''


   #############################################################################
   def getSettingOrSetDefault(self, settingName, defaultVal):
      s = self.settings.getSettingOrSetDefault(settingName, defaultVal)
      return s

   #############################################################################
   def writeSetting(self, settingName, val):
      self.settings.set(settingName, val)

   #############################################################################
   def startRescanBlockchain(self, forceFullScan=False):
      if TheBDM.getBDMState() in ('Offline','Uninitialized'):
         LOGWARN('Rescan requested but Armory is in offline mode')
         return

      if TheBDM.getBDMState()=='Scanning':
         LOGINFO('Queueing rescan after current scan completes.')
      else:
         LOGINFO('Starting blockchain rescan...')


      # Start it in the background
      TheBDM.rescanBlockchain('AsNeeded', wait=False)
      self.needUpdateAfterScan = True
      self.setDashboardDetails()

   #############################################################################
   def forceRescanDB(self):
      self.needUpdateAfterScan = True
      self.lblDashModeBuild.setText( 'Build Databases', \
                                        size=4, bold=True, color='DisableFG')
      self.lblDashModeScan.setText( 'Scanning Transaction History', \
                                        size=4, bold=True, color='Foreground')
      TheBDM.rescanBlockchain('ForceRescan', wait=False)
      self.setDashboardDetails()

   #############################################################################
   def forceRebuildAndRescan(self):
      self.needUpdateAfterScan = True
      self.lblDashModeBuild.setText( 'Preparing Databases', \
                                        size=4, bold=True, color='Foreground')
      self.lblDashModeScan.setText( 'Scan Transaction History', \
                                        size=4, bold=True, color='DisableFG')
      #self.resetBdmBeforeScan()  # this resets BDM and then re-registeres wlts
      TheBDM.rescanBlockchain('ForceRebuild', wait=False)
      self.setDashboardDetails()





   #############################################################################
   @TimeThisFunction
   def initialWalletSync(self):
      for wltID in self.walletMap.iterkeys():
         LOGINFO('Syncing wallet: %s', wltID)
         self.walletMap[wltID].setBlockchainSyncFlag(BLOCKCHAIN_READONLY)
         # Used to do "sync-lite" when we had to rescan for new addresses,
         self.walletMap[wltID].syncWithBlockchainLite(0)
         #self.walletMap[wltID].syncWithBlockchain(0)
         self.walletMap[wltID].detectHighestUsedIndex(True) # expand wlt if necessary
         self.walletMap[wltID].fillAddressPool()

   @TimeThisFunction
   def finishLoadBlockchain(self):
      # Now that the blockchain is loaded, let's populate the wallet info
      if TheBDM.isInitialized():
         
         #for wltID in self.walletMap.iterkeys():
          #  TheBDM.bdm.unregisterWallet(self.walletMap[wltID].cppWallet)

         self.currBlockNum = TheBDM.getTopBlockHeight()
         self.setDashboardDetails()
         if not self.memPoolInit:
            mempoolfile = os.path.join(ARMORY_HOME_DIR,'mempool.bin')
            clearpoolfile = os.path.join(ARMORY_HOME_DIR,'clearmempool.flag')
            if os.path.exists(clearpoolfile):
               LOGINFO('clearmempool.flag found.  Clearing memory pool')
               os.remove(clearpoolfile)
               if os.path.exists(mempoolfile):
                  os.remove(mempoolfile)
            else:
               self.checkMemoryPoolCorruption(mempoolfile)
            TheBDM.enableZeroConf(mempoolfile)
            self.memPoolInit = True

         for wltID in self.walletMap.iterkeys():
            LOGINFO('Syncing wallet: %s', wltID)
            self.walletMap[wltID].setBlockchainSyncFlag(BLOCKCHAIN_READONLY)
            self.walletMap[wltID].syncWithBlockchainLite(0)
            self.walletMap[wltID].detectHighestUsedIndex(True)  # expand wlt if necessary
            self.walletMap[wltID].fillAddressPool()

         self.createCombinedLedger()
         self.ledgerSize = len(self.combinedLedger)
         self.statusBar().showMessage('Blockchain loaded, wallets sync\'d!', 10000)
         if self.netMode==NETWORKMODE.Full:
            LOGINFO('Current block number: %d', self.currBlockNum)
            self.lblArmoryStatus.setText(\
               '<font color=%s>Connected (%s blocks)</font> ' %
               (htmlColor('TextGreen'), self.currBlockNum))

         self.blkReceived = TheBDM.getTopBlockHeader().getTimestamp()
         self.writeSetting('LastBlkRecv',     self.currBlockNum)
         self.writeSetting('LastBlkRecvTime', self.blkReceived)

         currSyncSuccess = self.getSettingOrSetDefault("SyncSuccessCount", 0)
         self.writeSetting('SyncSuccessCount', min(currSyncSuccess+1, 10))


         vectMissingBlks = TheBDM.missingBlockHashes()
         LOGINFO('Blockfile corruption check: Missing blocks: %d', len(vectMissingBlks))
         if len(vectMissingBlks) > 0:
            LOGINFO('Missing blocks: %d', len(vectMissingBlks))
            QMessageBox.critical(self, tr('Blockdata Error'), tr("""
               Armory has detected an error in the blockchain database
               maintained by the third-party Bitcoin software (Bitcoin-Qt
               or bitcoind).  This error is not fatal, but may lead to
               incorrect balances, inability to send coins, or application
               instability.
               <br><br>
               It is unlikely that the error affects your wallets,
               but it <i>is</i> possible.  If you experience crashing,
               or see incorrect balances on any wallets, it is strongly
               recommended you re-download the blockchain using:
               "<b>Help</i>"\xe2\x86\x92"<i>Factory Reset</i>"."""), \
                QMessageBox.Ok)


         if self.getSettingOrSetDefault('NotifyBlkFinish',True):
            reply,remember = MsgBoxWithDNAA(MSGBOX.Info, \
               'Blockchain Loaded!', 'Blockchain loading is complete.  '
               'Your balances and transaction history are now available '
               'under the "Transactions" tab.  You can also send and '
               'receive bitcoins.', \
               dnaaMsg='Do not show me this notification again ', yesStr='OK')

            if remember==True:
               self.writeSetting('NotifyBlkFinish',False)

         self.mainDisplayTabs.setCurrentIndex(self.MAINTABS.Ledger)


         self.netMode = NETWORKMODE.Full
         self.settings.set('FailedLoadCount', 0)
      else:
         self.statusBar().showMessage('! Blockchain loading failed !', 10000)


      # This will force the table to refresh with new data
      self.setDashboardDetails()
      self.updateAnnounceTab()  # make sure satoshi version info is up to date
      self.removeBootstrapDat()  # if we got here, we're *really* done with it
      self.walletModel.reset()

      qLen = self.delayedURIData['qLen']
      if qLen > 0:
         #delayed URI parses, feed them back to the uri parser now
         for i in range(0, qLen):
            uriStr = self.delayedURIData[qLen-i-1]
            self.delayedURIData['qLen'] = qLen -i -1
            self.uriLinkClicked(uriStr)


   #############################################################################
   def removeBootstrapDat(self):
      bfile = os.path.join(BTC_HOME_DIR, 'bootstrap.dat.old')
      if os.path.exists(bfile):
         os.remove(bfile)

   #############################################################################
   def checkMemoryPoolCorruption(self, mempoolname):
      if not os.path.exists(mempoolname):
         return

      memfile = open(mempoolname, 'rb')
      memdata = memfile.read()
      memfile.close()

      binunpacker = BinaryUnpacker(memdata)
      try:
         while binunpacker.getRemainingSize() > 0:
            binunpacker.get(UINT64)
            PyTx().unserialize(binunpacker)
      except:
         os.remove(mempoolname);
         LOGWARN('Memory pool file was corrupt.  Deleted. (no further action is needed)')

   #############################################################################
   def changeLedgerSorting(self, col, order):
      """
      The direct sorting was implemented to avoid having to search for comment
      information for every ledger entry.  Therefore, you can't sort by comments
      without getting them first, which is the original problem to avoid.
      """
      if col in (LEDGERCOLS.NumConf, LEDGERCOLS.DateStr, \
                 LEDGERCOLS.Comment, LEDGERCOLS.Amount, LEDGERCOLS.WltName):
         self.sortLedgCol = col
         self.sortLedgOrder = order
      self.createCombinedLedger()

   #############################################################################
   @TimeThisFunction
   def createCombinedLedger(self, wltIDList=None, withZeroConf=True):
      """
      Create a ledger to display on the main screen, that consists of ledger
      entries of any SUBSET of available wallets.
      """
      start = RightNow()
      if wltIDList==None:
         # Create a list of [wltID, type] pairs
         typelist = [[wid, determineWalletType(self.walletMap[wid], self)[0]] \
                                                      for wid in self.walletIDList]

         # We need to figure out which wallets to combine here...
         currIdx  = max(self.comboWltSelect.currentIndex(), 0)
         currText = str(self.comboWltSelect.currentText()).lower()
         if currIdx>=4:
            wltIDList = [self.walletIDList[currIdx-6]]
         else:
            listOffline  = [t[0] for t in filter(lambda x: x[1]==WLTTYPES.Offline,   typelist)]
            listWatching = [t[0] for t in filter(lambda x: x[1]==WLTTYPES.WatchOnly, typelist)]
            listCrypt    = [t[0] for t in filter(lambda x: x[1]==WLTTYPES.Crypt,     typelist)]
            listPlain    = [t[0] for t in filter(lambda x: x[1]==WLTTYPES.Plain,     typelist)]

            if currIdx==0:
               wltIDList = listOffline + listCrypt + listPlain
            elif currIdx==1:
               wltIDList = listOffline
            elif currIdx==2:
               wltIDList = listWatching
            elif currIdx==3:
               wltIDList = self.walletIDList
            else:
               pass
               #raise WalletExistsError('Bad combo-box selection: ' + str(currIdx))
         self.writeSetting('LastFilterState', currIdx)


      if wltIDList==None:
         return

      self.combinedLedger = []
      totalFunds  = 0
      spendFunds  = 0
      unconfFunds = 0
      currBlk = 0xffffffff
      if TheBDM.isInitialized():
         currBlk = TheBDM.getTopBlockHeight()

      for wltID in wltIDList:
         wlt = self.walletMap[wltID]
         id_le_pairs = [[wltID, le] for le in wlt.getTxLedger('Full')]
         self.combinedLedger.extend(id_le_pairs)
         totalFunds += wlt.getBalance('Total')
         spendFunds += wlt.getBalance('Spendable')
         unconfFunds += wlt.getBalance('Unconfirmed')


      # Apply table sorting -- this is very fast
      sortDir = (self.sortLedgOrder == Qt.AscendingOrder)
      if self.sortLedgCol == LEDGERCOLS.NumConf:
         self.combinedLedger.sort(key=lambda x: currBlk-x[1].getBlockNum()+1, reverse=not sortDir)
      if self.sortLedgCol == LEDGERCOLS.DateStr:
         self.combinedLedger.sort(key=lambda x: x[1].getTxTime(), reverse=sortDir)
      if self.sortLedgCol == LEDGERCOLS.WltName:
         self.combinedLedger.sort(key=lambda x: self.walletMap[x[0]].labelName, reverse=sortDir)
      if self.sortLedgCol == LEDGERCOLS.Comment:
         self.combinedLedger.sort(key=lambda x: self.getCommentForLE(x[0],x[1]), reverse=sortDir)
      if self.sortLedgCol == LEDGERCOLS.Amount:
         self.combinedLedger.sort(key=lambda x: abs(x[1].getValue()), reverse=sortDir)

      self.ledgerSize = len(self.combinedLedger)

      # Hide the ledger slicer if our data set is smaller than the slice width
      self.frmLedgUpDown.setVisible(self.ledgerSize>self.currLedgWidth)
      self.lblLedgRange.setText('%d to %d' % (self.currLedgMin, self.currLedgMax))
      self.lblLedgTotal.setText('(of %d)' % self.ledgerSize)

      # Many MainWindow objects haven't been created yet...
      # let's try to update them and fail silently if they don't exist
      try:
         if TheBDM.getBDMState() in ('Offline', 'Scanning'):
            self.lblTotalFunds.setText( '-'*12 )
            self.lblSpendFunds.setText( '-'*12 )
            self.lblUnconfFunds.setText('-'*12 )
            return

         uncolor =  htmlColor('MoneyNeg')  if unconfFunds>0          else htmlColor('Foreground')
         btccolor = htmlColor('DisableFG') if spendFunds==totalFunds else htmlColor('MoneyPos')
         lblcolor = htmlColor('DisableFG') if spendFunds==totalFunds else htmlColor('Foreground')
         goodColor= htmlColor('TextGreen')
         self.lblTotalFunds.setText( '<b><font color="%s">%s</font></b>' % (btccolor,coin2str(totalFunds)))
         self.lblTot.setText('<b><font color="%s">Maximum Funds:</font></b>' % lblcolor)
         self.lblBTC1.setText('<b><font color="%s">BTC</font></b>' % lblcolor)
         self.lblSpendFunds.setText( '<b><font color=%s>%s</font></b>' % (goodColor, coin2str(spendFunds)))
         self.lblUnconfFunds.setText('<b><font color="%s">%s</font></b>' % \
                                             (uncolor, coin2str(unconfFunds)))

         # Finally, update the ledger table
         rmin,rmax = self.currLedgMin-1, self.currLedgMax
         self.ledgerTable = self.convertLedgerToTable(self.combinedLedger[rmin:rmax])
         self.ledgerModel.ledger = self.ledgerTable
         self.ledgerModel.reset()

      except AttributeError:
         raise

   #############################################################################
   @TimeThisFunction
   def convertLedgerToTable(self, ledger):
      table2D = []
      datefmt = self.getPreferredDateFormat()
      for wltID,le in ledger:
         row = []

         wlt = self.walletMap[wltID]
         nConf = self.currBlockNum - le.getBlockNum()+1
         if le.getBlockNum()>=0xffffffff:
            nConf=0

         # We need to compute the fee by adding inputs and outputs...
         amt = le.getValue()
         #removeFee = self.getSettingOrSetDefault('DispRmFee', False)
         #if TheBDM.isInitialized() and removeFee and amt<0:
            #amt += self.getFeeForTx(le.getTxHash())

         # If this was sent-to-self... we should display the actual specified
         # value when the transaction was executed.  This is pretty difficult
         # when both "recipient" and "change" are indistinguishable... but
         # They're actually not because we ALWAYS generate a new address to
         # for change , which means the change address MUST have a higher
         # chain index
         if le.isSentToSelf():
            amt = determineSentToSelfAmt(le, wlt)[0]
         if le.getBlockNum() >= 0xffffffff: nConf = 0
         # NumConf
         row.append(nConf)
         # UnixTime (needed for sorting)
         row.append(le.getTxTime())
         # Date
         row.append(unixTimeToFormatStr(le.getTxTime(), datefmt))
         # TxDir (actually just the amt... use the sign of the amt to determine dir)
         row.append(coin2str(le.getValue(), maxZeros=2))
         # Wlt Name
         row.append(self.walletMap[wltID].labelName)
         # Comment
         row.append(self.getCommentForLE(wltID, le))
         # Amount
         row.append(coin2str(amt, maxZeros=2))
         # Is this money mine?
         row.append( determineWalletType(wlt, self)[0]==WLTTYPES.WatchOnly)
         # WltID
         row.append( wltID )
         # TxHash
         row.append( binary_to_hex(le.getTxHash() ))
         # Is this a coinbase/generation transaction
         row.append( le.isCoinbase() )
         # Sent-to-self
         row.append( le.isSentToSelf() )
         # Tx was invalidated!  (double=spend!)
         row.append( not le.isValid())
         # Finally, attach the row to the table
         table2D.append(row)
      return table2D


   #############################################################################
   @TimeThisFunction
   def walletListChanged(self):
      self.walletModel.reset()
      self.populateLedgerComboBox()
      self.createCombinedLedger()


   #############################################################################
   @TimeThisFunction
   def populateLedgerComboBox(self):
      self.comboWltSelect.clear()
      self.comboWltSelect.addItem( 'My Wallets'        )
      self.comboWltSelect.addItem( 'Offline Wallets'   )
      self.comboWltSelect.addItem( 'Other\'s wallets'  )
      self.comboWltSelect.addItem( 'All Wallets'       )
      for wltID in self.walletIDList:
         self.comboWltSelect.addItem( self.walletMap[wltID].labelName )
      self.comboWltSelect.insertSeparator(4)
      self.comboWltSelect.insertSeparator(4)
      comboIdx = self.getSettingOrSetDefault('LastFilterState', 0)
      self.comboWltSelect.setCurrentIndex(comboIdx)

   #############################################################################
   def execDlgWalletDetails(self, index=None):
      if len(self.walletMap)==0:
         reply = QMessageBox.information(self, 'No Wallets!', \
            'You currently do not have any wallets.  Would you like to '
            'create one, now?', QMessageBox.Yes | QMessageBox.No)
         if reply==QMessageBox.Yes:
            self.startWalletWizard()
         return

      if index==None:
         index = self.walletsView.selectedIndexes()
         if len(self.walletMap)==1:
            self.walletsView.selectRow(0)
            index = self.walletsView.selectedIndexes()
         elif len(index)==0:
            QMessageBox.warning(self, 'Select a Wallet', \
               'Please select a wallet on the right, to see its properties.', \
               QMessageBox.Ok)
            return
         index = index[0]

      wlt = self.walletMap[self.walletIDList[index.row()]]
      dialog = DlgWalletDetails(wlt, self.usermode, self, self)
      dialog.exec_()
      #self.walletListChanged()



   #############################################################################
   def updateTxCommentFromView(self, view):
      index = view.selectedIndexes()[0]
      row, col = index.row(), index.column()
      currComment = str(view.model().index(row, LEDGERCOLS.Comment).data().toString())
      wltID       = str(view.model().index(row, LEDGERCOLS.WltID  ).data().toString())
      txHash      = str(view.model().index(row, LEDGERCOLS.TxHash ).data().toString())

      dialog = DlgSetComment(currComment, 'Transaction', self, self)
      if dialog.exec_():
         newComment = str(dialog.edtComment.text())
         self.walletMap[wltID].setComment(hex_to_binary(txHash), newComment)
         self.walletListChanged()


   #############################################################################
   def updateAddressCommentFromView(self, view, wlt):
      index = view.selectedIndexes()[0]
      row, col = index.row(), index.column()
      currComment = str(view.model().index(row, ADDRESSCOLS.Comment).data().toString())
      addrStr     = str(view.model().index(row, ADDRESSCOLS.Address).data().toString())

      dialog = DlgSetComment(currComment, 'Address', self, self)
      if dialog.exec_():
         newComment = str(dialog.edtComment.text())
         atype, addr160 = addrStr_to_hash160(addrStr)
         if atype==P2SHBYTE:
            LOGWARN('Setting comment for P2SH address: %s' % addrStr)
         wlt.setComment(addr160, newComment)



   #############################################################################
   @TimeThisFunction
   def getAddrCommentIfAvailAll(self, txHash):
      if not TheBDM.isInitialized():
         return ''
      else:

         appendedComments = []
         for wltID,wlt in self.walletMap.iteritems():
            cmt = wlt.getAddrCommentIfAvail(txHash)
            if len(cmt)>0:
               appendedComments.append(cmt)

         return '; '.join(appendedComments)



   #############################################################################
   def getCommentForLE(self, wltID, le):
      # Smart comments for LedgerEntry objects:  get any direct comments ...
      # if none, then grab the one for any associated addresses.

      return self.walletMap[wltID].getCommentForLE(le)
      """
      txHash = le.getTxHash()
      if wlt.commentsMap.has_key(txHash):
         comment = wlt.commentsMap[txHash]
      else:
         # [[ COMMENTS ]] are not meant to be displayed on main ledger
         comment = self.getAddrCommentIfAvail(txHash)
         if comment.startswith('[[') and comment.endswith(']]'):
            comment = ''

      return comment
      """




   #############################################################################
   def addWalletToApplication(self, newWallet, walletIsNew=True):
      LOGINFO('addWalletToApplication')
      # Update the maps/dictionaries
      newWltID = newWallet.uniqueIDB58

      if self.walletMap.has_key(newWltID):
         return

      self.walletMap[newWltID] = newWallet
      self.walletIndices[newWltID] = len(self.walletMap)-1

      # Maintain some linear lists of wallet info
      self.walletIDSet.add(newWltID)
      self.walletIDList.append(newWltID)

      ledger = []
      wlt = self.walletMap[newWltID]
      self.walletListChanged()
      self.mainWnd = self


   #############################################################################
   def removeWalletFromApplication(self, wltID):
      LOGINFO('removeWalletFromApplication')
      idx = -1
      try:
         idx = self.walletIndices[wltID]
      except KeyError:
         LOGERROR('Invalid wallet ID passed to "removeWalletFromApplication"')
         raise WalletExistsError

      del self.walletMap[wltID]
      del self.walletIndices[wltID]
      self.walletIDSet.remove(wltID)
      del self.walletIDList[idx]

      # Reconstruct walletIndices
      for i,wltID in enumerate(self.walletIDList):
         self.walletIndices[wltID] = i

      self.walletListChanged()

   #############################################################################
   def RecoverWallet(self):
      DlgWltRecoverWallet(self, self).promptWalletRecovery()


   #############################################################################
   def createSweepAddrTx(self, a160ToSweepList, sweepTo160, forceZeroFee=False):
      """
      This method takes a list of addresses (likely just created from private
      key data), finds all their unspent TxOuts, and creates a signed tx that
      transfers 100% of the funds to the sweepTO160 address.  It doesn't
      actually execute the transaction, but it will return a broadcast-ready
      PyTx object that the user can confirm.  TxFee is automatically calc'd
      and deducted from the output value, if necessary.
      """
      LOGINFO('createSweepAddrTx')
      if not isinstance(a160ToSweepList, (list, tuple)):
         a160ToSweepList = [a160ToSweepList]
      addr160List = [a.getAddr160() for a in a160ToSweepList]
      getAddr = lambda addr160: a160ToSweepList[addr160List.index(addr160)]

      utxoList = getUnspentTxOutsForAddr160List(addr160List, 'Sweep', 0)
      if len(utxoList)==0:
         return [None, 0, 0]

      outValue = sumTxOutList(utxoList)

      inputSide = []
      for utxo in utxoList:
         # The PyCreateAndSignTx method require PyTx and PyBtcAddress objects
         CppPrevTx = TheBDM.getTxByHash(utxo.getTxHash())
         PyPrevTx = PyTx().unserialize(CppPrevTx.serialize())
         addr160 = CheckHash160(utxo.getRecipientScrAddr())
         inputSide.append([getAddr(addr160), PyPrevTx, utxo.getTxOutIndex()])

      # Try with zero fee and exactly one output
      minFee = calcMinSuggestedFees(utxoList, outValue, 0, 1)[1]

      if minFee > 0 and \
         not forceZeroFee and \
         not self.getSettingOrSetDefault('OverrideMinFee', False):
         LOGDEBUG( 'Subtracting fee from Sweep-output')
         outValue -= minFee

      if outValue<=0:
         return [None, outValue, minFee]

      outputSide = []
      outputSide.append( [PyBtcAddress().createFromPublicKeyHash160(sweepTo160), \
                          outValue] )

      pytx = PyCreateAndSignTx(inputSide, outputSide)
      return (pytx, outValue, minFee)





   #############################################################################
   def confirmSweepScan(self, pybtcaddrList, targAddr160):
      LOGINFO('confirmSweepScan')
      gt1 = len(self.sweepAfterScanList)>1

      if len(self.sweepAfterScanList) > 0:
         QMessageBox.critical(self, 'Already Sweeping',
            'You are already in the process of scanning the blockchain for '
            'the purposes of sweeping other addresses.  You cannot initiate '
            'sweeping new addresses until the current operation completes. '
            '<br><br>'
            'In the future, you may select "Multiple Keys" when entering '
            'addresses to sweep.  There is no limit on the number that can be '
            'specified, but they must all be entered at once.', QMessageBox.Ok)
         # Destroy the private key data
         for addr in pybtcaddrList:
            addr.binPrivKey32_Plain.destroy()
         return False


      confirmed=False
      if TheBDM.getBDMState() in ('Offline', 'Uninitialized'):
         #LOGERROR('Somehow ended up at confirm-sweep while in offline mode')
         #QMessageBox.info(self, 'Armory is Offline', \
            #'Armory is currently in offline mode.  You must be in online '
            #'mode to initiate the sweep operation.')
         nkey = len(self.sweepAfterScanList)
         strPlur = 'addresses' if nkey>1 else 'address'
         QMessageBox.info(self, 'Armory is Offline', \
            'You have chosen to sweep %d %s, but Armory is currently '
            'in offline mode.  The sweep will be performed the next time you '
            'go into online mode.  You can initiate online mode (if available) '
            'from the dashboard in the main window.' (nkey,strPlur), QMessageBox.Ok)
         confirmed=True

      else:
         msgConfirm = ( \
            'Armory must scan the global transaction history in order to '
            'find any bitcoins associated with the %s you supplied. '
            'Armory will go into offline mode temporarily while the scan '
            'is performed, and you will not have access to balances or be '
            'able to create transactions.  The scan may take several minutes.'
            '<br><br>' % ('keys' if gt1 else 'key'))

         if TheBDM.getBDMState()=='Scanning':
            msgConfirm += ( \
               'There is currently another scan operation being performed.  '
               'Would you like to start the sweep operation after it completes? ')
         elif TheBDM.getBDMState()=='BlockchainReady':
            msgConfirm += ( \
               '<b>Would you like to start the scan operation right now?</b>')

         msgConfirm += ('<br><br>Clicking "No" will abort the sweep operation')

         confirmed = QMessageBox.question(self, 'Confirm Rescan', msgConfirm, \
                                                QMessageBox.Yes | QMessageBox.No)

      if confirmed==QMessageBox.Yes:
         for addr in pybtcaddrList:
            TheBDM.registerImportedScrAddr(Hash160ToScrAddr(addr.getAddr160()))
         self.sweepAfterScanList = pybtcaddrList
         self.sweepAfterScanTarg = targAddr160
         #TheBDM.rescanBlockchain('AsNeeded', wait=False)
         self.startRescanBlockchain()
         self.setDashboardDetails()
         return True


   #############################################################################
   def finishSweepScan(self):
      LOGINFO('finishSweepScan')
      sweepList, self.sweepAfterScanList = self.sweepAfterScanList,[]

      #######################################################################
      # The createSweepTx method will return instantly because the blockchain
      # has already been rescanned, as described above
      finishedTx, outVal, fee = self.createSweepAddrTx(sweepList, self.sweepAfterScanTarg)

      gt1 = len(sweepList)>1

      if finishedTx==None:
         if (outVal,fee)==(0,0):
            QMessageBox.critical(self, 'Nothing to do', \
               'The private %s you have provided does not appear to contain '
               'any funds.  There is nothing to sweep.' % ('keys' if gt1 else 'key'), \
               QMessageBox.Ok)
            return
         else:
            pladdr = ('addresses' if gt1 else 'address')
            QMessageBox.critical(self, 'Cannot sweep',\
               'You cannot sweep the funds from the %s you specified, because '
               'the transaction fee would be equal to or greater than the amount '
               'swept.'
               '<br><br>'
               '<b>Balance of %s:</b> %s<br>'
               '<b>Fee to sweep %s:</b> %s'
               '<br><br>The sweep operation has been canceled.' % (pladdr, pladdr, \
               coin2str(outVal+fee,maxZeros=0), pladdr, coin2str(fee,maxZeros=0)), \
               QMessageBox.Ok)
            LOGERROR('Sweep amount (%s) is less than fee needed for sweeping (%s)', \
                     coin2str(outVal+fee, maxZeros=0), coin2str(fee, maxZeros=0))
            return

      wltID = self.getWalletForAddr160(self.sweepAfterScanTarg)
      wlt = self.walletMap[wltID]

      # Finally, if we got here, we're ready to broadcast!
      if gt1:
         dispIn  = '<Multiple Addresses>'
      else:
         dispIn  = 'address <b>%s</b>' % sweepList[0].getAddrStr()

      dispOut = 'wallet <b>"%s"</b> (%s) ' % (wlt.labelName, wlt.uniqueIDB58)
      if DlgVerifySweep(dispIn, dispOut, outVal, fee).exec_():
         self.broadcastTransaction(finishedTx, dryRun=False)

      if TheBDM.getBDMState()=='BlockchainReady':
         wlt.syncWithBlockchain(0)

      self.walletListChanged()

   #############################################################################
   def broadcastTransaction(self, pytx, dryRun=False):

      if dryRun:
         #DlgDispTxInfo(pytx, None, self, self).exec_()
         return
      else:
         modified, newTx = pytx.minimizeDERSignaturePadding()
         if modified:
            reply = QMessageBox.warning(self, 'Old signature format detected', \
                 'The transaction that you are about to execute '
                 'has been signed with an older version Bitcoin Armory '
                 'that has added unnecessary padding to the signature. '
                 'If you are running version Bitcoin 0.8.2 or later the unnecessary '
                 'the unnecessary signature padding will not be broadcast. '
                 'Note that removing the unnecessary padding will change the hash value '
                 'of the transaction. Do you want to remove the unnecessary padding?', QMessageBox.Yes | QMessageBox.No)
            if reply == QMessageBox.Yes:
               pytx = newTx
         LOGRAWDATA(pytx.serialize(), logging.INFO)
         LOGPPRINT(pytx, logging.INFO)
         newTxHash = pytx.getHash()
         LOGINFO('Sending Tx, %s', binary_to_hex(newTxHash))
         self.NetworkingFactory.sendTx(pytx)
         LOGINFO('Transaction sent to Satoshi client...!')


         def sendGetDataMsg():
            msg = PyMessage('getdata')
            msg.payload.invList.append( [MSG_INV_TX, newTxHash] )
            self.NetworkingFactory.sendMessage(msg)

         def checkForTxInBDM():
            # The sleep/delay makes sure we have time to receive a response
            # but it also gives the user a chance to SEE the change to their
            # balance occur.  In some cases, that may be more satisfying than
            # just seeing the updated balance when they get back to the main
            # screen
            if not TheBDM.getTxByHash(newTxHash).isInitialized():
               LOGERROR('Transaction was not accepted by the Satoshi client')
               LOGERROR('Raw transaction:')
               LOGRAWDATA(pytx.serialize(), logging.ERROR)
               LOGERROR('Transaction details')
               LOGPPRINT(pytx, logging.ERROR)
               searchstr = binary_to_hex(newTxHash, BIGENDIAN)
               QMessageBox.warning(self, 'Invalid Transaction', \
                  'The transaction that you just executed, does not '
                  'appear to have been accepted by the Bitcoin network. '
                  'This can happen for a variety of reasons, but it is '
                  'usually due to a bug in the Armory software.  '
                  '<br><br>On some occasions the transaction actually did succeed '
                  'and this message is the bug itself!  To confirm whether the '
                  'the transaction actually succeeded, you can try this direct link '
                  'to blockchain.info:'
                  '<br><br>'
                  '<a href="https://blockchain.info/search/%s">'
                  'https://blockchain.info/search/%s...</a>.  '
                  '<br><br>'
                  'If you do not see the '
                  'transaction on that webpage within one minute, it failed and you '
                  'should attempt to re-send it. '
                  'If it <i>does</i> show up, then you do not need to do anything '
                  'else -- it will show up in Armory as soon as it receives 1 '
                  'confirmation. '
                  '<br><br>If the transaction did fail, please consider '
                  'reporting this error the the Armory '
                  'developers.  From the main window, go to '
                  '"<i>File</i>"\xe2\x86\x92"<i>Export Log File</i>" to make a copy of your '
                  'log file to send via email to support@bitcoinarmory.com.  ' \
                   % (searchstr,searchstr[:8]), \
                  QMessageBox.Ok)

         self.mainDisplayTabs.setCurrentIndex(self.MAINTABS.Ledger)
         reactor.callLater(4, sendGetDataMsg)
         reactor.callLater(5, checkForTxInBDM)

         #QMessageBox.information(self, 'Broadcast Complete!', \
            #'The transaction has been broadcast to the Bitcoin network.  However '
            #'there is no way to know for sure whether it was accepted until you '
            #'see it in the blockchain with 1+ confirmations.  Please search '
            #'www.blockchain.info for the for recipient\'s address, to '
            #'verify whether it was accepted or not.  '
            #'\n\nAlso note: other transactions you send '
            #'from this wallet may not succeed until that first confirmation is '
            #'received.  Both issues are a problem with Armory that will be fixed '
            #'with the next release.', QMessageBox.Ok)



   #############################################################################
   def warnNoImportWhileScan(self):
      extraMsg = ''
      if not self.usermode==USERMODE.Standard:
         extraMsg = ('<br><br>'
                     'In the future, you may avoid scanning twice by '
                     'starting Armory in offline mode (--offline), and '
                     'perform the import before switching to online mode.')
      QMessageBox.warning(self, 'Armory is Busy', \
         'Wallets and addresses cannot be imported while Armory is in '
         'the middle of an existing blockchain scan.  Please wait for '
         'the scan to finish.  ' + extraMsg, QMessageBox.Ok)



   #############################################################################
   def execImportWallet(self):
      sdm = TheSDM.getSDMState()
      bdm = TheBDM.getBDMState()
      if sdm in ['BitcoindInitializing', \
                 'BitcoindSynchronizing', \
                 'TorrentSynchronizing'] or \
         bdm in ['Scanning']:
         QMessageBox.warning(self, tr('Scanning'), tr("""
            Armory is currently in the middle of scanning the blockchain for
            your existing wallets.  New wallets cannot be imported until this
            operation is finished."""), QMessageBox.Ok)
         return

      DlgUniversalRestoreSelect(self, self).exec_()


   #############################################################################
   def execGetImportWltName(self):
      fn = self.getFileLoad('Import Wallet File')
      if not os.path.exists(fn):
         return

      wlt = PyBtcWallet().readWalletFile(fn, verifyIntegrity=False, \
                                             doScanNow=False)
      wltID = wlt.uniqueIDB58
      wlt = None

      if self.walletMap.has_key(wltID):
         QMessageBox.warning(self, 'Duplicate Wallet!', \
            'You selected a wallet that has the same ID as one already '
            'in your wallet (%s)!  If you would like to import it anyway, '
            'please delete the duplicate wallet in Armory, first.'%wltID, \
            QMessageBox.Ok)
         return

      fname = self.getUniqueWalletFilename(fn)
      newpath = os.path.join(ARMORY_HOME_DIR, fname)

      LOGINFO('Copying imported wallet to: %s', newpath)
      shutil.copy(fn, newpath)
      newWlt = PyBtcWallet().readWalletFile(newpath)
      newWlt.fillAddressPool()

      self.addWalletToAppAndAskAboutRescan(newWlt)

      """ I think the addWalletToAppAndAskAboutRescan replaces this...
      if TheBDM.getBDMState() in ('Uninitialized', 'Offline'):
         self.addWalletToApplication(newWlt, walletIsNew=False)
         return

      if TheBDM.getBDMState()=='BlockchainReady':
         doRescanNow = QMessageBox.question(self, 'Rescan Needed', \
            'The wallet was imported successfully, but cannot be displayed '
            'until the global transaction history is '
            'searched for previous transactions.  This scan will potentially '
            'take much longer than a regular rescan, and the wallet cannot '
            'be shown on the main display until this rescan is complete.'
            '<br><br>'
            '<b>Would you like to go into offline mode to start this scan now?'
            '</b>  If you click "No" the scan will be aborted, and the wallet '
            'will not be added to Armory.', \
            QMessageBox.Yes | QMessageBox.No)
      else:
         doRescanNow = QMessageBox.question(self, 'Rescan Needed', \
            'The wallet was imported successfully, but its balance cannot '
            'be determined until Armory performs a "recovery scan" for the '
            'wallet.  This scan potentially takes much longer than a regular '
            'scan, and must be completed for all imported wallets. '
            '<br><br>'
            'Armory is already in the middle of a scan and cannot be interrupted. '
            'Would you like to start the recovery scan when it is done?'
            '<br><br>'
            '</b>  If you click "No," the wallet import will be aborted '
            'and you must re-import the wallet when you '
            'are able to wait for the recovery scan.', \
            QMessageBox.Yes | QMessageBox.No)

      if doRescanNow == QMessageBox.Yes:
         LOGINFO('User requested rescan after wallet import')
         #TheBDM.startWalletRecoveryScan(newWlt)  # TODO: re-enable this later
         #TheBDM.rescanBlockchain('AsNeeded', wait=False)
         self.startRescanBlockchain()
         self.setDashboardDetails()
      else:
         LOGINFO('User aborted the wallet-import scan')
         QMessageBox.warning(self, 'Import Failed', \
            'The wallet was not imported.', QMessageBox.Ok)

         # The wallet cannot exist without also being on disk.
         # If the user aborted, we should remove the disk data.
         thepath       = newWlt.getWalletPath()
         thepathBackup = newWlt.getWalletPath('backup')
         os.remove(thepath)
         os.remove(thepathBackup)
         return

      self.addWalletToApplication(newWlt, walletIsNew=False)
      self.newWalletList.append([newWlt, False])
      LOGINFO('Import Complete!')
      """




   #############################################################################
   def addWalletToAppAndAskAboutRescan(self, newWallet):
      LOGINFO('Raw import successful.')

      # If we are offline, then we can't assume there will ever be a
      # rescan.  Just add the wallet to the application
      if TheBDM.getBDMState() in ('Uninitialized', 'Offline'):
         TheBDM.registerWallet(newWallet.cppWallet)
         self.addWalletToApplication(newWallet, walletIsNew=False)
         return

      """  TODO:  Temporarily removed recovery-rescan operations
      elif TheBDM.getBDMState()=='BlockchainReady':
         doRescanNow = QMessageBox.question(self, 'Rescan Needed', \
            'The wallet was recovered successfully, but cannot be displayed '
            'until the global transaction history is '
            'searched for previous transactions.  This scan will potentially '
            'take much longer than a regular rescan, and the wallet cannot '
            'be shown on the main display until this rescan is complete.'
            '<br><br>'
            '<b>Would you like to go into offline mode to start this scan now?'
            '</b>  If you click "No" the scan will be aborted, and the wallet '
            'will not be added to Armory.', \
            QMessageBox.Yes | QMessageBox.No)
         doRescanNow = QMessageBox.question(self, 'Rescan Needed', \
            'The wallet was recovered successfully, but cannot be displayed '
            'until a special kind of rescan is performed to find previous '
            'transactions.  However, Armory is currently in the middle of '
            'a scan.  Would you like to start the recovery scan immediately '
            'afterwards?'
            '<br><br>'
            '</b>  If you click "No" the scan will be aborted, and the wallet '
            'will not be added to Armory.  Restore the wallet again when you '
            'are able to wait for the recovery scan.', \
            QMessageBox.Yes | QMessageBox.No)
      """

      doRescanNow = QMessageBox.Cancel

      if TheBDM.getBDMState()=='BlockchainReady':
         doRescanNow = QMessageBox.question(self, tr('Rescan Needed'), \
            tr("""The wallet was restored successfully but its balance
            cannot be displayed until the blockchain is rescanned.
            Armory will need to go into offline mode for 5-20 minutes.
            <br><br>
            Would you like to do the scan now?  Clicking "No" will
            abort the restore/import operation."""), \
            QMessageBox.Yes | QMessageBox.No)
      else:
         doRescanNow = QMessageBox.question(self, tr('Rescan Needed'), \
            tr("""The wallet was restored successfully but its balance
            cannot be displayed until the blockchain is rescanned.
            However, Armory is currently in the middle of a rescan
            operation right now.  Would you like to start a new scan
            as soon as this one is finished?
            <br><br>
            Clicking "No" will abort adding the wallet to Armory."""), \
            QMessageBox.Yes | QMessageBox.No)


      if doRescanNow == QMessageBox.Yes:
         LOGINFO('User requested rescan after wallet restore')
         #TheBDM.startWalletRecoveryScan(newWallet)
         TheBDM.registerWallet(newWallet.cppWallet)
         self.startRescanBlockchain()
         self.setDashboardDetails()
      else:
         LOGINFO('User aborted the wallet-recovery scan')
         QMessageBox.warning(self, 'Import Failed', \
            'The wallet was not restored.  To restore the wallet, reenter '
            'the "Restore Wallet" dialog again when you are able to wait '
            'for the rescan operation.  ', QMessageBox.Ok)
         # The wallet cannot exist without also being on disk.
         # If the user aborted, we should remove the disk data.
         thepath       = newWallet.getWalletPath()
         thepathBackup = newWallet.getWalletPath('backup')
         os.remove(thepath)
         os.remove(thepathBackup)
         return

      self.addWalletToApplication(newWallet, walletIsNew=False)
      LOGINFO('Import Complete!')


   #############################################################################
   def digitalBackupWarning(self):
      reply = QMessageBox.warning(self, 'Be Careful!', tr("""
        <font color="red"><b>WARNING:</b></font> You are about to make an
        <u>unencrypted</u> backup of your wallet.  It is highly recommended
        that you do <u>not</u> ever save unencrypted wallets to your regular
        hard drive.  This feature is intended for saving to a USB key or
        other removable media."""), QMessageBox.Ok | QMessageBox.Cancel)
      return (reply==QMessageBox.Ok)


   #############################################################################
   def execAddressBook(self):
      if TheBDM.getBDMState()=='Scanning':
         QMessageBox.warning(self, 'Blockchain Not Ready', \
            'The address book is created from transaction data available in '
            'the blockchain, which has not finished loading.  The address '
            'book will become available when Armory is online.', QMessageBox.Ok)
      elif TheBDM.getBDMState() in ('Uninitialized','Offline'):
         QMessageBox.warning(self, 'Blockchain Not Ready', \
            'The address book is created from transaction data available in '
            'the blockchain, but Armory is currently offline.  The address '
            'book will become available when Armory is online.', QMessageBox.Ok)
      else:
         if len(self.walletMap)==0:
            QMessageBox.warning(self, 'No wallets!', 'You have no wallets so '
               'there is no address book to display.', QMessageBox.Ok)
            return
         DlgAddressBook(self, self, None, None, None).exec_()


   #############################################################################
   def getUniqueWalletFilename(self, wltPath):
      root,fname = os.path.split(wltPath)
      base,ext   = os.path.splitext(fname)
      if not ext=='.wallet':
         fname = base+'.wallet'
      currHomeList = os.listdir(ARMORY_HOME_DIR)
      newIndex = 2
      while fname in currHomeList:
         # If we already have a wallet by this name, must adjust name
         base,ext = os.path.splitext(fname)
         fname='%s_%02d.wallet'%(base, newIndex)
         newIndex+=1
         if newIndex==99:
            raise WalletExistsError('Cannot find unique filename for wallet.'
                                                       'Too many duplicates!')
      return fname


   #############################################################################
   def addrViewDblClicked(self, index, wlt):
      uacfv = lambda x: self.updateAddressCommentFromView(self.wltAddrView, self.wlt)


   #############################################################################
   def dblClickLedger(self, index):
      if index.column()==LEDGERCOLS.Comment:
         self.updateTxCommentFromView(self.ledgerView)
      else:
         self.showLedgerTx()


   #############################################################################
   def showLedgerTx(self):
      row = self.ledgerView.selectedIndexes()[0].row()
      txHash = str(self.ledgerView.model().index(row, LEDGERCOLS.TxHash).data().toString())
      wltID  = str(self.ledgerView.model().index(row, LEDGERCOLS.WltID).data().toString())
      txtime = unicode(self.ledgerView.model().index(row, LEDGERCOLS.DateStr).data().toString())

      pytx = None
      txHashBin = hex_to_binary(txHash)
      if TheBDM.isInitialized():
         cppTx = TheBDM.getTxByHash(txHashBin)
         if cppTx.isInitialized():
            pytx = PyTx().unserialize(cppTx.serialize())

      if pytx==None:
         QMessageBox.critical(self, 'Invalid Tx:',
         'The transaction you requested be displayed does not exist in '
         'in Armory\'s database.  This is unusual...', QMessageBox.Ok)
         return

      DlgDispTxInfo( pytx, self.walletMap[wltID], self, self, txtime=txtime).exec_()


   #############################################################################
   def showContextMenuLedger(self):
      menu = QMenu(self.ledgerView)

      if len(self.ledgerView.selectedIndexes())==0:
         return

      actViewTx     = menu.addAction("View Details")
      actViewBlkChn = menu.addAction("View on www.blockchain.info")
      actComment    = menu.addAction("Change Comment")
      actCopyTxID   = menu.addAction("Copy Transaction ID")
      actOpenWallet = menu.addAction("Open Relevant Wallet")
      row = self.ledgerView.selectedIndexes()[0].row()
      action = menu.exec_(QCursor.pos())

      txHash = str(self.ledgerView.model().index(row, LEDGERCOLS.TxHash).data().toString())
      txHash = hex_switchEndian(txHash)
      wltID  = str(self.ledgerView.model().index(row, LEDGERCOLS.WltID).data().toString())

      blkchnURL = 'https://blockchain.info/tx/%s' % txHash

      if action==actViewTx:
         self.showLedgerTx()
      elif action==actViewBlkChn:
         try:
            webbrowser.open(blkchnURL)
         except:
            LOGEXCEPT('Failed to open webbrowser')
            QMessageBox.critical(self, 'Could not open browser', \
               'Armory encountered an error opening your web browser.  To view '
               'this transaction on blockchain.info, please copy and paste '
               'the following URL into your browser: '
               '<br><br>%s' % blkchnURL, QMessageBox.Ok)
      elif action==actCopyTxID:
         clipb = QApplication.clipboard()
         clipb.clear()
         clipb.setText(txHash)
      elif action==actComment:
         self.updateTxCommentFromView(self.ledgerView)
      elif action==actOpenWallet:
         DlgWalletDetails(self.getSelectedWallet(), self.usermode, self, self).exec_()

   #############################################################################

   def getSelectedWallet(self):
      wltID = None
      if len(self.walletMap) > 0:
         wltID = self.walletMap.keys()[0]
      wltSelect = self.walletsView.selectedIndexes()
      if len(wltSelect) > 0:
         row = wltSelect[0].row()
         wltID = str(self.walletsView.model().index(row, WLTVIEWCOLS.ID).data().toString())
      # Starting the send dialog  with or without a wallet
      return None if wltID == None else self.walletMap[wltID]

   def clickSendBitcoins(self):
      if TheBDM.getBDMState() in ('Offline', 'Uninitialized'):
         QMessageBox.warning(self, 'Offline Mode', \
           'Armory is currently running in offline mode, and has no '
           'ability to determine balances or create transactions. '
           '<br><br>'
           'In order to send coins from this wallet you must use a '
           'full copy of this wallet from an online computer, '
           'or initiate an "offline transaction" using a watching-only '
           'wallet on an online computer.', QMessageBox.Ok)
         return
      elif TheBDM.getBDMState()=='Scanning':
         QMessageBox.warning(self, 'Armory Not Ready', \
           'Armory is currently scanning the blockchain to collect '
           'the information needed to create transactions.  This typically '
           'takes between one and five minutes.  Please wait until your '
           'balance appears on the main window, then try again.', \
            QMessageBox.Ok)
         return

      selectionMade = True
      if len(self.walletMap)==0:
         reply = QMessageBox.information(self, 'No Wallets!', \
            'You cannot send any bitcoins until you create a wallet and '
            'receive some coins.  Would you like to create a wallet?', \
            QMessageBox.Yes | QMessageBox.No)
         if reply==QMessageBox.Yes:
            self.startWalletWizard()
      else:
         DlgSendBitcoins(self.getSelectedWallet(), self, self).exec_()


   #############################################################################
   def uriSendBitcoins(self, uriDict):
      # Because Bitcoin-Qt doesn't store the message= field we have to assume
      # that the label field holds the Tx-info.  So we concatenate them for
      # the display message
      uri_has = lambda s: uriDict.has_key(s)

      haveLbl = uri_has('label')
      haveMsg = uri_has('message')

      newMsg = ''
      if haveLbl and haveMsg:
         newMsg = uriDict['label'] + ': ' + uriDict['message']
      elif not haveLbl and haveMsg:
         newMsg = uriDict['message']
      elif haveLbl and not haveMsg:
         newMsg = uriDict['label']

      descrStr = ''
      descrStr = ('You just clicked on a "bitcoin:" link requesting bitcoins '
                'to be sent to the following address:<br> ')

      descrStr += '<br>--<b>Address</b>:\t%s ' % uriDict['address']

      #if uri_has('label'):
         #if len(uriDict['label'])>30:
            #descrStr += '(%s...)' % uriDict['label'][:30]
         #else:
            #descrStr += '(%s)' % uriDict['label']

      amt = 0
      if uri_has('amount'):
         amt     = uriDict['amount']
         amtstr  = coin2str(amt, maxZeros=1)
         descrStr += '<br>--<b>Amount</b>:\t%s BTC' % amtstr


      if newMsg:
         if len(newMsg)>60:
            descrStr += '<br>--<b>Message</b>:\t%s...' % newMsg[:60]
         else:
            descrStr += '<br>--<b>Message</b>:\t%s' % newMsg

      uriDict['message'] = newMsg

      if not uri_has('amount'):
          descrStr += ('<br><br>There is no amount specified in the link, so '
            'you can decide the amount after selecting a wallet to use '
            'for this this transaction. ')
      else:
          descrStr += ('<br><br><b>The specified amount <u>can</u> be changed</b> on the '
            'next screen before hitting the "Send" button. ')


      selectedWalletID = None
      if len(self.walletMap)==0:
         reply = QMessageBox.information(self, 'No Wallets!', \
            'You just clicked on a "bitcoin:" link to send money, but you '
            'currently have no wallets!  Would you like to create a wallet '
            'now?', QMessageBox.Yes | QMessageBox.No)
         if reply==QMessageBox.Yes:
            self.startWalletWizard()
         return False
      else:
         DlgSendBitcoins(self.getSelectedWallet(), self, self, uriDict).exec_()
      return True


   #############################################################################
   def clickReceiveCoins(self):
      LOGDEBUG('Clicked "Receive Bitcoins Button"')
      wltID = None
      selectionMade = True
      if len(self.walletMap)==0:
         reply = QMessageBox.information(self, 'No Wallets!', \
            'You have not created any wallets which means there is nowhere to '
            'store you bitcoins!  Would you like to create a wallet now?', \
            QMessageBox.Yes | QMessageBox.No)
         if reply==QMessageBox.Yes:
            self.startWalletWizard()
         return
      elif len(self.walletMap)==1:
         wltID = self.walletMap.keys()[0]
      else:
         wltSelect = self.walletsView.selectedIndexes()
         if len(wltSelect)>0:
            row = wltSelect[0].row()
            wltID = str(self.walletsView.model().index(row, WLTVIEWCOLS.ID).data().toString())
         dlg = DlgWalletSelect(self, self, 'Receive coins with wallet...', '', \
                                       firstSelect=wltID, onlyMyWallets=False)
         if dlg.exec_():
            wltID = dlg.selectedID
         else:
            selectionMade = False

      if selectionMade:
         wlt = self.walletMap[wltID]
         wlttype = determineWalletType(wlt, self)[0]
         if showRecvCoinsWarningIfNecessary(wlt, self):
            DlgNewAddressDisp(wlt, self, self).exec_()



   #############################################################################
   def sysTrayActivated(self, reason):
      if reason==QSystemTrayIcon.DoubleClick:
         self.bringArmoryToFront()



   #############################################################################
   def bringArmoryToFront(self):
      self.show()
      self.setWindowState(Qt.WindowActive)
      self.activateWindow()
      self.raise_()

   #############################################################################
   def minimizeArmory(self):
      LOGDEBUG('Minimizing Armory')
      self.hide()
      self.sysTray.show()

   #############################################################################
   def startWalletWizard(self):
      walletWizard = WalletWizard(self, self)
      walletWizard.exec_()

   #############################################################################
   def startTxWizard(self, prefill=None, onlyOfflineWallets=False):
      txWizard = TxWizard(self, self, self.getSelectedWallet(), prefill, onlyOfflineWallets=onlyOfflineWallets)
      txWizard.exec_()

   #############################################################################
   def exportLogFile(self):
      LOGDEBUG('exportLogFile')
      reply = QMessageBox.warning(self, tr('Bug Reporting'), tr("""
         As of version 0.91, Armory now includes a form for reporting
         problems with the software.  Please use
         <i>"Help"</i>\xe2\x86\x92<i>"Submit Bug Report"</i>
         to send a report directly to the Armory team, which will include
         your log file automatically."""), QMessageBox.Ok | QMessageBox.Cancel)

      if not reply==QMessageBox.Ok:
         return

      if self.logFilePrivacyWarning(wCancel=True):
         self.saveCombinedLogFile()

   #############################################################################
   def woWalletSubmitPrivacyWarning(self, wCancel=False):
      return MsgBoxCustom(MSGBOX.Warning, tr('Privacy Warning'), tr("""
         A watching-only wallet is a copy of a regular wallet that does not 
         contain any signing keys.  This allows the holder to see the balance
         and transaction history of the wallet, but not spend any of the funds.
         <br><br>
         You may be requested to submit a watching-only copy of your wallet
         to <i>Armory Technologies, Inc.</i> to make sure that there is no 
         risk to the security of your funds.  This submission will also include
         all logs produced by the wallet analysis tool.  All data collected 
         as part of this process will be analyzed by our
         team, and then subsequently deleted.  
         <br><br>
         Please be aware that many users are not comfortable with the privacy
         implications of revealing their watching-only wallet to any other 
         party.  You should especially not send this information unless 
         an Armory representative specifically requested it."""), 
         wCancel=wCancel, yesStr="&Ok")
          
   #############################################################################
   def submitRecoveryLogWarning(self, wCancel=False):
      return MsgBoxCustom(MSGBOX.Warning, tr('Privacy Warning'), tr("""
         Armory log files do not contain any <u>security</u>-sensitive
         information, but some users may consider the information to be
         <u>privacy</u>-sensitive.  The log files may identify some addresses
         and transactions that are related to your wallets.
         <br><br>
         <b>No signing-key data is ever written to the log file</b>.
         Only enough data is there to help the Armory developers
         track down bugs in the software, but it may still be considered
         sensitive information to some users.
         <br><br>
         Please do not send this information to the Armory developers if you
         are not comfortable with the privacy implications!  However, if you
         do not send the log file, it may be very difficult or impossible
         for us to help you with your problem.
         """), wCancel=wCancel, yesStr="&Ok")

   #############################################################################
   def logFilePrivacyWarning(self, wCancel=False):
      return MsgBoxCustom(MSGBOX.Warning, tr('Privacy Warning'), tr("""
         Armory log files do not contain any <u>security</u>-sensitive
         information, but some users may consider the information to be
         <u>privacy</u>-sensitive.  The log files may identify some addresses
         and transactions that are related to your wallets.
         <br><br>
         <b>No signing-key data is ever written to the log file</b>.
         Only enough data is there to help the Armory developers
         track down bugs in the software, but it may still be considered
         sensitive information to some users.
         <br><br>
         Please do not send the log file to the Armory developers if you
         are not comfortable with the privacy implications!  However, if you
         do not send the log file, it may be very difficult or impossible
         for us to help you with your problem.

         <br><br><b><u>Advanced tip:</u></b> You can use
         "<i>File</i>"\xe2\x86\x92"<i>Export Log File</i>" from the main
         window to save a copy of the log file that you can manually
         review."""), wCancel=wCancel, yesStr="&Ok")


   #############################################################################
   def saveCombinedLogFile(self, saveFile=None):
      if saveFile is None:
         # TODO: Interleave the C++ log and the python log.
         #       That could be a lot of work!
         defaultFN = 'armorylog_%s.txt' % \
                     unixTimeToFormatStr(RightNow(),'%Y%m%d_%H%M')
         saveFile = self.getFileSave(title='Export Log File', \
                                  ffilter=['Text Files (*.txt)'], \
                                  defaultFilename=defaultFN)


      def getLastBytesOfFile(filename, nBytes=500*1024):
         if not os.path.exists(filename):
            LOGERROR('File does not exist!')
            return ''

         sz = os.path.getsize(filename)
         with open(filename, 'rb') as fin:
            if sz > nBytes:
               fin.seek(sz - nBytes)
            return fin.read()


      if len(unicode(saveFile)) > 0:
         fout = open(saveFile, 'wb')
         fout.write(getLastBytesOfFile(ARMORY_LOG_FILE, 256*1024))
         fout.write(getLastBytesOfFile(ARMCPP_LOG_FILE, 256*1024))
         fout.close()

         LOGINFO('Log saved to %s', saveFile)



   #############################################################################
   def blinkTaskbar(self):
      self.activateWindow()


   #############################################################################
   def lookForBitcoind(self):
      LOGDEBUG('lookForBitcoind')
      if satoshiIsAvailable():
         return 'Running'

      self.setSatoshiPaths()

      try:
         TheSDM.setupSDM(extraExeSearch=self.satoshiExeSearchPath)
      except:
         LOGEXCEPT('Error setting up SDM')
         pass

      if TheSDM.failedFindExe:
         return 'StillMissing'

      return 'AllGood'

   #############################################################################
   def executeModeSwitch(self):
      LOGDEBUG('executeModeSwitch')

      if TheSDM.getSDMState() == 'BitcoindExeMissing':
         bitcoindStat = self.lookForBitcoind()
         if bitcoindStat=='Running':
            result = QMessageBox.warning(self, tr('Already running!'), tr("""
               The Bitcoin software appears to be installed now, but it
               needs to be closed for Armory to work.  Would you like Armory
               to close it for you?"""), QMessageBox.Yes | QMessageBox.No)
            if result==QMessageBox.Yes:
               self.closeExistingBitcoin()
               self.startBitcoindIfNecessary()
         elif bitcoindStat=='StillMissing':
            QMessageBox.warning(self, tr('Still Missing'), tr("""
               The Bitcoin software still appears to be missing.  If you
               just installed it, then please adjust your settings to point
               to the installation directory."""), QMessageBox.Ok)
         self.startBitcoindIfNecessary()
      elif self.doAutoBitcoind and not TheSDM.isRunningBitcoind():
         if satoshiIsAvailable():
            result = QMessageBox.warning(self, tr('Still Running'), tr("""
               'Bitcoin-Qt is still running.  Armory cannot start until
               'it is closed.  Do you want Armory to close it for you?"""), \
               QMessageBox.Yes | QMessageBox.No)
            if result==QMessageBox.Yes:
               self.closeExistingBitcoin()
               self.startBitcoindIfNecessary()
         else:
            self.startBitcoindIfNecessary()
      elif TheBDM.getBDMState() == 'BlockchainReady' and TheBDM.isDirty():
         #self.resetBdmBeforeScan()
         self.startRescanBlockchain()
      elif TheBDM.getBDMState() in ('Offline','Uninitialized'):
         #self.resetBdmBeforeScan()
         TheBDM.setOnlineMode(True)
         self.switchNetworkMode(NETWORKMODE.Full)
      else:
         LOGERROR('ModeSwitch button pressed when it should be disabled')
      time.sleep(0.3)
      self.setDashboardDetails()




   #############################################################################
   @TimeThisFunction
   def resetBdmBeforeScan(self):
      if TheBDM.getBDMState()=='Scanning':
         LOGINFO('Aborting load')
         touchFile(os.path.join(ARMORY_HOME_DIR,'abortload.txt'))
         os.remove(os.path.join(ARMORY_HOME_DIR,'blkfiles.txt'))

      TheBDM.Reset(wait=False)
      for wid,wlt in self.walletMap.iteritems():
         TheBDM.registerWallet(wlt.cppWallet)



   #############################################################################
   def setupDashboard(self):
      LOGDEBUG('setupDashboard')
      self.lblBusy = QLabel('')
      if OS_WINDOWS:
         # Unfortunately, QMovie objects don't work in Windows with py2exe
         # had to create my own little "Busy" icon and hook it up to the
         # heartbeat
         self.lblBusy.setPixmap(QPixmap(':/loadicon_0.png'))
         self.numHeartBeat = 0
         def loadBarUpdate():
            if self.lblBusy.isVisible():
               self.numHeartBeat += 1
               self.lblBusy.setPixmap(QPixmap(':/loadicon_%d.png' % \
                                                (self.numHeartBeat%6)))
         self.extraHeartbeatAlways.append(loadBarUpdate)
      else:
         self.qmov = QMovie(':/busy.gif')
         self.lblBusy.setMovie( self.qmov )
         self.qmov.start()


      self.btnModeSwitch = QPushButton('')
      self.connect(self.btnModeSwitch, SIGNAL('clicked()'), \
                                       self.executeModeSwitch)


      # Will switch this to array/matrix of widgets if I get more than 2 rows
      self.lblDashModeTorrent = QRichLabel('',doWrap=False)
      self.lblDashModeSync    = QRichLabel('',doWrap=False)
      self.lblDashModeBuild   = QRichLabel('',doWrap=False)
      self.lblDashModeScan    = QRichLabel('',doWrap=False)

      self.lblDashModeTorrent.setAlignment(Qt.AlignLeft | Qt.AlignVCenter)
      self.lblDashModeSync.setAlignment(   Qt.AlignLeft | Qt.AlignVCenter)
      self.lblDashModeBuild.setAlignment(  Qt.AlignLeft | Qt.AlignVCenter)
      self.lblDashModeScan.setAlignment(   Qt.AlignLeft | Qt.AlignVCenter)

      self.barProgressTorrent = QProgressBar(self)
      self.barProgressSync    = QProgressBar(self)
      self.barProgressBuild   = QProgressBar(self)
      self.barProgressScan    = QProgressBar(self)

      self.barProgressTorrent.setRange(0,100)
      self.barProgressSync.setRange(0,100)
      self.barProgressBuild.setRange(0,100)
      self.barProgressScan.setRange(0,100)


      self.lblTorrentStats       = QRichLabel('', hAlign=Qt.AlignHCenter)

      twid = relaxedSizeStr(self,'99 seconds')[0]
      self.lblTimeLeftTorrent = QRichLabel('')
      self.lblTimeLeftSync    = QRichLabel('')
      self.lblTimeLeftBuild   = QRichLabel('')
      self.lblTimeLeftScan    = QRichLabel('')

      self.lblTimeLeftSync.setMinimumWidth(twid)
      self.lblTimeLeftScan.setMinimumWidth(twid)

      self.lblStatsTorrent = QRichLabel('')

      layoutDashMode = QGridLayout()
      layoutDashMode.addWidget(self.lblDashModeTorrent,  0,0)
      layoutDashMode.addWidget(self.barProgressTorrent,  0,1)
      layoutDashMode.addWidget(self.lblTimeLeftTorrent,  0,2)
      layoutDashMode.addWidget(self.lblTorrentStats,     1,0)

      layoutDashMode.addWidget(self.lblDashModeSync,     2,0)
      layoutDashMode.addWidget(self.barProgressSync,     2,1)
      layoutDashMode.addWidget(self.lblTimeLeftSync,     2,2)

      layoutDashMode.addWidget(self.lblDashModeBuild,    3,0)
      layoutDashMode.addWidget(self.barProgressBuild,    3,1)
      layoutDashMode.addWidget(self.lblTimeLeftBuild,    3,2)

      layoutDashMode.addWidget(self.lblDashModeScan,     4,0)
      layoutDashMode.addWidget(self.barProgressScan,     4,1)
      layoutDashMode.addWidget(self.lblTimeLeftScan,     4,2)

      layoutDashMode.addWidget(self.lblBusy,             0,3, 5,1)
      layoutDashMode.addWidget(self.btnModeSwitch,       0,3, 5,1)

      self.frmDashModeSub = QFrame()
      self.frmDashModeSub.setFrameStyle(STYLE_SUNKEN)
      self.frmDashModeSub.setLayout(layoutDashMode)
      self.frmDashMode = makeHorizFrame(['Stretch', \
                                         self.frmDashModeSub, \
                                         'Stretch'])


      self.lblDashDescr1 = QRichLabel('')
      self.lblDashDescr2 = QRichLabel('')
      for lbl in [self.lblDashDescr1, self.lblDashDescr2]:
         # One textbox above buttons, one below
         lbl.setStyleSheet('padding: 5px')
         qpal = lbl.palette()
         qpal.setColor(QPalette.Base, Colors.Background)
         lbl.setPalette(qpal)
         lbl.setOpenExternalLinks(True)

      # Set up an array of buttons in the middle of the dashboard, to be used
      # to help the user install bitcoind.
      self.lblDashBtnDescr = QRichLabel('')
      self.lblDashBtnDescr.setOpenExternalLinks(True)
      BTN,LBL,TTIP = range(3)
      self.dashBtns = [[None]*3 for i in range(5)]
      self.dashBtns[DASHBTNS.Close   ][BTN] = QPushButton('Close Bitcoin Process')
      self.dashBtns[DASHBTNS.Install ][BTN] = QPushButton('Download Bitcoin')
      self.dashBtns[DASHBTNS.Browse  ][BTN] = QPushButton('Open www.bitcoin.org')
      self.dashBtns[DASHBTNS.Instruct][BTN] = QPushButton('Installation Instructions')
      self.dashBtns[DASHBTNS.Settings][BTN] = QPushButton('Change Settings')


      #####
      def openBitcoinOrg():
         webbrowser.open('http://www.bitcoin.org/en/download')


      #####
      def openInstruct():
         if OS_WINDOWS:
            webbrowser.open('https://www.bitcoinarmory.com/install-windows/')
         elif OS_LINUX:
            webbrowser.open('https://www.bitcoinarmory.com/install-linux/')
         elif OS_MACOSX:
            webbrowser.open('https://www.bitcoinarmory.com/install-macosx/')






      self.connect(self.dashBtns[DASHBTNS.Close][BTN], SIGNAL('clicked()'), \
                                                   self.closeExistingBitcoin)
      self.connect(self.dashBtns[DASHBTNS.Install][BTN], SIGNAL('clicked()'), \
                                                     self.openDLSatoshi)
      self.connect(self.dashBtns[DASHBTNS.Browse][BTN], SIGNAL('clicked()'), \
                                                             openBitcoinOrg)
      self.connect(self.dashBtns[DASHBTNS.Settings][BTN], SIGNAL('clicked()'), \
                                                           self.openSettings)
      #self.connect(self.dashBtns[DASHBTNS.Instruct][BTN], SIGNAL('clicked()'), \
                                                     #self.openInstructWindow)

      self.dashBtns[DASHBTNS.Close][LBL] = QRichLabel( \
           'Stop existing Bitcoin processes so that Armory can open its own')
      self.dashBtns[DASHBTNS.Browse][LBL]     = QRichLabel( \
           'Open browser to Bitcoin webpage to download and install Bitcoin software')
      self.dashBtns[DASHBTNS.Instruct][LBL] = QRichLabel( \
           'Instructions for manually installing Bitcoin for operating system')
      self.dashBtns[DASHBTNS.Settings][LBL]  = QRichLabel( \
           'Open Armory settings window to change Bitcoin software management')


      self.dashBtns[DASHBTNS.Browse][TTIP] = self.createToolTipWidget( \
           'Will open your default browser to http://www.bitcoin.org where you can '
           'download the latest version of Bitcoin-Qt, and get other information '
           'and links about Bitcoin, in general.')
      self.dashBtns[DASHBTNS.Instruct][TTIP] = self.createToolTipWidget( \
           'Instructions are specific to your operating system and include '
           'information to help you verify you are installing the correct software')
      self.dashBtns[DASHBTNS.Settings][TTIP] = self.createToolTipWidget(
           'Change Bitcoin-Qt/bitcoind management settings or point Armory to '
           'a non-standard Bitcoin installation')
      self.dashBtns[DASHBTNS.Close][TTIP] = self.createToolTipWidget( \
           'Armory has detected a running Bitcoin-Qt or bitcoind instance and '
           'will force it to exit')

      self.dashBtns[DASHBTNS.Install][BTN].setEnabled(False)
      self.dashBtns[DASHBTNS.Install][LBL] = QRichLabel('')
      self.dashBtns[DASHBTNS.Install][LBL].setText( \
          'This option is not yet available yet!', color='DisableFG')
      self.dashBtns[DASHBTNS.Install][TTIP] = QRichLabel('') # disabled

      #if OS_LINUX:
      if OS_WINDOWS:
         self.dashBtns[DASHBTNS.Install][BTN].setEnabled(True)
         self.dashBtns[DASHBTNS.Install][LBL] = QRichLabel('')
         self.dashBtns[DASHBTNS.Install][LBL].setText( \
            'Securely download Bitcoin software for Windows %s' % OS_VARIANT[0])
         self.dashBtns[DASHBTNS.Install][TTIP] = self.createToolTipWidget( \
            'The downloaded files are cryptographically verified.  '
            'Using this option will start the installer, you will '
            'have to click through it to complete installation.')

         #self.lblDashInstallForMe = QRichLabel( \
           #'Armory will download, verify, and start the Bitcoin installer for you')
         #self.ttipInstallForMe = self.createToolTipWidget( \
           #'Armory will download the latest version of the Bitcoin software '
           #'for Windows and verify its digital signatures.  You will have to '
           #'click through the installation options.<u></u>')
      elif OS_LINUX:
         # Only display the install button if using a debian-based distro
         dist = platform.linux_distribution()
         if dist[0] in ['Ubuntu','LinuxMint'] or 'debian' in dist:
            self.dashBtns[DASHBTNS.Install][BTN].setEnabled(True)
            self.dashBtns[DASHBTNS.Install][LBL] = QRichLabel( tr("""
               Download and Install Bitcoin Core for Ubuntu/Debian"""))
            self.dashBtns[DASHBTNS.Install][TTIP] = self.createToolTipWidget( tr("""
               'Will download and Bitcoin software and cryptographically verify it"""))
      elif OS_MACOSX:
         pass
      else:
         print 'Unrecognized OS!'


      self.frmDashMgmtButtons = QFrame()
      self.frmDashMgmtButtons.setFrameStyle(STYLE_SUNKEN)
      layoutButtons = QGridLayout()
      layoutButtons.addWidget(self.lblDashBtnDescr, 0,0, 1,3)
      for r in range(5):
         for c in range(3):
            if c==LBL:
               wMin = tightSizeNChar(self, 50)[0]
               self.dashBtns[r][c].setMinimumWidth(wMin)
            layoutButtons.addWidget(self.dashBtns[r][c],  r+1,c)

      self.frmDashMgmtButtons.setLayout(layoutButtons)
      self.frmDashMidButtons  = makeHorizFrame(['Stretch', \
                                              self.frmDashMgmtButtons,
                                              'Stretch'])

      dashLayout = QVBoxLayout()
      dashLayout.addWidget(self.frmDashMode)
      dashLayout.addWidget(self.lblDashDescr1)
      dashLayout.addWidget(self.frmDashMidButtons )
      dashLayout.addWidget(self.lblDashDescr2)
      frmInner = QFrame()
      frmInner.setLayout(dashLayout)

      self.dashScrollArea = QScrollArea()
      self.dashScrollArea.setWidgetResizable(True)
      self.dashScrollArea.setWidget(frmInner)
      scrollLayout = QVBoxLayout()
      scrollLayout.addWidget(self.dashScrollArea)
      self.tabDashboard.setLayout(scrollLayout)



   #############################################################################
   def setupAnnounceTab(self):

      self.lblAlertStr = QRichLabel(tr("""
         <font size=4><b>Announcements and alerts from <i>Armory Technologies,
         Inc.</i></b></font>"""), doWrap=False, hAlign=Qt.AlignHCenter)

      def checkUpd():
         lastUpdate = self.announceFetcher.getLastSuccessfulFetchTime()
         self.explicitCheckAnnouncements(5)
         lastUpdate2 = self.announceFetcher.getLastSuccessfulFetchTime()
         if lastUpdate==lastUpdate2:
            QMessageBox.warning(self, tr('Not Available'), tr("""
               Could not access the <font color="%s"><b>Armory
               Technologies, Inc.</b></font> announcement feeder.
               Try again in a couple minutes.""") % \
               htmlColor('TextGreen'), QMessageBox.Ok)
         else:
            QMessageBox.warning(self, tr('Update'), tr("""
               Announcements are now up to date!"""), QMessageBox.Ok)


      self.lblLastUpdated = QRichLabel('', doWrap=False)
      self.btnCheckForUpdates  = QPushButton(tr('Check for Updates'))
      self.connect(self.btnCheckForUpdates, SIGNAL(CLICKED), checkUpd)


      frmLastUpdate = makeHorizFrame(['Stretch', \
                                      self.lblLastUpdated, \
                                      self.btnCheckForUpdates, \
                                      'Stretch'])

      self.icoArmorySWVersion = QLabel('')
      self.lblArmorySWVersion = QRichLabel(tr("""
         No version information is available"""), doWrap=False)
      self.icoSatoshiSWVersion = QLabel('')
      self.lblSatoshiSWVersion = QRichLabel('', doWrap=False)

      self.btnSecureDLArmory  = QPushButton(tr('Secure Downloader'))
      self.btnSecureDLSatoshi = QPushButton(tr('Secure Downloader'))
      self.btnSecureDLArmory.setVisible(False)
      self.btnSecureDLSatoshi.setVisible(False)
      self.connect(self.btnSecureDLArmory, SIGNAL(CLICKED), self.openDLArmory)
      self.connect(self.btnSecureDLSatoshi, SIGNAL(CLICKED), self.openDLSatoshi)


      frmVersions = QFrame()
      layoutVersions = QGridLayout()
      layoutVersions.addWidget(self.icoArmorySWVersion, 0,0)
      layoutVersions.addWidget(self.lblArmorySWVersion, 0,1)
      layoutVersions.addWidget(self.btnSecureDLArmory,  0,2)
      layoutVersions.addWidget(self.icoSatoshiSWVersion, 1,0)
      layoutVersions.addWidget(self.lblSatoshiSWVersion, 1,1)
      layoutVersions.addWidget(self.btnSecureDLSatoshi,  1,2)
      layoutVersions.setColumnStretch(0,0)
      layoutVersions.setColumnStretch(1,1)
      layoutVersions.setColumnStretch(2,0)
      frmVersions.setLayout(layoutVersions)
      frmVersions.setFrameStyle(STYLE_RAISED)

      lblVerHeader = QRichLabel(tr("""<font size=4><b>
         Software Version Updates:</b></font>"""), doWrap=False, \
         hAlign=Qt.AlignHCenter)
      lblTableHeader = QRichLabel(tr("""<font size=4><b>
         All Available Notifications:</b></font>"""), doWrap=False, \
         hAlign=Qt.AlignHCenter)


      # We need to generate popups when a widget is clicked, and be able
      # change that particular widget's target, when the table is updated.
      # Create one of these DlgGen objects for each of the 10 rows, simply
      # update it's nid and notifyMap when the table is updated
      class DlgGen():
         def setParams(self, parent, nid, notifyMap):
            self.parent = parent
            self.nid = nid
            self.notifyMap = notifyMap

         def __call__(self):
            return DlgNotificationWithDNAA(self.parent, self.parent, \
                                          self.nid, self.notifyMap, False).exec_()

      self.announceTableWidgets = \
         [[QLabel(''), QRichLabel(''), QLabelButton('+'), DlgGen()] \
                                                      for i in range(10)]



      layoutTable = QGridLayout()
      for i in range(10):
         for j in range(3):
            layoutTable.addWidget(self.announceTableWidgets[i][j], i,j)
         self.connect(self.announceTableWidgets[i][2], SIGNAL(CLICKED), \
                      self.announceTableWidgets[i][3])

      layoutTable.setColumnStretch(0,0)
      layoutTable.setColumnStretch(1,1)
      layoutTable.setColumnStretch(2,0)

      frmTable = QFrame()
      frmTable.setLayout(layoutTable)
      frmTable.setFrameStyle(STYLE_SUNKEN)

      self.updateAnnounceTable()


      frmEverything = makeVertFrame( [ self.lblAlertStr,
                                       frmLastUpdate,
                                       'Space(30)',
                                       lblTableHeader,
                                       frmTable,
                                       'Space(30)',
                                       lblVerHeader,
                                       frmVersions,
                                       'Stretch'])

      frmEverything.setMinimumWidth(300)
      frmEverything.setMaximumWidth(800)

      frmFinal = makeHorizFrame(['Stretch', frmEverything, 'Stretch'])

      self.announceScrollArea = QScrollArea()
      self.announceScrollArea.setWidgetResizable(True)
      self.announceScrollArea.setWidget(frmFinal)
      scrollLayout = QVBoxLayout()
      scrollLayout.addWidget(self.announceScrollArea)
      self.tabAnnounce.setLayout(scrollLayout)

      self.announceIsSetup = True


   #############################################################################
   def openDownloaderAll(self):
      dl,cl = self.getDownloaderData()
      if not dl is None and not cl is None:
         UpgradeDownloaderDialog(self, self, None, dl, cl).exec_()

   #############################################################################
   def openDLArmory(self):
      dl,cl = self.getDownloaderData()
      if not dl is None and not cl is None:
         UpgradeDownloaderDialog(self, self, 'Armory', dl, cl).exec_()

   #############################################################################
   def openDLSatoshi(self):
      dl,cl = self.getDownloaderData()
      if not dl is None and not cl is None:
         UpgradeDownloaderDialog(self, self, 'Satoshi', dl, cl).exec_()


   #############################################################################
   def getDownloaderData(self):
      dl = self.announceFetcher.getAnnounceFile('downloads')
      cl = self.announceFetcher.getAnnounceFile('changelog')

      dlObj = downloadLinkParser().parseDownloadList(dl)
      clObj = changelogParser().parseChangelogText(cl)

      if dlObj is None or clObj is None:
         QMessageBox.warning(self, tr('No Data'), tr("""
            The secure downloader has not received any download
            data to display.  Either the <font color="%s"><b>Armory
            Technologies, Inc.</b></font> announcement feeder is
            down, or this computer cannot access the server.""") % \
            htmlColor('TextGreen'), QMessageBox.Ok)
         return None,None

      lastUpdate = self.announceFetcher.getLastSuccessfulFetchTime()
      sinceLastUpd = RightNow() - lastUpdate
      if lastUpdate < RightNow()-1*WEEK:
         QMessageBox.warning(self, tr('Old Data'), tr("""
            The last update retrieved from the <font color="%s"><b>Armory
            Technologies, Inc.</b></font> announcement feeder was <b>%s</b>
            ago.  The following downloads may not be the latest
            available.""") % (htmlColor("TextGreen"), \
            secondsToHumanTime(sinceLastUpd)), QMessageBox.Ok)

      dl = self.announceFetcher.getAnnounceFile('downloads')
      cl = self.announceFetcher.getAnnounceFile('changelog')

      return dl,cl



   #############################################################################
   def updateAnnounceTab(self, *args):

      if not self.announceIsSetup:
         return

      iconArmory   = ':/armory_icon_32x32.png'
      iconSatoshi  = ':/bitcoinlogo.png'
      iconInfoFile = ':/MsgBox_info48.png'
      iconGoodFile = ':/MsgBox_good48.png'
      iconWarnFile = ':/MsgBox_warning48.png'
      iconCritFile = ':/MsgBox_critical24.png'

      lastUpdate = self.announceFetcher.getLastSuccessfulFetchTime()
      noAnnounce = (lastUpdate == 0)

      if noAnnounce:
         self.lblLastUpdated.setText(tr("No announcement data was found!"))
         self.btnSecureDLArmory.setVisible(False)
         self.icoArmorySWVersion.setVisible(True)
         self.lblArmorySWVersion.setText(tr(""" You are running Armory
            version %s""") % getVersionString(BTCARMORY_VERSION))
      else:
         updTimeStr = unixTimeToFormatStr(lastUpdate)
         self.lblLastUpdated.setText(tr("<u>Last Updated</u>: %s") % updTimeStr)


      verStrToInt = lambda s: getVersionInt(readVersionString(s))

      # Notify of Armory updates
      self.icoArmorySWVersion.setPixmap(QPixmap(iconArmory).scaled(24,24))
      self.icoSatoshiSWVersion.setPixmap(QPixmap(iconSatoshi).scaled(24,24))

      try:
         armCurrent = verStrToInt(self.armoryVersions[0])
         armLatest  = verStrToInt(self.armoryVersions[1])
         if armCurrent >= armLatest:
            dispIcon = QPixmap(iconArmory).scaled(24,24)
            self.icoArmorySWVersion.setPixmap(dispIcon)
            self.btnSecureDLArmory.setVisible(False)
            self.lblArmorySWVersion.setText(tr("""
               You are using the latest version of Armory"""))
         else:
            dispIcon = QPixmap(iconWarnFile).scaled(24,24)
            self.icoArmorySWVersion.setPixmap(dispIcon)
            self.btnSecureDLArmory.setVisible(True)
            self.lblArmorySWVersion.setText(tr("""
               <b>There is a newer version of Armory available!</b>"""))
         self.btnSecureDLArmory.setVisible(True)
         self.icoArmorySWVersion.setVisible(True)
      except:
         self.btnSecureDLArmory.setVisible(False)
         self.lblArmorySWVersion.setText(tr(""" You are running Armory
            version %s""") % getVersionString(BTCARMORY_VERSION))


      try:
         satCurrStr,satLastStr = self.satoshiVersions
         satCurrent = verStrToInt(satCurrStr) if satCurrStr else 0
         satLatest  = verStrToInt(satLastStr) if satLastStr else 0

      # Show CoreBTC updates
         if satCurrent and satLatest:
            if satCurrent >= satLatest:
               dispIcon = QPixmap(iconGoodFile).scaled(24,24)
               self.btnSecureDLSatoshi.setVisible(False)
               self.icoSatoshiSWVersion.setPixmap(dispIcon)
               self.lblSatoshiSWVersion.setText(tr(""" You are using
                  the latest version of core Bitcoin (%s)""") % satCurrStr)
            else:
               dispIcon = QPixmap(iconWarnFile).scaled(24,24)
               self.btnSecureDLSatoshi.setVisible(True)
               self.icoSatoshiSWVersion.setPixmap(dispIcon)
               self.lblSatoshiSWVersion.setText(tr("""
                  <b>There is a newer version of the core Bitcoin software
                  available!</b>"""))
         elif satCurrent:
            # satLatest is not available
            dispIcon = QPixmap(iconGoodFile).scaled(24,24)
            self.btnSecureDLSatoshi.setVisible(False)
            self.icoSatoshiSWVersion.setPixmap(None)
            self.lblSatoshiSWVersion.setText(tr(""" You are using
               core Bitcoin version %s""") % satCurrStr)
         elif satLatest:
            # only satLatest is avail (maybe offline)
            dispIcon = QPixmap(iconSatoshi).scaled(24,24)
            self.btnSecureDLSatoshi.setVisible(True)
            self.icoSatoshiSWVersion.setPixmap(dispIcon)
            self.lblSatoshiSWVersion.setText(tr("""Core Bitcoin version
               %s is available.""") % satLastStr)
         else:
            # only satLatest is avail (maybe offline)
            dispIcon = QPixmap(iconSatoshi).scaled(24,24)
            self.btnSecureDLSatoshi.setVisible(False)
            self.icoSatoshiSWVersion.setPixmap(dispIcon)
            self.lblSatoshiSWVersion.setText(tr("""No version information
               is available for core Bitcoin""") )




         #self.btnSecureDLSatoshi.setVisible(False)
         #if self.satoshiVersions[0]:
            #self.lblSatoshiSWVersion.setText(tr(""" You are running
               #core Bitcoin software version %s""") % self.satoshiVersions[0])
         #else:
            #self.lblSatoshiSWVersion.setText(tr("""No information is
            #available for the core Bitcoin software"""))
      except:
         LOGEXCEPT('Failed to process satoshi versions')


      self.updateAnnounceTable()


   #############################################################################
   def updateAnnounceTable(self):

      # Default: Make everything non-visible except first row, middle column
      for i in range(10):
         for j in range(3):
            self.announceTableWidgets[i][j].setVisible(i==0 and j==1)

      if len(self.almostFullNotificationList)==0:
         self.announceTableWidgets[0][1].setText(tr("""
            There are no announcements or alerts to display"""))
         return


      alertsForSorting = []
      for nid,nmap in self.almostFullNotificationList.iteritems():
         alertsForSorting.append([nid, int(nmap['PRIORITY'])])

      sortedAlerts = sorted(alertsForSorting, key=lambda a: -a[1])[:10]

      i = 0
      for nid,priority in sortedAlerts:
         if priority>=4096:
            pixm = QPixmap(':/MsgBox_critical64.png')
         elif priority>=3072:
            pixm = QPixmap(':/MsgBox_warning48.png')
         elif priority>=2048:
            pixm = QPixmap(':/MsgBox_info48.png')
         else:
            pixm = QPixmap(':/MsgBox_info48.png')


         shortDescr = self.almostFullNotificationList[nid]['SHORTDESCR']
         if priority>=4096:
            shortDescr = '<font color="%s">' + shortDescr + '</font>'
            shortDescr = shortDescr % htmlColor('TextWarn')

         self.announceTableWidgets[i][0].setPixmap(pixm.scaled(24,24))
         self.announceTableWidgets[i][1].setText(shortDescr)
         self.announceTableWidgets[i][2].setVisible(True)
         self.announceTableWidgets[i][3].setParams(self, nid, \
                                 self.almostFullNotificationList[nid])

         for j in range(3):
            self.announceTableWidgets[i][j].setVisible(True)

         i += 1





   #############################################################################
   def explicitCheckAnnouncements(self, waitTime=3):
      self.announceFetcher.fetchRightNow(waitTime)
      self.processAnnounceData()
      self.updateAnnounceTab()


   #############################################################################
   def installSatoshiClient(self, closeWhenDone=False):

      if closeWhenDone:
         # It's a long story why I need this, and only when closing...
         TheSDM.stopBitcoind()
         #self.resetBdmBeforeScan()
         self.switchNetworkMode(NETWORKMODE.Offline)
         from twisted.internet import reactor
         reactor.callLater(1, self.Heartbeat)

      if OS_LINUX:
         DlgInstallLinux(self,self).exec_()
      elif OS_WINDOWS:
         if not 'SATOSHI' in self.downloadDict or \
            not 'Windows' in self.downloadDict['SATOSHI']:
            QMessageBox.warning(self, 'Verification Unavaiable', \
               'Armory cannot verify the authenticity of any downloaded '
               'files.  You will need t download it yourself from '
               'bitcoin.org.', QMessageBox.Ok)
            self.dashBtns[DASHBTNS.Install][BTN].setEnabled(False)
            self.dashBtns[DASHBTNS.Install][LBL].setText( \
               'This option is currently unavailable.  Please visit bitcoin.org '
               'to download and install the software.', color='DisableFG')
            self.dashBtns[DASHBTNS.Install][TTIP] = self.createToolTipWidget( \
               'Armory has an internet connection but no way to verify '
               'the authenticity of the downloaded files.  You should '
               'download the installer yourself.')
            webbrowser.open('http://www.bitcoin.org/en/download')
            return

         print self.downloadDict['SATOSHI']['Windows']
         theLink = self.downloadDict['SATOSHI']['Windows'][0]
         theHash = self.downloadDict['SATOSHI']['Windows'][1]
         dlg = DlgDownloadFile(self, self, theLink, theHash, \
            'The Bitcoin installer will start when the download is finished '
            'and digital signatures are verified.  Please finish the installation '
            'when it appears.')
         dlg.exec_()
         fileData = dlg.dlFileData
         if len(fileData)==0 or dlg.dlVerifyFailed:
            QMessageBox.critical(self, 'Download Failed', \
               'The download failed.  Please visit www.bitcoin.org '
               'to download and install Bitcoin-Qt manually.', QMessageBox.Ok)
            webbrowser.open('http://www.bitcoin.org/en/download')
            return

         installerPath = os.path.join(ARMORY_HOME_DIR, os.path.basename(theLink))
         LOGINFO('Installer path: %s', installerPath)
         instFile = open(installerPath, 'wb')
         instFile.write(fileData)
         instFile.close()

         def startInstaller():
            execAndWait('"'+installerPath+'"', useStartInfo=False)
            self.startBitcoindIfNecessary()

         DlgExecLongProcess(startInstaller, tr("""
            Please Complete Bitcoin Installation<br> (installer should
            have opened in your taskbar)"""), self, self).exec_()
      elif OS_MACOSX:
         LOGERROR('Cannot install on OSX')


      if closeWhenDone:
         self.closeForReal(None)

   #############################################################################
   def closeExistingBitcoin(self):
      for proc in psutil.process_iter():
         if proc.name.lower() in ['bitcoind.exe','bitcoin-qt.exe',\
                                     'bitcoind','bitcoin-qt']:
            killProcess(proc.pid)
            time.sleep(2)
            return

      # If got here, never found it
      QMessageBox.warning(self, 'Not Found', \
         'Attempted to kill the running Bitcoin-Qt/bitcoind instance, '
         'but it was not found.  ', QMessageBox.Ok)

   #############################################################################
   def getPercentageFinished(self, maxblk, lastblk):
      curr = EstimateCumulativeBlockchainSize(lastblk)
      maxb = EstimateCumulativeBlockchainSize(maxblk)
      return float(curr)/float(maxb)

   #############################################################################
   def updateSyncProgress(self):

      if TheTDM.getTDMState()=='Downloading':

         dlSpeed  = TheTDM.getLastStats('downRate')
         timeEst  = TheTDM.getLastStats('timeEst')
         fracDone = TheTDM.getLastStats('fracDone')
         numSeeds = TheTDM.getLastStats('numSeeds')
         numPeers = TheTDM.getLastStats('numPeers')

         self.barProgressTorrent.setVisible(True)
         self.lblDashModeTorrent.setVisible(True)
         self.lblTimeLeftTorrent.setVisible(True)
         self.lblTorrentStats.setVisible(True)
         self.barProgressTorrent.setFormat('%p%')

         self.lblDashModeSync.setVisible(True)
         self.barProgressSync.setVisible(True)
         self.barProgressSync.setValue(0)
         self.lblTimeLeftSync.setVisible(True)
         self.barProgressSync.setFormat('')

         self.lblDashModeBuild.setVisible(True)
         self.barProgressBuild.setVisible(True)
         self.barProgressBuild.setValue(0)
         self.lblTimeLeftBuild.setVisible(True)
         self.barProgressBuild.setFormat('')

         self.lblDashModeScan.setVisible(True)
         self.barProgressScan.setVisible(True)
         self.barProgressScan.setValue(0)
         self.lblTimeLeftScan.setVisible(True)
         self.barProgressScan.setFormat('')

         if not numSeeds:
            self.barProgressTorrent.setValue(0)
            self.lblTimeLeftTorrent.setText('')
            self.lblTorrentStats.setText('')

            self.lblDashModeTorrent.setText(tr('Initializing Torrent Engine'), \
                                          size=4, bold=True, color='Foreground')

            self.lblTorrentStats.setVisible(False)
         else:
            self.lblDashModeTorrent.setText(tr('Downloading via Armory CDN'), \
                                          size=4, bold=True, color='Foreground')

            if fracDone:
               self.barProgressTorrent.setValue(int(99.9*fracDone))

            if timeEst:
               self.lblTimeLeftTorrent.setText(secondsToHumanTime(timeEst))

            self.lblTorrentStats.setText(tr("""
               Bootstrap Torrent:  %s/sec from %d peers""") % \
               (bytesToHumanSize(dlSpeed), numSeeds+numPeers))

            self.lblTorrentStats.setVisible(True)



      elif TheBDM.getBDMState()=='Scanning':
         self.barProgressTorrent.setVisible(TheTDM.isStarted())
         self.lblDashModeTorrent.setVisible(TheTDM.isStarted())
         self.barProgressTorrent.setValue(100)
         self.lblTimeLeftTorrent.setVisible(False)
         self.lblTorrentStats.setVisible(False)
         self.barProgressTorrent.setFormat('')

         self.lblDashModeSync.setVisible(self.doAutoBitcoind)
         self.barProgressSync.setVisible(self.doAutoBitcoind)
         self.barProgressSync.setValue(100)
         self.lblTimeLeftSync.setVisible(False)
         self.barProgressSync.setFormat('')

         self.lblDashModeBuild.setVisible(True)
         self.barProgressBuild.setVisible(True)
         self.lblTimeLeftBuild.setVisible(True)

         self.lblDashModeScan.setVisible(True)
         self.barProgressScan.setVisible(True)
         self.lblTimeLeftScan.setVisible(True)

         # Scan time is super-simple to predict: it's pretty much linear
         # with the number of bytes remaining.

         phase,pct,rate,tleft = TheBDM.predictLoadTime()
         if phase==1:
            self.lblDashModeBuild.setText( 'Building Databases', \
                                        size=4, bold=True, color='Foreground')
            self.lblDashModeScan.setText( 'Scan Transaction History', \
                                        size=4, bold=True, color='DisableFG')
            self.barProgressBuild.setFormat('%p%')
            self.barProgressScan.setFormat('')

         elif phase==3:
            self.lblDashModeBuild.setText( 'Build Databases', \
                                        size=4, bold=True, color='DisableFG')
            self.lblDashModeScan.setText( 'Scanning Transaction History', \
                                        size=4, bold=True, color='Foreground')
            self.lblTimeLeftBuild.setVisible(False)
            self.barProgressBuild.setFormat('')
            self.barProgressBuild.setValue(100)
            self.barProgressScan.setFormat('%p%')
         elif phase==4:
            self.lblDashModeScan.setText( 'Global Blockchain Index', \
                                        size=4, bold=True, color='Foreground')

         tleft15 = (int(tleft-1)/15 + 1)*15
         if tleft < 2:
            tstring = ''
            pvalue  = 100
         else:
            tstring = secondsToHumanTime(tleft15)
            pvalue = pct*100

         if phase==1:
            self.lblTimeLeftBuild.setText(tstring)
            self.barProgressBuild.setValue(pvalue)
         elif phase==3:
            self.lblTimeLeftScan.setText(tstring)
            self.barProgressScan.setValue(pvalue)

      elif TheSDM.getSDMState() in ['BitcoindInitializing','BitcoindSynchronizing']:

         self.barProgressTorrent.setVisible(TheTDM.isStarted())
         self.lblDashModeTorrent.setVisible(TheTDM.isStarted())
         self.barProgressTorrent.setValue(100)
         self.lblTimeLeftTorrent.setVisible(False)
         self.lblTorrentStats.setVisible(False)
         self.barProgressTorrent.setFormat('')

         self.lblDashModeSync.setVisible(True)
         self.barProgressSync.setVisible(True)
         self.lblTimeLeftSync.setVisible(True)
         self.barProgressSync.setFormat('%p%')

         self.lblDashModeBuild.setVisible(True)
         self.barProgressBuild.setVisible(True)
         self.lblTimeLeftBuild.setVisible(False)
         self.barProgressBuild.setValue(0)
         self.barProgressBuild.setFormat('')

         self.lblDashModeScan.setVisible(True)
         self.barProgressScan.setVisible(True)
         self.lblTimeLeftScan.setVisible(False)
         self.barProgressScan.setValue(0)
         self.barProgressScan.setFormat('')

         ssdm = TheSDM.getSDMState()
         lastBlkNum  = self.getSettingOrSetDefault('LastBlkRecv',     0)
         lastBlkTime = self.getSettingOrSetDefault('LastBlkRecvTime', 0)

         # Get data from SDM if it has it
         info = TheSDM.getTopBlockInfo()
         if len(info['tophash'])>0:
            lastBlkNum  = info['numblks']
            lastBlkTime = info['toptime']

         # Use a reference point if we are starting from scratch
         refBlock = max(290746,      lastBlkNum)
         refTime  = max(1394922889,  lastBlkTime)


         # Ten min/block is pretty accurate, even from genesis (about 1% slow)
         # And it gets better as we sync past the reference block above
         self.approxMaxBlock = refBlock + int((RightNow() - refTime) / (10*MINUTE))
         self.approxBlkLeft  = self.approxMaxBlock - lastBlkNum
         self.approxPctSoFar = self.getPercentageFinished(self.approxMaxBlock, \
                                                                  lastBlkNum)

         self.initSyncCircBuff.append([RightNow(), self.approxPctSoFar])
         if len(self.initSyncCircBuff)>30:
            # There's always a couple wacky measurements up front, start at 10
            t0,p0 = self.initSyncCircBuff[10]
            t1,p1 = self.initSyncCircBuff[-1]
            dt,dp = t1-t0, p1-p0
            if dt>600:
               self.initSyncCircBuff = self.initSyncCircBuff[1:]

            if dp>0 and dt>0:
               dpPerSec = dp / dt
               if lastBlkNum < 200000:
                  dpPerSec = dpPerSec / 2
               timeRemain = (1 - self.approxPctSoFar) / dpPerSec
               #timeRemain = min(timeRemain, 8*HOUR)
            else:
               timeRemain = None
         else:
            timeRemain = None


         intPct = int(100*self.approxPctSoFar)
         strPct = '%d%%' % intPct


         self.barProgressSync.setFormat('%p%')
         if ssdm == 'BitcoindReady':
            return (0,0,0.99)  # because it's probably not completely done...
            self.lblTimeLeftSync.setText('Almost Done...')
            self.barProgressSync.setValue(99)
         elif ssdm == 'BitcoindSynchronizing':
            sdmPercent = int(99.9*self.approxPctSoFar)
            if self.approxBlkLeft < 10000:
               if self.approxBlkLeft < 200:
                  self.lblTimeLeftSync.setText('%d blocks' % self.approxBlkLeft)
               else:
                  # If we're within 10k blocks, estimate based on blkspersec
                  if info['blkspersec'] > 0:
                     timeleft = int(self.approxBlkLeft/info['blkspersec'])
                     self.lblTimeLeftSync.setText(secondsToHumanTime(timeleft))
            else:
               # If we're more than 10k blocks behind...
               if timeRemain:
                  timeRemain = min(24*HOUR, timeRemain)
                  self.lblTimeLeftSync.setText(secondsToHumanTime(timeRemain))
               else:
                  self.lblTimeLeftSync.setText('')
         elif ssdm == 'BitcoindInitializing':
            sdmPercent = 0
            self.barProgressSync.setFormat('')
            self.barProgressBuild.setFormat('')
            self.barProgressScan.setFormat('')
         else:
            LOGERROR('Should not predict sync info in non init/sync SDM state')
            return ('UNKNOWN','UNKNOWN', 'UNKNOWN')

         self.barProgressSync.setValue(sdmPercent)
      else:
         LOGWARN('Called updateSyncProgress while not sync\'ing')


   #############################################################################
   def GetDashFunctionalityText(self, func):
      """
      Outsourcing all the verbose dashboard text to here, to de-clutter the
      logic paths in the setDashboardDetails function
      """
      LOGINFO('Switching Armory functional mode to "%s"', func)
      if func.lower() == 'scanning':
         return ( \
         'The following functionality is available while scanning in offline mode:'
         '<ul>'
         '<li>Create new wallets</li>'
         '<li>Generate receiving addresses for your wallets</li>'
         '<li>Create backups of your wallets (printed or digital)</li>'
         '<li>Change wallet encryption settings</li>'
         '<li>Sign transactions created from an online system</li>'
         '<li>Sign messages</li>'
         '</ul>'
         '<br><br><b>NOTE:</b>  The Bitcoin network <u>will</u> process transactions '
         'to your addresses, even if you are offline.  It is perfectly '
         'okay to create and distribute payment addresses while Armory is offline, '
         'you just won\'t be able to verify those payments until the next time '
         'Armory is online.')
      elif func.lower() == 'offline':
         return ( \
         'The following functionality is available in offline mode:'
         '<ul>'
         '<li>Create, import or recover wallets</li>'
         '<li>Generate new receiving addresses for your wallets</li>'
         '<li>Create backups of your wallets (printed or digital)</li>'
         '<li>Import private keys to wallets</li>'
         '<li>Change wallet encryption settings</li>'
         '<li>Sign messages</li>'
         '<li><b>Sign transactions created from an online system</b></li>'
         '</ul>'
         '<br><br><b>NOTE:</b>  The Bitcoin network <u>will</u> process transactions '
         'to your addresses, regardless of whether you are online.  It is perfectly '
         'okay to create and distribute payment addresses while Armory is offline, '
         'you just won\'t be able to verify those payments until the next time '
         'Armory is online.')
      elif func.lower() == 'online':
         return ( \
         '<ul>'
         '<li>Create, import or recover Armory wallets</li>'
         '<li>Generate new addresses to receive coins</li>'
         '<li>Send bitcoins to other people</li>'
         '<li>Create one-time backups of your wallets (in printed or digital form)</li>'
         '<li>Click on "bitcoin:" links in your web browser '
            '(not supported on all operating systems)</li>'
         '<li>Import private keys to wallets</li>'
         '<li>Monitor payments to watching-only wallets and create '
            'unsigned transactions</li>'
         '<li>Sign messages</li>'
         '<li><b>Create transactions with watching-only wallets, '
            'to be signed by an offline wallets</b></li>'
         '</ul>')


   #############################################################################
   def GetDashStateText(self, mgmtMode, state):
      """
      Outsourcing all the verbose dashboard text to here, to de-clutter the
      logic paths in the setDashboardDetails function
      """
      LOGINFO('Switching Armory state text to Mgmt:%s, State:%s', mgmtMode, state)

      # A few states don't care which mgmtMode you are in...
      if state == 'NewUserInfo':
         return tr("""
         For more information about Armory, and even Bitcoin itself, you should
         visit the <a href="https://bitcoinarmory.com/faqs/">frequently
         asked questions page</a>.  If
         you are experiencing problems using this software, please visit the
         <a href="https://bitcoinarmory.com/troubleshooting/">Armory
         troubleshooting webpage</a>.  It will be updated frequently with
         solutions to common problems.
         <br><br>
         <b><u>IMPORTANT:</u></b> Make a backup of your wallet(s)!  Paper
         backups protect you <i>forever</i> against forgotten passwords,
         hard-drive failure, and make it easy for your family to recover
         your funds if something terrible happens to you.  <i>Each wallet
         only needs to be backed up once, ever!</i>  Without it, you are at
         risk of losing all of your Bitcoins!  For more information,
         visit the <a href="https://bitcoinarmory.com/armory-backups-are-forever/">Armory
         Backups page</a>.
         <br><br>
         To learn about improving your security through the use of offline
         wallets, visit the
         <a href="https://bitcoinarmory.com/using-our-wallet">Armory
         Quick Start Guide</a>, and the
         <a href="https://bitcoinarmory.com/using-our-wallet/#offlinewallet">Offline
         Wallet Tutorial</a>.<br><br> """)
      elif state == 'OnlineFull1':
         return ( \
         '<p><b>You now have access to all the features Armory has to offer!</b><br>'
         'To see your balances and transaction history, please click '
         'on the "Transactions" tab above this text.  <br>'
         'Here\'s some things you can do with Armory Bitcoin Client:'
         '<br>')
      elif state == 'OnlineFull2':
         return ( \
         ('If you experience any performance issues with Armory, '
         'please confirm that Bitcoin-Qt is running and <i>fully '
         'synchronized with the Bitcoin network</i>.  You will see '
         'a green checkmark in the bottom right corner of the '
         'Bitcoin-Qt window if it is synchronized.  If not, it is '
         'recommended you close Armory and restart it only when you '
         'see that checkmark.'
         '<br><br>'  if not self.doAutoBitcoind else '') + (
         '<b>Please backup your wallets!</b>  Armory wallets are '
         '"deterministic", meaning they only need to be backed up '
         'one time (unless you have imported external addresses/keys). '
         'Make a backup and keep it in a safe place!  All funds from '
         'Armory-generated addresses will always be recoverable with '
         'a paper backup, any time in the future.  Use the "Backup '
         'Individual Keys" option for each wallet to backup imported '
         'keys.</p>'))
      elif state == 'OnlineNeedSweep':
         return ( \
         'Armory is currently online, but you have requested a sweep operation '
         'on one or more private keys.  This requires searching the global '
         'transaction history for the available balance of the keys to be '
         'swept. '
         '<br><br>'
         'Press the button to start the blockchain scan, which '
         'will also put Armory into offline mode for a few minutes '
         'until the scan operation is complete')
      elif state == 'OnlineDirty':
         return ( \
         '<b>Wallet balances may '
         'be incorrect until the rescan operation is performed!</b>'
         '<br><br>'
         'Armory is currently online, but addresses/keys have been added '
         'without rescanning the blockchain.  You may continue using '
         'Armory in online mode, but any transactions associated with the '
         'new addresses will not appear in the ledger. '
         '<br><br>'
         'Pressing the button above will put Armory into offline mode '
         'for a few minutes until the scan operation is complete.')
      elif state == 'OfflineNoSatoshiNoInternet':
         return ( \
         'There is no connection to the internet, and there is no other '
         'Bitcoin software running.  Most likely '
         'you are here because this is a system dedicated '
         'to manage offline wallets! '
         '<br><br>'
         '<b>If you expected Armory to be in online mode</b>, '
         'please verify your internet connection is active, '
         'then restart Armory.  If you think the lack of internet '
         'connection is in error (such as if you are using Tor), '
         'then you can restart Armory with the "--skip-online-check" '
         'option, or change it in the Armory settings.'
         '<br><br>'
         'If you do not have Bitcoin-Qt installed, you can '
         'download it from <a href="http://www.bitcoin.org">'
         'http://www.bitcoin.org</a>.')

      # Branch the available display text based on which Satoshi-Management
      # mode Armory is using.  It probably wasn't necessary to branch the
      # the code like this, but it helped me organize the seemingly-endless
      # number of dashboard screens I need
      if mgmtMode.lower()=='user':
         if state == 'OfflineButOnlinePossible':
            return ( \
            'You are currently in offline mode, but can '
            'switch to online mode by pressing the button above.  However, '
            'it is not recommended that you switch until '
            'Bitcoin-Qt/bitcoind is fully synchronized with the bitcoin network.  '
            'You will see a green checkmark in the bottom-right corner of '
            'the Bitcoin-Qt window when it is finished.'
            '<br><br>'
            'Switching to online mode will give you access '
            'to more Armory functionality, including sending and receiving '
            'bitcoins and viewing the balances and transaction histories '
            'of each of your wallets.<br><br>')
         elif state == 'OfflineNoSatoshi':
            bitconf = os.path.join(BTC_HOME_DIR, 'bitcoin.conf')
            return ( \
            'You are currently in offline mode because '
            'Bitcoin-Qt is not running.  To switch to online '
            'mode, start Bitcoin-Qt and let it synchronize with the network '
            '-- you will see a green checkmark in the bottom-right corner when '
            'it is complete.  If Bitcoin-Qt is already running and you believe '
            'the lack of connection is an error (especially if using proxies), '
            'please see <a href="'
            'https://bitcointalk.org/index.php?topic=155717.msg1719077#msg1719077">'
            'this link</a> for options.'
            '<br><br>'
            '<b>If you prefer to have Armory do this for you</b>, '
            'then please check "Let Armory run '
            'Bitcoin-Qt in the background" under "File"->"Settings."'
            '<br><br>'
            'If you are new to Armory and/or Bitcoin-Qt, '
            'please visit the Armory '
            'webpage for more information.  Start at '
            '<a href="https://bitcoinarmory.com/armory-and-bitcoin-qt">'
            'Why Armory needs Bitcoin-Qt</a> or go straight to our <a '
            'href="https://bitcoinarmory.com/faqs/">'
            'frequently asked questions</a> page for more general information.  '
            'If you already know what you\'re doing and simply need '
            'to fetch the latest version of Bitcoin-Qt, you can download it from '
            '<a href="http://www.bitcoin.org">http://www.bitcoin.org</a>.')
         elif state == 'OfflineNoInternet':
            return ( \
            'You are currently in offline mode because '
            'Armory could not detect an internet connection.  '
            'If you think this is in error, then '
            'restart Armory using the " --skip-online-check" option, '
            'or adjust the Armory settings.  Then restart Armory.'
            '<br><br>'
            'If this is intended to be an offline computer, note '
            'that it is not necessary to have Bitcoin-Qt or bitcoind '
            'running.' )
         elif state == 'OfflineNoBlkFiles':
            return ( \
            'You are currently in offline mode because '
            'Armory could not find the blockchain files produced '
            'by Bitcoin-Qt.  Do you run Bitcoin-Qt (or bitcoind) '
            'from a non-standard directory?   Armory expects to '
            'find the blkXXXX.dat files in <br><br>%s<br><br> '
            'If you know where they are located, please restart '
            'Armory using the " --satoshi-datadir=[path]" '
            'to notify Armory where to find them.') % BLKFILE_DIR
         elif state == 'Disconnected':
            return ( \
            'Armory was previously online, but the connection to Bitcoin-Qt/'
            'bitcoind was interrupted.  You will not be able to send bitcoins '
            'or confirm receipt of bitcoins until the connection is '
            'reestablished.  br><br>Please check that Bitcoin-Qt is open '
            'and synchronized with the network.  Armory will <i>try to '
            'reconnect</i> automatically when the connection is available '
            'again.  If Bitcoin-Qt is available again, and reconnection does '
            'not happen, please restart Armory.<br><br>')
         elif state == 'ScanNoWallets':
            return ( \
            'Please wait while the global transaction history is scanned. '
            'Armory will go into online mode automatically, as soon as '
            'the scan is complete.')
         elif state == 'ScanWithWallets':
            return ( \
            'Armory is scanning the global transaction history to retrieve '
            'information about your wallets.  The "Transactions" tab will '
            'be updated with wallet balance and history as soon as the scan is '
            'complete.  You may manage your wallets while you wait.<br><br>')
         else:
            LOGERROR('Unrecognized dashboard state: Mgmt:%s, State:%s', \
                                                          mgmtMode, state)
            return ''
      elif mgmtMode.lower()=='auto':
         if state == 'OfflineBitcoindRunning':
            return ( \
            'It appears you are already running Bitcoin software '
            '(Bitcoin-Qt or bitcoind). '
            'Unlike previous versions of Armory, you should <u>not</u> run '
            'this software yourself --  Armory '
            'will run it in the background for you.  Either close the '
            'Bitcoin application or adjust your settings.  If you change '
            'your settings, then please restart Armory.')
         if state == 'OfflineNeedBitcoinInst':
            return ( \
            '<b>Only one more step to getting online with Armory!</b>   You '
            'must install the Bitcoin software from www.bitcoin.org in order '
            'for Armory to communicate with the Bitcoin network.  If the '
            'Bitcoin software is already installed and/or you would prefer '
            'to manage it yourself, please adjust your settings and '
            'restart Armory.')
         if state == 'InitializingLongTime':
            return tr("""
            <b>To maximize your security, the Bitcoin engine is downloading
            and verifying the global transaction ledger.  <u>This will take
            several hours, but only needs to be done once</u>!</b>  It is
            usually best to leave it running over night for this
            initialization process.  Subsequent loads will only take a few
            minutes.
            <br><br>
            <b>Please Note:</b> Between Armory and the underlying Bitcoin
            engine, you need to have 40-50 GB of spare disk space available
            to hold the global transaction history.
            <br><br>
            While you wait, you can manage your wallets.  Make new wallets,
            make digital or paper backups, create Bitcoin addresses to receive
            payments,
            sign messages, and/or import private keys.  You will always
            receive Bitcoin payments regardless of whether you are online,
            but you will have to verify that payment through another service
            until Armory is finished this initialization.""")
         if state == 'InitializingDoneSoon':
            return ( \
            'The software is downloading and processing the latest activity '
            'on the network related to your wallet%s.  This should take only '
            'a few minutes.  While you wait, you can manage your wallets.  '
            '<br><br>'
            'Now would be a good time to make paper (or digital) backups of '
            'your wallet%s if you have not done so already!  You are protected '
            '<i>forever</i> from hard-drive loss, or forgetting you password. '
            'If you do not have a backup, you could lose all of your '
            'Bitcoins forever!  See the <a href="https://bitcoinarmory.com/">'
            'Armory Backups page</a> for more info.' % \
            (('' if len(self.walletMap)==1 else 's',)*2))
         if state == 'OnlineDisconnected':
            return ( \
            'Armory\'s communication with the Bitcoin network was interrupted. '
            'This usually does not happen unless you closed the process that '
            'Armory was using to communicate with the network. Armory requires '
            '%s to be running in the background, and this error pops up if it '
            'disappears.'
            '<br><br>You may continue in offline mode, or you can close '
            'all Bitcoin processes and restart Armory.' \
            % os.path.basename(TheSDM.executable))
         if state == 'OfflineBadConnection':
            return ( \
            'Armory has experienced an issue trying to communicate with the '
            'Bitcoin software.  The software is running in the background, '
            'but Armory cannot communicate with it through RPC as it expects '
            'to be able to.  If you changed any settings in the Bitcoin home '
            'directory, please make sure that RPC is enabled and that it is '
            'accepting connections from localhost.  '
            '<br><br>'
            'If you have not changed anything, please export the log file '
            '(from the "File" menu) and send it to support@bitcoinarmory.com')
         if state == 'OfflineSatoshiAvail':
            return ( \
            'Armory does not detect internet access, but it does detect '
            'running Bitcoin software.  Armory is in offline-mode. <br><br>'
            'If you are intending to run an offline system, you will not '
            'need to have the Bitcoin software installed on the offline '
            'computer.  It is only needed for the online computer. '
            'If you expected to be online and '
            'the absence of internet is an error, please restart Armory '
            'using the "--skip-online-check" option.  ')
         if state == 'OfflineForcedButSatoshiAvail':
            return ( \
            'Armory was started in offline-mode, but detected you are '
            'running Bitcoin software.  If you are intending to run an '
            'offline system, you will <u>not</u> need to have the Bitcoin '
            'software installed or running on the offline '
            'computer.  It is only required for being online. ')
         if state == 'OfflineBadDBEnv':
            return ( \
            'The Bitcoin software indicates there '
            'is a problem with its databases.  This can occur when '
            'Bitcoin-Qt/bitcoind is upgraded or downgraded, or sometimes '
            'just by chance after an unclean shutdown.'
            '<br><br>'
            'You can either revert your installed Bitcoin software to the '
            'last known working version (but not earlier than version 0.8.1) '
            'or delete everything <b>except</b> "wallet.dat" from the your Bitcoin '
            'home directory:<br><br>'
            '<font face="courier"><b>%s</b></font>'
            '<br><br>'
            'If you choose to delete the contents of the Bitcoin home '
            'directory, you will have to do a fresh download of the blockchain '
            'again, which will require a few hours the first '
            'time.' % self.satoshiHomePath)
         if state == 'OfflineBtcdCrashed':
            sout = '' if TheSDM.btcOut==None else str(TheSDM.btcOut)
            serr = '' if TheSDM.btcErr==None else str(TheSDM.btcErr)
            soutHtml = '<br><br>' + '<br>'.join(sout.strip().split('\n'))
            serrHtml = '<br><br>' + '<br>'.join(serr.strip().split('\n'))
            soutDisp = '<b><font face="courier">StdOut: %s</font></b>' % soutHtml
            serrDisp = '<b><font face="courier">StdErr: %s</font></b>' % serrHtml
            if len(sout)>0 or len(serr)>0:
               return  (tr("""
               There was an error starting the underlying Bitcoin engine.
               This should not normally happen.  Usually it occurs when you
               have been using Bitcoin-Qt prior to using Armory, especially
               if you have upgraded or downgraded Bitcoin-Qt recently.
               Output from bitcoind:<br>""") + \
               (soutDisp if len(sout)>0 else '') + \
               (serrDisp if len(serr)>0 else '') )
            else:
               return ( tr("""
                  There was an error starting the underlying Bitcoin engine.
                  This should not normally happen.  Usually it occurs when you
                  have been using Bitcoin-Qt prior to using Armory, especially
                  if you have upgraded or downgraded Bitcoin-Qt recently.
                  <br><br>
                  Unfortunately, this error is so strange, Armory does not
                  recognize it.  Please go to "Export Log File" from the "File"
                  menu and email at as an attachment to <a href="mailto:
                  support@bitcoinarmory.com?Subject=Bitcoind%20Crash">
                  support@bitcoinarmory.com</a>.  We apologize for the
                  inconvenience!"""))


   #############################################################################
   @TimeThisFunction
   def setDashboardDetails(self, INIT=False):
      """
      We've dumped all the dashboard text into the above 2 methods in order
      to declutter this method.
      """
      onlineAvail = self.onlineModeIsPossible()

      sdmState = TheSDM.getSDMState()
      bdmState = TheBDM.getBDMState()
      tdmState = TheTDM.getTDMState()
      descr  = ''
      descr1 = ''
      descr2 = ''

      # Methods for showing/hiding groups of widgets on the dashboard
      def setBtnRowVisible(r, visBool):
         for c in range(3):
            self.dashBtns[r][c].setVisible(visBool)

      def setSyncRowVisible(b):
         self.lblDashModeSync.setVisible(b)
         self.barProgressSync.setVisible(b)
         self.lblTimeLeftSync.setVisible(b)


      def setTorrentRowVisible(b):
         self.lblDashModeTorrent.setVisible(b)
         self.barProgressTorrent.setVisible(b)
         self.lblTimeLeftTorrent.setVisible(b)
         self.lblTorrentStats.setVisible(b)

      def setBuildRowVisible(b):
         self.lblDashModeBuild.setVisible(b)
         self.barProgressBuild.setVisible(b)
         self.lblTimeLeftBuild.setVisible(b)

      def setScanRowVisible(b):
         self.lblDashModeScan.setVisible(b)
         self.barProgressScan.setVisible(b)
         self.lblTimeLeftScan.setVisible(b)

      def setOnlyDashModeVisible():
         setTorrentRowVisible(False)
         setSyncRowVisible(False)
         setBuildRowVisible(False)
         setScanRowVisible(False)
         self.lblBusy.setVisible(False)
         self.btnModeSwitch.setVisible(False)
         self.lblDashModeSync.setVisible(True)

      def setBtnFrameVisible(b, descr=''):
         self.frmDashMidButtons.setVisible(b)
         self.lblDashBtnDescr.setVisible(len(descr)>0)
         self.lblDashBtnDescr.setText(descr)


      if INIT:
         setBtnFrameVisible(False)
         setBtnRowVisible(DASHBTNS.Install, False)
         setBtnRowVisible(DASHBTNS.Browse, False)
         setBtnRowVisible(DASHBTNS.Instruct, False)
         setBtnRowVisible(DASHBTNS.Settings, False)
         setBtnRowVisible(DASHBTNS.Close, False)
         setOnlyDashModeVisible()
         self.btnModeSwitch.setVisible(False)

      # This keeps popping up for some reason!
      self.lblTorrentStats.setVisible(False)

      if self.doAutoBitcoind and not sdmState=='BitcoindReady':
         # User is letting Armory manage the Satoshi client for them.

         if not sdmState==self.lastSDMState:

            self.lblBusy.setVisible(False)
            self.btnModeSwitch.setVisible(False)

            # There's a whole bunch of stuff that has to be hidden/shown
            # depending on the state... set some reasonable defaults here
            setBtnFrameVisible(False)
            setBtnRowVisible(DASHBTNS.Install, False)
            setBtnRowVisible(DASHBTNS.Browse, False)
            setBtnRowVisible(DASHBTNS.Instruct, False)
            setBtnRowVisible(DASHBTNS.Settings, True)
            setBtnRowVisible(DASHBTNS.Close, False)

            if not (self.forceOnline or self.internetAvail) or CLI_OPTIONS.offline:
               self.mainDisplayTabs.setTabEnabled(self.MAINTABS.Ledger, False)
               setOnlyDashModeVisible()
               self.lblDashModeSync.setText( 'Armory is <u>offline</u>', \
                                            size=4, color='TextWarn', bold=True)
               if satoshiIsAvailable():
                  self.frmDashMidButtons.setVisible(True)
                  setBtnRowVisible(DASHBTNS.Close, True)
                  if CLI_OPTIONS.offline:
                     # Forced offline but bitcoind is running
                     LOGINFO('Dashboard switched to auto-OfflineForcedButSatoshiAvail')
                     descr1 += self.GetDashStateText('Auto', 'OfflineForcedButSatoshiAvail')
                     descr2 += self.GetDashFunctionalityText('Offline')
                     self.lblDashDescr1.setText(descr1)
                     self.lblDashDescr2.setText(descr2)
                  else:
                     LOGINFO('Dashboard switched to auto-OfflineSatoshiAvail')
                     descr1 += self.GetDashStateText('Auto', 'OfflineSatoshiAvail')
                     descr2 += self.GetDashFunctionalityText('Offline')
                     self.lblDashDescr1.setText(descr1)
                     self.lblDashDescr2.setText(descr2)
               else:
                  LOGINFO('Dashboard switched to auto-OfflineNoSatoshiNoInternet')
                  setBtnFrameVisible(True, \
                     'In case you actually do have internet access, use can use '
                     'the following links to get Armory installed.  Or change '
                     'your settings.')
                  setBtnRowVisible(DASHBTNS.Browse, True)
                  setBtnRowVisible(DASHBTNS.Install, True)
                  setBtnRowVisible(DASHBTNS.Settings, True)
                  #setBtnRowVisible(DASHBTNS.Instruct, not OS_WINDOWS)
                  descr1 += self.GetDashStateText('Auto','OfflineNoSatoshiNoInternet')
                  descr2 += self.GetDashFunctionalityText('Offline')
                  self.lblDashDescr1.setText(descr1)
                  self.lblDashDescr2.setText(descr2)
            elif not TheSDM.isRunningBitcoind() and not TheTDM.isRunning():
               setOnlyDashModeVisible()
               self.mainDisplayTabs.setTabEnabled(self.MAINTABS.Ledger, False)
               self.lblDashModeSync.setText( 'Armory is <u>offline</u>', \
                                            size=4, color='TextWarn', bold=True)
               # Bitcoind is not being managed, but we want it to be
               if satoshiIsAvailable() or sdmState=='BitcoindAlreadyRunning':
                  # But bitcoind/-qt is already running
                  LOGINFO('Dashboard switched to auto-butSatoshiRunning')
                  self.lblDashModeSync.setText(' Please close Bitcoin-Qt', \
                                                         size=4, bold=True)
                  setBtnFrameVisible(True, '')
                  setBtnRowVisible(DASHBTNS.Close, True)
                  self.btnModeSwitch.setVisible(True)
                  self.btnModeSwitch.setText('Check Again')
                  #setBtnRowVisible(DASHBTNS.Close, True)
                  descr1 += self.GetDashStateText('Auto', 'OfflineBitcoindRunning')
                  descr2 += self.GetDashStateText('Auto', 'NewUserInfo')
                  descr2 += self.GetDashFunctionalityText('Offline')
                  self.lblDashDescr1.setText(descr1)
                  self.lblDashDescr2.setText(descr2)
                  #self.psutil_detect_bitcoin_exe_path()
               elif sdmState in ['BitcoindExeMissing', 'BitcoindHomeMissing']:
                  LOGINFO('Dashboard switched to auto-cannotFindExeHome')
                  if sdmState=='BitcoindExeMissing':
                     self.lblDashModeSync.setText('Cannot find Bitcoin Installation', \
                                                         size=4, bold=True)
                  else:
                     self.lblDashModeSync.setText('Cannot find Bitcoin Home Directory', \
                                                         size=4, bold=True)
                  setBtnRowVisible(DASHBTNS.Close, satoshiIsAvailable())
                  setBtnRowVisible(DASHBTNS.Install, True)
                  setBtnRowVisible(DASHBTNS.Browse, True)
                  setBtnRowVisible(DASHBTNS.Settings, True)
                  #setBtnRowVisible(DASHBTNS.Instruct, not OS_WINDOWS)
                  self.btnModeSwitch.setVisible(True)
                  self.btnModeSwitch.setText('Check Again')
                  setBtnFrameVisible(True)
                  descr1 += self.GetDashStateText('Auto', 'OfflineNeedBitcoinInst')
                  descr2 += self.GetDashStateText('Auto', 'NewUserInfo')
                  descr2 += self.GetDashFunctionalityText('Offline')
                  self.lblDashDescr1.setText(descr1)
                  self.lblDashDescr2.setText(descr2)
               elif sdmState in ['BitcoindDatabaseEnvError']:
                  LOGINFO('Dashboard switched to auto-BadDBEnv')
                  setOnlyDashModeVisible()
                  setBtnRowVisible(DASHBTNS.Install, True)
                  #setBtnRowVisible(DASHBTNS.Instruct, not OS_WINDOWS)
                  setBtnRowVisible(DASHBTNS.Settings, True)
                  self.lblDashModeSync.setText( 'Armory is <u>offline</u>', \
                                            size=4, color='TextWarn', bold=True)
                  descr1 += self.GetDashStateText('Auto', 'OfflineBadDBEnv')
                  descr2 += self.GetDashFunctionalityText('Offline')
                  self.lblDashDescr1.setText(descr1)
                  self.lblDashDescr2.setText(descr2)
                  setBtnFrameVisible(True, '')
               elif sdmState in ['BitcoindUnknownCrash']:
                  LOGERROR('Should not usually get here')
                  setOnlyDashModeVisible()
                  setBtnFrameVisible(True, \
                     'Try reinstalling the Bitcoin '
                     'software then restart Armory.  If you continue to have '
                     'problems, please contact Armory\'s core developer at '
                     '<a href="mailto:support@bitcoinarmory.com?Subject=Bitcoind%20Crash"'
                     '>support@bitcoinarmory.com</a>.')
                  setBtnRowVisible(DASHBTNS.Settings, True)
                  setBtnRowVisible(DASHBTNS.Install, True)
                  LOGINFO('Dashboard switched to auto-BtcdCrashed')
                  self.lblDashModeSync.setText( 'Armory is <u>offline</u>', \
                                            size=4, color='TextWarn', bold=True)
                  descr1 += self.GetDashStateText('Auto', 'OfflineBtcdCrashed')
                  descr2 += self.GetDashFunctionalityText('Offline')
                  self.lblDashDescr1.setText(descr1)
                  self.lblDashDescr2.setText(descr2)
                  self.lblDashDescr1.setTextInteractionFlags( \
                                          Qt.TextSelectableByMouse | \
                                          Qt.TextSelectableByKeyboard)
               elif sdmState in ['BitcoindNotAvailable']:
                  LOGERROR('BitcoindNotAvailable: should not happen...')
                  self.notAvailErrorCount += 1
                  #if self.notAvailErrorCount < 5:
                     #LOGERROR('Auto-mode-switch')
                     #self.executeModeSwitch()
                  descr1 += ''
                  descr2 += self.GetDashFunctionalityText('Offline')
                  self.lblDashDescr1.setText(descr1)
                  self.lblDashDescr2.setText(descr2)
               else:
                  setBtnFrameVisible(False)
                  descr1 += ''
                  descr2 += self.GetDashFunctionalityText('Offline')
                  self.lblDashDescr1.setText(descr1)
                  self.lblDashDescr2.setText(descr2)
            else:  # online detected/forced, and TheSDM has already been started
               if sdmState in ['BitcoindWrongPassword', 'BitcoindNotAvailable']:

                  extraTxt = ''
                  if not self.wasSynchronizing:
                     setOnlyDashModeVisible()
                  else:
                     extraTxt = tr("""
                        <b>Armory has lost connection to the
                        core Bitcoin software.  If you did not do anything
                        that affects your network connection or the bitcoind
                        process, it will probably recover on its own in a
                        couple minutes</b><br><br>""")
                     self.lblTimeLeftSync.setVisible(False)
                     self.barProgressSync.setFormat('')


                  self.mainDisplayTabs.setTabEnabled(self.MAINTABS.Ledger, False)
                  LOGINFO('Dashboard switched to auto-BadConnection')
                  self.lblDashModeSync.setText( 'Armory is <u>offline</u>', \
                                            size=4, color='TextWarn', bold=True)
                  descr1 += self.GetDashStateText('Auto', 'OfflineBadConnection')
                  descr2 += self.GetDashFunctionalityText('Offline')
                  self.lblDashDescr1.setText(extraTxt + descr1)
                  self.lblDashDescr2.setText(descr2)
               elif sdmState in ['BitcoindInitializing', \
                                 'BitcoindSynchronizing', \
                                 'TorrentSynchronizing']:
                  self.wasSynchronizing = True
                  LOGINFO('Dashboard switched to auto-InitSync')
                  self.lblBusy.setVisible(True)
                  self.mainDisplayTabs.setTabEnabled(self.MAINTABS.Ledger, False)
                  self.updateSyncProgress()


                  # If torrent ever ran, leave it visible
                  setSyncRowVisible(True)
                  setScanRowVisible(True)
                  setTorrentRowVisible(TheTDM.isStarted())

                  if TheTDM.isRunning():
                     self.lblDashModeTorrent.setText('Downloading via Armory CDN', \
                                          size=4, bold=True, color='Foreground')
                     self.lblDashModeSync.setText( 'Synchronizing with Network', \
                                          size=4, bold=True, color='DisableFG')
                     self.lblTorrentStats.setVisible(True)
                  elif sdmState=='BitcoindInitializing':
                     self.lblDashModeTorrent.setText('Download via Armory CDN', \
                                          size=4, bold=True, color='DisableFG')
                     self.lblDashModeSync.setText( 'Initializing Bitcoin Engine', \
                                              size=4, bold=True, color='Foreground')
                     self.lblTorrentStats.setVisible(False)
                  else:
                     self.lblDashModeTorrent.setText('Download via Armory CDN', \
                                          size=4, bold=True, color='DisableFG')
                     self.lblDashModeSync.setText( 'Synchronizing with Network', \
                                              size=4, bold=True, color='Foreground')
                     self.lblTorrentStats.setVisible(False)


                  self.lblDashModeBuild.setText( 'Build Databases', \
                                              size=4, bold=True, color='DisableFG')
                  self.lblDashModeScan.setText( 'Scan Transaction History', \
                                              size=4, bold=True, color='DisableFG')

                  # If more than 10 days behind, or still downloading torrent
                  if tdmState=='Downloading' or self.approxBlkLeft > 1440:
                     descr1 += self.GetDashStateText('Auto', 'InitializingLongTime')
                     descr2 += self.GetDashStateText('Auto', 'NewUserInfo')
                  else:
                     descr1 += self.GetDashStateText('Auto', 'InitializingDoneSoon')
                     descr2 += self.GetDashStateText('Auto', 'NewUserInfo')

                  setBtnRowVisible(DASHBTNS.Settings, True)
                  setBtnFrameVisible(True, \
                     'Since version 0.88, Armory runs bitcoind in the '
                     'background.  You can switch back to '
                     'the old way in the Settings dialog. ')

                  descr2 += self.GetDashFunctionalityText('Offline')
                  self.lblDashDescr1.setText(descr1)
                  self.lblDashDescr2.setText(descr2)
      else:
         # User is managing satoshi client, or bitcoind is already sync'd
         self.frmDashMidButtons.setVisible(False)
         if bdmState in ('Offline', 'Uninitialized'):
            if onlineAvail and not self.lastBDMState[1]==onlineAvail:
               LOGINFO('Dashboard switched to user-OfflineOnlinePoss')
               self.mainDisplayTabs.setTabEnabled(self.MAINTABS.Ledger, False)
               setOnlyDashModeVisible()
               self.lblBusy.setVisible(False)
               self.btnModeSwitch.setVisible(True)
               self.btnModeSwitch.setEnabled(True)
               self.btnModeSwitch.setText('Go Online!')
               self.lblDashModeSync.setText('Armory is <u>offline</u>', size=4, bold=True)
               descr  = self.GetDashStateText('User', 'OfflineButOnlinePossible')
               descr += self.GetDashFunctionalityText('Offline')
               self.lblDashDescr1.setText(descr)
            elif not onlineAvail and not self.lastBDMState[1]==onlineAvail:
               self.mainDisplayTabs.setTabEnabled(self.MAINTABS.Ledger, False)
               setOnlyDashModeVisible()
               self.lblBusy.setVisible(False)
               self.btnModeSwitch.setVisible(False)
               self.btnModeSwitch.setEnabled(False)
               self.lblDashModeSync.setText( 'Armory is <u>offline</u>', \
                                         size=4, color='TextWarn', bold=True)

               if not self.bitcoindIsAvailable():
                  if self.internetAvail:
                     descr = self.GetDashStateText('User','OfflineNoSatoshi')
                     setBtnRowVisible(DASHBTNS.Settings, True)
                     setBtnFrameVisible(True, \
                        'If you would like Armory to manage the Bitcoin software '
                        'for you (Bitcoin-Qt or bitcoind), then adjust your '
                        'Armory settings, then restart Armory.')
                  else:
                     descr = self.GetDashStateText('User','OfflineNoSatoshiNoInternet')
               elif not self.internetAvail:
                  descr = self.GetDashStateText('User', 'OfflineNoInternet')
               elif not self.checkHaveBlockfiles():
                  descr = self.GetDashStateText('User', 'OfflineNoBlkFiles')

               descr += '<br><br>'
               descr += self.GetDashFunctionalityText('Offline')
               self.lblDashDescr1.setText(descr)

         elif bdmState == 'BlockchainReady':
            setOnlyDashModeVisible()
            self.mainDisplayTabs.setTabEnabled(self.MAINTABS.Ledger, True)
            self.lblBusy.setVisible(False)
            if self.netMode == NETWORKMODE.Disconnected:
               self.btnModeSwitch.setVisible(False)
               self.lblDashModeSync.setText( 'Armory is disconnected', size=4, color='TextWarn', bold=True)
               descr  = self.GetDashStateText('User','Disconnected')
               descr += self.GetDashFunctionalityText('Offline')
               self.lblDashDescr1.setText(descr)
            elif TheBDM.isDirty():
               LOGINFO('Dashboard switched to online-but-dirty mode')
               self.btnModeSwitch.setVisible(True)
               self.btnModeSwitch.setText('Rescan Now')
               self.mainDisplayTabs.setCurrentIndex(self.MAINTABS.Dash)
               self.lblDashModeSync.setText( 'Armory is online, but needs to rescan ' \
                              'the blockchain</b>', size=4, color='TextWarn', bold=True)
               if len(self.sweepAfterScanList) > 0:
                  self.lblDashDescr1.setText( self.GetDashStateText('User', 'OnlineNeedSweep'))
               else:
                  self.lblDashDescr1.setText( self.GetDashStateText('User', 'OnlineDirty'))
            else:
               # Fully online mode
               LOGINFO('Dashboard switched to fully-online mode')
               self.btnModeSwitch.setVisible(False)
               self.lblDashModeSync.setText( 'Armory is online!', color='TextGreen', size=4, bold=True)
               self.mainDisplayTabs.setTabEnabled(self.MAINTABS.Ledger, True)
               descr  = self.GetDashStateText('User', 'OnlineFull1')
               descr += self.GetDashFunctionalityText('Online')
               descr += self.GetDashStateText('User', 'OnlineFull2')
               self.lblDashDescr1.setText(descr)
            #self.mainDisplayTabs.setCurrentIndex(self.MAINTABS.Dash)
         elif bdmState == 'Scanning':
            LOGINFO('Dashboard switched to "Scanning" mode')
            self.updateSyncProgress()
            self.lblDashModeScan.setVisible(True)
            self.barProgressScan.setVisible(True)
            self.lblTimeLeftScan.setVisible(True)
            self.lblBusy.setVisible(True)
            self.btnModeSwitch.setVisible(False)

            if TheSDM.getSDMState() == 'BitcoindReady':
               self.barProgressSync.setVisible(True)
               self.lblTimeLeftSync.setVisible(True)
               self.lblDashModeSync.setVisible(True)
               self.lblTimeLeftSync.setText('')
               self.lblDashModeSync.setText( 'Synchronizing with Network', \
                                       size=4, bold=True, color='DisableFG')
            else:
               self.barProgressSync.setVisible(False)
               self.lblTimeLeftSync.setVisible(False)
               self.lblDashModeSync.setVisible(False)

            if len(str(self.lblDashModeBuild.text()).strip()) == 0:
               self.lblDashModeBuild.setText( 'Preparing Databases', \
                                          size=4, bold=True, color='Foreground')

            if len(str(self.lblDashModeScan.text()).strip()) == 0:
               self.lblDashModeScan.setText( 'Scan Transaction History', \
                                          size=4, bold=True, color='DisableFG')

            self.mainDisplayTabs.setTabEnabled(self.MAINTABS.Ledger, False)

            if len(self.walletMap)==0:
               descr = self.GetDashStateText('User','ScanNoWallets')
            else:
               descr = self.GetDashStateText('User','ScanWithWallets')

            descr += self.GetDashStateText('Auto', 'NewUserInfo')
            descr += self.GetDashFunctionalityText('Scanning') + '<br>'
            self.lblDashDescr1.setText(descr)
            self.lblDashDescr2.setText('')
            self.mainDisplayTabs.setCurrentIndex(self.MAINTABS.Dash)
         else:
            LOGERROR('What the heck blockchain mode are we in?  %s', bdmState)

      self.lastBDMState = [bdmState, onlineAvail]
      self.lastSDMState =  sdmState
      self.lblDashModeTorrent.setContentsMargins( 50,5,50,5)
      self.lblDashModeSync.setContentsMargins( 50,5,50,5)
      self.lblDashModeBuild.setContentsMargins(50,5,50,5)
      self.lblDashModeScan.setContentsMargins( 50,5,50,5)
      vbar = self.dashScrollArea.verticalScrollBar()

      # On Macs, this causes the main window scroll area to keep bouncing back
      # to the top. Not setting the value seems to fix it. DR - 2014/02/12
      if not OS_MACOSX:
         vbar.setValue(vbar.minimum())

   #############################################################################
   def createToolTipWidget(self, tiptext, iconSz=2):
      """
      The <u></u> is to signal to Qt that it should be interpretted as HTML/Rich
      text even if no HTML tags are used.  This appears to be necessary for Qt
      to wrap the tooltip text
      """
      fgColor = htmlColor('ToolTipQ')
      lbl = QLabel('<font size=%d color=%s>(?)</font>' % (iconSz, fgColor))
      lbl.setToolTip('<u></u>' + tiptext)
      lbl.setMaximumWidth(relaxedSizeStr(lbl, '(?)')[0])
      def pressEv(ev):
         QWhatsThis.showText(ev.globalPos(), tiptext, self)
      lbl.mousePressEvent = pressEv
      return lbl



   #############################################################################
   @TimeThisFunction
   def checkNewZeroConf(self):
      while len(self.newZeroConfSinceLastUpdate)>0:
         rawTx = self.newZeroConfSinceLastUpdate.pop()
         for wltID in self.walletMap.keys():
            wlt = self.walletMap[wltID]
            le = wlt.cppWallet.calcLedgerEntryForTxStr(rawTx)
            if not le.getTxHash() == '\x00' * 32:
               LOGDEBUG('ZerConf tx for wallet: %s.  Adding to notify queue.' % wltID)
               notifyIn = self.getSettingOrSetDefault('NotifyBtcIn', not OS_MACOSX)
               notifyOut = self.getSettingOrSetDefault('NotifyBtcOut', not OS_MACOSX)
               if (le.getValue() <= 0 and notifyOut) or (le.getValue() > 0 and notifyIn):
                  self.notifyQueue.append([wltID, le, False]) # notifiedAlready=False
               self.createCombinedLedger()
               self.walletModel.reset()

   #############################################################################
   @TimeThisFunction
   def newBlockSyncRescanZC(self, prevLedgSize):
      didAffectUs = False
      for wltID in self.walletMap.keys():
         self.walletMap[wltID].syncWithBlockchainLite()
         TheBDM.rescanWalletZeroConf(self.walletMap[wltID].cppWallet)
         newLedgerSize = len(self.walletMap[wltID].getTxLedger())
         didAffectUs = prevLedgSize[wltID] != newLedgerSize

      return didAffectUs


   #############################################################################
   #############################################################################
   def Heartbeat(self, nextBeatSec=1):
      """
      This method is invoked when the app is initialized, and will
      run every second, or whatever is specified in the nextBeatSec
      argument.
      """

      # Special heartbeat functions are for special windows that may need
      # to update every, say, every 0.1s
      # is all that matters at that moment, like a download progress window.
      # This is "special" because you are putting all other processing on
      # hold while this special window is active
      # IMPORTANT: Make sure that the special heartbeat function returns
      #            a value below zero when it's done OR if it errors out!
      #            Otherwise, it should return the next heartbeat delay,
      #            which would probably be something like 0.1 for a rapidly
      #            updating progress counter
      for fn in self.extraHeartbeatSpecial:
         try:
            nextBeat = fn()
            if nextBeat>0:
               reactor.callLater(nextBeat, self.Heartbeat)
            else:
               self.extraHeartbeatSpecial = []
               reactor.callLater(1, self.Heartbeat)
         except:
            LOGEXCEPT('Error in special heartbeat function')
            self.extraHeartbeatSpecial = []
            reactor.callLater(1, self.Heartbeat)
         return


      # TorrentDownloadManager
      # SatoshiDaemonManager
      # BlockDataManager
      tdmState = TheTDM.getTDMState()
      sdmState = TheSDM.getSDMState()
      bdmState = TheBDM.getBDMState()
      #print '(SDM, BDM) State = (%s, %s)' % (sdmState, bdmState)

      self.processAnnounceData()

      try:
         for func in self.extraHeartbeatAlways:
            if isinstance(func, list):
               fnc = func[0]
               kargs = func[1]
               keep_running = func[2]
               if keep_running == False:
                  self.extraHeartbeatAlways.remove(func)
               fnc(*kargs)
            else:
               func()

         for idx,wltID in enumerate(self.walletIDList):
            self.walletMap[wltID].checkWalletLockTimeout()




         if self.doAutoBitcoind:
            if TheTDM.isRunning():
               if tdmState=='Downloading':
                  self.updateSyncProgress()

               downRate  = TheTDM.getLastStats('downRate')
               self.torrentCircBuffer.append(downRate if downRate else 0)

               # Assumes 1 sec heartbeat
               bufsz = len(self.torrentCircBuffer)
               if bufsz > 5*MINUTE:
                  self.torrentCircBuffer = self.torrentCircBuffer[1:]

               if bufsz >= 4.99*MINUTE:
                  # If dlrate is below 30 kB/s, offer the user a way to skip it
                  avgDownRate = sum(self.torrentCircBuffer) / float(bufsz)
                  if avgDownRate < 30*KILOBYTE:
                     if (RightNow() - self.lastAskedUserStopTorrent) > 5*MINUTE:
                        self.lastAskedUserStopTorrent = RightNow()
                        reply = QMessageBox.warning(self, tr('Torrent'), tr("""
                           Armory is attempting to use BitTorrent to speed up
                           the initial synchronization, but it appears to be
                           downloading slowly or not at all.  
                           <br><br>
                           If the torrent engine is not starting properly,
                           or is not downloading
                           at a reasonable speed for your internet connection, 
                           you should disable it in
                           <i>File\xe2\x86\x92Settings</i> and then
                           restart Armory."""), QMessageBox.Ok)

                        # For now, just show once then disable
                        self.lastAskedUserStopTorrent = UINT64_MAX

            if sdmState in ['BitcoindInitializing','BitcoindSynchronizing']:
               self.updateSyncProgress()
            elif sdmState == 'BitcoindReady':
               if bdmState == 'Uninitialized':
                  LOGINFO('Starting load blockchain')
                  self.loadBlockchainIfNecessary()
               elif bdmState == 'Offline':
                  LOGERROR('Bitcoind is ready, but we are offline... ?')
               elif bdmState=='Scanning':
                  self.updateSyncProgress()

            if not sdmState==self.lastSDMState or \
               not bdmState==self.lastBDMState[0]:
               self.setDashboardDetails()
         else:
            if bdmState in ('Offline','Uninitialized'):
               # This call seems out of place, but it's because if you are in offline
               # mode, it needs to check periodically for the existence of Bitcoin-Qt
               # so that it can enable the "Go Online" button
               self.setDashboardDetails()
               return
            elif bdmState=='Scanning':
               self.updateSyncProgress()


         if self.netMode==NETWORKMODE.Disconnected:
            if self.onlineModeIsPossible():
               self.switchNetworkMode(NETWORKMODE.Full)

         if not TheBDM.isDirty() == self.dirtyLastTime:
            self.setDashboardDetails()
         self.dirtyLastTime = TheBDM.isDirty()


         if bdmState=='BlockchainReady':

            #####
            # Blockchain just finished loading.  Do lots of stuff...
            if self.needUpdateAfterScan:
               LOGDEBUG('Running finishLoadBlockchain')
               self.finishLoadBlockchain()
               self.needUpdateAfterScan = False
               self.setDashboardDetails()

            #####
            # If we just rescanned to sweep an address, need to finish it
            if len(self.sweepAfterScanList)>0:
               LOGDEBUG('SweepAfterScanList is not empty -- exec finishSweepScan()')
               self.finishSweepScan()
               for addr in self.sweepAfterScanList:
                  addr.binPrivKey32_Plain.destroy()
               self.sweepAfterScanList = []
               self.setDashboardDetails()

            #####
            # If we had initiated any wallet restoration scans, we need to add
            # Those wallets to the display
            if len(self.newWalletList)>0:
               LOGDEBUG('Wallet restore completed.  Add to application.')
               while len(self.newWalletList)>0:
                  wlt,isFresh = self.newWalletList.pop()
                  print 'Registering %s wallet' % ('NEW' if isFresh else 'IMPORTED')
                  TheBDM.registerWallet(wlt.cppWallet, isFresh)
                  self.addWalletToApplication(wlt, walletIsNew=isFresh)
               self.setDashboardDetails()


            # Now we start the normal array of heartbeat operations
            newBlocks = TheBDM.readBlkFileUpdate(wait=True)
            self.currBlockNum = TheBDM.getTopBlockHeight()
            if isinstance(self.currBlockNum, int): BDMcurrentBlock[0] = self.currBlockNum

            if not newBlocks:
               newBlocks = 0


            # If we have new zero-conf transactions, scan them and update ledger
            if len(self.newZeroConfSinceLastUpdate)>0:
               self.newZeroConfSinceLastUpdate.reverse()
               for wltID in self.walletMap.keys():
                  wlt = self.walletMap[wltID]
                  TheBDM.rescanWalletZeroConf(wlt.cppWallet, wait=True)

            self.checkNewZeroConf()

            # Trigger any notifications, if we have them...
            self.doTheSystemTrayThing()

            if newBlocks>0 and not TheBDM.isDirty():

               # This says "after scan", but works when new blocks appear, too
               TheBDM.updateWalletsAfterScan(wait=True)

               prevLedgSize = dict([(wltID, len(self.walletMap[wltID].getTxLedger())) \
                                                   for wltID in self.walletMap.keys()])

               print 'New Block: ', self.currBlockNum

               self.ledgerModel.reset()

               LOGINFO('New Block! : %d', self.currBlockNum)
               didAffectUs = False

               # LITE sync means it won't rescan if addresses have been imported
               didAffectUs = self.newBlockSyncRescanZC(prevLedgSize)

               if didAffectUs:
                  LOGINFO('New Block contained a transaction relevant to us!')
                  self.walletListChanged()
                  self.notifyOnSurpriseTx(self.currBlockNum-newBlocks, \
                                          self.currBlockNum+1)

               self.createCombinedLedger()
               self.blkReceived  = RightNow()
               self.writeSetting('LastBlkRecvTime', self.blkReceived)
               self.writeSetting('LastBlkRecv',     self.currBlockNum)

               if self.netMode==NETWORKMODE.Full:
                  LOGINFO('Current block number: %d', self.currBlockNum)
                  self.lblArmoryStatus.setText(\
                     '<font color=%s>Connected (%s blocks)</font> ' % \
                     (htmlColor('TextGreen'), self.currBlockNum))

               # Update the wallet view to immediately reflect new balances
               self.walletModel.reset()

            blkRecvAgo  = RightNow() - self.blkReceived
            #blkStampAgo = RightNow() - TheBDM.getTopBlockHeader().getTimestamp()
            self.lblArmoryStatus.setToolTip('Last block received is %s ago' % \
                                                secondsToHumanTime(blkRecvAgo))


            for func in self.extraHeartbeatOnline:
               func()


      except:
         LOGEXCEPT('Error in heartbeat function')
         print sys.exc_info()
      finally:
         reactor.callLater(nextBeatSec, self.Heartbeat)


   #############################################################################
   def notifyOnSurpriseTx(self, blk0, blk1):
      # We usually see transactions as zero-conf first, then they show up in
      # a block. It is a "surprise" when the first time we see it is in a block
      notifiedAlready = set([ n[1].getTxHash() for n in self.notifyQueue ])
      for blk in range(blk0, blk1):
         for tx in TheBDM.getHeaderByHeight(blk).getTxRefPtrList():
            for wltID,wlt in self.walletMap.iteritems():
               le = wlt.cppWallet.calcLedgerEntryForTx(tx)
               if not le.getTxHash() in notifiedAlready:
                  notifyIn  = self.getSettingOrSetDefault('NotifyBtcIn',  not OS_MACOSX)
                  notifyOut = self.getSettingOrSetDefault('NotifyBtcOut', not OS_MACOSX)
                  if (le.getValue()<=0 and notifyOut) or (le.getValue>0 and notifyIn):
                     self.notifyQueue.append([wltID, le, False])
               else:
                  pass



   #############################################################################
   @TimeThisFunction
   def doTheSystemTrayThing(self):
      """
      I named this method as it is because this is not just "show a message."
      I need to display all relevant transactions, in sequence that they were
      received.  I will store them in self.notifyQueue, and this method will
      do nothing if it's empty.
      """
      if not TheBDM.getBDMState()=='BlockchainReady' or \
         RightNow()<self.notifyBlockedUntil:
         return

      # Input is:  [WltID, LedgerEntry, NotifiedAlready]
      txNotifyList = []
      for i in range(len(self.notifyQueue)):
         wltID, le, alreadyNotified = self.notifyQueue[i]
         if not self.walletMap.has_key(wltID):
            continue
         wlt = self.walletMap[wltID]

         # Skip the ones we've notified of already
         if alreadyNotified:
            continue

         # Notification is not actually for us
         if le.getTxHash()=='\x00'*32:
            continue

         self.notifyQueue[i][2] = True
         if le.isSentToSelf():
            amt = determineSentToSelfAmt(le, wlt)[0]
            self.sysTray.showMessage('Your bitcoins just did a lap!', \
               'Wallet "%s" (%s) just sent %s BTC to itself!' % \
               (wlt.labelName, wltID, coin2str(amt,maxZeros=1).strip()),
               QSystemTrayIcon.Information, 10000)
         else:
            txref = TheBDM.getTxByHash(le.getTxHash())
            nOut = txref.getNumTxOut()
            getScrAddr = lambda i: txref.getTxOutCopy(i).getScrAddressStr()
            recips = [scrAddr_to_addrStr(getScrAddr(j))    for j in range(nOut)]
            a160s  = [addrStr_to_hash160(recips[j])[1]     for j in range(nOut)]
            values = [txref.getTxOutCopy(j).getValue()     for j in range(nOut)]
            idxMine  = filter(lambda j:     wlt.hasAddr(a160s[j]), range(nOut))
            idxOther = filter(lambda j: not wlt.hasAddr(a160s[j]), range(nOut))
            mine  = [(recips[j],values[j]) for j in idxMine]
            other = [(recips[j],values[j]) for j in idxOther]
            dispLines = []
            title = ''

            # Collected everything we need to display, now construct it and do it
            if le.getValue()>0:
               # Received!
               title = 'Bitcoins Received!'
               totalStr = coin2str( sum([mine[i][1] for i in range(len(mine))]), maxZeros=1)
               dispLines.append(   'Amount: \t%s BTC' % totalStr.strip())
               if len(mine)==1:
                  dispLines.append('Address:\t%s' % mine[0][0])
                  addrComment = wlt.getComment(addrStr_to_hash160(mine[0][0])[1])
               else:
                  dispLines.append('<Received with Multiple Addresses>')
               dispLines.append(   'Wallet:\t"%s" (%s)' % (wlt.labelName, wltID))
            elif le.getValue()<0:
               # Sent!
               title = 'Bitcoins Sent!'
               totalStr = coin2str( sum([other[i][1] for i in range(len(other))]), maxZeros=1)
               dispLines.append(   'Amount: \t%s BTC' % totalStr.strip())
               if len(other)==1:
                  dispLines.append('Sent To:\t%s' % other[0][0])
                  addrComment = wlt.getComment(addrStr_to_hash160(other[0][0])[1])
               else:
                  dispLines.append('<Sent to Multiple Addresses>')
               dispLines.append('From:\tWallet "%s" (%s)' % (wlt.labelName, wltID))

            self.sysTray.showMessage(title, \
                                     '\n'.join(dispLines),  \
                                     QSystemTrayIcon.Information, \
                                     10000)
            LOGINFO(title)
            #LOGINFO('\n' + '\n'.join(dispLines))
            #qsnd = QSound('drip.wav')
            #qsnd.play()

         self.notifyBlockedUntil = RightNow() + 5
         return



   #############################################################################
   def closeEvent(self, event=None):
      moc = self.getSettingOrSetDefault('MinimizeOrClose', 'DontKnow')
      doClose, doMinimize = False, False
      if moc=='DontKnow':
         reply,remember = MsgBoxWithDNAA(MSGBOX.Question, 'Minimize or Close', \
            'Would you like to minimize Armory to the system tray instead '
            'of closing it?', dnaaMsg='Remember my answer', \
            yesStr='Minimize', noStr='Close')
         if reply==True:
            doMinimize = True
            if remember:
               self.writeSetting('MinimizeOrClose', 'Minimize')
         else:
            doClose = True;
            if remember:
               self.writeSetting('MinimizeOrClose', 'Close')

      if doMinimize or moc=='Minimize':
         self.minimizeArmory()
         if event:
            event.ignore()
      elif doClose or moc=='Close':
         self.doShutdown = True
         self.sysTray.hide()
         self.closeForReal(event)
      else:
         return  # how would we get here?



   #############################################################################
   def unpackLinuxTarGz(self, targzFile, changeSettings=True):
      if targzFile is None:
         return None

      if not os.path.exists(targzFile):
         return None

      unpackDir  = os.path.join(ARMORY_HOME_DIR, 'latestBitcoinInst')
      unpackDir2 = os.path.join(ARMORY_HOME_DIR, 'latestBitcoinInstOld')
      if os.path.exists(unpackDir):
         if os.path.exists(unpackDir2):
            shutil.rmtree(unpackDir2)
         shutil.move(unpackDir, unpackDir2)

      os.mkdir(unpackDir)

      out,err = execAndWait('tar -zxf %s -C %s' % (targzFile, unpackDir), \
                                                                  timeout=5)

      LOGINFO('UNPACK STDOUT: "' + out + '"')
      LOGINFO('UNPACK STDERR: "' + err + '"')

      
      # There should only be one subdir
      unpackDirChild = None
      for fn in os.listdir(unpackDir):
         unpackDirChild = os.path.join(unpackDir, fn)

      if unpackDirChild is None:
         LOGERROR('There was apparently an error unpacking the file')
         return None

      finalDir = os.path.abspath(unpackDirChild)
      LOGWARN('Bitcoin Core unpacked into: %s', finalDir)

      if changeSettings:
         self.settings.set('SatoshiExe', finalDir)

      return finalDir
      


   #############################################################################
   def closeForReal(self, event=None):
      '''
      Unlike File->Quit or clicking the X on the window, which may actually
      minimize Armory, this method is for *really* closing Armory
      '''
      try:
         # Save the main window geometry in the settings file
         self.writeSetting('MainGeometry',   str(self.saveGeometry().toHex()))
         self.writeSetting('MainWalletCols', saveTableView(self.walletsView))
         self.writeSetting('MainLedgerCols', saveTableView(self.ledgerView))

         if TheBDM.getBDMState()=='Scanning':
            LOGINFO('BDM state is scanning -- force shutdown BDM')
            TheBDM.execCleanShutdown(wait=False)
         else:
            LOGINFO('BDM is safe for clean shutdown')
            TheBDM.execCleanShutdown(wait=True)

         # This will do nothing if bitcoind isn't running.
         TheSDM.stopBitcoind()
      except:
         # Don't want a strange error here interrupt shutdown
         LOGEXCEPT('Strange error during shutdown')



      from twisted.internet import reactor
      LOGINFO('Attempting to close the main window!')
      reactor.stop()
      if event:
         event.accept()



   #############################################################################
   def execTrigger(self, toSpawn):
      super(ArmoryDialog, toSpawn).exec_()


   #############################################################################
   def initTrigger(self, toInit):
      if isinstance(toInit, DlgProgress):
         toInit.setup(self)
         toInit.status = 1


   #############################################################################
   def checkForNegImports(self):
      
      negativeImports = []
      
      for wlt in self.walletMap:
         if self.walletMap[wlt].hasForkedImports:
            negativeImports.append(self.walletMap[wlt].uniqueIDB58)
            
<<<<<<< HEAD
      # If we detect any negative import
      if len(negativeImports) > 0:
         logDirs = []
         for wltID in negativeImports:
            if not wltID in self.walletMap:
               continue

            homedir = os.path.dirname(self.walletMap[wltID].walletPath)
            wltlogdir  = os.path.join(homedir, wltID)
            if not os.path.exists(wltlogdir):
               continue
   
            for subdirname in os.listdir(wltlogdir):
               subdirpath = os.path.join(wltlogdir, subdirname)
               logDirs.append([wltID, subdirpath])

         DlgInconsistentWltReport(self, self, logDirs).exec_()


   #############################################################################
   def getAllRecoveryLogDirs(self, wltIDList):
      self.logDirs = []
      for wltID in wltIDList:
         if not wltID in self.walletMap:
            continue

         homedir = os.path.dirname(self.walletMap[wltID].walletPath)
         logdir  = os.path.join(homedir, wltID)
         if not os.path.exists(logdir):
            continue

         self.logDirs.append([wltID, logdir])

      return self.logDirs 

      
=======
      if len(forkedImports):
         DlgForkedImports(forkedImports, self, self).show()    
     
>>>>>>> 7d26c1a9
   #############################################################################
   @AllowAsync
   def CheckWalletConsistency(self, wallets, prgAt=None):

      if prgAt:
         totalSize = 0
         walletSize = {}
         for wlt in wallets:
            statinfo = os.stat(wallets[wlt].walletPath)
            walletSize[wlt] = statinfo.st_size
            totalSize = totalSize + statinfo.st_size

      i=0
      dlgrdy = [0]
      nerrors = 0

      for wlt in wallets:
         if prgAt:
            prgAt[0] = i
            f = 10000*walletSize[wlt]/totalSize
            prgAt[1] = f
            i = f +i

         self.wltCstStatus = WalletConsistencyCheck(wallets[wlt], prgAt)
         if self.wltCstStatus[0] != 0:
            self.WltCstError(wallets[wlt], self.wltCstStatus[1], dlgrdy)
            while not dlgrdy[0]:
               time.sleep(0.01)
            nerrors = nerrors +1

      prgAt[2] = 1

      dlgrdy[0] = 0
      while prgAt[2] != 2:
         time.sleep(0.1)
      if nerrors == 0:
         self.emit(SIGNAL('UWCS'), [1, 'Wallet Consistency Check', 10000, dlgrdy])
         self.emit(SIGNAL('checkForNegImports'))
      else:
         while not dlgrdy:
            self.emit(SIGNAL('UWCS'), [1, 'Consistency Check Failed!', 0, dlgrdy])
            time.sleep(1)

         self.checkRdyForFix()


   def checkRdyForFix(self):
      #check BDM first
      time.sleep(1)
      self.dlgCptWlt.emit(SIGNAL('Show'))
      while 1:
         if TheBDM.getBDMState() == 'Scanning':
            canFix = tr("""
               The wallet analysis tool will become available
               as soon as Armory is done loading.   You can close this 
               window and it will reappear when ready.""")
            self.dlgCptWlt.UpdateCanFix([canFix])
            time.sleep(1)
         else:
            break

      #check running dialogs
      self.dlgCptWlt.emit(SIGNAL('Show'))
      runningList = []
      while 1:
         listchanged = 0
         canFix = []
         for dlg in runningList:
            if dlg not in runningDialogsList:
               runningList.remove(dlg)
               listchanged = 1

         for dlg in runningDialogsList:
            if not isinstance(dlg, DlgCorruptWallet):
               if dlg not in runningList:
                  runningList.append(dlg)
                  listchanged = 1

         if len(runningList):
            if listchanged:
               canFix.append(tr("""
                  <b>The following windows need closed before you can 
                  run the wallet analysis tool:</b>"""))
               canFix.extend([str(myobj.windowTitle()) for myobj in runningList])
               self.dlgCptWlt.UpdateCanFix(canFix)
            time.sleep(0.2)
         else:
            break


      canFix.append('Ready to analyze inconsistent wallets!')
      self.dlgCptWlt.UpdateCanFix(canFix, True)
      self.dlgCptWlt.exec_()

   def checkWallets(self):
      nwallets = len(self.walletMap)

      if nwallets > 0:
         self.prgAt = [0, 0, 0]

         self.pbarWalletProgress = QProgressBar()
         self.pbarWalletProgress.setMaximum(10000)
         self.pbarWalletProgress.setMaximumSize(300, 22)
         self.pbarWalletProgress.setStyleSheet('text-align: center; margin-bottom: 2px; margin-left: 10px;')
         self.pbarWalletProgress.setFormat('Wallet Consistency Check: %p%')
         self.pbarWalletProgress.setValue(0)
         self.statusBar().addWidget(self.pbarWalletProgress)

         self.connect(self, SIGNAL('UWCS'), self.UpdateWalletConsistencyStatus)
         self.connect(self, SIGNAL('PWCE'), self.PromptWltCstError)
         self.CheckWalletConsistency(self.walletMap, self.prgAt, async=True)
         self.UpdateConsistencyCheckMessage(async = True)
         #self.extraHeartbeatAlways.append(self.UpdateWalletConsistencyPBar)

   @AllowAsync
   def UpdateConsistencyCheckMessage(self):
      while self.prgAt[2] == 0:
         self.emit(SIGNAL('UWCS'), [0, self.prgAt[0]])
         time.sleep(0.5)

      self.emit(SIGNAL('UWCS'), [2])
      self.prgAt[2] = 2

   def UpdateWalletConsistencyStatus(self, msg):
      if msg[0] == 0:
         self.pbarWalletProgress.setValue(msg[1])
      elif msg[0] == 1:
         self.statusBar().showMessage(msg[1], msg[2])
         msg[3][0] = 1
      else:
         self.pbarWalletProgress.hide()

   def WltCstError(self, wlt, status, dlgrdy):
      self.emit(SIGNAL('PWCE'), dlgrdy, wlt, status)
      LOGERROR('Wallet consistency check failed! (%s)', wlt.uniqueIDB58)

   def PromptWltCstError(self, dlgrdy, wallet=None, status='', mode=None):
      if not self.dlgCptWlt:
         self.dlgCptWlt = DlgCorruptWallet(wallet, status, self, self)
         dlgrdy[0] = 1
      else:
         self.dlgCptWlt.addStatus(wallet, status)

      if not mode:
         self.dlgCptWlt.show()
      else:
         self.dlgCptWlt.exec_()


############################################
class ArmoryInstanceListener(Protocol):
   def connectionMade(self):
      LOGINFO('Another Armory instance just tried to open.')
      self.factory.func_conn_made()

   def dataReceived(self, data):
      LOGINFO('Received data from alternate Armory instance')
      self.factory.func_recv_data(data)
      self.transport.loseConnection()

############################################
class ArmoryListenerFactory(ClientFactory):
   protocol = ArmoryInstanceListener
   def __init__(self, fn_conn_made, fn_recv_data):
      self.func_conn_made = fn_conn_made
      self.func_recv_data = fn_recv_data



############################################
def checkForAlreadyOpen():
   import socket
   LOGDEBUG('Checking for already open socket...')
   try:
      sock = socket.create_connection(('127.0.0.1',CLI_OPTIONS.interport), 0.1);
      # If we got here (no error), there's already another Armory open

      if OS_WINDOWS:
         # Windows can be tricky, sometimes holds sockets even after closing
         checkForAlreadyOpenError()

      LOGERROR('Socket already in use.  Sending CLI args to existing proc.')
      if CLI_ARGS:
         sock.send(CLI_ARGS[0])
      sock.close()
      LOGERROR('Exiting...')
      os._exit(0)
   except:
      # This is actually the normal condition:  we expect this to be the
      # first/only instance of Armory and opening the socket will err out
      pass



############################################
def checkForAlreadyOpenError():
   LOGINFO('Already open error checking')
   # Sometimes in Windows, Armory actually isn't open, because it holds
   # onto the socket even after it's closed.
   armoryExists = []
   bitcoindExists = []
   aexe = os.path.basename(sys.argv[0])
   bexe = 'bitcoind.exe' if OS_WINDOWS else 'bitcoind'
   for proc in psutil.process_iter():
      if aexe in proc.name:
         LOGINFO('Found armory PID: %d', proc.pid)
         armoryExists.append(proc.pid)
      if bexe in proc.name:
         LOGINFO('Found bitcoind PID: %d', proc.pid)
         if ('testnet' in proc.name) == USE_TESTNET:
            bitcoindExists.append(proc.pid)

   if len(armoryExists)>0:
      LOGINFO('Not an error!  Armory really is open')
      return
   elif len(bitcoindExists)>0:
      # Strange condition where bitcoind doesn't get killed by Armory/guardian
      # (I've only seen this happen on windows, though)
      LOGERROR('Found zombie bitcoind process...killing it')
      for pid in bitcoindExists:
         killProcess(pid)
      time.sleep(0.5)
      raise


############################################
if 1:

   import qt4reactor
   qt4reactor.install()

   if CLI_OPTIONS.interport > 1:
      checkForAlreadyOpen()

   pixLogo = QPixmap(':/splashlogo.png')
   if USE_TESTNET:
      pixLogo = QPixmap(':/splashlogo_testnet.png')
   SPLASH = QSplashScreen(pixLogo)
   SPLASH.setMask(pixLogo.mask())
   SPLASH.show()
   QAPP.processEvents()

   # Will make this customizable
   QAPP.setFont(GETFONT('var'))

   form = ArmoryMainWindow()
   form.show()

   SPLASH.finish(form)

   from twisted.internet import reactor
   def endProgram():
      print 'Resetting BlockDataMgr, freeing memory'
      LOGINFO('Resetting BlockDataMgr, freeing memory')
      TheBDM.Reset()
      TheBDM.execCleanShutdown(wait=False)
      if reactor.threadpool is not None:
         reactor.threadpool.stop()
      QAPP.quit()
      os._exit(0)

   QAPP.connect(form, SIGNAL("lastWindowClosed()"), endProgram)
   reactor.addSystemEventTrigger('before', 'shutdown', endProgram)
   QAPP.setQuitOnLastWindowClosed(True)
   reactor.runReturn()
   os._exit(QAPP.exec_())



<|MERGE_RESOLUTION|>--- conflicted
+++ resolved
@@ -151,13 +151,8 @@
 
       #Setup the signal to spawn progress dialogs from the main thread
       self.connect(self, SIGNAL('initTrigger') , self.initTrigger)
-<<<<<<< HEAD
-      self.connect(self, SIGNAL('spawnTrigger'), self.spawnTrigger)
+      self.connect(self, SIGNAL('execTrigger'), self.execTrigger)
       self.connect(self, SIGNAL('checkForNegImports'), self.checkForNegImports)
-=======
-      self.connect(self, SIGNAL('execTrigger'), self.execTrigger)
-      self.connect(self, SIGNAL('checkForkedImports'), self.checkForkedImports)
->>>>>>> 7d26c1a9
 
       # We want to determine whether the user just upgraded to a new version
       self.firstLoadNewVersion = False
@@ -6233,7 +6228,6 @@
          if self.walletMap[wlt].hasForkedImports:
             negativeImports.append(self.walletMap[wlt].uniqueIDB58)
             
-<<<<<<< HEAD
       # If we detect any negative import
       if len(negativeImports) > 0:
          logDirs = []
@@ -6270,11 +6264,6 @@
       return self.logDirs 
 
       
-=======
-      if len(forkedImports):
-         DlgForkedImports(forkedImports, self, self).show()    
-     
->>>>>>> 7d26c1a9
    #############################################################################
    @AllowAsync
    def CheckWalletConsistency(self, wallets, prgAt=None):
