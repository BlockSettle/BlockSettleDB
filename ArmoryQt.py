#! /usr/bin/python
################################################################################
#                                                                              #
# Copyright (C) 2011-2014, Armory Technologies, Inc.                           #
# Distributed under the GNU Affero General Public License (AGPL v3)            #
# See LICENSE or http://www.gnu.org/licenses/agpl.html                         #
#                                                                              #
################################################################################

from datetime import datetime
import hashlib
import logging
import math
import os
import platform
import random
import shutil
import signal
import socket
import subprocess
import sys
import threading
import time
import traceback
import webbrowser
import psutil
from copy import deepcopy

from PyQt4.QtCore import *
from PyQt4.QtGui import *
from twisted.internet.defer import Deferred
from twisted.internet.protocol import Protocol, ClientFactory

import CppBlockUtils as Cpp
from armoryengine.ALL import *
from armorycolors import Colors, htmlColor, QAPP
from armorymodels import *
from ui.toolsDialogs import MessageSigningVerificationDialog
import qrc_img_resources
from qtdefines import *
from qtdialogs import *
from ui.Wizards import WalletWizard, TxWizard
from ui.VerifyOfflinePackage import VerifyOfflinePackageDialog

from jasvet import verifySignature
from announcefetch import AnnounceDataFetcher, ANNOUNCE_URL, ANNOUNCE_URL_BACKUP,\
   DEFAULT_FETCH_INTERVAL
from armoryengine.parseAnnounce import *
from armoryengine.PyBtcWalletRecovery import WalletConsistencyCheck

from ui.MultiSigDialogs import DlgSelectMultiSigOption, DlgLockboxManager, \
                    DlgMergePromNotes, DlgCreatePromNote, DlgImportAsciiBlock
from armoryengine.Decorators import RemoveRepeatingExtensions
from armoryengine.Block import PyBlock

# Load our framework with OS X-specific code.
if OS_MACOSX:
   import ArmoryMac

# HACK ALERT: Qt has a bug in OS X where the system font settings will override
# the app's settings when a window is activated (e.g., Armory starts, the user
# switches to another app, and then switches back to Armory). There is a
# workaround, as used by TeXstudio and other programs.
# https://bugreports.qt-project.org/browse/QTBUG-5469 - Bug discussion.
# http://sourceforge.net/p/texstudio/bugs/594/?page=1 - Fix is mentioned.
# http://pyqt.sourceforge.net/Docs/PyQt4/qapplication.html#setDesktopSettingsAware
# - Mentions that this must be called before the app (QAPP) is created.
if OS_MACOSX:
   QApplication.setDesktopSettingsAware(False)

# PyQt4 Imports
# All the twisted/networking functionality
if OS_WINDOWS:
   from _winreg import *
   

class ArmoryMainWindow(QMainWindow):
   """ The primary Armory window """

   #############################################################################
   @TimeThisFunction
   def __init__(self, parent=None):
      super(ArmoryMainWindow, self).__init__(parent)


      # Load the settings file
      self.settingsPath = CLI_OPTIONS.settingsPath
      self.settings = SettingsFile(self.settingsPath)

      # SETUP THE WINDOWS DECORATIONS
      self.lblLogoIcon = QLabel()
      if USE_TESTNET:
         self.setWindowTitle('Armory - Bitcoin Wallet Management [TESTNET]')
         self.iconfile = ':/armory_icon_green_32x32.png'
         self.lblLogoIcon.setPixmap(QPixmap(':/armory_logo_green_h56.png'))
         if Colors.isDarkBkgd:
            self.lblLogoIcon.setPixmap(QPixmap(':/armory_logo_white_text_green_h56.png'))
      else:
         self.setWindowTitle('Armory - Bitcoin Wallet Management')
         self.iconfile = ':/armory_icon_32x32.png'
         self.lblLogoIcon.setPixmap(QPixmap(':/armory_logo_h44.png'))
         if Colors.isDarkBkgd:
            self.lblLogoIcon.setPixmap(QPixmap(':/armory_logo_white_text_h56.png'))

      # OS X requires some Objective-C code if we're switching to the testnet
      # (green) icon. We should also use a larger icon. Otherwise, Info.plist
      # takes care of everything.
      if not OS_MACOSX:
         self.setWindowIcon(QIcon(self.iconfile))
      else:
         self.notifCtr = ArmoryMac.MacNotificationHandler.None
         if USE_TESTNET:
            self.iconfile = ':/armory_icon_green_fullres.png'
            ArmoryMac.MacDockIconHandler.instance().setMainWindow(self)
            ArmoryMac.MacDockIconHandler.instance().setIcon(QIcon(self.iconfile))
      self.lblLogoIcon.setAlignment(Qt.AlignHCenter | Qt.AlignVCenter)

      self.netMode     = NETWORKMODE.Offline
      self.abortLoad   = False
      self.memPoolInit = False
      self.dirtyLastTime = False
      self.needUpdateAfterScan = True
      self.sweepAfterScanList = []
      self.newWalletList = []
      self.newZeroConfSinceLastUpdate = []
      self.lastBDMState = ['Uninitialized', None]
      self.lastSDMState = 'Uninitialized'
      self.doShutdown = False
      self.downloadDict = {}
      self.notAvailErrorCount = 0
      self.satoshiVerWarnAlready = False
      self.satoshiLatestVer = None
      self.latestVer = {}
      self.downloadDict = {}
      self.satoshiHomePath = None
      self.satoshiExeSearchPath = None
      self.initSyncCircBuff = []
      self.latestVer = {}
      self.lastVersionsTxtHash = ''
      self.dlgCptWlt = None
      self.torrentFinished = False
      self.torrentCircBuffer = []
      self.lastAskedUserStopTorrent = 0
      self.wasSynchronizing = False
      self.announceIsSetup = False
      self.entropyAccum = []
      self.allLockboxes = []
      self.lockboxIDMap = {}
      self.cppLockboxWltMap = {}

      # Full list of notifications, and notify IDs that should trigger popups
      # when sending or receiving.
      self.lastAnnounceUpdate = {}
      self.changelog = []
      self.downloadLinks = {}
      self.almostFullNotificationList = {}
      self.notifyOnSend = set()
      self.notifyonRecv = set()
      self.versionNotification = {}
      self.notifyIgnoreLong  = []
      self.notifyIgnoreShort = []
      self.maxPriorityID = None
      self.satoshiVersions = ['','']  # [curr, avail]
      self.armoryVersions = [getVersionString(BTCARMORY_VERSION), '']
      self.NetworkingFactory = None


      # Kick off announcement checking, unless they explicitly disabled it
      # The fetch happens in the background, we check the results periodically
      self.announceFetcher = None
      self.setupAnnouncementFetcher()

      #delayed URI parsing dict
      self.delayedURIData = {}
      self.delayedURIData['qLen'] = 0

      #Setup the signal to spawn progress dialogs from the main thread
      self.connect(self, SIGNAL('initTrigger') , self.initTrigger)
      self.connect(self, SIGNAL('execTrigger'), self.execTrigger)
      self.connect(self, SIGNAL('checkForNegImports'), self.checkForNegImports)
      
      #push model BDM notify signal
      self.connect(self, SIGNAL('cppNotify'), self.cppNotify)
      cppPushTrigger.append(self.cppNotifySignal)

      # We want to determine whether the user just upgraded to a new version
      self.firstLoadNewVersion = False
      currVerStr = 'v'+getVersionString(BTCARMORY_VERSION)
      if self.settings.hasSetting('LastVersionLoad'):
         lastVerStr = self.settings.get('LastVersionLoad')
         if not lastVerStr==currVerStr:
            LOGINFO('First load of new version: %s', currVerStr)
            self.firstLoadNewVersion = True
      self.settings.set('LastVersionLoad', currVerStr)

      # Because dynamically retrieving addresses for querying transaction
      # comments can be so slow, I use this txAddrMap to cache the mappings
      # between tx's and addresses relevant to our wallets.  It really only
      # matters for massive tx with hundreds of outputs -- but such tx do
      # exist and this is needed to accommodate wallets with lots of them.
      self.txAddrMap = {}


      self.loadWalletsAndSettings()

      eulaAgreed = self.getSettingOrSetDefault('Agreed_to_EULA', False)
      if not eulaAgreed:
         DlgEULA(self,self).exec_()


      if not self.abortLoad:
         self.setupNetworking()

      # setupNetworking may have set this flag if something went wrong
      if self.abortLoad:
         LOGWARN('Armory startup was aborted.  Closing.')
         os._exit(0)

      # We need to query this once at the beginning, to avoid having
      # strange behavior if the user changes the setting but hasn't
      # restarted yet...
      self.doAutoBitcoind = \
            self.getSettingOrSetDefault('ManageSatoshi', not OS_MACOSX)


      # If we're going into online mode, start loading blockchain
      if self.doAutoBitcoind:
         self.startBitcoindIfNecessary()
      else:
         self.loadBlockchainIfNecessary()

      # Setup system tray and register "bitcoin:" URLs with the OS
      self.setupSystemTray()
      self.setupUriRegistration()


      self.extraHeartbeatSpecial  = []
      self.extraHeartbeatAlways   = []
      self.extraHeartbeatOnline   = []
      self.extraNewTxFunctions    = []
      self.extraNewBlockFunctions = []
      self.extraShutdownFunctions = []
      self.extraGoOnlineFunctions = []

      """
      pass a function to extraHeartbeatAlways to run on every heartbeat.
      pass a list for more control on the function, as
         [func, [args], keep_running],
      where:
         func is the function
         [args] is a list of arguments
         keep_running is a bool, pass False to remove the function from
         extraHeartbeatAlways on the next iteration
      """


      self.lblArmoryStatus = QRichLabel('<font color=%s>Offline</font> ' %
                                      htmlColor('TextWarn'), doWrap=False)

      self.statusBar().insertPermanentWidget(0, self.lblArmoryStatus)

      # Table for all the wallets
      self.walletModel = AllWalletsDispModel(self)
      self.walletsView  = QTableView()

      w,h = tightSizeNChar(self.walletsView, 55)
      viewWidth  = 1.2*w
      sectionSz  = 1.3*h
      viewHeight = 4.4*sectionSz

      self.walletsView.setModel(self.walletModel)
      self.walletsView.setSelectionBehavior(QTableView.SelectRows)
      self.walletsView.setSelectionMode(QTableView.SingleSelection)
      self.walletsView.verticalHeader().setDefaultSectionSize(sectionSz)
      self.walletsView.setMinimumSize(viewWidth, viewHeight)
      #self.walletsView.setItemDelegate(AllWalletsCheckboxDelegate(self))
      self.walletsView.horizontalHeader().setResizeMode(0, QHeaderView.Fixed)



      self.walletsView.hideColumn(0)
      if self.usermode == USERMODE.Standard:
         initialColResize(self.walletsView, [20, 0, 0.35, 0.2, 0.2])
      else:
         initialColResize(self.walletsView, [20, 0.15, 0.30, 0.2, 0.20])


      if self.settings.hasSetting('LastFilterState'):
         if self.settings.get('LastFilterState')==4:
            self.walletsView.showColumn(0)


      self.connect(self.walletsView, SIGNAL('doubleClicked(QModelIndex)'), 
                   self.execDlgWalletDetails)
      self.connect(self.walletsView, SIGNAL('clicked(QModelIndex)'), 
                   self.execClickRow)

      self.walletsView.setColumnWidth(WLTVIEWCOLS.Visible, 20)
      w,h = tightSizeNChar(GETFONT('var'), 100)


      # Prepare for tableView slices (i.e. "Showing 1 to 100 of 382", etc)
      self.numShowOpts = [100,250,500,1000,'All']
      self.sortLedgOrder = Qt.AscendingOrder
      self.sortLedgCol = 0
      self.currLedgMin = 1
      self.currLedgMax = 100
      self.currLedgWidth = 100

      # Table to display ledger/activity
      self.ledgerTable = []
      self.ledgerModel = LedgerDispModelSimple(self.ledgerTable, self, self)

      self.ledgerView  = QTableView()
      self.ledgerView.setModel(self.ledgerModel)
      self.ledgerView.setSortingEnabled(True)
      self.ledgerView.setItemDelegate(LedgerDispDelegate(self))
      self.ledgerView.setSelectionBehavior(QTableView.SelectRows)
      self.ledgerView.setSelectionMode(QTableView.SingleSelection)

      self.ledgerView.verticalHeader().setDefaultSectionSize(sectionSz)
      self.ledgerView.verticalHeader().hide()
      self.ledgerView.horizontalHeader().setResizeMode(0, QHeaderView.Fixed)
      self.ledgerView.horizontalHeader().setResizeMode(3, QHeaderView.Fixed)

      self.ledgerView.hideColumn(LEDGERCOLS.isOther)
      self.ledgerView.hideColumn(LEDGERCOLS.UnixTime)
      self.ledgerView.hideColumn(LEDGERCOLS.WltID)
      self.ledgerView.hideColumn(LEDGERCOLS.TxHash)
      self.ledgerView.hideColumn(LEDGERCOLS.isCoinbase)
      self.ledgerView.hideColumn(LEDGERCOLS.toSelf)
      self.ledgerView.hideColumn(LEDGERCOLS.DoubleSpend)
      

      # Another table and model, for lockboxes
      self.lockboxLedgTable = []
      self.lockboxLedgModel = LedgerDispModelSimple(self.lockboxLedgTable, 
                                                                   self, self, isLboxModel=True)

      dateWidth    = tightSizeStr(self.ledgerView, '_9999-Dec-99 99:99pm__')[0]
      nameWidth    = tightSizeStr(self.ledgerView, '9'*32)[0]
      cWidth = 20 # num-confirm icon width
      tWidth = 72 # date icon width
      initialColResize(self.ledgerView, [cWidth, 0, dateWidth, tWidth, 0.30, 0.40, 0.3])

      self.connect(self.ledgerView, SIGNAL('doubleClicked(QModelIndex)'), \
                   self.dblClickLedger)

      self.ledgerView.setContextMenuPolicy(Qt.CustomContextMenu)
      self.ledgerView.customContextMenuRequested.connect(self.showContextMenuLedger)

      btnAddWallet  = QPushButton("Create Wallet")
      btnImportWlt  = QPushButton("Import or Restore Wallet")
      self.connect(btnAddWallet,  SIGNAL('clicked()'), self.startWalletWizard)
      self.connect(btnImportWlt,  SIGNAL('clicked()'), self.execImportWallet)

      # Put the Wallet info into it's own little box
      lblAvail = QLabel("<b>Available Wallets:</b>")
      viewHeader = makeLayoutFrame(HORIZONTAL, [lblAvail, \
                                             'Stretch', \
                                             btnAddWallet, \
                                             btnImportWlt, ])
      wltFrame = QFrame()
      wltFrame.setFrameStyle(QFrame.Box|QFrame.Sunken)
      wltLayout = QGridLayout()
      wltLayout.addWidget(viewHeader, 0,0, 1,3)
      wltLayout.addWidget(self.walletsView, 1,0, 1,3)
      wltFrame.setLayout(wltLayout)



      # Make the bottom 2/3 a tabwidget
      self.mainDisplayTabs = QTabWidget()

      # Put the labels into scroll areas just in case window size is small.
      self.tabDashboard = QWidget()
      self.setupDashboard()


      # Combo box to filter ledger display
      self.comboWltSelect = QComboBox()
      self.populateLedgerComboBox()
      self.connect(self.ledgerView.horizontalHeader(), \
                   SIGNAL('sortIndicatorChanged(int,Qt::SortOrder)'), \
                   self.changeLedgerSorting)


      self.connect(self.comboWltSelect, SIGNAL('activated(int)'), 
                   self.changeWltFilter)

      self.lblTot  = QRichLabel('<b>Maximum Funds:</b>', doWrap=False);
      self.lblSpd  = QRichLabel('<b>Spendable Funds:</b>', doWrap=False);
      self.lblUcn  = QRichLabel('<b>Unconfirmed:</b>', doWrap=False);

      self.lblTotalFunds  = QRichLabel('-'*12, doWrap=False)
      self.lblSpendFunds  = QRichLabel('-'*12, doWrap=False)
      self.lblUnconfFunds = QRichLabel('-'*12, doWrap=False)
      self.lblTotalFunds.setAlignment(Qt.AlignRight | Qt.AlignVCenter)
      self.lblSpendFunds.setAlignment(Qt.AlignRight | Qt.AlignVCenter)
      self.lblUnconfFunds.setAlignment(Qt.AlignRight | Qt.AlignVCenter)

      self.lblTot.setAlignment(Qt.AlignRight | Qt.AlignVCenter)
      self.lblSpd.setAlignment(Qt.AlignRight | Qt.AlignVCenter)
      self.lblUcn.setAlignment(Qt.AlignRight | Qt.AlignVCenter)

      self.lblBTC1 = QRichLabel('<b>BTC</b>', doWrap=False)
      self.lblBTC2 = QRichLabel('<b>BTC</b>', doWrap=False)
      self.lblBTC3 = QRichLabel('<b>BTC</b>', doWrap=False)
      self.ttipTot = self.createToolTipWidget( \
            'Funds if all current transactions are confirmed.  '
            'Value appears gray when it is the same as your spendable funds.')
      self.ttipSpd = self.createToolTipWidget( 'Funds that can be spent <i>right now</i>')
      self.ttipUcn = self.createToolTipWidget( \
            'Funds that have less than 6 confirmations, and thus should not '
            'be considered <i>yours</i>, yet.')

      frmTotals = QFrame()
      frmTotals.setFrameStyle(STYLE_NONE)
      frmTotalsLayout = QGridLayout()
      frmTotalsLayout.addWidget(self.lblTot, 0,0)
      frmTotalsLayout.addWidget(self.lblSpd, 1,0)
      frmTotalsLayout.addWidget(self.lblUcn, 2,0)

      frmTotalsLayout.addWidget(self.lblTotalFunds,  0,1)
      frmTotalsLayout.addWidget(self.lblSpendFunds,  1,1)
      frmTotalsLayout.addWidget(self.lblUnconfFunds, 2,1)

      frmTotalsLayout.addWidget(self.lblBTC1, 0,2)
      frmTotalsLayout.addWidget(self.lblBTC2, 1,2)
      frmTotalsLayout.addWidget(self.lblBTC3, 2,2)

      frmTotalsLayout.addWidget(self.ttipTot, 0,3)
      frmTotalsLayout.addWidget(self.ttipSpd, 1,3)
      frmTotalsLayout.addWidget(self.ttipUcn, 2,3)

      frmTotals.setLayout(frmTotalsLayout)

      #page selection UI
      self.mainLedgerCurrentPage = 1
      self.lblPages     = QRichLabel('Page: ')
      self.PageLineEdit = QLineEdit('1')
      self.lblNPages    = QRichLabel(' out of 1') 
      
      self.connect(self.PageLineEdit, SIGNAL('editingFinished()'), \
                   self.loadNewPage)
            
      frmPages = QFrame()
      frmPages.setFrameStyle(STYLE_NONE)
      frmPagesLayout = QGridLayout()
      frmPagesLayout.addWidget(self.lblPages, 0, 0)
      frmPagesLayout.addWidget(self.PageLineEdit, 0, 1)
      frmPagesLayout.addWidget(self.lblNPages, 0, 2)
      
      frmPages.setLayout(frmPagesLayout)

      # Will fill this in when ledgers are created & combined
      self.lblLedgShowing = QRichLabel('Showing:', hAlign=Qt.AlignHCenter)
      self.lblLedgRange   = QRichLabel('', hAlign=Qt.AlignHCenter)
      self.lblLedgTotal   = QRichLabel('', hAlign=Qt.AlignHCenter)
      self.comboNumShow = QComboBox()
      for s in self.numShowOpts:
         self.comboNumShow.addItem( str(s) )
      self.comboNumShow.setCurrentIndex(0)
      self.comboNumShow.setMaximumWidth( tightSizeStr(self, '_9999_')[0]+25 )


      self.btnLedgUp = QLabelButton('')
      self.btnLedgUp.setMaximumHeight(20)
      self.btnLedgUp.setPixmap(QPixmap(':/scroll_up_18.png'))
      self.btnLedgUp.setAlignment(Qt.AlignVCenter | Qt.AlignHCenter)
      self.btnLedgUp.setVisible(False)

      self.btnLedgDn = QLabelButton('')
      self.btnLedgDn.setMaximumHeight(20)
      self.btnLedgDn.setPixmap(QPixmap(':/scroll_down_18.png'))
      self.btnLedgDn.setAlignment(Qt.AlignVCenter | Qt.AlignHCenter)


      self.connect(self.comboNumShow, SIGNAL('activated(int)'), self.changeNumShow)
      self.connect(self.btnLedgUp,    SIGNAL('clicked()'),      self.clickLedgUp)
      self.connect(self.btnLedgDn,    SIGNAL('clicked()'),      self.clickLedgDn)

      frmFilter = makeVertFrame([QLabel('Filter:'), self.comboWltSelect, 'Stretch'])

      self.frmLedgUpDown = QFrame()
      layoutUpDown = QGridLayout()
      layoutUpDown.addWidget(self.lblLedgShowing,0,0)
      layoutUpDown.addWidget(self.lblLedgRange,  1,0)
      layoutUpDown.addWidget(self.lblLedgTotal,  2,0)
      layoutUpDown.addWidget(self.btnLedgUp,     0,1)
      layoutUpDown.addWidget(self.comboNumShow,  1,1)
      layoutUpDown.addWidget(self.btnLedgDn,     2,1)
      layoutUpDown.setVerticalSpacing(2)
      self.frmLedgUpDown.setLayout(layoutUpDown)
      self.frmLedgUpDown.setFrameStyle(STYLE_SUNKEN)


      frmLower = makeHorizFrame([ frmFilter, \
                                 'Stretch', \
                                 self.frmLedgUpDown, \
                                 'Stretch', \
                                 frmPages, \
                                 'Stretch', \
                                 frmTotals])

      # Now add the ledger to the bottom of the window
      ledgFrame = QFrame()
      ledgFrame.setFrameStyle(QFrame.Box|QFrame.Sunken)
      ledgLayout = QGridLayout()
      ledgLayout.addWidget(self.ledgerView,           1,0)
      ledgLayout.addWidget(frmLower,                  2,0)
      ledgLayout.setRowStretch(0, 0)
      ledgLayout.setRowStretch(1, 1)
      ledgLayout.setRowStretch(2, 0)
      ledgFrame.setLayout(ledgLayout)

      self.tabActivity = QWidget()
      self.tabActivity.setLayout(ledgLayout)

      self.tabAnnounce = QWidget()
      self.setupAnnounceTab()


      # Add the available tabs to the main tab widget
      self.MAINTABS  = enum('Dash','Ledger','Announce')

      self.mainDisplayTabs.addTab(self.tabDashboard, 'Dashboard')
      self.mainDisplayTabs.addTab(self.tabActivity,  'Transactions')
      self.mainDisplayTabs.addTab(self.tabAnnounce,  'Announcements')

      ##########################################################################
      if USE_TESTNET and not CLI_OPTIONS.disableModules:
         self.loadArmoryModules()   
      ##########################################################################


      btnSendBtc   = QPushButton(tr("Send Bitcoins"))
      btnRecvBtc   = QPushButton(tr("Receive Bitcoins"))
      btnWltProps  = QPushButton(tr("Wallet Properties"))
      btnOfflineTx = QPushButton(tr("Offline Transactions"))
      btnMultisig  = QPushButton(tr("Lockboxes (Multi-Sig)"))

      self.connect(btnWltProps, SIGNAL('clicked()'), self.execDlgWalletDetails)
      self.connect(btnRecvBtc,  SIGNAL('clicked()'), self.clickReceiveCoins)
      self.connect(btnSendBtc,  SIGNAL('clicked()'), self.clickSendBitcoins)
      self.connect(btnOfflineTx,SIGNAL('clicked()'), self.execOfflineTx)
      self.connect(btnMultisig, SIGNAL('clicked()'), self.browseLockboxes)

      verStr = 'Armory %s / %s User' % (getVersionString(BTCARMORY_VERSION),
                                              UserModeStr(self.usermode))
      lblInfo = QRichLabel(verStr, doWrap=False)
      lblInfo.setFont(GETFONT('var',10))
      lblInfo.setAlignment(Qt.AlignHCenter | Qt.AlignVCenter)

      logoBtnFrame = []
      logoBtnFrame.append(self.lblLogoIcon)
      logoBtnFrame.append(btnSendBtc)
      logoBtnFrame.append(btnRecvBtc)
      logoBtnFrame.append(btnWltProps)
      if self.usermode in (USERMODE.Advanced, USERMODE.Expert):
         logoBtnFrame.append(btnOfflineTx)
      if self.usermode in (USERMODE.Expert,):
         logoBtnFrame.append(btnMultisig)
      logoBtnFrame.append(lblInfo)
      logoBtnFrame.append('Stretch')

      btnFrame = makeVertFrame(logoBtnFrame, STYLE_SUNKEN)
      logoWidth=220
      btnFrame.sizeHint = lambda: QSize(logoWidth*1.0, 10)
      btnFrame.setMaximumWidth(logoWidth*1.2)
      btnFrame.setSizePolicy(QSizePolicy.Preferred, QSizePolicy.Expanding)

      layout = QGridLayout()
      layout.addWidget(btnFrame,          0, 0, 1, 1)
      layout.addWidget(wltFrame,          0, 1, 1, 1)
      layout.addWidget(self.mainDisplayTabs,  1, 0, 1, 2)
      layout.setRowStretch(0, 1)
      layout.setRowStretch(1, 5)

      # Attach the layout to the frame that will become the central widget
      mainFrame = QFrame()
      mainFrame.setLayout(layout)
      self.setCentralWidget(mainFrame)
      self.setMinimumSize(750,500)

      # Start the user at the dashboard
      self.mainDisplayTabs.setCurrentIndex(self.MAINTABS.Dash)


      ##########################################################################
      # Set up menu and actions
      #MENUS = enum('File', 'Wallet', 'User', "Tools", "Network")
      currmode = self.getSettingOrSetDefault('User_Mode', 'Advanced')
      MENUS = enum('File', 'User', 'Tools', 'Addresses', 'Wallets', \
                                                'MultiSig', 'Help')
      self.menu = self.menuBar()
      self.menusList = []
      self.menusList.append( self.menu.addMenu('&File') )
      self.menusList.append( self.menu.addMenu('&User') )
      self.menusList.append( self.menu.addMenu('&Tools') )
      self.menusList.append( self.menu.addMenu('&Addresses') )
      self.menusList.append( self.menu.addMenu('&Wallets') )
      self.menusList.append( self.menu.addMenu('&MultiSig') )
      self.menusList.append( self.menu.addMenu('&Help') )
      #self.menusList.append( self.menu.addMenu('&Network') )


      def exportTx():
         if not TheBDM.getState()=='BlockchainReady':
            QMessageBox.warning(self, 'Transactions Unavailable', \
               'Transaction history cannot be collected until Armory is '
               'in online mode.  Please try again when Armory is online. ',
               QMessageBox.Ok)
            return
         else:
            DlgExportTxHistory(self,self).exec_()


      actExportTx    = self.createAction('&Export Transactions...', exportTx)
      actSettings    = self.createAction('&Settings...', self.openSettings)
      actMinimApp    = self.createAction('&Minimize Armory', self.minimizeArmory)
      actExportLog   = self.createAction('Export &Log File...', self.exportLogFile)
      actCloseApp    = self.createAction('&Quit Armory', self.closeForReal)
      self.menusList[MENUS.File].addAction(actExportTx)
      self.menusList[MENUS.File].addAction(actSettings)
      self.menusList[MENUS.File].addAction(actMinimApp)
      self.menusList[MENUS.File].addAction(actExportLog)
      self.menusList[MENUS.File].addAction(actCloseApp)


      def chngStd(b):
         if b: self.setUserMode(USERMODE.Standard)
      def chngAdv(b):
         if b: self.setUserMode(USERMODE.Advanced)
      def chngDev(b):
         if b: self.setUserMode(USERMODE.Expert)

      modeActGrp = QActionGroup(self)
      actSetModeStd = self.createAction('&Standard',  chngStd, True)
      actSetModeAdv = self.createAction('&Advanced',  chngAdv, True)
      actSetModeDev = self.createAction('&Expert',    chngDev, True)

      modeActGrp.addAction(actSetModeStd)
      modeActGrp.addAction(actSetModeAdv)
      modeActGrp.addAction(actSetModeDev)

      self.menusList[MENUS.User].addAction(actSetModeStd)
      self.menusList[MENUS.User].addAction(actSetModeAdv)
      self.menusList[MENUS.User].addAction(actSetModeDev)



      LOGINFO('Usermode: %s', currmode)
      self.firstModeSwitch=True
      if currmode=='Standard':
         self.usermode = USERMODE.Standard
         actSetModeStd.setChecked(True)
      elif currmode=='Advanced':
         self.usermode = USERMODE.Advanced
         actSetModeAdv.setChecked(True)
      elif currmode=='Expert':
         self.usermode = USERMODE.Expert
         actSetModeDev.setChecked(True)

      def openMsgSigning():
         MessageSigningVerificationDialog(self,self).exec_()

      def openBlindBroad():
         if not satoshiIsAvailable():
            QMessageBox.warning(self, tr("Not Online"), tr("""
               Bitcoin Core is not available, so Armory will not be able
               to broadcast any transactions for you."""), QMessageBox.Ok)
            return
         DlgBroadcastBlindTx(self,self).exec_()



      actOpenSigner = self.createAction('&Message Signing/Verification...', openMsgSigning)
      if currmode=='Expert':
         actOpenTools  = self.createAction('&EC Calculator...',   lambda: DlgECDSACalc(self,self, 1).exec_())
         actBlindBroad = self.createAction('&Broadcast Raw Transaction...', openBlindBroad)

      self.menusList[MENUS.Tools].addAction(actOpenSigner)
      if currmode=='Expert':
         self.menusList[MENUS.Tools].addAction(actOpenTools)
         self.menusList[MENUS.Tools].addAction(actBlindBroad)

      def mkprom():
         if not TheBDM.getBDMState()=='BlockchainReady':
            QMessageBox.warning(self, tr('Offline'), tr("""
               Armory is currently offline, and cannot determine what funds are
               available for simulfunding.  Please try again when Armory is in
               online mode."""), QMessageBox.Ok)
         else:
            DlgCreatePromNote(self, self).exec_()


      def msrevsign():
         title = tr('Import Multi-Spend Transaction')
         descr = tr("""
            Import a signature-collector text block for review and signing.  
            It is usually a block of text with "TXSIGCOLLECT" in the first line,
            or a <i>*.sigcollect.tx</i> file.""")
         ftypes = ['Signature Collectors (*.sigcollect.tx)']
         dlgImport = DlgImportAsciiBlock(self, self, title, descr, ftypes, 
                                                         UnsignedTransaction)
         dlgImport.exec_()
         if dlgImport.returnObj:
            DlgMultiSpendReview(self, self, dlgImport.returnObj).exec_()
            

      simulMerge   = lambda: DlgMergePromNotes(self, self).exec_()
      actMakeProm    = self.createAction('Simulfund &Promissory Note', mkprom)
      actPromCollect = self.createAction('Simulfund &Collect && Merge', simulMerge)
      actMultiSpend  = self.createAction('Simulfund &Review && Sign', msrevsign)

      if not self.usermode==USERMODE.Expert:
         self.menusList[MENUS.MultiSig].menuAction().setVisible(False)


      # Addresses
      actAddrBook   = self.createAction('View &Address Book...',          self.execAddressBook)
      actSweepKey   = self.createAction('&Sweep Private Key/Address...',  self.menuSelectSweepKey)
      actImportKey  = self.createAction('&Import Private Key/Address...', self.menuSelectImportKey)

      self.menusList[MENUS.Addresses].addAction(actAddrBook)
      if not currmode=='Standard':
         self.menusList[MENUS.Addresses].addAction(actImportKey)
         self.menusList[MENUS.Addresses].addAction(actSweepKey)

      actCreateNew    = self.createAction('&Create New Wallet',        self.startWalletWizard)
      actImportWlt    = self.createAction('&Import or Restore Wallet', self.execImportWallet)
      actAddressBook  = self.createAction('View &Address Book',        self.execAddressBook)
      actRecoverWlt   = self.createAction('&Fix Damaged Wallet',        self.RecoverWallet)
      #actRescanOnly   = self.createAction('Rescan Blockchain', self.forceRescanDB)
      #actRebuildAll   = self.createAction('Rescan with Database Rebuild', self.forceRebuildAndRescan)

      self.menusList[MENUS.Wallets].addAction(actCreateNew)
      self.menusList[MENUS.Wallets].addAction(actImportWlt)
      self.menusList[MENUS.Wallets].addSeparator()
      self.menusList[MENUS.Wallets].addAction(actRecoverWlt)
      #self.menusList[MENUS.Wallets].addAction(actRescanOnly)
      #self.menusList[MENUS.Wallets].addAction(actRebuildAll)

      #self.menusList[MENUS.Wallets].addAction(actMigrateSatoshi)
      #self.menusList[MENUS.Wallets].addAction(actAddressBook)

      def execVersion():
         self.explicitCheckAnnouncements()
         self.mainDisplayTabs.setCurrentIndex(self.MAINTABS.Announce)

      execAbout   = lambda: DlgHelpAbout(self).exec_()
      execTrouble = lambda: webbrowser.open('https://bitcoinarmory.com/troubleshooting/')
      execBugReport = lambda: DlgBugReport(self, self).exec_()


      execVerifySigned = lambda: VerifyOfflinePackageDialog(self, self).exec_()
      actAboutWindow  = self.createAction(tr('&About Armory...'), execAbout)
      actVersionCheck = self.createAction(tr('Armory Version'), execVersion)
      actDownloadUpgrade = self.createAction(tr('Update Software...'), self.openDownloaderAll)
      actVerifySigned = self.createAction(tr('Verify Signed Package...'), execVerifySigned)
      actTroubleshoot = self.createAction(tr('Troubleshooting Armory'), execTrouble)
      actSubmitBug    = self.createAction(tr('Submit Bug Report'), execBugReport)
      actClearMemPool = self.createAction(tr('Clear All Unconfirmed'), self.clearMemoryPool)
      actRescanDB     = self.createAction(tr('Rescan Databases'), self.rescanNextLoad)
      actRebuildDB    = self.createAction(tr('Rebuild and Rescan Databases'), self.rebuildNextLoad)
      actFactoryReset = self.createAction(tr('Factory Reset'), self.factoryReset)
      actPrivacyPolicy = self.createAction(tr('Armory Privacy Policy'), self.showPrivacyGeneric)

      self.menusList[MENUS.Help].addAction(actAboutWindow)
      self.menusList[MENUS.Help].addAction(actVersionCheck)
      self.menusList[MENUS.Help].addAction(actDownloadUpgrade)
      self.menusList[MENUS.Help].addAction(actVerifySigned)
      self.menusList[MENUS.Help].addSeparator()
      self.menusList[MENUS.Help].addAction(actTroubleshoot)
      self.menusList[MENUS.Help].addAction(actSubmitBug)
      self.menusList[MENUS.Help].addAction(actPrivacyPolicy)
      self.menusList[MENUS.Help].addSeparator()
      self.menusList[MENUS.Help].addAction(actClearMemPool)
      self.menusList[MENUS.Help].addAction(actRescanDB)
      self.menusList[MENUS.Help].addAction(actRebuildDB)
      self.menusList[MENUS.Help].addAction(actFactoryReset)



      execMSHack = lambda: DlgSelectMultiSigOption(self,self).exec_()
      execBrowse = lambda: DlgLockboxManager(self,self).exec_()
      actMultiHacker = self.createAction(tr('Multi-Sig Lockboxes'), execMSHack)
      actBrowseLockboxes = self.createAction(tr('Lockbox &Manager...'), execBrowse)
      #self.menusList[MENUS.MultiSig].addAction(actMultiHacker)
      self.menusList[MENUS.MultiSig].addAction(actBrowseLockboxes)
      self.menusList[MENUS.MultiSig].addAction(actMakeProm)
      self.menusList[MENUS.MultiSig].addAction(actPromCollect)
      self.menusList[MENUS.MultiSig].addAction(actMultiSpend)



      # Restore any main-window geometry saved in the settings file
      hexgeom   = self.settings.get('MainGeometry')
      hexledgsz = self.settings.get('MainLedgerCols')
      hexwltsz  = self.settings.get('MainWalletCols')
      if len(hexgeom)>0:
         geom = QByteArray.fromHex(hexgeom)
         self.restoreGeometry(geom)
      if len(hexwltsz)>0:
         restoreTableView(self.walletsView, hexwltsz)
      if len(hexledgsz)>0:
         restoreTableView(self.ledgerView, hexledgsz)
         self.ledgerView.setColumnWidth(LEDGERCOLS.NumConf, 20)
         self.ledgerView.setColumnWidth(LEDGERCOLS.TxDir,   72)


      #if DO_WALLET_CHECK: 
         #self.checkWallets()

      self.blkReceived = RightNow()

      self.setDashboardDetails()

      from twisted.internet import reactor
      reactor.callLater(0.1,  self.execIntroDialog)
      reactor.callLater(1, self.Heartbeat)

      if self.getSettingOrSetDefault('MinimizeOnOpen', False) and not CLI_ARGS:
         LOGINFO('MinimizeOnOpen is True')
         reactor.callLater(0, self.minimizeArmory)

      if CLI_ARGS:
         reactor.callLater(1, self.uriLinkClicked, CLI_ARGS[0])

      if OS_MACOSX:
         self.macNotifHdlr = ArmoryMac.MacNotificationHandler()
         if self.macNotifHdlr.hasUserNotificationCenterSupport():
            self.notifCtr = ArmoryMac.MacNotificationHandler.BuiltIn
         else:
            # In theory, Qt can support notifications via Growl on pre-10.8
            # machines. It's shaky as hell, though, so we'll rely on alternate
            # code for now. In the future, according to
            # https://bugreports.qt-project.org/browse/QTBUG-33733 (which may not
            # be accurate, as the official documentation is contradictory),
            # showMessage() may have direct support for the OS X notification
            # center in Qt5.1. Something to experiment with later....
            self.notifCtr = self.macNotifHdlr.hasGrowl()


   ####################################################
   def getWatchingOnlyWallets(self):
      result = []
      for wltID in self.walletIDList:
         if self.walletMap[wltID].watchingOnly:
            result.append(wltID)
      return result


   ####################################################
   def changeWltFilter(self):

      currIdx  = max(self.comboWltSelect.currentIndex(), 0)
      currText = str(self.comboWltSelect.currentText()).lower()

      if currText.lower().startswith('custom filter'):
         self.walletsView.showColumn(0)
      else:
         self.walletsView.hideColumn(0)


      # If "custom" is selected, do nothing...
      if currIdx==4:
         return

      for i in range(len(self.walletVisibleList)):
         self.walletVisibleList[i] = False
         self.setWltSetting(self.walletIDList[i], 'LedgerShow', False)

      # If a specific wallet is selected, just set that and you're done
      if currIdx >= 4:
         self.walletVisibleList[currIdx-7] = True
         self.setWltSetting(self.walletIDList[currIdx-7], 'LedgerShow', True)
      else:
         # Else we walk through the wallets and flag the particular ones
         typelist = [[wid, determineWalletType(self.walletMap[wid], self)[0]] \
                                                   for wid in self.walletIDList]

         for i,winfo in enumerate(typelist):
            wid,wtype = winfo[:]
            if currIdx==0:
               # My wallets
               doShow = wtype in [WLTTYPES.Offline,WLTTYPES.Crypt,WLTTYPES.Plain]
               self.walletVisibleList[i] = doShow
               self.setWltSetting(wid, 'LedgerShow', doShow)
            elif currIdx==1:
               # Offline wallets
               doShow = winfo[1] in [WLTTYPES.Offline]
               self.walletVisibleList[i] = doShow
               self.setWltSetting(wid, 'LedgerShow', doShow)
            elif currIdx==2:
               # Others' Wallets
               doShow = winfo[1] in [WLTTYPES.WatchOnly]
               self.walletVisibleList[i] = doShow
               self.setWltSetting(wid, 'LedgerShow', doShow)
            elif currIdx==3:
               # All Wallets
               self.walletVisibleList[i] = True
               self.setWltSetting(wid, 'LedgerShow', True)

      self.walletsView.reset()
      self.createCombinedLedger()
      if self.frmLedgUpDown.isVisible():
         self.changeNumShow()


   ############################################################################
   def loadArmoryModules(self):
      """
      This method checks for any .py files in the exec directory
      """ 
      moduleDir = os.path.join(GetExecDir(), 'modules')
      if not moduleDir or not os.path.exists(moduleDir):
         return

      LOGWARN('Attempting to load modules from: %s' % moduleDir)

      from dynamicImport import getModuleList, dynamicImport

      # This call does not eval any code in the modules.  It simply
      # loads the python files as raw chunks of text so we can
      # check hashes and signatures
      modMap = getModuleList(moduleDir)
      for name,infoMap in modMap.iteritems():
         modPath = os.path.join(infoMap['SourceDir'], infoMap['Filename'])
         modHash = binary_to_hex(sha256(infoMap['SourceCode']))

         isSignedByATI = False
         if 'Signature' in infoMap:
            """
            Signature file contains multiple lines, of the form "key=value\n"
            The last line is the hex-encoded signature, which is over the 
            source code + everything in the sig file up to the last line.
            The key-value lines may contain properties such as signature 
            validity times/expiration, contact info of author, etc.
            """
            sigFile = infoMap['SigData']
            sigLines = [line.strip() for line in sigFile.strip().split('\n')]
            properties = dict([line.split('=') for line in sigLines[:-1]])
            msgSigned = infoMap['SourceCode'] + '\x00' + '\n'.join(sigLines[:1])

            sbdMsg = SecureBinaryData(sha256(msgSigned))
            sbdSig = SecureBinaryData(hex_to_binary(sigLines[-1]))
            sbdPub = SecureBinaryData(hex_to_binary(ARMORY_INFO_SIGN_PUBLICKEY))
            isSignedByATI = CryptoECDSA().VerifyData(sbdMsg, sbdSig, sbdPub)
            LOGWARN('Sig on "%s" is valid: %s' % (name, str(isSignedByATI)))
            

         if not isSignedByATI and not USE_TESTNET:
            reply = QMessageBox.warning(self, tr("UNSIGNED Module"), tr("""
               Armory detected the following module which is 
               <font color="%s"><b>unsigned</b></font> and may be dangerous:
               <br><br>
                  <b>Module Name:</b>  %s<br>
                  <b>Module Path:</b>  %s<br>
                  <b>Module Hash:</b>  %s<br>
               <br><br>
               You should <u>never</u> trust unsigned modules!  At this time,
               Armory will not allow you to run this module unless you are 
               in testnet mode.""") % \
               (name, modPath, modHash[:16]), QMessageBox.Ok)

            if not reply==QMessageBox.Yes:
               continue


         module = dynamicImport(moduleDir, name, globals())
         plugObj = module.PluginObject(self)

         if not hasattr(plugObj,'getTabToDisplay') or \
            not hasattr(plugObj,'tabName'):
            LOGERROR('Module is malformed!  No tabToDisplay or tabName attrs')
            QMessageBox.critical(self, tr("Bad Module"), tr("""
               The module you attempted to load (%s) is malformed.  It is 
               missing attributes that are needed for Armory to load it.  
               It will be skipped.""") % name, QMessageBox.Ok)
            continue
               
         verPluginInt = getVersionInt(readVersionString(plugObj.maxVersion))
         verArmoryInt = getVersionInt(BTCARMORY_VERSION)
         if verArmoryInt >verPluginInt:
            reply = QMessageBox.warning(self, tr("Outdated Module"), tr("""
               Module "%s" is only specified to work up to Armory version %s.
               You are using Armory version %s.  Please remove the module if
               you experience any problems with it, or contact the maintainer
               for a new version.
               <br><br>
               Do you want to continue loading the module?"""), 
               QMessageBox.Yes | QMessageBox.No)

            if not reply==QMessageBox.Yes:
               continue

         # All plugins should have "tabToDisplay" and "tabName" attributes
         LOGWARN('Adding module to tab list: "' + plugObj.tabName + '"')
         self.mainDisplayTabs.addTab(plugObj.getTabToDisplay(), plugObj.tabName)

         # Also inject any extra methods that will be 
         injectFuncList = [ \
               ['injectHeartbeatAlwaysFunc', 'extraHeartbeatAlways'], 
               ['injectHeartbeatOnlineFunc', 'extraHeartbeatOnline'], 
               ['injectGoOnlineFunc',        'extraGoOnlineFunctions'], 
               ['injectNewTxFunc',           'extraNewTxFunctions'], 
               ['injectNewBlockFunc',        'extraNewBlockFunctions'], 
               ['injectShutdownFunc',        'extraShutdownFunctions'] ]

         # Add any methods
         for plugFuncName,funcListName in injectFuncList:
            if not hasattr(plugObj, plugFuncName):
               continue
      
            if not hasattr(self, funcListName):
               LOGERROR('Missing an ArmoryQt list variable: %s' % funcListName)
               continue

            LOGINFO('Found module function: %s' % plugFuncName)
            funcList = getattr(self, funcListName)
            plugFunc = getattr(plugObj, plugFuncName)
            funcList.append(plugFunc)
                                    

   ############################################################################
   def factoryReset(self):
      """
      reply = QMessageBox.information(self,'Factory Reset', \
         'You are about to revert all Armory settings '
         'to the state they were in when Armory was first installed.  '
         '<br><br>'
         'If you click "Yes," Armory will exit after settings are '
         'reverted.  You will have to manually start Armory again.'
         '<br><br>'
         'Do you want to continue? ', \
         QMessageBox.Yes | QMessageBox.No)

      if reply==QMessageBox.Yes:
         self.removeSettingsOnClose = True
         self.closeForReal()
      """

      if DlgFactoryReset(self,self).exec_():
         # The dialog already wrote all the flag files, just close now
         self.closeForReal()


   ####################################################
   def showPrivacyGeneric(self):
      DlgPrivacyPolicy().exec_()

   ####################################################
   def clearMemoryPool(self):
      touchFile( os.path.join(ARMORY_HOME_DIR, 'clearmempool.flag') )
      msg = tr("""
         The next time you restart Armory, all unconfirmed transactions will
         be cleared allowing you to retry any stuck transactions.""")
      if not self.doAutoBitcoind:
         msg += tr("""
         <br><br>Make sure you also restart Bitcoin-Qt
         (or bitcoind) and let it synchronize again before you restart
         Armory.  Doing so will clear its memory pool, as well""")
      QMessageBox.information(self, tr('Memory Pool'), msg, QMessageBox.Ok)



   ####################################################
   def registerWidgetActivateTime(self, widget):
      # This is a bit of a hack, but it's a very isolated method to make 
      # it easy to link widgets to my entropy accumulator

      # I just realized this doesn't do exactly what I originally intended...
      # I wanted it to work on arbitrary widgets like QLineEdits, but using
      # super is not the answer.  What I want is the original class method
      # to be called after logging keypress, not its superclass method.
      # Nonetheless, it does do what I need it to, as long as you only
      # registered frames and dialogs, not individual widgets/controls.
      mainWindow = self
      
      def newKPE(wself, event=None):
         mainWindow.logEntropy()
         super(wself.__class__, wself).keyPressEvent(event)

      def newKRE(wself, event=None):
         mainWindow.logEntropy()
         super(wself.__class__, wself).keyReleaseEvent(event)

      def newMPE(wself, event=None):
         mainWindow.logEntropy()
         super(wself.__class__, wself).mousePressEvent(event)

      def newMRE(wself, event=None):
         mainWindow.logEntropy()
         super(wself.__class__, wself).mouseReleaseEvent(event)

      from types import MethodType
      widget.keyPressEvent     = MethodType(newKPE, widget)
      widget.keyReleaseEvent   = MethodType(newKRE, widget)
      widget.mousePressEvent   = MethodType(newMPE, widget)
      widget.mouseReleaseEvent = MethodType(newMRE, widget)

      
   ####################################################
   def logEntropy(self):
      try:
         self.entropyAccum.append(RightNow())
         self.entropyAccum.append(QCursor.pos().x()) 
         self.entropyAccum.append(QCursor.pos().y()) 
      except:
         LOGEXCEPT('Error logging keypress entropy')

   ####################################################
   def getExtraEntropyForKeyGen(self):
      # The entropyAccum var has all the timestamps, down to the microsecond,
      # of every keypress and mouseclick made during the wallet creation
      # wizard.   Also logs mouse positions on every press, though it will
      # be constant while typing.  Either way, even, if they change no text
      # and use a 5-char password, we will still pickup about 40 events. 
      # Then we throw in the [name,time,size] triplets of some volatile 
      # system directories, and the hash of a file in that directory that
      # is expected to have timestamps and system-dependent parameters.
      # Finally, take a desktop screenshot... 
      # All three of these source are likely to have sufficient entropy alone.
      source1,self.entropyAccum = self.entropyAccum,[]

      if len(source1)==0:
         LOGERROR('Error getting extra entropy from mouse & key presses')

      source2 = []

      try:
         if OS_WINDOWS:
            tempDir = os.getenv('TEMP')
            extraFiles = []
         elif OS_LINUX:
            tempDir = '/var/log'
            extraFiles = ['/var/log/Xorg.0.log']
         elif OS_MACOSX:
            tempDir = '/var/log'
            extraFiles = ['/var/log/system.log']

         # A simple listing of the directory files, sizes and times is good
         if os.path.exists(tempDir):
            for fname in os.listdir(tempDir):
               fullpath = os.path.join(tempDir, fname)
               sz = os.path.getsize(fullpath)
               tm = os.path.getmtime(fullpath)
               source2.append([fname, sz, tm])

         # On Linux we also throw in Xorg.0.log
         for f in extraFiles:
            if os.path.exists(f):
               with open(f,'rb') as infile:
                  source2.append(hash256(infile.read()))
               
         if len(source2)==0:
            LOGWARN('Second source of supplemental entropy will be empty')

      except:
         LOGEXCEPT('Error getting extra entropy from filesystem')


      source3 = ''
      try:
         pixDesk = QPixmap.grabWindow(QApplication.desktop().winId())
         pixRaw = QByteArray()
         pixBuf = QBuffer(pixRaw)
         pixBuf.open(QIODevice.WriteOnly)
         pixDesk.save(pixBuf, 'PNG')
         source3 = pixBuf.buffer().toHex()
      except:
         LOGEXCEPT('Third source of entropy (desktop screenshot) failed')
         
      if len(source3)==0:
         LOGWARN('Error getting extra entropy from screenshot')

      LOGINFO('Adding %d keypress events to the entropy pool', len(source1)/3)
      LOGINFO('Adding %s bytes of filesystem data to the entropy pool', 
                  bytesToHumanSize(len(str(source2))))
      LOGINFO('Adding %s bytes from desktop screenshot to the entropy pool', 
                  bytesToHumanSize(len(str(source3))/2))
      

      allEntropy = ''.join([str(a) for a in [source1, source1, source3]])
      return SecureBinaryData(HMAC256('Armory Entropy', allEntropy))
      



   ####################################################
   def rescanNextLoad(self):
      reply = QMessageBox.warning(self, tr('Queue Rescan?'), tr("""
         The next time you restart Armory, it will rescan the blockchain
         database, and reconstruct your wallet histories from scratch.
         The rescan will take 10-60 minutes depending on your system.
         <br><br>
         Do you wish to force a rescan on the next Armory restart?"""), \
         QMessageBox.Yes | QMessageBox.No)
      if reply==QMessageBox.Yes:
         touchFile( os.path.join(ARMORY_HOME_DIR, 'rescan.flag') )

   ####################################################
   def rebuildNextLoad(self):
      reply = QMessageBox.warning(self, tr('Queue Rebuild?'), tr("""
         The next time you restart Armory, it will rebuild and rescan
         the entire blockchain database.  This operation can take between
         30 minutes and 4 hours depending on you system speed.
         <br><br>
         Do you wish to force a rebuild on the next Armory restart?"""), \
         QMessageBox.Yes | QMessageBox.No)
      if reply==QMessageBox.Yes:
         touchFile( os.path.join(ARMORY_HOME_DIR, 'rebuild.flag') )

   ####################################################
   def loadFailedManyTimesFunc(self, nFail):
      """
      For now, if the user is having trouble loading the blockchain, all
      we do is delete mempool.bin (which is frequently corrupted but not
      detected as such.  However, we may expand this in the future, if
      it's determined that more-complicated things are necessary.
      """
      LOGERROR('%d attempts to load blockchain failed.  Remove mempool.bin.' % nFail)
      mempoolfile = os.path.join(ARMORY_HOME_DIR,'mempool.bin')
      if os.path.exists(mempoolfile):
         os.remove(mempoolfile)
      else:
         LOGERROR('File mempool.bin does not exist. Nothing deleted.')

   ####################################################
   def menuSelectImportKey(self):
      QMessageBox.information(self, 'Select Wallet', \
         'You must import an address into a specific wallet.  If '
         'you do not want to import the key into any available wallet, '
         'it is recommeneded you make a new wallet for this purpose.'
         '<br><br>'
         'Double-click on the desired wallet from the main window, then '
         'click on "Import/Sweep Private Keys" on the bottom-right '
         'of the properties window.'
         '<br><br>'
         'Keys cannot be imported into watching-only wallets, only full '
         'wallets.', QMessageBox.Ok)

   ####################################################
   def menuSelectSweepKey(self):
      QMessageBox.information(self, 'Select Wallet', \
         'You must select a wallet into which funds will be swept. '
         'Double-click on the desired wallet from the main window, then '
         'click on "Import/Sweep Private Keys" on the bottom-right '
         'of the properties window to sweep to that wallet.'
         '<br><br>'
         'Keys cannot be swept into watching-only wallets, only full '
         'wallets.', QMessageBox.Ok)

   ####################################################
   def changeNumShow(self):
      prefWidth = self.numShowOpts[self.comboNumShow.currentIndex()]
      if prefWidth=='All':
         self.currLedgMin = 1;
         self.currLedgMax = self.ledgerSize
         self.currLedgWidth = -1;
      else:
         self.currLedgMax = self.currLedgMin + prefWidth - 1
         self.currLedgWidth = prefWidth

      self.applyLedgerRange()


   ####################################################
   def clickLedgUp(self):
      self.currLedgMin -= self.currLedgWidth
      self.currLedgMax -= self.currLedgWidth
      self.applyLedgerRange()

   ####################################################
   def clickLedgDn(self):
      self.currLedgMin += self.currLedgWidth
      self.currLedgMax += self.currLedgWidth
      self.applyLedgerRange()


   ####################################################
   def applyLedgerRange(self):
      if self.currLedgMin < 1:
         toAdd = 1 - self.currLedgMin
         self.currLedgMin += toAdd
         self.currLedgMax += toAdd

      if self.currLedgMax > self.ledgerSize:
         toSub = self.currLedgMax - self.ledgerSize
         self.currLedgMin -= toSub
         self.currLedgMax -= toSub

      self.currLedgMin = max(self.currLedgMin, 1)

      self.btnLedgUp.setVisible(self.currLedgMin!=1)
      self.btnLedgDn.setVisible(self.currLedgMax!=self.ledgerSize)

      self.createCombinedLedger()



   ####################################################
   def openSettings(self):
      LOGDEBUG('openSettings')
      dlgSettings = DlgSettings(self, self)
      dlgSettings.exec_()

   ####################################################
   def setupSystemTray(self):
      LOGDEBUG('setupSystemTray')
      # Creating a QSystemTray
      self.sysTray = QSystemTrayIcon(self)
      self.sysTray.setIcon( QIcon(self.iconfile) )
      self.sysTray.setVisible(True)
      self.sysTray.setToolTip('Armory' + (' [Testnet]' if USE_TESTNET else ''))
      self.connect(self.sysTray, SIGNAL('messageClicked()'), self.bringArmoryToFront)
      self.connect(self.sysTray, SIGNAL('activated(QSystemTrayIcon::ActivationReason)'), \
                   self.sysTrayActivated)
      menu = QMenu(self)

      def traySend():
         self.bringArmoryToFront()
         self.clickSendBitcoins()

      def trayRecv():
         self.bringArmoryToFront()
         self.clickReceiveCoins()

      actShowArmory = self.createAction('Show Armory', self.bringArmoryToFront)
      actSendBtc    = self.createAction('Send Bitcoins', traySend)
      actRcvBtc     = self.createAction('Receive Bitcoins', trayRecv)
      actClose      = self.createAction('Quit Armory', self.closeForReal)
      # Create a short menu of options
      menu.addAction(actShowArmory)
      menu.addAction(actSendBtc)
      menu.addAction(actRcvBtc)
      menu.addSeparator()
      menu.addAction(actClose)
      self.sysTray.setContextMenu(menu)
      self.notifyQueue = []
      self.notifyBlockedUntil = 0

   #############################################################################
   @AllowAsync
   def registerBitcoinWithFF(self):
      #the 3 nodes needed to add to register bitcoin as a protocol in FF
      rdfschemehandler = 'about=\"urn:scheme:handler:bitcoin\"'
      rdfscheme = 'about=\"urn:scheme:bitcoin\"'
      rdfexternalApp = 'about=\"urn:scheme:externalApplication:bitcoin\"'

      #find mimeTypes.rdf file
      home = os.getenv('HOME')
      out,err = execAndWait('find %s -type f -name \"mimeTypes.rdf\"' % home)

      for rdfs in out.split('\n'):
         if rdfs:
            try:
               FFrdf = open(rdfs, 'r+')
            except:
               continue

            ct = FFrdf.readlines()
            rdfsch=-1
            rdfsc=-1
            rdfea=-1
            i=0
            #look for the nodes
            for line in ct:
               if rdfschemehandler in line:
                  rdfsch=i
               elif rdfscheme in line:
                  rdfsc=i
               elif rdfexternalApp in line:
                  rdfea=i
               i+=1

            #seek to end of file
            FFrdf.seek(-11, 2)
            i=0;

            #add the missing nodes
            if rdfsch == -1:
               FFrdf.write(' <RDF:Description RDF:about=\"urn:scheme:handler:bitcoin\"\n')
               FFrdf.write('                  NC:alwaysAsk=\"false\">\n')
               FFrdf.write('    <NC:externalApplication RDF:resource=\"urn:scheme:externalApplication:bitcoin\"/>\n')
               FFrdf.write('    <NC:possibleApplication RDF:resource=\"urn:handler:local:/usr/bin/xdg-open\"/>\n')
               FFrdf.write(' </RDF:Description>\n')
               i+=1

            if rdfsc == -1:
               FFrdf.write(' <RDF:Description RDF:about=\"urn:scheme:bitcoin\"\n')
               FFrdf.write('                  NC:value=\"bitcoin\">\n')
               FFrdf.write('    <NC:handlerProp RDF:resource=\"urn:scheme:handler:bitcoin\"/>\n')
               FFrdf.write(' </RDF:Description>\n')
               i+=1

            if rdfea == -1:
               FFrdf.write(' <RDF:Description RDF:about=\"urn:scheme:externalApplication:bitcoin\"\n')
               FFrdf.write('                  NC:prettyName=\"xdg-open\"\n')
               FFrdf.write('                  NC:path=\"/usr/bin/xdg-open\" />\n')
               i+=1

            if i != 0:
               FFrdf.write('</RDF:RDF>\n')

            FFrdf.close()

   #############################################################################
   def setupUriRegistration(self, justDoIt=False):
      """
      Setup Armory as the default application for handling bitcoin: links
      """
      LOGINFO('setupUriRegistration')

      if USE_TESTNET:
         return

      if OS_LINUX:
         out,err = execAndWait('gconftool-2 --get /desktop/gnome/url-handlers/bitcoin/command')
         out2,err = execAndWait('xdg-mime query default x-scheme-handler/bitcoin')

         #check FF protocol association
         #checkFF_thread = threading.Thread(target=self.registerBitcoinWithFF)
         #checkFF_thread.start()
         self.registerBitcoinWithFF(async=True)

         def setAsDefault():
            LOGINFO('Setting up Armory as default URI handler...')
            execAndWait('gconftool-2 -t string -s /desktop/gnome/url-handlers/bitcoin/command "python /usr/lib/armory/ArmoryQt.py \"%s\""')
            execAndWait('gconftool-2 -s /desktop/gnome/url-handlers/bitcoin/needs_terminal false -t bool')
            execAndWait('gconftool-2 -t bool -s /desktop/gnome/url-handlers/bitcoin/enabled true')
            execAndWait('xdg-mime default armory.desktop x-scheme-handler/bitcoin')


         if ('no value' in out.lower() or 'no value' in err.lower()) and not 'armory.desktop' in out2.lower():
            # Silently add Armory if it's never been set before
            setAsDefault()
         elif (not 'armory' in out.lower() or not 'armory.desktop' in out2.lower()) and not self.firstLoad:
            # If another application has it, ask for permission to change it
            # Don't bother the user on the first load with it if verification is
            # needed.  They have enough to worry about with this weird new program...
            if not self.getSettingOrSetDefault('DNAA_DefaultApp', False):
               reply = MsgBoxWithDNAA(MSGBOX.Question, 'Default URL Handler', \
                  'Armory is not set as your default application for handling '
                  '"bitcoin:" links.  Would you like to use Armory as the '
                  'default?', 'Do not ask this question again')
               if reply[0]==True:
                  setAsDefault()
               if reply[1]==True:
                  self.writeSetting('DNAA_DefaultApp', True)

      elif OS_WINDOWS:
         # Check for existing registration (user first, then root, if necessary)
         action = 'DoNothing'
         modulepathname = '"'
         if getattr(sys, 'frozen', False):
            app_dir = os.path.dirname(sys.executable)
            app_path = os.path.join(app_dir, sys.executable)
         elif __file__:
            return #running from a .py script, not gonna register URI on Windows

         #justDoIt = True
         import ctypes
         GetModuleFileNameW = ctypes.windll.kernel32.GetModuleFileNameW
         GetModuleFileNameW.restype = ctypes.c_int
         app_path = ctypes.create_string_buffer(1024)
         rtlength = ctypes.c_int()
         rtlength = GetModuleFileNameW(None, ctypes.byref(app_path), 1024)
         passstr = str(app_path.raw)

         modulepathname += unicode(passstr[0:(rtlength*2)], encoding='utf16') + u'" "%1"'
         modulepathname = modulepathname.encode('utf8')

         rootKey = 'bitcoin\\shell\\open\\command'
         try:
            userKey = 'Software\\Classes\\' + rootKey
            registryKey = OpenKey(HKEY_CURRENT_USER, userKey, 0, KEY_READ)
            val,code = QueryValueEx(registryKey, '')
            if 'armory' in val.lower():
               if val.lower()==modulepathname.lower():
                  LOGINFO('Armory already registered for current user.  Done!')
                  return
               else:
                  action = 'DoIt' #armory is registered, but to another path
            else:
               # Already set to something (at least created, which is enough)
               action = 'AskUser'
         except:
            # No user-key set, check if root-key is set
            try:
               registryKey = OpenKey(HKEY_CLASSES_ROOT, rootKey, 0, KEY_READ)
               val,code = QueryValueEx(registryKey, '')
               if 'armory' in val.lower():
                  LOGINFO('Armory already registered at admin level.  Done!')
                  return
               else:
                  # Root key is set (or at least created, which is enough)
                  action = 'AskUser'
            except:
               action = 'DoIt'

         dontAsk = self.getSettingOrSetDefault('DNAA_DefaultApp', False)
         dontAskDefault = self.getSettingOrSetDefault('AlwaysArmoryURI', False)
         if justDoIt:
            LOGINFO('URL-register: just doing it')
            action = 'DoIt'
         elif dontAsk and dontAskDefault:
            LOGINFO('URL-register: user wants to do it by default')
            action = 'DoIt'
         elif action=='AskUser' and not self.firstLoad and not dontAsk:
            # If another application has it, ask for permission to change it
            # Don't bother the user on the first load with it if verification is
            # needed.  They have enough to worry about with this weird new program...
            reply = MsgBoxWithDNAA(MSGBOX.Question, 'Default URL Handler', \
               'Armory is not set as your default application for handling '
               '"bitcoin:" links.  Would you like to use Armory as the '
               'default?', 'Do not ask this question again')

            if reply[1]==True:
               LOGINFO('URL-register:  do not ask again:  always %s', str(reply[0]))
               self.writeSetting('DNAA_DefaultApp', True)
               self.writeSetting('AlwaysArmoryURI', reply[0])

            if reply[0]==True:
               action = 'DoIt'
            else:
               LOGINFO('User requested not to use Armory as URI handler')
               return

         # Finally, do it if we're supposed to!
         LOGINFO('URL-register action: %s', action)
         if action=='DoIt':

            LOGINFO('Registering Armory  for current user')
            baseDir = os.path.dirname(unicode(passstr[0:(rtlength*2)], encoding='utf16'))
            regKeys = []
            regKeys.append(['Software\\Classes\\bitcoin', '', 'URL:bitcoin Protocol'])
            regKeys.append(['Software\\Classes\\bitcoin', 'URL Protocol', ""])
            regKeys.append(['Software\\Classes\\bitcoin\\shell', '', None])
            regKeys.append(['Software\\Classes\\bitcoin\\shell\\open', '',  None])

            for key,name,val in regKeys:
               dkey = '%s\\%s' % (key,name)
               LOGINFO('\tWriting key: [HKEY_CURRENT_USER\\] ' + dkey)
               registryKey = CreateKey(HKEY_CURRENT_USER, key)
               SetValueEx(registryKey, name, 0, REG_SZ, val)
               CloseKey(registryKey)

            regKeysU = []
            regKeysU.append(['Software\\Classes\\bitcoin\\shell\\open\\command',  '', \
                           modulepathname])
            regKeysU.append(['Software\\Classes\\bitcoin\\DefaultIcon', '',  \
                          '"%s\\armory48x48.ico"' % baseDir])
            for key,name,val in regKeysU:
               dkey = '%s\\%s' % (key,name)
               LOGINFO('\tWriting key: [HKEY_CURRENT_USER\\] ' + dkey)
               registryKey = CreateKey(HKEY_CURRENT_USER, key)
               #hKey = ctypes.c_int(registryKey.handle)
               #ctypes.windll.Advapi32.RegSetValueEx(hKey, None, 0, REG_SZ, val, (len(val)+1))
               SetValueEx(registryKey, name, 0, REG_SZ, val)
               CloseKey(registryKey)


   #############################################################################
   def warnNewUSTXFormat(self):
      if not self.getSettingOrSetDefault('DNAA_Version092Warn', False):
         reply = MsgBoxWithDNAA(MSGBOX.Warning, tr("Version Warning"), tr("""
            Since Armory version 0.92 the formats for offline transaction
            operations has changed to accommodate multi-signature 
            transactions.  This format is <u>not</u> compatible with
            versions of Armory before 0.92.
            <br><br>
            To continue, the other system will need to be upgraded to
            to version 0.92 or later.  If you cannot upgrade the other 
            system, you will need to reinstall an older version of Armory
            on this system."""), dnaaMsg='Do not show this warning again')
         self.writeSetting('DNAA_Version092Warn', reply[1])


   #############################################################################
   def execOfflineTx(self):
      self.warnNewUSTXFormat()

      dlgSelect = DlgOfflineSelect(self, self)
      if dlgSelect.exec_():

         # If we got here, one of three buttons was clicked.
         if dlgSelect.do_create:
            DlgSendBitcoins(self.getSelectedWallet(), self, self, 
                                          onlyOfflineWallets=True).exec_()
         elif dlgSelect.do_broadc:
            DlgSignBroadcastOfflineTx(self,self).exec_()


   #############################################################################
   def sizeHint(self):
      return QSize(1000, 650)

   #############################################################################
   def openToolsDlg(self):
      QMessageBox.information(self, 'No Tools Yet!', \
         'The developer tools are not available yet, but will be added '
         'soon.  Regardless, developer-mode still offers lots of '
         'extra information and functionality that is not available in '
         'Standard or Advanced mode.', QMessageBox.Ok)



   #############################################################################
   def execIntroDialog(self):
      if not self.getSettingOrSetDefault('DNAA_IntroDialog', False):
         dlg = DlgIntroMessage(self, self)
         result = dlg.exec_()

         if dlg.chkDnaaIntroDlg.isChecked():
            self.writeSetting('DNAA_IntroDialog', True)

         if dlg.requestCreate:
            self.startWalletWizard()

         if dlg.requestImport:
            self.execImportWallet()



   #############################################################################
   def makeWalletCopy(self, parent, wlt, copyType='Same', suffix='', changePass=False):
      '''Create a digital backup of your wallet.'''
      if changePass:
         LOGERROR('Changing password is not implemented yet!')
         raise NotImplementedError

      # Set the file name.
      if copyType.lower()=='pkcc':
         fn = 'armory_%s.%s' % (wlt.uniqueIDB58, suffix)
      else:
         fn = 'armory_%s_%s.wallet' % (wlt.uniqueIDB58, suffix)

      if wlt.watchingOnly and copyType.lower() != 'pkcc':
         fn = 'armory_%s_%s.watchonly.wallet' % (wlt.uniqueIDB58, suffix)
      savePath = unicode(self.getFileSave(defaultFilename=fn))
      if not len(savePath)>0:
         return False

      # Create the file based on the type you want.
      if copyType.lower()=='same':
         wlt.writeFreshWalletFile(savePath)
      elif copyType.lower()=='decrypt':
         if wlt.useEncryption:
            dlg = DlgUnlockWallet(wlt, parent, self, 'Unlock Private Keys')
            if not dlg.exec_():
               return False
         # Wallet should now be unlocked
         wlt.makeUnencryptedWalletCopy(savePath)
      elif copyType.lower()=='encrypt':
         newPassphrase=None
         if not wlt.useEncryption:
            dlgCrypt = DlgChangePassphrase(parent, self, not wlt.useEncryption)
            if not dlgCrypt.exec_():
               QMessageBox.information(parent, tr('Aborted'), tr("""
                  No passphrase was selected for the encrypted backup.
                  No backup was created"""), QMessageBox.Ok)
            newPassphrase = SecureBinaryData(str(dlgCrypt.edtPasswd1.text()))

         wlt.makeEncryptedWalletCopy(savePath, newPassphrase)
      elif copyType.lower() == 'pkcc':
         wlt.writePKCCFile(savePath)
      else:
         LOGERROR('Invalid "copyType" supplied to makeWalletCopy: %s', copyType)
         return False

      QMessageBox.information(parent, tr('Backup Complete'), tr("""
         Your wallet was successfully backed up to the following
         location:<br><br>%s""") % savePath, QMessageBox.Ok)
      return True


   #############################################################################
   def createAction(self,  txt, slot, isCheckable=False, \
                           ttip=None, iconpath=None, shortcut=None):
      """
      Modeled from the "Rapid GUI Programming with Python and Qt" book, page 174
      """
      icon = QIcon()
      if iconpath:
         icon = QIcon(iconpath)

      theAction = QAction(icon, txt, self)

      if isCheckable:
         theAction.setCheckable(True)
         self.connect(theAction, SIGNAL('toggled(bool)'), slot)
      else:
         self.connect(theAction, SIGNAL('triggered()'), slot)

      if ttip:
         theAction.setToolTip(ttip)
         theAction.setStatusTip(ttip)

      if shortcut:
         theAction.setShortcut(shortcut)

      return theAction


   #############################################################################
   def setUserMode(self, mode):
      LOGINFO('Changing usermode:')
      LOGINFO('   From: %s', self.settings.get('User_Mode'))
      self.usermode = mode
      if mode==USERMODE.Standard:
         self.writeSetting('User_Mode', 'Standard')
      if mode==USERMODE.Advanced:
         self.writeSetting('User_Mode', 'Advanced')
      if mode==USERMODE.Expert:
         self.writeSetting('User_Mode', 'Expert')
      LOGINFO('     To: %s', self.settings.get('User_Mode'))

      if not self.firstModeSwitch:
         QMessageBox.information(self,'Restart Armory', \
         'You may have to restart Armory for all aspects of '
         'the new usermode to go into effect.', QMessageBox.Ok)

      self.firstModeSwitch = False



   #############################################################################
   def getPreferredDateFormat(self):
      # Treat the format as "binary" to make sure any special symbols don't
      # interfere with the SettingsFile symbols
      globalDefault = binary_to_hex(DEFAULT_DATE_FORMAT)
      fmt = self.getSettingOrSetDefault('DateFormat', globalDefault)
      return hex_to_binary(str(fmt))  # short hex strings could look like int()

   #############################################################################
   def setPreferredDateFormat(self, fmtStr):
      # Treat the format as "binary" to make sure any special symbols don't
      # interfere with the SettingsFile symbols
      try:
         unixTimeToFormatStr(1000000000, fmtStr)
      except:
         QMessageBox.warning(self, 'Invalid Date Format', \
            'The date format you specified was not valid.  Please re-enter '
            'it using only the strftime symbols shown in the help text.', \
            QMessageBox.Ok)
         return False

      self.writeSetting('DateFormat', binary_to_hex(fmtStr))
      return True



   #############################################################################
   def setupAnnouncementFetcher(self):
      # Decide if disable OS/version reporting sent with announce fetches
      skipStats1 = self.getSettingOrSetDefault('SkipStatsReport', False)
      skipStats2 = CLI_OPTIONS.skipStatsReport
      self.skipStatsReport = skipStats1 or skipStats2

      # This determines if we should disable all of it
      skipChk1 = self.getSettingOrSetDefault('SkipAnnounceCheck', False)
      skipChk2 = CLI_OPTIONS.skipAnnounceCheck
      skipChk3 = CLI_OPTIONS.offline and not CLI_OPTIONS.testAnnounceCode
      skipChk4  = CLI_OPTIONS.useTorSettings 
      skipChk5  = self.getSettingOrSetDefault('UseTorSettings', False)
      self.skipAnnounceCheck = \
                  skipChk1 or skipChk2 or skipChk3 or skipChk4 or skipChk5


      url1 = ANNOUNCE_URL
      url2 = ANNOUNCE_URL_BACKUP
      fetchPath = os.path.join(ARMORY_HOME_DIR, 'atisignedannounce')
      if self.announceFetcher is None:

         # We keep an ID in the settings file that can be used by ATI's
         # statistics aggregator to remove duplicate reports.  We store
         # the month&year that the ID was generated, so that we can change
         # it every month for privacy reasons
         idData = self.getSettingOrSetDefault('MonthlyID', '0000_00000000')
         storedYM,currID = idData.split('_')
         monthyear = unixTimeToFormatStr(RightNow(), '%m%y')
         if not storedYM == monthyear:
            currID = SecureBinaryData().GenerateRandom(4).toHexStr()
            self.settings.set('MonthlyID', '%s_%s' % (monthyear, currID))
            
         self.announceFetcher = AnnounceDataFetcher(url1, url2, fetchPath, currID)
         self.announceFetcher.setStatsDisable(self.skipStatsReport)
         self.announceFetcher.setFullyDisabled(self.skipAnnounceCheck)
         self.announceFetcher.start()

         # Set last-updated vals to zero to force processing at startup
         for fid in ['changelog, downloads','notify','bootstrap']:
            self.lastAnnounceUpdate[fid] = 0

      # If we recently updated the settings to enable or disable checking...
      if not self.announceFetcher.isRunning() and not self.skipAnnounceCheck:
         self.announceFetcher.setFullyDisabled(False)
         self.announceFetcher.setFetchInterval(DEFAULT_FETCH_INTERVAL)
         self.announceFetcher.start()
      elif self.announceFetcher.isRunning() and self.skipAnnounceCheck:
         self.announceFetcher.setFullyDisabled(True)
         self.announceFetcher.shutdown()



   #############################################################################
   def processAnnounceData(self, forceCheck=False, forceWait=5):

      adf = self.announceFetcher



      # The ADF always fetches everything all the time.  If forced, do the
      # regular fetch first, then examine the individual files without forcing
      if forceCheck:
         adf.fetchRightNow(forceWait)

      # Check each of the individual files for recent modifications
      idFuncPairs = [
                      ['announce',  self.updateAnnounceTab],
                      ['changelog', self.processChangelog],
                      ['downloads', self.processDownloads],
                      ['notify',    self.processNotifications],
                      ['bootstrap', self.processBootstrap] ]

      # If modified recently
      for fid,func in idFuncPairs:
         if not fid in self.lastAnnounceUpdate or \
            adf.getFileModTime(fid) > self.lastAnnounceUpdate[fid]:
            self.lastAnnounceUpdate[fid] = RightNow()
            fileText = adf.getAnnounceFile(fid)
            func(fileText)




   #############################################################################
   def processChangelog(self, txt):
      try:
         clp = changelogParser()
         self.changelog = clp.parseChangelogText(txt)
      except:
         # Don't crash on an error, but do log what happened
         LOGEXCEPT('Failed to parse changelog data')



   #############################################################################
   def processDownloads(self, txt):
      try:
         dlp = downloadLinkParser()
         self.downloadLinks = dlp.parseDownloadList(txt)

         if self.downloadLinks is None:
            return

         thisVer = getVersionInt(BTCARMORY_VERSION)

         # Check ARMORY versions
         if not 'Armory' in self.downloadLinks:
            LOGWARN('No Armory links in the downloads list')
         else:
            maxVer = 0
            self.versionNotification = {}
            for verStr,vermap in self.downloadLinks['Armory'].iteritems():
               dlVer = getVersionInt(readVersionString(verStr))
               if dlVer > maxVer:
                  maxVer = dlVer
                  self.armoryVersions[1] = verStr
                  if thisVer >= maxVer:
                     continue

                  shortDescr = tr('Armory version %s is now available!') % verStr
                  notifyID = binary_to_hex(hash256(shortDescr)[:4])
                  self.versionNotification['UNIQUEID'] = notifyID
                  self.versionNotification['VERSION'] = '0'
                  self.versionNotification['STARTTIME'] = '0'
                  self.versionNotification['EXPIRES'] = '%d' % long(UINT64_MAX)
                  self.versionNotification['CANCELID'] = '[]'
                  self.versionNotification['MINVERSION'] = '*'
                  self.versionNotification['MAXVERSION'] = '<%s' % verStr
                  self.versionNotification['PRIORITY'] = '3072'
                  self.versionNotification['ALERTTYPE'] = 'Upgrade'
                  self.versionNotification['NOTIFYSEND'] = 'False'
                  self.versionNotification['NOTIFYRECV'] = 'False'
                  self.versionNotification['SHORTDESCR'] = shortDescr
                  self.versionNotification['LONGDESCR'] = \
                     self.getVersionNotifyLongDescr(verStr).replace('\n','<br>')
                     
            if 'ArmoryTesting' in self.downloadLinks:
               for verStr,vermap in self.downloadLinks['ArmoryTesting'].iteritems():
                  dlVer = getVersionInt(readVersionString(verStr))
                  if dlVer > maxVer:
                     maxVer = dlVer
                     self.armoryVersions[1] = verStr
                     if thisVer >= maxVer:
                        continue

                     shortDescr = tr('Armory Testing version %s is now available!') % verStr
                     notifyID = binary_to_hex(hash256(shortDescr)[:4])
                     self.versionNotification['UNIQUEID'] = notifyID
                     self.versionNotification['VERSION'] = '0'
                     self.versionNotification['STARTTIME'] = '0'
                     self.versionNotification['EXPIRES'] = '%d' % long(UINT64_MAX)
                     self.versionNotification['CANCELID'] = '[]'
                     self.versionNotification['MINVERSION'] = '*'
                     self.versionNotification['MAXVERSION'] = '<%s' % verStr
                     self.versionNotification['PRIORITY'] = '1024'
                     self.versionNotification['ALERTTYPE'] = 'upgrade-testing'
                     self.versionNotification['NOTIFYSEND'] = 'False'
                     self.versionNotification['NOTIFYRECV'] = 'False'
                     self.versionNotification['SHORTDESCR'] = shortDescr
                     self.versionNotification['LONGDESCR'] = \
                        self.getVersionNotifyLongDescr(verStr, True).replace('\n','<br>')


         # For Satoshi updates, we don't trigger any notifications like we
         # do for Armory above -- we will release a proper announcement if
         # necessary.  But we want to set a flag to
         if not 'Satoshi' in self.downloadLinks:
            LOGWARN('No Satoshi links in the downloads list')
         else:
            try:
               maxVer = 0
               for verStr,vermap in self.downloadLinks['Satoshi'].iteritems():
                  dlVer = getVersionInt(readVersionString(verStr))
                  if dlVer > maxVer:
                     maxVer = dlVer
                     self.satoshiVersions[1] = verStr

               if not self.NetworkingFactory:
                  return

               # This is to detect the running versions of Bitcoin-Qt/bitcoind
               thisVerStr = self.NetworkingFactory.proto.peerInfo['subver']
               thisVerStr = thisVerStr.strip('/').split(':')[-1]

               if sum([0 if c in '0123456789.' else 1 for c in thisVerStr]) > 0:
                  return

               self.satoshiVersions[0] = thisVerStr

            except:
               pass




      except:
         # Don't crash on an error, but do log what happened
         LOGEXCEPT('Failed to parse download link data')


   #############################################################################
   def getVersionNotifyLongDescr(self, verStr, testing=False):
      shortOS = None
      if OS_WINDOWS:
         shortOS = 'windows'
      elif OS_LINUX:
         shortOS = 'ubuntu'
      elif OS_MACOSX:
         shortOS = 'mac'

      webURL = 'https://bitcoinarmory.com/download/'
      if shortOS is not None:
         webURL += '#' + shortOS

      if testing:
         return tr("""
            A new testing version of Armory is out. You can upgrade to version
            %s through our secure downloader inside Armory (link at the bottom
            of this notification window).
            """) % (verStr)
         
      return tr("""
         Your version of Armory is now outdated.  Please upgrade to version
         %s through our secure downloader inside Armory (link at the bottom
         of this notification window).  Alternatively, you can get the new
         version from our website downloads page at:
         <br><br>
         <a href="%s">%s</a> """) % (verStr, webURL, webURL)



   #############################################################################
   def processBootstrap(self, binFile):
      # Nothing to process, actually.  We'll grab the bootstrap from its
      # current location, if needed
      pass



   #############################################################################
   def notificationIsRelevant(self, notifyID, notifyMap):
      currTime = RightNow()
      thisVerInt = getVersionInt(BTCARMORY_VERSION)

      # Ignore transactions below the requested priority
      minPriority = self.getSettingOrSetDefault('NotifyMinPriority', 2048)
      if int(notifyMap['PRIORITY']) < minPriority:
         return False

      # Ignore version upgrade notifications if disabled in the settings
      if 'upgrade' in notifyMap['ALERTTYPE'].lower() and \
         self.getSettingOrSetDefault('DisableUpgradeNotify', False):
         return False

      if notifyID in self.notifyIgnoreShort:
         return False

      if notifyMap['STARTTIME'].isdigit():
         if currTime < long(notifyMap['STARTTIME']):
            return False

      if notifyMap['EXPIRES'].isdigit():
         if currTime > long(notifyMap['EXPIRES']):
            return False


      try:
         minVerStr  = notifyMap['MINVERSION']
         minExclude = minVerStr.startswith('>')
         minVerStr  = minVerStr[1:] if minExclude else minVerStr
         minVerInt  = getVersionInt(readVersionString(minVerStr))
         minVerInt += 1 if minExclude else 0
         if thisVerInt < minVerInt:
            return False
      except:
         pass


      try:
         maxVerStr  = notifyMap['MAXVERSION']
         maxExclude = maxVerStr.startswith('<')
         maxVerStr  = maxVerStr[1:] if maxExclude else maxVerStr
         maxVerInt  = getVersionInt(readVersionString(maxVerStr))
         maxVerInt -= 1 if maxExclude else 0
         if thisVerInt > maxVerInt:
            return False
      except:
         pass

      return True


   #############################################################################
   def processNotifications(self, txt):

      # Keep in mind this will always be run on startup with a blank slate, as
      # well as every 30 min while Armory is running.  All notifications are
      # "new" on startup (though we will allow the user to do-not-show-again
      # and store the notification ID in the settings file).
      try:
         np = notificationParser()
         currNotificationList = np.parseNotificationText(txt)
      except:
         # Don't crash on an error, but do log what happened
         LOGEXCEPT('Failed to parse notifications')

      if currNotificationList is None:
         currNotificationList = {}

      # If we have a new-version notification, it's not ignroed, and such
      # notifications are not disabled, add it to the list
      vnotify = self.versionNotification
      if vnotify and 'UNIQUEID' in vnotify:
         currNotificationList[vnotify['UNIQUEID']] = deepcopy(vnotify)

      # Create a copy of almost all the notifications we have.
      # All notifications >= 2048, unless they've explictly allowed testing
      # notifications.   This will be shown on the "Announcements" tab.
      self.almostFullNotificationList = {}
      currMin = self.getSettingOrSetDefault('NotifyMinPriority', \
                                                     DEFAULT_MIN_PRIORITY)
      minmin = min(currMin, DEFAULT_MIN_PRIORITY)
      for nid,valmap in currNotificationList.iteritems():
         if int(valmap['PRIORITY']) >= minmin:
            self.almostFullNotificationList[nid] = deepcopy(valmap)


      tabPriority = 0
      self.maxPriorityID = None

      # Check for new notifications
      addedNotifyIDs = set()
      irrelevantIDs = set()
      for nid,valmap in currNotificationList.iteritems():
         if not self.notificationIsRelevant(nid, valmap):
            # Can't remove while iterating over the map
            irrelevantIDs.add(nid)
            self.notifyIgnoreShort.add(nid)
            continue

         if valmap['PRIORITY'].isdigit():
            if int(valmap['PRIORITY']) > tabPriority:
               tabPriority = int(valmap['PRIORITY'])
               self.maxPriorityID = nid

         if not nid in self.almostFullNotificationList:
            addedNotifyIDs.append(nid)

      # Now remove them from the set that we are working with
      for nid in irrelevantIDs:
         del currNotificationList[nid]

      # Check for notifications we had before but no long have
      removedNotifyIDs = []
      for nid,valmap in self.almostFullNotificationList.iteritems():
         if not nid in currNotificationList:
            removedNotifyIDs.append(nid)


      #for nid in removedNotifyIDs:
         #self.notifyIgnoreShort.discard(nid)
         #self.notifyIgnoreLong.discard(nid)



      # Change the "Announcements" tab color if something important is there
      tabWidgetBar = self.mainDisplayTabs.tabBar()
      tabColor = Colors.Foreground
      if tabPriority >= 5120:
         tabColor = Colors.TextRed
      elif tabPriority >= 4096:
         tabColor = Colors.TextRed
      elif tabPriority >= 3072:
         tabColor = Colors.TextBlue
      elif tabPriority >= 2048:
         tabColor = Colors.TextBlue

      tabWidgetBar.setTabTextColor(self.MAINTABS.Announce, tabColor)
      self.updateAnnounceTab()

      # We only do popups for notifications >=4096, AND upgrade notify
      if tabPriority >= 3072:
         DlgNotificationWithDNAA(self, self, self.maxPriorityID, \
                           currNotificationList[self.maxPriorityID]).show()
      elif vnotify:
         if not vnotify['UNIQUEID'] in self.notifyIgnoreShort:
            DlgNotificationWithDNAA(self,self,vnotify['UNIQUEID'],vnotify).show()







   #############################################################################
   @TimeThisFunction
   def setupNetworking(self):
      LOGINFO('Setting up networking...')
      self.internetAvail = False

      # Prevent Armory from being opened twice
      from twisted.internet import reactor
      import twisted
      def uriClick_partial(a):
         self.uriLinkClicked(a)

      if CLI_OPTIONS.interport > 1:
         try:
            self.InstanceListener = ArmoryListenerFactory(self.bringArmoryToFront, \
                                                          uriClick_partial )
            reactor.listenTCP(CLI_OPTIONS.interport, self.InstanceListener)
         except twisted.internet.error.CannotListenError:
            LOGWARN('Socket already occupied!  This must be a duplicate Armory')
            QMessageBox.warning(self, tr('Already Open'), tr("""
               Armory is already running!  You can only have one Armory open
               at a time.  Exiting..."""), QMessageBox.Ok)
            os._exit(0)
      else:
         LOGWARN('*** Listening port is disabled.  URI-handling will not work')


      settingSkipCheck = self.getSettingOrSetDefault('SkipOnlineCheck', False)
      useTor = self.getSettingOrSetDefault('UseTorSettings', False)
      self.forceOnline = CLI_OPTIONS.forceOnline or settingSkipCheck or useTor

      # Check general internet connection
      self.internetAvail = False
      if self.forceOnline:
         LOGINFO('Skipping online check, forcing online mode')
      else:
         self.internetAvail = isInternetAvailable()


      LOGINFO('Internet connection is Available: %s', self.internetAvail)





   #############################################################################
   def manageBitcoindAskTorrent(self):

      if not satoshiIsAvailable():
         reply = MsgBoxCustom(MSGBOX.Question, tr('BitTorrent Option'), tr("""
            You are currently configured to run the core Bitcoin software
            yourself (Bitcoin-Qt or bitcoind).  <u>Normally</u>, you should
            start the Bitcoin software first and wait for it to synchronize
            with the network before starting Armory.
            <br><br>
            <b>However</b>, Armory can shortcut most of this initial
            synchronization
            for you using BitTorrent.  If your firewall allows it,
            using BitTorrent can be an order of magnitude faster (2x to 20x)
            than letting the Bitcoin software download it via P2P.
            <br><br>
            <u>To synchronize using BitTorrent (recommended):</u>
            Click "Use BitTorrent" below, and <u>do not</u> start the Bitcoin
            software until after it is complete.
            <br><br>
            <u>To synchronize using Bitcoin P2P (fallback):</u>
            Click "Cancel" below, then close Armory and start Bitcoin-Qt
            (or bitcoind).  Do not start Armory until you see a green checkmark
            in the bottom-right corner of the Bitcoin-Qt window."""), \
            wCancel=True, yesStr='Use BitTorrent')

         if not reply:
            QMessageBox.warning(self, tr('Synchronize'), tr("""
               When you are ready to start synchronization, close Armory and
               start Bitcoin-Qt or bitcoind.  Restart Armory only when
               synchronization is complete.  If using Bitcoin-Qt, you will see
               a green checkmark in the bottom-right corner"""), QMessageBox.Ok)
            return False

      else:
         reply = MsgBoxCustom(MSGBOX.Question, tr('BitTorrent Option'), tr("""
            You are currently running the core Bitcoin software, but it
            is not fully synchronized with the network, yet.  <u>Normally</u>,
            you should close Armory until Bitcoin-Qt (or bitcoind) is
            finished
            <br><br>
            <b><u>However</u></b>, Armory can speed up this initial
            synchronization for you using BitTorrent.  If your firewall
            allows it, using BitTorrent can be an order of magnitude
            faster (2x to 20x)
            than letting the Bitcoin software download it via P2P.
            <br><br>
            <u>To synchronize using BitTorrent (recommended):</u>
            Close the running Bitcoin software <b>right now</b>.  When it is
            closed, click "Use BitTorrent" below.  Restart the Bitcoin software
            when Armory indicates it is complete.
            <br><br>
            <u>To synchronize using Bitcoin P2P (fallback):</u>
            Click "Cancel" below, and then close Armory until the Bitcoin
            software is finished synchronizing.  If using Bitcoin-Qt, you
            will see a green checkmark in the bottom-right corner of the
            main window."""), QMessageBox.Ok)

         if reply:
            if satoshiIsAvailable():
               QMessageBox.warning(self, tr('Still Running'), tr("""
                  The Bitcoin software still appears to be open!
                  Close it <b>right now</b>
                  before clicking "Ok."  The BitTorrent engine will start
                  as soon as you do."""), QMessageBox.Ok)
         else:
            QMessageBox.warning(self, tr('Synchronize'), tr("""
               You chose to finish synchronizing with the network using
               the Bitcoin software which is already running.  Please close
               Armory until it is finished.  If you are running Bitcoin-Qt,
               you will see a green checkmark in the bottom-right corner,
               when it is time to open Armory again."""), QMessageBox.Ok)
            return False

         return True


   ############################################################################
   def findTorrentFileForSDM(self, forceWaitTime=0):
      """
      Hopefully the announcement fetcher has already gotten one for us,
      or at least we have a default.
      """

      # Only do an explicit announce check if we have no bootstrap at all
      # (don't need to spend time doing an explicit check if we have one)
      if self.announceFetcher.getFileModTime('bootstrap') == 0:
         if forceWaitTime>0:
            self.explicitCheckAnnouncements(forceWaitTime)

      # If it's still not there, look for a default file
      if self.announceFetcher.getFileModTime('bootstrap') == 0:
         LOGERROR('Could not get announce bootstrap; using default')
         srcTorrent = os.path.join(GetExecDir(), 'default_bootstrap.torrent')
      else:
         srcTorrent = self.announceFetcher.getAnnounceFilePath('bootstrap')

      # Maybe we still don't have a torrent for some reason
      if not srcTorrent or not os.path.exists(srcTorrent):
         return ''

      torrentPath = os.path.join(ARMORY_HOME_DIR, 'bootstrap.dat.torrent')
      LOGINFO('Using torrent file: ' + torrentPath)
      shutil.copy(srcTorrent, torrentPath)

      return torrentPath





   ############################################################################
   def startBitcoindIfNecessary(self):
      LOGINFO('startBitcoindIfNecessary')
      if not (self.forceOnline or self.internetAvail) or CLI_OPTIONS.offline:
         LOGWARN('Not online, will not start bitcoind')
         return False

      if not self.doAutoBitcoind:
         LOGWARN('Tried to start bitcoind, but ManageSatoshi==False')
         return False

      if satoshiIsAvailable():
         LOGWARN('Tried to start bitcoind, but satoshi already running')
         return False

      self.setSatoshiPaths()
      TheSDM.setDisabled(False)

      torrentIsDisabled = self.getSettingOrSetDefault('DisableTorrent', False)

      # Give the SDM the torrent file...it will use it if it makes sense
      if not torrentIsDisabled and TheSDM.shouldTryBootstrapTorrent():
         torrentFile = self.findTorrentFileForSDM(2)
         if not torrentFile or not os.path.exists(torrentFile):
            LOGERROR('Could not find torrent file')
         else:
            TheSDM.tryToSetupTorrentDL(torrentFile)


      try:
         # "satexe" is actually just the install directory, not the direct
         # path the executable.  That dir tree will be searched for bitcoind
         TheSDM.setupSDM(extraExeSearch=self.satoshiExeSearchPath)
         TheSDM.startBitcoind()
         LOGDEBUG('Bitcoind started without error')
         return True
      except:
         LOGEXCEPT('Failed to setup SDM')
         self.switchNetworkMode(NETWORKMODE.Offline)


   ############################################################################
   def setSatoshiPaths(self):
      LOGINFO('setSatoshiPaths')

      # We skip the getSettingOrSetDefault call, because we don't want to set
      # it if it doesn't exist
      if self.settings.hasSetting('SatoshiExe'):
         if not os.path.exists(self.settings.get('SatoshiExe')):
            LOGERROR('Bitcoin installation setting is a non-existent directory')
         self.satoshiExeSearchPath = [self.settings.get('SatoshiExe')]
      else:
         self.satoshiExeSearchPath = []


      self.satoshiHomePath = BTC_HOME_DIR
      if self.settings.hasSetting('SatoshiDatadir') and \
         CLI_OPTIONS.satoshiHome=='DEFAULT':
         # Setting override BTC_HOME_DIR only if it wasn't explicitly
         # set as the command line.
         self.satoshiHomePath = self.settings.get('SatoshiDatadir')
         LOGINFO('Setting satoshi datadir = %s' % self.satoshiHomePath)

      TheBDM.setSatoshiDir(self.satoshiHomePath)
      TheSDM.setSatoshiDir(self.satoshiHomePath)
      TheTDM.setSatoshiDir(self.satoshiHomePath)


   ############################################################################
   def loadBlockchainIfNecessary(self):
      LOGINFO('loadBlockchainIfNecessary')
      if CLI_OPTIONS.offline:
         if self.forceOnline:
            LOGERROR('Cannot mix --force-online and --offline options!  Using offline mode.')
         self.switchNetworkMode(NETWORKMODE.Offline)
<<<<<<< HEAD
      elif self.onlineModeIsPossible():
=======
         TheBDM.setOnlineMode(False, wait=False)
      elif onlineModeIsPossible():
>>>>>>> f654f016
         # Track number of times we start loading the blockchain.
         # We will decrement the number when loading finishes
         # We can use this to detect problems with mempool or blkxxxx.dat
         self.numTriesOpen = self.getSettingOrSetDefault('FailedLoadCount', 0)
         if self.numTriesOpen>2:
            self.loadFailedManyTimesFunc(self.numTriesOpen)
         self.settings.set('FailedLoadCount', self.numTriesOpen+1)

         self.switchNetworkMode(NETWORKMODE.Full)
         #self.resetBdmBeforeScan()
         TheBDM.goOnline(True)

      else:
         self.switchNetworkMode(NETWORKMODE.Offline)

   #############################################################################
   def switchNetworkMode(self, newMode):
      LOGINFO('Setting netmode: %s', newMode)
      self.netMode=newMode
      if newMode in (NETWORKMODE.Offline, NETWORKMODE.Disconnected):
         self.NetworkingFactory = FakeClientFactory()
         return
      elif newMode==NETWORKMODE.Full:

         # Actually setup the networking, now
         from twisted.internet import reactor

         def showOfflineMsg():
            self.netMode = NETWORKMODE.Disconnected
            self.setDashboardDetails()
            self.lblArmoryStatus.setText( \
               '<font color=%s><i>Disconnected</i></font>' % htmlColor('TextWarn'))
            if not self.getSettingOrSetDefault('NotifyDiscon', True):
               return

            try:
               self.showTrayMsg('Disconnected', 'Connection to Bitcoin-Qt ' \
			                    'client lost!  Armory cannot send nor ' \
								'receive bitcoins until connection is ' \
								're-established.', QSystemTrayIcon.Critical, \
								10000)
            except:
               LOGEXCEPT('Failed to show disconnect notification')


         self.connectCount = 0
         def showOnlineMsg():
            self.netMode = NETWORKMODE.Full
            self.setDashboardDetails()
            self.lblArmoryStatus.setText(\
                     '<font color=%s>Connected (%s blocks)</font> ' %
<<<<<<< HEAD
                     (htmlColor('TextGreen'), TheBDM.getCurrBlock()))
            if not self.getSettingOrSetDefault('NotifyReconn', not OS_MACOSX):
=======
                     (htmlColor('TextGreen'), self.currBlockNum))
            if not self.getSettingOrSetDefault('NotifyReconn', True):
>>>>>>> f654f016
               return

            try:
               if self.connectCount>0:
                  self.showTrayMsg('Connected', 'Connection to Bitcoin-Qt ' \
                                   're-established', \
								   QSystemTrayIcon.Information, 10000)
               self.connectCount += 1
            except:
               LOGEXCEPT('Failed to show reconnect notification')


         self.NetworkingFactory = ArmoryClientFactory( \
                                          TheBDM,
                                          func_loseConnect=showOfflineMsg, \
                                          func_madeConnect=showOnlineMsg, \
                                          func_newTx=self.newTxFunc)
                                          #func_newTx=newTxFunc)
         reactor.callWhenRunning(reactor.connectTCP, '127.0.0.1', \
                                          BITCOIN_PORT, self.NetworkingFactory)




   #############################################################################
   def newTxFunc(self, pytxObj):
      if TheBDM.getState() in ('Offline','Uninitialized') or self.doShutdown:
         return

      TheBDM.bdv.addNewZeroConfTx(pytxObj.serialize(), long(RightNow()), True)

      # All extra tx functions take one arg:  the PyTx object of the new ZC tx
      for txFunc in self.extraNewTxFunctions:
         txFunc(pytxObj)   



   #############################################################################
   def parseUriLink(self, uriStr, clickOrEnter='click'):
      if len(uriStr) < 1:
         QMessageBox.critical(self, 'No URL String', \
               'You have not entered a URL String yet. '
               'Please go back and enter a URL String.', \
               QMessageBox.Ok)
         return {}
      ClickOrEnter = clickOrEnter[0].upper() + clickOrEnter[1:]
      LOGINFO('URI link clicked!')
      LOGINFO('The following URI string was parsed:')
      LOGINFO(uriStr.replace('%','%%'))

      uriDict = parseBitcoinURI(uriStr)
      if TheBDM.getState() in ('Offline','Uninitialized'):
         LOGERROR('%sed "bitcoin:" link in offline mode.' % ClickOrEnter)
         self.bringArmoryToFront()
         QMessageBox.warning(self, 'Offline Mode',
            'You %sed on a "bitcoin:" link, but Armory is in '
            'offline mode, and is not capable of creating transactions. '
            '%sing links will only work if Armory is connected '
            'to the Bitcoin network!' % (clickOrEnter, ClickOrEnter), \
             QMessageBox.Ok)
         return {}

      if len(uriDict)==0:
         warnMsg = ('It looks like you just %sed a "bitcoin:" link, but '
                    'that link is malformed.  ' % clickOrEnter)
         if self.usermode == USERMODE.Standard:
            warnMsg += ('Please check the source of the link and enter the '
                        'transaction manually.')
         else:
            warnMsg += 'The raw URI string is:<br><br>' + uriStr
         QMessageBox.warning(self, 'Invalid URI', warnMsg, QMessageBox.Ok)
         LOGERROR(warnMsg)
         return {}

      if not uriDict.has_key('address'):
         QMessageBox.warning(self, 'The "bitcoin:" link you just %sed '
            'does not even contain an address!  There is nothing that '
            'Armory can do with this link!' % clickOrEnter, QMessageBox.Ok)
         LOGERROR('No address in "bitcoin:" link!  Nothing to do!')
         return {}

      # Verify the URI is for the same network as this Armory instnance
      theAddrByte = checkAddrType(base58_to_binary(uriDict['address']))
      if theAddrByte!=-1 and not theAddrByte in [ADDRBYTE, P2SHBYTE]:
         net = 'Unknown Network'
         if NETWORKS.has_key(theAddrByte):
            net = NETWORKS[theAddrByte]
         QMessageBox.warning(self, 'Wrong Network!', \
            'The address for the "bitcoin:" link you just %sed is '
            'for the wrong network!  You are on the <b>%s</b> '
            'and the address you supplied is for the the '
            '<b>%s</b>!' % (clickOrEnter, NETWORKS[ADDRBYTE], net), \
            QMessageBox.Ok)
         LOGERROR('URI link is for the wrong network!')
         return {}

      # If the URI contains "req-" strings we don't recognize, throw error
      recognized = ['address','version','amount','label','message']
      for key,value in uriDict.iteritems():
         if key.startswith('req-') and not key[4:] in recognized:
            QMessageBox.warning(self,'Unsupported URI', 'The "bitcoin:" link '
               'you just %sed contains fields that are required but not '
               'recognized by Armory.  This may be an older version of Armory, '
               'or the link you %sed on uses an exotic, unsupported format.'
               '<br><br>The action cannot be completed.' % (clickOrEnter, clickOrEnter), \
               QMessageBox.Ok)
            LOGERROR('URI link contains unrecognized req- fields.')
            return {}

      return uriDict



   #############################################################################
   def uriLinkClicked(self, uriStr):
      LOGINFO('uriLinkClicked')
      if TheBDM.getState()=='Offline':
         QMessageBox.warning(self, 'Offline', \
            'You just clicked on a "bitcoin:" link, but Armory is offline '
            'and cannot send transactions.  Please click the link '
            'again when Armory is online.', \
            QMessageBox.Ok)
         return
      elif not TheBDM.getState()=='BlockchainReady':
         # BDM isnt ready yet, saved URI strings in the delayed URIDict to
         # call later through finishLoadBlockChainGUI
         qLen = self.delayedURIData['qLen']

         self.delayedURIData[qLen] = uriStr
         qLen = qLen +1
         self.delayedURIData['qLen'] = qLen
         return

      uriDict = self.parseUriLink(uriStr, 'click')

      if len(uriDict)>0:
         self.bringArmoryToFront()
         return self.uriSendBitcoins(uriDict)


   #############################################################################
   @TimeThisFunction
   def loadWalletsAndSettings(self):
      LOGINFO('loadWalletsAndSettings')

      self.getSettingOrSetDefault('First_Load',         True)
      self.getSettingOrSetDefault('Load_Count',         0)
      self.getSettingOrSetDefault('User_Mode',          'Advanced')
      self.getSettingOrSetDefault('UnlockTimeout',      10)
      self.getSettingOrSetDefault('DNAA_UnlockTimeout', False)


      # Determine if we need to do new-user operations, increment load-count
      self.firstLoad = False
      if self.getSettingOrSetDefault('First_Load', True):
         self.firstLoad = True
         self.writeSetting('First_Load', False)
         self.writeSetting('First_Load_Date', long(RightNow()))
         self.writeSetting('Load_Count', 1)
         self.writeSetting('AdvFeature_UseCt', 0)
      else:
         self.writeSetting('Load_Count', (self.settings.get('Load_Count')+1) % 100)

      # Set the usermode, default to standard
      self.usermode = USERMODE.Standard
      if self.settings.get('User_Mode') == 'Advanced':
         self.usermode = USERMODE.Advanced
      elif self.settings.get('User_Mode') == 'Expert':
         self.usermode = USERMODE.Expert


      # The user may have asked to never be notified of a particular
      # notification again.  We have a short-term list (wiped on every
      # load), and a long-term list (saved in settings).  We simply
      # initialize the short-term list with the long-term list, and add
      # short-term ignore requests to it
      notifyStr = self.getSettingOrSetDefault('NotifyIgnore', '')
      nsz = len(notifyStr)
      self.notifyIgnoreLong  = set(notifyStr[8*i:8*(i+1)] for i in range(nsz/8))
      self.notifyIgnoreShort = set(notifyStr[8*i:8*(i+1)] for i in range(nsz/8))


      # Load wallets found in the .armory directory
      self.walletMap = {}
      self.walletIndices = {}
      self.walletIDSet = set()

      # I need some linear lists for accessing by index
      self.walletIDList = []
      self.walletVisibleList = []
      self.combinedLedger = []
      self.ledgerSize = 0
      self.ledgerTable = []


      LOGINFO('Loading wallets...')
      wltPaths = readWalletFiles()

      wltExclude = self.settings.get('Excluded_Wallets', expectList=True)
      for fpath in wltPaths:
         try:
            wltLoad = PyBtcWallet().readWalletFile(fpath)
            wltID = wltLoad.uniqueIDB58
            if fpath in wltExclude or wltID in wltExclude:
               continue

            if wltID in self.walletIDSet:
               LOGWARN('***WARNING: Duplicate wallet detected, %s', wltID)
               wo1 = self.walletMap[wltID].watchingOnly
               wo2 = wltLoad.watchingOnly
               if wo1 and not wo2:
                  prevWltPath = self.walletMap[wltID].walletPath
                  self.walletMap[wltID] = wltLoad
                  LOGWARN('First wallet is more useful than the second one...')
                  LOGWARN('     Wallet 1 (loaded):  %s', fpath)
                  LOGWARN('     Wallet 2 (skipped): %s', prevWltPath)
               else:
                  LOGWARN('Second wallet is more useful than the first one...')
                  LOGWARN('     Wallet 1 (skipped): %s', fpath)
                  LOGWARN('     Wallet 2 (loaded):  %s', self.walletMap[wltID].walletPath)
            else:
               # Update the maps/dictionaries
               self.walletMap[wltID] = wltLoad
               self.walletIndices[wltID] = len(self.walletMap)-1

               # Maintain some linear lists of wallet info
               self.walletIDSet.add(wltID)
               self.walletIDList.append(wltID)
               wtype = determineWalletType(wltLoad, self)[0]
               notWatch = (not wtype == WLTTYPES.WatchOnly)
               defaultVisible = self.getWltSetting(wltID, 'LedgerShow', notWatch)
               self.walletVisibleList.append(defaultVisible)
               wltLoad.mainWnd = self
         except:
            LOGEXCEPT( '***WARNING: Wallet could not be loaded: %s (skipping)', 
                                                                           fpath)
            raise



      LOGINFO('Number of wallets read in: %d', len(self.walletMap))
      for wltID, wlt in self.walletMap.iteritems():
         dispStr  = ('   Wallet (%s):' % wlt.uniqueIDB58).ljust(25)
         dispStr +=  '"'+wlt.labelName.ljust(32)+'"   '
         dispStr +=  '(Encrypted)' if wlt.useEncryption else '(No Encryption)'
         LOGINFO(dispStr)
         # Register all wallets with TheBDM
         
         TheBDM.bdv.registerWallet(wlt.cppWallet)


      # Create one wallet per lockbox to make sure we can query individual
      # lockbox histories easily.
      if self.usermode==USERMODE.Expert:
         LOGINFO('Loading Multisig Lockboxes')
         self.loadLockboxesFromFile(MULTISIG_FILE)


      # Get the last directory
      savedDir = self.settings.get('LastDirectory')
      if len(savedDir)==0 or not os.path.exists(savedDir):
         savedDir = ARMORY_HOME_DIR
      self.lastDirectory = savedDir
      self.writeSetting('LastDirectory', savedDir)


   #############################################################################
   @RemoveRepeatingExtensions
   def getFileSave(self, title='Save Wallet File', \
                         ffilter=['Wallet files (*.wallet)'], \
                         defaultFilename=None):
      LOGDEBUG('getFileSave')
      startPath = self.settings.get('LastDirectory')
      if len(startPath)==0 or not os.path.exists(startPath):
         startPath = ARMORY_HOME_DIR

      if not defaultFilename==None:
         startPath = os.path.join(startPath, defaultFilename)

      types = ffilter
      types.append('All files (*)')
      typesStr = ';; '.join(types)

      # Found a bug with Swig+Threading+PyQt+OSX -- save/load file dialogs freeze
      # User picobit discovered this is avoided if you use the Qt dialogs, instead
      # of the native OS dialogs.  Use native for all except OSX...
      if not OS_MACOSX:
         fullPath = unicode(QFileDialog.getSaveFileName(self, title, startPath, typesStr))
      else:
         fullPath = unicode(QFileDialog.getSaveFileName(self, title, startPath, typesStr,
                                             options=QFileDialog.DontUseNativeDialog))


      fdir,fname = os.path.split(fullPath)
      if fdir:
         self.writeSetting('LastDirectory', fdir)
      return fullPath


   #############################################################################
   def getFileLoad(self, title='Load Wallet File', \
                         ffilter=['Wallet files (*.wallet)'], \
                         defaultDir=None):

      LOGDEBUG('getFileLoad')

      if defaultDir is None:
         defaultDir = self.settings.get('LastDirectory')
         if len(defaultDir)==0 or not os.path.exists(defaultDir):
            defaultDir = ARMORY_HOME_DIR


      types = list(ffilter)
      types.append(tr('All files (*)'))
      typesStr = ';; '.join(types)
      # Found a bug with Swig+Threading+PyQt+OSX -- save/load file dialogs freeze
      # User picobit discovered this is avoided if you use the Qt dialogs, instead
      # of the native OS dialogs.  Use native for all except OSX...
      if not OS_MACOSX:
         fullPath = unicode(QFileDialog.getOpenFileName(self, title, defaultDir, typesStr))
      else:
         fullPath = unicode(QFileDialog.getOpenFileName(self, title, defaultDir, typesStr, \
                                             options=QFileDialog.DontUseNativeDialog))

      self.writeSetting('LastDirectory', os.path.split(fullPath)[0])
      return fullPath

   ##############################################################################
   def getWltSetting(self, wltID, propName, defaultValue=''):
      # Sometimes we need to settings specific to individual wallets -- we will
      # prefix the settings name with the wltID.
      wltPropName = 'Wallet_%s_%s' % (wltID, propName)
      if self.settings.hasSetting(wltPropName):
         return self.settings.get(wltPropName)
      else:
         if not defaultValue=='':
            self.setWltSetting(wltID, propName, defaultValue)
         return defaultValue

   #############################################################################
   def setWltSetting(self, wltID, propName, value):
      wltPropName = 'Wallet_%s_%s' % (wltID, propName)
      self.writeSetting(wltPropName, value)


   #############################################################################
   def toggleIsMine(self, wltID):
      alreadyMine = self.getWltSetting(wltID, 'IsMine')
      if alreadyMine:
         self.setWltSetting(wltID, 'IsMine', False)
      else:
         self.setWltSetting(wltID, 'IsMine', True)


   #############################################################################
   def loadLockboxesFromFile(self, fn):
      self.allLockboxes = []
      self.cppLockboxWltMap = {}
      if not os.path.exists(fn):
         return

      lbList = readLockboxesFile(fn)
      for lb in lbList:
         self.updateOrAddLockbox(lb)


   #############################################################################
   def updateOrAddLockbox(self, lbObj, isFresh=False):
      try:
         lbID = lbObj.uniqueIDB58
         index = self.lockboxIDMap.get(lbID)
         if index is None:
            # Add new lockbox to list
            self.allLockboxes.append(lbObj)
            self.lockboxIDMap[lbID] = len(self.allLockboxes)-1
   
            # Create new wallet to hold the lockbox, register it with BDM
            self.cppLockboxWltMap[lbID] = BtcWallet(TheBDM.bdv)
            self.cppLockboxWltMap[lbID].setWalletID(lbID)
            scraddrReg = script_to_scrAddr(lbObj.binScript)
            scraddrP2SH = script_to_scrAddr(script_to_p2sh_script(lbObj.binScript))
            TheBDM.bdv.registerLockbox(self.cppLockboxWltMap[lbID], isFresh)
            if not isFresh:
               self.cppLockboxWltMap[lbID].addScrAddress_1_(scraddrReg)
               self.cppLockboxWltMap[lbID].addScrAddress_1_(scraddrP2SH)
            else:
               self.cppLockboxWltMap[lbID].addNewScrAddress(scraddrReg)
               self.cppLockboxWltMap[lbID].addNewScrAddress(scraddrP2SH)

         else:
            # Replace the original
            self.allLockboxes[index] = lbObj

         writeLockboxesFile(self.allLockboxes, MULTISIG_FILE)
      except:
         LOGEXCEPT('Failed to add/update lockbox')
        
   
   #############################################################################
   def removeLockbox(self, lbObj):
      lbID = lbObj.uniqueIDB58
      index = self.lockboxIDMap.get(lbID)
      if index is None:
         LOGERROR('Tried to remove lockbox that DNE: %s', lbID)
      else:
         del self.allLockboxes[index]
         self.reconstructLockboxMaps()
         writeLockboxesFile(self.allLockboxes, MULTISIG_FILE)


   #############################################################################
   def reconstructLockboxMaps(self):
      self.lockboxIDMap.clear()
      for i,box in enumerate(self.allLockboxes):
         self.lockboxIDMap[box.uniqueIDB58] = i

   #############################################################################
   def getLockboxByID(self, boxID):
      index = self.lockboxIDMap.get(boxID)
      return None if index is None else self.allLockboxes[index]
   
   ################################################################################
   # Get  the lock box ID if the p2shAddrString is found in one of the lockboxes
   # otherwise it returns None
   def getLockboxByP2SHAddrStr(self, p2shAddrStr):
      for lboxId in self.lockboxIDMap.keys():
         lbox = self.allLockboxes[self.lockboxIDMap[lboxId]]
         if p2shAddrStr == binScript_to_p2shAddrStr(lbox.binScript):
            return lbox
      return None


   #############################################################################
   def browseLockboxes(self):
      DlgLockboxManager(self,self).exec_()



   #############################################################################
   def getContribStr(self, binScript, contribID='', contribLabel=''):
      """ 
      This is used to display info for the lockbox interface.  It might also be
      useful as a general script_to_user_string method, where you have a 
      binScript and you want to tell the user something about it.  However,
      it is verbose, so it won't fit in a send-confirm dialog, necessarily.

      We should extract as much information as possible without contrib*.  This
      at least guarantees that we see the correct data for our own wallets
      and lockboxes, even if the data for other parties is incorrect.
      """

      displayInfo = self.getDisplayStringForScript(binScript, 60, 2)
      if displayInfo['WltID'] is not None:
         return displayInfo['String'], ('WLT:%s' % displayInfo['WltID'])
      elif displayInfo['LboxID'] is not None:
         return displayInfo['String'], ('LB:%s' % displayInfo['LboxID'])

      scriptType = getTxOutScriptType(binScript) 
      
      # At this point, we can use the contrib ID (and know we can't sign it)
      if contribID or contribLabel:
         if contribID:
            if contribLabel:
               outStr = 'Contributor "%s" (%s)' % (contribLabel, contribID)
            else:
               outStr = 'Contributor %s' % contribID
         else:
            if contribLabel:
               outStr = 'Contributor "%s"' % contribLabel
            else:
               outStr = 'Unknown Contributor'
               LOGERROR('How did we get to this impossible else-statement?')

         return outStr, ('CID:%s' % contribID)

      # If no contrib ID, then salvage anything
      astr = displayInfo['AddrStr']
      cid = None
      if scriptType == CPP_TXOUT_MULTISIG:
         M,N,a160s,pubs = getMultisigScriptInfo(binScript)
         dispStr = 'Unrecognized Multisig %d-of-%d: P2SH=%s' % (M,N,astr)
         cid     = 'MS:%s' % astr
      elif scriptType == CPP_TXOUT_P2SH:
         dispStr = 'Unrecognized P2SH: %s' % astr
         cid     = 'P2SH:%s' % astr
      elif scriptType in CPP_TXOUT_HAS_ADDRSTR:
         dispStr = 'Address: %s' % astr
         cid     = 'ADDR:%s' % astr
      else:
         dispStr = 'Non-standard: P2SH=%s' % astr
         cid     = 'NS:%s' % astr

      return dispStr, cid



   #############################################################################
   def getWalletForAddr160(self, addr160):
      for wltID, wlt in self.walletMap.iteritems():
         if wlt.hasAddr(addr160):
            return wltID
      return ''

   #############################################################################
   def getWalletForScrAddr(self, scrAddr):
      for wltID, wlt in self.walletMap.iteritems():
         if wlt.hasScrAddr(scrAddr):
            return wltID
      return ''

   #############################################################################
   def getSettingOrSetDefault(self, settingName, defaultVal):
      s = self.settings.getSettingOrSetDefault(settingName, defaultVal)
      return s

   #############################################################################
   def writeSetting(self, settingName, val):
      self.settings.set(settingName, val)

   #############################################################################
   def startRescanBlockchain(self, forceFullScan=False):
      if TheBDM.getState() in ('Offline','Uninitialized'):
         LOGWARN('Rescan requested but Armory is in offline mode')
         return

      if TheBDM.getState()=='Scanning':
         LOGINFO('Queueing rescan after current scan completes.')
      else:
         LOGINFO('Starting blockchain rescan...')


      # Start it in the background
      TheBDM.rescanBlockchain('AsNeeded', wait=False)
      self.needUpdateAfterScan = True
      self.setDashboardDetails()

   #############################################################################
   def forceRescanDB(self):
      self.needUpdateAfterScan = True
      self.lblDashModeBuild.setText( 'Build Databases', \
                                        size=4, bold=True, color='DisableFG')
      self.lblDashModeScan.setText( 'Scanning Transaction History', \
                                        size=4, bold=True, color='Foreground')
      TheBDM.rescanBlockchain('ForceRescan', wait=False)
      self.setDashboardDetails()

   #############################################################################
   def forceRebuildAndRescan(self):
      self.needUpdateAfterScan = True
      self.lblDashModeBuild.setText( 'Preparing Databases', \
                                        size=4, bold=True, color='Foreground')
      self.lblDashModeScan.setText( 'Scan Transaction History', \
                                        size=4, bold=True, color='DisableFG')
      #self.resetBdmBeforeScan()  # this resets BDM and then re-registeres wlts
      TheBDM.rescanBlockchain('ForceRebuild', wait=False)
      self.setDashboardDetails()





   #############################################################################
   @TimeThisFunction
   def initialWalletSync(self):
      for wltID in self.walletMap.iterkeys():
         LOGINFO('Syncing wallet: %s', wltID)
         self.walletMap[wltID].setBlockchainSyncFlag(BLOCKCHAIN_READONLY)
         # Used to do "sync-lite" when we had to rescan for new addresses,
         self.walletMap[wltID].syncWithBlockchainLite(0)
         self.walletMap[wltID].detectHighestUsedIndex(True) # expand wlt if necessary
         self.walletMap[wltID].fillAddressPool()

      for lbID,cppWallet in self.cppLockboxWltMap.iteritems():
         TheBDM.scanRegisteredTxForWallet(cppWallet, wait=True)


   @TimeThisFunction
   # NB: armoryd has a similar function (Armory_Daemon::start()), and both share
   # common functionality in ArmoryUtils (finishLoadBlockchainCommon). If you
   # mod this function, please be mindful of what goes where, and make sure
   # any critical functionality makes it into armoryd.
   def finishLoadBlockchainGUI(self):
      # Let's populate the wallet info after finishing loading the blockchain.
      for wltStr in self.walletMap:
         wlt = self.walletMap[wltStr]
         wlt.syncWithBlockchainLite()
         
      self.setDashboardDetails()
      if not self.memPoolInit:
         mempoolfile = os.path.join(ARMORY_HOME_DIR,'mempool.bin')
         clearpoolfile = os.path.join(ARMORY_HOME_DIR,'clearmempool.flag')
         if os.path.exists(clearpoolfile):
            LOGINFO('clearmempool.flag found.  Clearing memory pool')
            os.remove(clearpoolfile)
            if os.path.exists(mempoolfile):
               os.remove(mempoolfile)
         #else:
           # self.checkMemoryPoolCorruption(mempoolfile)
         TheBDM.bdv.enableZeroConf(mempoolfile.encode('utf-8'))
         self.memPoolInit = True

      self.createCombinedLedger()
      self.ledgerSize = len(self.combinedLedger)
      self.statusBar().showMessage('Blockchain loaded, wallets sync\'d!', 10000)
      if self.netMode==NETWORKMODE.Full:
         LOGINFO('Current block number: %d', TheBDM.getCurrBlock())
         self.lblArmoryStatus.setText(\
            '<font color=%s>Connected (%s blocks)</font> ' %
            (htmlColor('TextGreen'), TheBDM.getCurrBlock()))

         # We still need to put together various bits of info.

         self.createCombinedLedger()
         self.ledgerSize = len(self.combinedLedger)
         if self.netMode==NETWORKMODE.Full:
            LOGINFO('Current block number: %d', TheBDM.getCurrBlock())
            self.lblArmoryStatus.setText(\
               '<font color=%s>Connected (%s blocks)</font> ' %
               (htmlColor('TextGreen'), TheBDM.getCurrBlock()))

      currSyncSuccess = self.getSettingOrSetDefault("SyncSuccessCount", 0)
      self.writeSetting('SyncSuccessCount', min(currSyncSuccess+1, 10))


      vectMissingBlks = TheBDM.bdm.missingBlockHashes()
      LOGINFO('Blockfile corruption check: Missing blocks: %d', len(vectMissingBlks))
      if len(vectMissingBlks) > 0:
         LOGINFO('Missing blocks: %d', len(vectMissingBlks))
         QMessageBox.critical(self, tr('Blockdata Error'), tr("""
            Armory has detected an error in the blockchain database
            maintained by the third-party Bitcoin software (Bitcoin-Qt
            or bitcoind).  This error is not fatal, but may lead to
            incorrect balances, inability to send coins, or application
            instability.
            <br><br>
            It is unlikely that the error affects your wallets,
            but it <i>is</i> possible.  If you experience crashing,
            or see incorrect balances on any wallets, it is strongly
            recommended you re-download the blockchain using:
            "<b>Help</i>"\xe2\x86\x92"<i>Factory Reset</i>"."""), \
            QMessageBox.Ok)

         vectMissingBlks = TheBDM.missingBlockHashes()
         LOGINFO('Blockfile corruption check: Missing blocks: %d', \
                 len(vectMissingBlks))
         if len(vectMissingBlks) > 0:
            LOGINFO('Missing blocks: %d', len(vectMissingBlks))
            QMessageBox.critical(self, tr('Blockdata Error'), tr("""
               Armory has detected an error in the blockchain database
               maintained by the third-party Bitcoin software (Bitcoin-Qt
               or bitcoind).  This error is not fatal, but may lead to
               incorrect balances, inability to send coins, or application
               instability.
               <br><br>
               It is unlikely that the error affects your wallets,
               but it <i>is</i> possible.  If you experience crashing,
               or see incorrect balances on any wallets, it is strongly
               recommended you re-download the blockchain using:
               "<i>Help</i>"\xe2\x86\x92"<i>Factory Reset</i>"."""), \
                QMessageBox.Ok)

      if self.getSettingOrSetDefault('NotifyBlkFinish',True):
         reply,remember = MsgBoxWithDNAA(MSGBOX.Info, \
            'Blockchain Loaded!', 'Blockchain loading is complete.  '
            'Your balances and transaction history are now available '
            'under the "Transactions" tab.  You can also send and '
            'receive bitcoins.', \
            dnaaMsg='Do not show me this notification again ', yesStr='OK')

         if remember==True:
            self.writeSetting('NotifyBlkFinish',False)

      self.mainDisplayTabs.setCurrentIndex(self.MAINTABS.Ledger)


      self.netMode = NETWORKMODE.Full
      self.settings.set('FailedLoadCount', 0)


      # This will force the table to refresh with new data
      self.setDashboardDetails()
      self.updateAnnounceTab()  # make sure satoshi version info is up to date
      self.removeBootstrapDat()  # if we got here, we're *really* done with it
      self.walletModel.reset()
   
      qLen = self.delayedURIData['qLen']
      if qLen > 0:
         #delayed URI parses, feed them back to the uri parser now
         for i in range(0, qLen):
            uriStr = self.delayedURIData[qLen-i-1]
            self.delayedURIData['qLen'] = qLen -i -1
            self.uriLinkClicked(uriStr)


   #############################################################################
   def removeBootstrapDat(self):
      bfile = os.path.join(BTC_HOME_DIR, 'bootstrap.dat.old')
      if os.path.exists(bfile):
         os.remove(bfile)

   #############################################################################
   def changeLedgerSorting(self, col, order):
      """
      The direct sorting was implemented to avoid having to search for comment
      information for every ledger entry.  Therefore, you can't sort by comments
      without getting them first, which is the original problem to avoid.
      """
      if col in (LEDGERCOLS.NumConf, LEDGERCOLS.DateStr, \
                 LEDGERCOLS.Comment, LEDGERCOLS.Amount, LEDGERCOLS.WltName):
         self.sortLedgCol = col
         self.sortLedgOrder = order
      self.createCombinedLedger()

   #############################################################################
   @TimeThisFunction
   def createCombinedLedger(self, wltIDList=None, withZeroConf=True):
      """
      Create a ledger to display on the main screen, that consists of ledger
      entries of any SUBSET of available wallets.
      """
<<<<<<< HEAD
      bdmState = TheBDM.getState()
      
=======
>>>>>>> f654f016
      if wltIDList==None:
         currIdx  = max(self.comboWltSelect.currentIndex(), 0)
         wltIDList = []
         for i,vis in enumerate(self.walletVisibleList):
            if vis:
               wltIDList.append(self.walletIDList[i])
         self.writeSetting('LastFilterState', currIdx)


      if wltIDList==None:
         return

      self.combinedLedger = []
      self.combinedLedger.extend(TheBDM.bdv.getHistoryPage(self.mainLedgerCurrentPage -1))
      totalFunds  = 0
      spendFunds  = 0
      unconfFunds = 0
      currBlk = TheBDM.getCurrBlock()

      for wltID in wltIDList:
         wlt = self.walletMap[wltID]
         #id_le_pairs = [[wltID, le] for le in wlt.getTxLedger('Full')]
         #self.combinedLedger.extend(id_le_pairs)
         totalFunds += wlt.getBalance('Total')
         spendFunds += wlt.getBalance('Spendable')
         unconfFunds += wlt.getBalance('Unconfirmed')


      def keyFuncNumConf(x):
         numConf = x.getBlockNum() - currBlk  # returns neg for reverse sort
         txTime  = x.getTxTime() 
         txhash  = x.getTxHash()
         value   = x.getValue()
         return (numConf, txTime, txhash, value)

      def keyFuncTxTime(x):
         numConf = x.getBlockNum() - currBlk  # returns neg for reverse sort
         txTime  = x.getTxTime() 
         txhash  = x.getTxHash()
         value   = x.getValue()
         return (txTime, numConf, txhash, value)

      # Apply table sorting -- this is very fast
      sortDir = (self.sortLedgOrder == Qt.AscendingOrder)
      if self.sortLedgCol == LEDGERCOLS.NumConf:
         self.combinedLedger.sort(key=keyFuncNumConf, reverse=sortDir)
      if self.sortLedgCol == LEDGERCOLS.DateStr:
         self.combinedLedger.sort(key=keyFuncTxTime, reverse=sortDir)
      if self.sortLedgCol == LEDGERCOLS.WltName:
         self.combinedLedger.sort(key=lambda x: self.walletMap[x.getWalletID()].labelName, reverse=sortDir)
      if self.sortLedgCol == LEDGERCOLS.Comment:
         self.combinedLedger.sort(key=lambda x: self.getCommentForLE(x), reverse=sortDir)
      if self.sortLedgCol == LEDGERCOLS.Amount:
         self.combinedLedger.sort(key=lambda x: abs(x.getValue()), reverse=sortDir)

      self.ledgerSize = len(self.combinedLedger)

      # Hide the ledger slicer if our data set is smaller than the slice width
      self.frmLedgUpDown.setVisible(False)
      #self.lblLedgRange.setText('%d to %d' % (self.currLedgMin, self.currLedgMax))
      #self.lblLedgTotal.setText('(of %d)' % self.ledgerSize)

      # Many MainWindow objects haven't been created yet...
      # let's try to update them and fail silently if they don't exist
      try:
         if bdmState in ('Offline', 'Scanning'):
            self.lblTotalFunds.setText( '-'*12 )
            self.lblSpendFunds.setText( '-'*12 )
            self.lblUnconfFunds.setText('-'*12 )
            return

         uncolor =  htmlColor('MoneyNeg')  if unconfFunds>0          else htmlColor('Foreground')
         btccolor = htmlColor('DisableFG') if spendFunds==totalFunds else htmlColor('MoneyPos')
         lblcolor = htmlColor('DisableFG') if spendFunds==totalFunds else htmlColor('Foreground')
         goodColor= htmlColor('TextGreen')
         self.lblTotalFunds.setText( '<b><font color="%s">%s</font></b>' % (btccolor,coin2str(totalFunds)))
         self.lblTot.setText('<b><font color="%s">Maximum Funds:</font></b>' % lblcolor)
         self.lblBTC1.setText('<b><font color="%s">BTC</font></b>' % lblcolor)
         self.lblSpendFunds.setText( '<b><font color=%s>%s</font></b>' % (goodColor, coin2str(spendFunds)))
         self.lblUnconfFunds.setText('<b><font color="%s">%s</font></b>' % \
                                             (uncolor, coin2str(unconfFunds)))

         self.lblNPages.setText(' out of %d' % TheBDM.bdv.getPageCount())
         
         # Finally, update the ledger table
         self.ledgerTable = self.convertLedgerToTable(self.combinedLedger)
         self.ledgerModel.ledger = self.ledgerTable
         self.ledgerModel.reset()

      except AttributeError:
         raise


      if not self.usermode==USERMODE.Expert:
         return 

      # In expert mode, we're updating the lockbox info, too
      try:
         lockboxTable = []
         for lbID,cppWlt in self.cppLockboxWltMap.iteritems():
            ledger = cppWlt.getTxLedger()
            lockboxTable.extend(ledger)

         self.lockboxLedgTable = self.convertLedgerToTable(lockboxTable)
         self.lockboxLedgModel.ledger = self.lockboxLedgTable
         self.lockboxLedgModel.reset()
      except:
         LOGEXCEPT('Failed to update lockbox ledger')

   #############################################################################
   def getCommentForLockboxTx(self, lboxId, le):
      commentSet = set([])
      lbox = self.allLockboxes[self.lockboxIDMap[lboxId]]
      for a160 in lbox.a160List:
         wltID = self.getWalletForAddr160(a160)
         if wltID:
            commentSet.add(self.walletMap[wltID].getCommentForLE(le))
      return ' '.join(commentSet)

   #############################################################################
   @TimeThisFunction
   def convertLedgerToTable(self, ledger, showSentToSelfAmt=True, wltIDIn=None):
      table2D = []
      datefmt = self.getPreferredDateFormat()
      for le in ledger:
         if wltIDIn is None:
            wltID = le.getWalletID()
         else: 
            wltID = wltIDIn
          
         row = []

         wlt = self.walletMap.get(wltID)

         if wlt:
            isWatch = (determineWalletType(wlt, self)[0] == WLTTYPES.WatchOnly)
            wltName = wlt.labelName 
            dispComment = self.getCommentForLE(le, wltID)
         else:
            lboxId = wltID
            lbox = self.getLockboxByID(lboxId)
            if not lbox:
               continue
            isWatch = True
            wltName = '%s-of-%s: %s (%s)' % (lbox.M, lbox.N, lbox.shortName, lboxId)
            dispComment = self.getCommentForLockboxTx(lboxId, le)

         nConf = TheBDM.getCurrBlock() - le.getBlockNum()+1
         if le.getBlockNum()>=0xffffffff:
            nConf=0

         # If this was sent-to-self... we should display the actual specified
         # value when the transaction was executed.  This is pretty difficult
         # when both "recipient" and "change" are indistinguishable... but
         # They're actually not because we ALWAYS generate a new address to
         # for change , which means the change address MUST have a higher
         # chain index
         amt = le.getValue()
         if le.isSentToSelf() and wlt and showSentToSelfAmt:
            amt = determineSentToSelfAmt(le, wlt)[0]

         # NumConf
         row.append(nConf)

         # UnixTime (needed for sorting)
         row.append(le.getTxTime())

         # Date
         row.append(unixTimeToFormatStr(le.getTxTime(), datefmt))

         # TxDir (actually just the amt... use the sign of the amt to determine dir)
         row.append(coin2str(le.getValue(), maxZeros=2))

         # Wlt Name
         row.append(wltName)

         # Comment
         row.append(dispComment)

         # Amount
         row.append(coin2str(amt, maxZeros=2))

         # Is this money mine?
         row.append(isWatch)

         # ID to display (this might be the lockbox ID)
         row.append( wltID )

         # TxHash
         row.append( binary_to_hex(le.getTxHash() ))

         # Is this a coinbase/generation transaction
         row.append( le.isCoinbase() )

         # Sent-to-self
         row.append( le.isSentToSelf() )

         # Finally, attach the row to the table
         table2D.append(row)

      return table2D


   #############################################################################
   @TimeThisFunction
   def walletListChanged(self):
      self.walletModel.reset()
      self.populateLedgerComboBox()
      self.createCombinedLedger()


   #############################################################################
   @TimeThisFunction
   def populateLedgerComboBox(self):
      self.comboWltSelect.clear()
      self.comboWltSelect.addItem( 'My Wallets'        )
      self.comboWltSelect.addItem( 'Offline Wallets'   )
      self.comboWltSelect.addItem( 'Other\'s wallets'  )
      self.comboWltSelect.addItem( 'All Wallets'       )
      self.comboWltSelect.addItem( 'Custom Filter'     )
      for wltID in self.walletIDList:
         self.comboWltSelect.addItem( self.walletMap[wltID].labelName )
      self.comboWltSelect.insertSeparator(5)
      self.comboWltSelect.insertSeparator(5)
      comboIdx = self.getSettingOrSetDefault('LastFilterState', 0)
      self.comboWltSelect.setCurrentIndex(comboIdx)

   #############################################################################
   def execDlgWalletDetails(self, index=None):
      if len(self.walletMap)==0:
         reply = QMessageBox.information(self, 'No Wallets!', \
            'You currently do not have any wallets.  Would you like to '
            'create one, now?', QMessageBox.Yes | QMessageBox.No)
         if reply==QMessageBox.Yes:
            self.startWalletWizard()
         return

      if index==None:
         index = self.walletsView.selectedIndexes()
         if len(self.walletMap)==1:
            self.walletsView.selectRow(0)
            index = self.walletsView.selectedIndexes()
         elif len(index)==0:
            QMessageBox.warning(self, 'Select a Wallet', \
               'Please select a wallet on the right, to see its properties.', \
               QMessageBox.Ok)
            return
         index = index[0]

      wlt = self.walletMap[self.walletIDList[index.row()]]
      dialog = DlgWalletDetails(wlt, self.usermode, self, self)
      dialog.exec_()
      #self.walletListChanged()

   #############################################################################
   def execClickRow(self, index=None):
      row,col = index.row(), index.column()
      if not col==WLTVIEWCOLS.Visible:
         return

      wltID = self.walletIDList[row]
      currEye = self.walletVisibleList[row]
      self.walletVisibleList[row] = not currEye 
      self.setWltSetting(wltID, 'LedgerShow', not currEye)
      
      # Set it to "Custom Filter"
      self.comboWltSelect.setCurrentIndex(4)
      
      if TheBDM.getBDMState()=='BlockchainReady':
         self.createCombinedLedger()
         self.ledgerModel.reset()
         self.walletModel.reset()


   #############################################################################
   def updateTxCommentFromView(self, view):
      index = view.selectedIndexes()[0]
      row, col = index.row(), index.column()
      currComment = str(view.model().index(row, LEDGERCOLS.Comment).data().toString())
      wltID       = str(view.model().index(row, LEDGERCOLS.WltID  ).data().toString())
      txHash      = str(view.model().index(row, LEDGERCOLS.TxHash ).data().toString())

      dialog = DlgSetComment(self, self, currComment, 'Transaction')
      if dialog.exec_():
         newComment = str(dialog.edtComment.text())
         self.walletMap[wltID].setComment(hex_to_binary(txHash), newComment)
         self.walletListChanged()


   #############################################################################
   def updateAddressCommentFromView(self, view, wlt):
      index = view.selectedIndexes()[0]
      row, col = index.row(), index.column()
      currComment = str(view.model().index(row, ADDRESSCOLS.Comment).data().toString())
      addrStr     = str(view.model().index(row, ADDRESSCOLS.Address).data().toString())

      dialog = DlgSetComment(self, self, currComment, 'Address')
      if dialog.exec_():
         newComment = str(dialog.edtComment.text())
         atype, addr160 = addrStr_to_hash160(addrStr)
         if atype==P2SHBYTE:
            LOGWARN('Setting comment for P2SH address: %s' % addrStr)
         wlt.setComment(addr160, newComment)



   #############################################################################
   @TimeThisFunction
   def getAddrCommentIfAvailAll(self, txHash):
      if not TheBDM.isInitialized():
         return ''
      else:

         appendedComments = []
         for wltID,wlt in self.walletMap.iteritems():
            cmt = wlt.getAddrCommentIfAvail(txHash)
            if len(cmt)>0:
               appendedComments.append(cmt)

         return '; '.join(appendedComments)



   #############################################################################
   def getCommentForLE(self, le, wltID=None):
      # Smart comments for LedgerEntry objects:  get any direct comments ...
      # if none, then grab the one for any associated addresses.

      if wltID is None:
         wltID = le.getWalletID()
      return self.walletMap[wltID].getCommentForLE(le)
      """
      txHash = le.getTxHash()
      if wlt.commentsMap.has_key(txHash):
         comment = wlt.commentsMap[txHash]
      else:
         # [[ COMMENTS ]] are not meant to be displayed on main ledger
         comment = self.getAddrCommentIfAvail(txHash)
         if comment.startswith('[[') and comment.endswith(']]'):
            comment = ''

      return comment
      """

   #############################################################################
   def addWalletToApplication(self, newWallet, walletIsNew=True):
      LOGINFO('addWalletToApplication')
      # Update the maps/dictionaries
      newWltID = newWallet.uniqueIDB58

      if self.walletMap.has_key(newWltID):
         return

      self.walletMap[newWltID] = newWallet
      self.walletIndices[newWltID] = len(self.walletMap)-1

      # Maintain some linear lists of wallet info
      self.walletIDSet.add(newWltID)
      self.walletIDList.append(newWltID)
      showByDefault = (determineWalletType(newWallet, self)[0] != WLTTYPES.WatchOnly)
      self.walletVisibleList.append(showByDefault)
      self.setWltSetting(newWltID, 'LedgerShow', showByDefault)

      ledger = []
      self.walletListChanged()
      self.mainWnd = self


   #############################################################################
   def removeWalletFromApplication(self, wltID):
      LOGINFO('removeWalletFromApplication')
      idx = -1
      try:
         idx = self.walletIndices[wltID]
      except KeyError:
         LOGERROR('Invalid wallet ID passed to "removeWalletFromApplication"')
         raise WalletExistsError

      del self.walletMap[wltID]
      del self.walletIndices[wltID]
      self.walletIDSet.remove(wltID)
      del self.walletIDList[idx]
      del self.walletVisibleList[idx]

      # Reconstruct walletIndices
      for i,wltID in enumerate(self.walletIDList):
         self.walletIndices[wltID] = i

      self.walletListChanged()

   #############################################################################
   def RecoverWallet(self):
      DlgWltRecoverWallet(self, self).promptWalletRecovery()


   #############################################################################
   def createSweepAddrTx(self, sweepFromAddrObjList, sweepToScript):
      """
      This method takes a list of addresses (likely just created from private
      key data), finds all their unspent TxOuts, and creates a signed tx that
      transfers 100% of the funds to the sweepTO160 address.  It doesn't
      actually execute the transaction, but it will return a broadcast-ready
      PyTx object that the user can confirm.  TxFee is automatically calc'd
      and deducted from the output value, if necessary.
      """


      LOGINFO('createSweepAddrTx')
      if not isinstance(sweepFromAddrObjList, (list, tuple)):
         sweepFromAddrObjList = [sweepFromAddrObjList]

      
      addr160List = [a.getAddr160() for a in sweepFromAddrObjList]
      utxoList = getUnspentTxOutsForAddr160List(addr160List, 'Sweep', 0)
      if len(utxoList)==0:
         return [None, 0, 0]

      outValue = sumTxOutList(utxoList)

      inputSide = []
      outputSide = []

      for utxo in utxoList:
         # The PyCreateAndSignTx method require PyTx and PyBtcAddress objects
         rawTx = TheBDM.getTxByHash(utxo.getTxHash()).serialize()
         PyPrevTx = PyTx().unserialize(rawTx)
         a160 = CheckHash160(utxo.getRecipientScrAddr())
         for aobj in sweepFromAddrObjList:
            if a160 == aobj.getAddr160():
               pubKey = aobj.binPublicKey65.toBinStr()
               txoIdx = utxo.getTxOutIndex()
               inputSide.append(UnsignedTxInput(rawTx, txoIdx, None, pubKey))
               break

      minFee = calcMinSuggestedFees(utxoList, outValue, 0, 1)[1]

      if minFee > 0:
         LOGDEBUG( 'Subtracting fee from Sweep-output')
         outValue -= minFee

      if outValue<=0:
         return [None, outValue, minFee]

      # Creating the output list is pretty easy...
      outputSide = []
      outputSide.append(DecoratedTxOut(sweepToScript, outValue))

      try:
         # Make copies, destroy them in the finally clause
         privKeyMap = {}
         for addrObj in sweepFromAddrObjList:
            scrAddr = SCRADDR_P2PKH_BYTE + addrObj.getAddr160()
            privKeyMap[scrAddr] = addrObj.binPrivKey32_Plain.copy()
   
         pytx = PyCreateAndSignTx(inputSide, outputSide, privKeyMap)
         return (pytx, outValue, minFee)

      finally:
         for scraddr in privKeyMap:
            privKeyMap[scraddr].destroy()

      """
      # Try with zero fee and exactly one output
      minFee = calcMinSuggestedFees(utxoList, outValue, 0, 1)[1]

      if minFee > 0:
         LOGDEBUG( 'Subtracting fee from Sweep-output')
         outValue -= minFee

      if outValue<=0:
         return [None, outValue, minFee]

      outputSide = []
      outputSide.append( [PyBtcAddress().createFromPublicKeyHash160(sweepTo160), \
                          outValue] )

      pytx = PyCreateAndSignTx(inputSide, outputSide)
      return (pytx, outValue, minFee)
      """





   #############################################################################
   def confirmSweepScan(self, pybtcaddrList, targAddr160):
      LOGINFO('confirmSweepScan')
      gt1 = len(self.sweepAfterScanList)>1

      if len(self.sweepAfterScanList) > 0:
         QMessageBox.critical(self, 'Already Sweeping',
            'You are already in the process of scanning the blockchain for '
            'the purposes of sweeping other addresses.  You cannot initiate '
            'sweeping new addresses until the current operation completes. '
            '<br><br>'
            'In the future, you may select "Multiple Keys" when entering '
            'addresses to sweep.  There is no limit on the number that can be '
            'specified, but they must all be entered at once.', QMessageBox.Ok)
         # Destroy the private key data
         for addr in pybtcaddrList:
            addr.binPrivKey32_Plain.destroy()
         return False


      confirmed=False
      if TheBDM.getState() in ('Offline', 'Uninitialized'):
         #LOGERROR('Somehow ended up at confirm-sweep while in offline mode')
         #QMessageBox.info(self, 'Armory is Offline', \
            #'Armory is currently in offline mode.  You must be in online '
            #'mode to initiate the sweep operation.')
         nkey = len(self.sweepAfterScanList)
         strPlur = 'addresses' if nkey>1 else 'address'
         QMessageBox.info(self, 'Armory is Offline', \
            'You have chosen to sweep %d %s, but Armory is currently '
            'in offline mode.  The sweep will be performed the next time you '
            'go into online mode.  You can initiate online mode (if available) '
            'from the dashboard in the main window.' (nkey,strPlur), QMessageBox.Ok)
         confirmed=True

      else:
         msgConfirm = ( \
            'Armory must scan the global transaction history in order to '
            'find any bitcoins associated with the %s you supplied. '
            'Armory will go into offline mode temporarily while the scan '
            'is performed, and you will not have access to balances or be '
            'able to create transactions.  The scan may take several minutes.'
            '<br><br>' % ('keys' if gt1 else 'key'))

         if TheBDM.getState()=='Scanning':
            msgConfirm += ( \
               'There is currently another scan operation being performed.  '
               'Would you like to start the sweep operation after it completes? ')
         elif TheBDM.getState()=='BlockchainReady':
            msgConfirm += ( \
               '<b>Would you like to start the scan operation right now?</b>')

         msgConfirm += ('<br><br>Clicking "No" will abort the sweep operation')

         confirmed = QMessageBox.question(self, 'Confirm Rescan', msgConfirm, \
                                                QMessageBox.Yes | QMessageBox.No)

      if confirmed==QMessageBox.Yes:
         for addr in pybtcaddrList:
            TheBDM.registerImportedScrAddr(Hash160ToScrAddr(addr.getAddr160()))
         self.sweepAfterScanList = pybtcaddrList
         self.sweepAfterScanTarg = targAddr160
         TheBDM.rescanBlockchain('AsNeeded', wait=False)
         self.startRescanBlockchain()
         self.setDashboardDetails()
         return True


   #############################################################################
   def finishSweepScan(self):
      LOGINFO('finishSweepScan')
      sweepList, self.sweepAfterScanList = self.sweepAfterScanList,[]

      #######################################################################
      # The createSweepTx method will return instantly because the blockchain
      # has already been rescanned, as described above
      targScript = scrAddr_to_script(SCRADDR_P2PKH_BYTE + self.sweepAfterScanTarg)
      finishedTx, outVal, fee = self.createSweepAddrTx(sweepList, targScript)

      gt1 = len(sweepList)>1

      if finishedTx==None:
         if (outVal,fee)==(0,0):
            QMessageBox.critical(self, 'Nothing to do', \
               'The private %s you have provided does not appear to contain '
               'any funds.  There is nothing to sweep.' % ('keys' if gt1 else 'key'), \
               QMessageBox.Ok)
            return
         else:
            pladdr = ('addresses' if gt1 else 'address')
            QMessageBox.critical(self, 'Cannot sweep',\
               'You cannot sweep the funds from the %s you specified, because '
               'the transaction fee would be equal to or greater than the amount '
               'swept.'
               '<br><br>'
               '<b>Balance of %s:</b> %s<br>'
               '<b>Fee to sweep %s:</b> %s'
               '<br><br>The sweep operation has been canceled.' % (pladdr, pladdr, \
               coin2str(outVal+fee,maxZeros=0), pladdr, coin2str(fee,maxZeros=0)), \
               QMessageBox.Ok)
            LOGERROR('Sweep amount (%s) is less than fee needed for sweeping (%s)', \
                     coin2str(outVal+fee, maxZeros=0), coin2str(fee, maxZeros=0))
            return

      wltID = self.getWalletForAddr160(self.sweepAfterScanTarg)
      wlt = self.walletMap[wltID]

      # Finally, if we got here, we're ready to broadcast!
      if gt1:
         dispIn  = 'multiple addresses'
      else:
         dispIn  = 'address <b>%s</b>' % sweepList[0].getAddrStr()

      dispOut = 'wallet <b>"%s"</b> (%s) ' % (wlt.labelName, wlt.uniqueIDB58)
      if DlgVerifySweep(dispIn, dispOut, outVal, fee).exec_():
         self.broadcastTransaction(finishedTx, dryRun=False)

      if TheBDM.getState()=='BlockchainReady':
         wlt.syncWithBlockchainLite(0)

      self.walletListChanged()

   #############################################################################
   def broadcastTransaction(self, pytx, dryRun=False, withOldSigWarning=True):

      if dryRun:
         #DlgDispTxInfo(pytx, None, self, self).exec_()
         return
      else:
         modified, newTx = pytx.minimizeDERSignaturePadding()
         if modified and withOldSigWarning:
            reply = QMessageBox.warning(self, 'Old signature format detected', \
                 'The transaction that you are about to execute '
                 'has been signed with an older version Bitcoin Armory '
                 'that has added unnecessary padding to the signature. '
                 'If you are running version Bitcoin 0.8.2 or later the unnecessary '
                 'the unnecessary signature padding will not be broadcast. '
                 'Note that removing the unnecessary padding will change the hash value '
                 'of the transaction. Do you want to remove the unnecessary padding?', QMessageBox.Yes | QMessageBox.No)
            if reply == QMessageBox.Yes:
               pytx = newTx
         LOGRAWDATA(pytx.serialize(), logging.INFO)
         LOGPPRINT(pytx, logging.INFO)
         newTxHash = pytx.getHash()
         LOGINFO('Sending Tx, %s', binary_to_hex(newTxHash))
         self.NetworkingFactory.sendTx(pytx)
         LOGINFO('Transaction sent to Satoshi client...!')


         def sendGetDataMsg():
            msg = PyMessage('getdata')
            msg.payload.invList.append( [MSG_INV_TX, newTxHash] )
            self.NetworkingFactory.sendMessage(msg)

         def checkForTxInBDM():
            # The sleep/delay makes sure we have time to receive a response
            # but it also gives the user a chance to SEE the change to their
            # balance occur.  In some cases, that may be more satisfying than
            # just seeing the updated balance when they get back to the main
            # screen
            if not TheBDM.bdv.getTxByHash(newTxHash).isInitialized():
               LOGERROR('Transaction was not accepted by the Satoshi client')
               LOGERROR('Raw transaction:')
               LOGRAWDATA(pytx.serialize(), logging.ERROR)
               LOGERROR('Transaction details')
               LOGPPRINT(pytx, logging.ERROR)
               searchstr  = binary_to_hex(newTxHash, BIGENDIAN)

               supportURL       = 'https://bitcoinarmory.com/support' 
               blkexplURL       = BLOCKEXPLORE_URL_TX % searchstr
               blkexplURL_short = BLOCKEXPLORE_URL_TX % searchstr[:20]

               QMessageBox.warning(self, tr('Transaction Not Accepted'), tr("""
                  The transaction that you just executed, does not 
                  appear to have been accepted by the Bitcoin network. 
                  This can happen for a variety of reasons, but it is 
                  usually due to a bug in the Armory software.  
                  <br><br>On some occasions the transaction actually did succeed 
                  and this message is the bug itself!  To confirm whether the 
                  the transaction actually succeeded, you can try this direct link 
                  to %s:
                  <br><br>
                  <a href="%s">%s...</a>  
                  <br><br>
                  If you do not see the 
                  transaction on that webpage within one minute, it failed and you 
                  should attempt to re-send it. 
                  If it <i>does</i> show up, then you do not need to do anything 
                  else -- it will show up in Armory as soon as it receives one
                  confirmation. 
                  <br><br>If the transaction did fail, please consider 
                  reporting this error the the Armory developers.  
                  From the main window, go to "<i>Help</i>" and select 
                  "<i>Submit Bug Report</i>".  Or use "<i>File</i>" -> 
                  "<i>Export Log File</i>" and then attach it to a support 
                  ticket at 
                  <a href="%s">%s</a>""") % (BLOCKEXPLORE_NAME, blkexplURL, 
                  blkexplURL_short, supportURL, supportURL), QMessageBox.Ok)

         self.mainDisplayTabs.setCurrentIndex(self.MAINTABS.Ledger)

         # Send the Tx after a short delay, give the system time to see the Tx
         # on the network and process it, and check to see if the Tx was seen.
         # We may change this setup in the future, but for now....
         reactor.callLater(3, sendGetDataMsg)
         reactor.callLater(7, checkForTxInBDM)


   #############################################################################
   def warnNoImportWhileScan(self):
      extraMsg = ''
      if not self.usermode==USERMODE.Standard:
         extraMsg = ('<br><br>'
                     'In the future, you may avoid scanning twice by '
                     'starting Armory in offline mode (--offline), and '
                     'perform the import before switching to online mode.')
      QMessageBox.warning(self, 'Armory is Busy', \
         'Wallets and addresses cannot be imported while Armory is in '
         'the middle of an existing blockchain scan.  Please wait for '
         'the scan to finish.  ' + extraMsg, QMessageBox.Ok)



   #############################################################################
   def execImportWallet(self):
      sdm = TheSDM.getSDMState()
      bdm = TheBDM.getState()
      if sdm in ['BitcoindInitializing', \
                 'BitcoindSynchronizing', \
                 'TorrentSynchronizing'] or \
         bdm in ['Scanning']:
         QMessageBox.warning(self, tr('Scanning'), tr("""
            Armory is currently in the middle of scanning the blockchain for
            your existing wallets.  New wallets cannot be imported until this
            operation is finished."""), QMessageBox.Ok)
         return

      DlgUniversalRestoreSelect(self, self).exec_()


   #############################################################################
   def execGetImportWltName(self):
      fn = self.getFileLoad('Import Wallet File')
      if not os.path.exists(fn):
         return

      wlt = PyBtcWallet().readWalletFile(fn, verifyIntegrity=False, \
                                             doScanNow=False)
      wltID = wlt.uniqueIDB58
      wlt = None

      if self.walletMap.has_key(wltID):
         QMessageBox.warning(self, 'Duplicate Wallet!', \
            'You selected a wallet that has the same ID as one already '
            'in your wallet (%s)!  If you would like to import it anyway, '
            'please delete the duplicate wallet in Armory, first.'%wltID, \
            QMessageBox.Ok)
         return

      fname = self.getUniqueWalletFilename(fn)
      newpath = os.path.join(ARMORY_HOME_DIR, fname)

      LOGINFO('Copying imported wallet to: %s', newpath)
      shutil.copy(fn, newpath)
      newWlt = PyBtcWallet().readWalletFile(newpath)
      newWlt.fillAddressPool()

      self.addWalletToAppAndAskAboutRescan(newWlt)

      """ I think the addWalletToAppAndAskAboutRescan replaces this...
      if TheBDM.getState() in ('Uninitialized', 'Offline'):
         self.addWalletToApplication(newWlt, walletIsNew=False)
         return

      if TheBDM.getState()=='BlockchainReady':
         doRescanNow = QMessageBox.question(self, 'Rescan Needed', \
            'The wallet was imported successfully, but cannot be displayed '
            'until the global transaction history is '
            'searched for previous transactions.  This scan will potentially '
            'take much longer than a regular rescan, and the wallet cannot '
            'be shown on the main display until this rescan is complete.'
            '<br><br>'
            '<b>Would you like to go into offline mode to start this scan now?'
            '</b>  If you click "No" the scan will be aborted, and the wallet '
            'will not be added to Armory.', \
            QMessageBox.Yes | QMessageBox.No)
      else:
         doRescanNow = QMessageBox.question(self, 'Rescan Needed', \
            'The wallet was imported successfully, but its balance cannot '
            'be determined until Armory performs a "recovery scan" for the '
            'wallet.  This scan potentially takes much longer than a regular '
            'scan, and must be completed for all imported wallets. '
            '<br><br>'
            'Armory is already in the middle of a scan and cannot be interrupted. '
            'Would you like to start the recovery scan when it is done?'
            '<br><br>'
            '</b>  If you click "No," the wallet import will be aborted '
            'and you must re-import the wallet when you '
            'are able to wait for the recovery scan.', \
            QMessageBox.Yes | QMessageBox.No)

      if doRescanNow == QMessageBox.Yes:
         LOGINFO('User requested rescan after wallet import')
         #TheBDM.startWalletRecoveryScan(newWlt)  # TODO: re-enable this later
         #TheBDM.rescanBlockchain('AsNeeded', wait=False)
         self.startRescanBlockchain()
         self.setDashboardDetails()
      else:
         LOGINFO('User aborted the wallet-import scan')
         QMessageBox.warning(self, 'Import Failed', \
            'The wallet was not imported.', QMessageBox.Ok)

         # The wallet cannot exist without also being on disk.
         # If the user aborted, we should remove the disk data.
         thepath       = newWlt.getWalletPath()
         thepathBackup = newWlt.getWalletPath('backup')
         os.remove(thepath)
         os.remove(thepathBackup)
         return

      self.addWalletToApplication(newWlt, walletIsNew=False)
      self.newWalletList.append([newWlt, False])
      LOGINFO('Import Complete!')
      """




   #############################################################################
   def addWalletToAppAndAskAboutRescan(self, newWallet):
      LOGINFO('Raw import successful.')

      # If we are offline, then we can't assume there will ever be a
      # rescan.  Just add the wallet to the application
      if TheBDM.getState() in ('Uninitialized', 'Offline'):
         TheBDM.registerWallet(newWallet.cppWallet)
         self.addWalletToApplication(newWallet, walletIsNew=False)
         return

      """  TODO:  Temporarily removed recovery-rescan operations
      elif TheBDM.getState()=='BlockchainReady':
         doRescanNow = QMessageBox.question(self, 'Rescan Needed', \
            'The wallet was recovered successfully, but cannot be displayed '
            'until the global transaction history is '
            'searched for previous transactions.  This scan will potentially '
            'take much longer than a regular rescan, and the wallet cannot '
            'be shown on the main display until this rescan is complete.'
            '<br><br>'
            '<b>Would you like to go into offline mode to start this scan now?'
            '</b>  If you click "No" the scan will be aborted, and the wallet '
            'will not be added to Armory.', \
            QMessageBox.Yes | QMessageBox.No)
         doRescanNow = QMessageBox.question(self, 'Rescan Needed', \
            'The wallet was recovered successfully, but cannot be displayed '
            'until a special kind of rescan is performed to find previous '
            'transactions.  However, Armory is currently in the middle of '
            'a scan.  Would you like to start the recovery scan immediately '
            'afterwards?'
            '<br><br>'
            '</b>  If you click "No" the scan will be aborted, and the wallet '
            'will not be added to Armory.  Restore the wallet again when you '
            'are able to wait for the recovery scan.', \
            QMessageBox.Yes | QMessageBox.No)
      """

      doRescanNow = QMessageBox.Cancel

      if TheBDM.getState()=='BlockchainReady':
         doRescanNow = QMessageBox.question(self, tr('Rescan Needed'), \
            tr("""The wallet was restored successfully but its balance
            cannot be displayed until the blockchain is rescanned.
            Armory will need to go into offline mode for 5-20 minutes.
            <br><br>
            Would you like to do the scan now?  Clicking "No" will
            abort the restore/import operation."""), \
            QMessageBox.Yes | QMessageBox.No)
      else:
         doRescanNow = QMessageBox.question(self, tr('Rescan Needed'), \
            tr("""The wallet was restored successfully but its balance
            cannot be displayed until the blockchain is rescanned.
            However, Armory is currently in the middle of a rescan
            operation right now.  Would you like to start a new scan
            as soon as this one is finished?
            <br><br>
            Clicking "No" will abort adding the wallet to Armory."""), \
            QMessageBox.Yes | QMessageBox.No)


      if doRescanNow == QMessageBox.Yes:
         LOGINFO('User requested rescan after wallet restore')
         #TheBDM.startWalletRecoveryScan(newWallet)
         TheBDM.registerWallet(newWallet.cppWallet)
         self.startRescanBlockchain()
         self.setDashboardDetails()
      else:
         LOGINFO('User aborted the wallet-recovery scan')
         QMessageBox.warning(self, 'Import Failed', \
            'The wallet was not restored.  To restore the wallet, reenter '
            'the "Restore Wallet" dialog again when you are able to wait '
            'for the rescan operation.  ', QMessageBox.Ok)
         # The wallet cannot exist without also being on disk.
         # If the user aborted, we should remove the disk data.
         thepath       = newWallet.getWalletPath()
         thepathBackup = newWallet.getWalletPath('backup')
         os.remove(thepath)
         os.remove(thepathBackup)
         return

      self.addWalletToApplication(newWallet, walletIsNew=False)
      LOGINFO('Import Complete!')


   #############################################################################
   def digitalBackupWarning(self):
      reply = QMessageBox.warning(self, 'Be Careful!', tr("""
        <font color="red"><b>WARNING:</b></font> You are about to make an
        <u>unencrypted</u> backup of your wallet.  It is highly recommended
        that you do <u>not</u> ever save unencrypted wallets to your regular
        hard drive.  This feature is intended for saving to a USB key or
        other removable media."""), QMessageBox.Ok | QMessageBox.Cancel)
      return (reply==QMessageBox.Ok)


   #############################################################################
   def execAddressBook(self):
      if TheBDM.getState()=='Scanning':
         QMessageBox.warning(self, 'Blockchain Not Ready', \
            'The address book is created from transaction data available in '
            'the blockchain, which has not finished loading.  The address '
            'book will become available when Armory is online.', QMessageBox.Ok)
      elif TheBDM.getState() in ('Uninitialized','Offline'):
         QMessageBox.warning(self, 'Blockchain Not Ready', \
            'The address book is created from transaction data available in '
            'the blockchain, but Armory is currently offline.  The address '
            'book will become available when Armory is online.', QMessageBox.Ok)
      else:
         if len(self.walletMap)==0:
            QMessageBox.warning(self, 'No wallets!', 'You have no wallets so '
               'there is no address book to display.', QMessageBox.Ok)
            return
         DlgAddressBook(self, self, None, None, None).exec_()


   #############################################################################
   def getUniqueWalletFilename(self, wltPath):
      root,fname = os.path.split(wltPath)
      base,ext   = os.path.splitext(fname)
      if not ext=='.wallet':
         fname = base+'.wallet'
      currHomeList = os.listdir(ARMORY_HOME_DIR)
      newIndex = 2
      while fname in currHomeList:
         # If we already have a wallet by this name, must adjust name
         base,ext = os.path.splitext(fname)
         fname='%s_%02d.wallet'%(base, newIndex)
         newIndex+=1
         if newIndex==99:
            raise WalletExistsError('Cannot find unique filename for wallet.'
                                                       'Too many duplicates!')
      return fname


   #############################################################################
   def addrViewDblClicked(self, index, wlt):
      uacfv = lambda x: self.updateAddressCommentFromView(self.wltAddrView, self.wlt)


   #############################################################################
   def dblClickLedger(self, index):
      if index.column()==LEDGERCOLS.Comment:
         self.updateTxCommentFromView(self.ledgerView)
      else:
         self.showLedgerTx()


   #############################################################################
   def showLedgerTx(self):
      row = self.ledgerView.selectedIndexes()[0].row()
      txHash = str(self.ledgerView.model().index(row, LEDGERCOLS.TxHash).data().toString())
      wltID  = str(self.ledgerView.model().index(row, LEDGERCOLS.WltID).data().toString())
      txtime = unicode(self.ledgerView.model().index(row, LEDGERCOLS.DateStr).data().toString())

      pytx = None
      txHashBin = hex_to_binary(txHash)
      cppTx = TheBDM.runBDM( lambda : TheBDM.bdv.getTxByHash(txHashBin) )
      if cppTx.isInitialized():
         pytx = PyTx().unserialize(cppTx.serialize())

      if pytx==None:
         QMessageBox.critical(self, 'Invalid Tx:',
         'The transaction you requested be displayed does not exist in '
         'in Armory\'s database.  This is unusual...', QMessageBox.Ok)
         return

      DlgDispTxInfo( pytx, self.walletMap[wltID], self, self, txtime=txtime).exec_()


   #############################################################################
   def showContextMenuLedger(self):
      menu = QMenu(self.ledgerView)

      if len(self.ledgerView.selectedIndexes())==0:
         return

      row = self.ledgerView.selectedIndexes()[0].row()

      txHash = str(self.ledgerView.model().index(row, LEDGERCOLS.TxHash).data().toString())
      txHash = hex_switchEndian(txHash)
      wltID  = str(self.ledgerView.model().index(row, LEDGERCOLS.WltID).data().toString())


      actViewTx     = menu.addAction("View Details")
      actViewBlkChn = menu.addAction("View on %s" % BLOCKEXPLORE_NAME)
      actComment    = menu.addAction("Change Comment")
      actCopyTxID   = menu.addAction("Copy Transaction ID")
      actOpenWallet = menu.addAction("Open Relevant Wallet")
      action = menu.exec_(QCursor.pos())

      if action==actViewTx:
         self.showLedgerTx()
      elif action==actViewBlkChn:
         try:
            webbrowser.open(BLOCKEXPLORE_URL_TX % txHash)
         except:
            LOGEXCEPT('Failed to open webbrowser')
            QMessageBox.critical(self, 'Could not open browser', \
               'Armory encountered an error opening your web browser.  To view '
               'this transaction on blockchain.info, please copy and paste '
               'the following URL into your browser: '
               '<br><br>%s' % (BLOCKEXPLORE_URL_TX % txHash), QMessageBox.Ok)
      elif action==actCopyTxID:
         clipb = QApplication.clipboard()
         clipb.clear()
         clipb.setText(txHash)
      elif action==actComment:
         self.updateTxCommentFromView(self.ledgerView)
      elif action==actOpenWallet:
         DlgWalletDetails(self.getSelectedWallet(), self.usermode, self, self).exec_()

   #############################################################################

   def getSelectedWallet(self):
      wltID = None
      if len(self.walletMap) > 0:
         wltID = self.walletMap.keys()[0]
      wltSelect = self.walletsView.selectedIndexes()
      if len(wltSelect) > 0:
         row = wltSelect[0].row()
         wltID = str(self.walletsView.model().index(row, WLTVIEWCOLS.ID).data().toString())
      # Starting the send dialog  with or without a wallet
      return None if wltID == None else self.walletMap[wltID]

   def clickSendBitcoins(self):
      if TheBDM.getState() in ('Offline', 'Uninitialized'):
         QMessageBox.warning(self, 'Offline Mode', \
           'Armory is currently running in offline mode, and has no '
           'ability to determine balances or create transactions. '
           '<br><br>'
           'In order to send coins from this wallet you must use a '
           'full copy of this wallet from an online computer, '
           'or initiate an "offline transaction" using a watching-only '
           'wallet on an online computer.', QMessageBox.Ok)
         return
      elif TheBDM.getState()=='Scanning':
         QMessageBox.warning(self, 'Armory Not Ready', \
           'Armory is currently scanning the blockchain to collect '
           'the information needed to create transactions.  This typically '
           'takes between one and five minutes.  Please wait until your '
           'balance appears on the main window, then try again.', \
            QMessageBox.Ok)
         return

      selectionMade = True
      if len(self.walletMap)==0:
         reply = QMessageBox.information(self, 'No Wallets!', \
            'You cannot send any bitcoins until you create a wallet and '
            'receive some coins.  Would you like to create a wallet?', \
            QMessageBox.Yes | QMessageBox.No)
         if reply==QMessageBox.Yes:
            self.startWalletWizard()
      else:
         DlgSendBitcoins(self.getSelectedWallet(), self, self).exec_()


   #############################################################################
   def uriSendBitcoins(self, uriDict):
      # Because Bitcoin-Qt doesn't store the message= field we have to assume
      # that the label field holds the Tx-info.  So we concatenate them for
      # the display message
      uri_has = lambda s: uriDict.has_key(s)

      haveLbl = uri_has('label')
      haveMsg = uri_has('message')

      newMsg = ''
      if haveLbl and haveMsg:
         newMsg = uriDict['label'] + ': ' + uriDict['message']
      elif not haveLbl and haveMsg:
         newMsg = uriDict['message']
      elif haveLbl and not haveMsg:
         newMsg = uriDict['label']

      descrStr = ''
      descrStr = ('You just clicked on a "bitcoin:" link requesting bitcoins '
                'to be sent to the following address:<br> ')

      descrStr += '<br>--<b>Address</b>:\t%s ' % uriDict['address']

      #if uri_has('label'):
         #if len(uriDict['label'])>30:
            #descrStr += '(%s...)' % uriDict['label'][:30]
         #else:
            #descrStr += '(%s)' % uriDict['label']

      amt = 0
      if uri_has('amount'):
         amt     = uriDict['amount']
         amtstr  = coin2str(amt, maxZeros=1)
         descrStr += '<br>--<b>Amount</b>:\t%s BTC' % amtstr


      if newMsg:
         if len(newMsg)>60:
            descrStr += '<br>--<b>Message</b>:\t%s...' % newMsg[:60]
         else:
            descrStr += '<br>--<b>Message</b>:\t%s' % newMsg

      uriDict['message'] = newMsg

      if not uri_has('amount'):
          descrStr += ('<br><br>There is no amount specified in the link, so '
            'you can decide the amount after selecting a wallet to use '
            'for this this transaction. ')
      else:
          descrStr += ('<br><br><b>The specified amount <u>can</u> be changed</b> on the '
            'next screen before hitting the "Send" button. ')


      selectedWalletID = None
      if len(self.walletMap)==0:
         reply = QMessageBox.information(self, 'No Wallets!', \
            'You just clicked on a "bitcoin:" link to send money, but you '
            'currently have no wallets!  Would you like to create a wallet '
            'now?', QMessageBox.Yes | QMessageBox.No)
         if reply==QMessageBox.Yes:
            self.startWalletWizard()
         return False
      else:
         DlgSendBitcoins(self.getSelectedWallet(), self, self, uriDict).exec_()
      return True


   #############################################################################
   def clickReceiveCoins(self):
      LOGDEBUG('Clicked "Receive Bitcoins Button"')
      wltID = None
      selectionMade = True
      if len(self.walletMap)==0:
         reply = QMessageBox.information(self, 'No Wallets!', \
            'You have not created any wallets which means there is nowhere to '
            'store you bitcoins!  Would you like to create a wallet now?', \
            QMessageBox.Yes | QMessageBox.No)
         if reply==QMessageBox.Yes:
            self.startWalletWizard()
         return
      elif len(self.walletMap)==1:
         wltID = self.walletMap.keys()[0]
      else:
         wltSelect = self.walletsView.selectedIndexes()
         if len(wltSelect)>0:
            row = wltSelect[0].row()
            wltID = str(self.walletsView.model().index(row, WLTVIEWCOLS.ID).data().toString())
         dlg = DlgWalletSelect(self, self, 'Receive coins with wallet...', '', \
                                       firstSelect=wltID, onlyMyWallets=False)
         if dlg.exec_():
            wltID = dlg.selectedID
         else:
            selectionMade = False

      if selectionMade:
         wlt = self.walletMap[wltID]
         wlttype = determineWalletType(wlt, self)[0]
         if showRecvCoinsWarningIfNecessary(wlt, self):
            DlgNewAddressDisp(wlt, self, self).exec_()



   #############################################################################
   def sysTrayActivated(self, reason):
      if reason==QSystemTrayIcon.DoubleClick:
         self.bringArmoryToFront()



   #############################################################################
   def bringArmoryToFront(self):
      self.show()
      self.setWindowState(Qt.WindowActive)
      self.activateWindow()
      self.raise_()

   #############################################################################
   def minimizeArmory(self):
      LOGDEBUG('Minimizing Armory')
      self.hide()
      self.sysTray.show()

   #############################################################################
   def startWalletWizard(self):
      walletWizard = WalletWizard(self, self)
      walletWizard.exec_()

   #############################################################################
   def startTxWizard(self, prefill=None, onlyOfflineWallets=False):
      txWizard = TxWizard(self, self, self.getSelectedWallet(), prefill, onlyOfflineWallets=onlyOfflineWallets)
      txWizard.exec_()

   #############################################################################
   def exportLogFile(self):
      LOGDEBUG('exportLogFile')
      reply = QMessageBox.warning(self, tr('Bug Reporting'), tr("""
         As of version 0.91, Armory now includes a form for reporting
         problems with the software.  Please use
         <i>"Help"</i>\xe2\x86\x92<i>"Submit Bug Report"</i>
         to send a report directly to the Armory team, which will include
         your log file automatically."""), QMessageBox.Ok | QMessageBox.Cancel)

      if not reply==QMessageBox.Ok:
         return

      if self.logFilePrivacyWarning(wCancel=True):
         self.saveCombinedLogFile()

   #############################################################################
   def getUserAgreeToPrivacy(self, getAgreement=False):
      ptype = 'submitbug' if getAgreement else 'generic'
      dlg = DlgPrivacyPolicy(self, self, ptype)
      if not dlg.exec_():
         return False

      return dlg.chkUserAgrees.isChecked()

   #############################################################################
   def logFileTriplePrivacyWarning(self):
      return MsgBoxCustom(MSGBOX.Warning, tr('Privacy Warning'), tr("""
         <b><u><font size=4>ATI Privacy Policy</font></u></b>
         <br><br>
         You should review the <a href="%s">Armory Technologies, Inc. privacy 
         policy</a> before sending any data to ATI servers.
         <br><br>

         <b><u><font size=3>Wallet Analysis Log Files</font></u></b>
         <br><br>
         The wallet analysis logs contain no personally-identifiable
         information, only a record of errors and inconsistencies 
         found in your wallet file.  No private keys or even public 
         keys are included.
         <br><br>

         <b><u><font size=3>Regular Log Files</font></u></b>
         <br><br>
         The regular log files do not contain any <u>security</u>-sensitive
         information, but some users may consider the information to be
         <u>privacy</u>-sensitive.  The log files may identify some addresses
         and transactions that are related to your wallets.  It is always 
         recommended you include your log files with any request to the
         Armory team, unless you are uncomfortable with the privacy 
         implications.
         <br><br>

         <b><u><font size=3>Watching-only Wallet</font></u></b>
         <br><br>
         A watching-only wallet is a copy of a regular wallet that does not 
         contain any signing keys.  This allows the holder to see the balance
         and transaction history of the wallet, but not spend any of the funds.
         <br><br>
         You may be requested to submit a watching-only copy of your wallet
         to <i>Armory Technologies, Inc.</i> to make sure that there is no 
         risk to the security of your funds.  You should not even consider 
         sending your
         watching-only wallet unless it was specifically requested by an
         Armory representative.""") % PRIVACY_URL, yesStr="&Ok")
          

   #############################################################################
   def logFilePrivacyWarning(self, wCancel=False):
      return MsgBoxCustom(MSGBOX.Warning, tr('Privacy Warning'), tr("""
         <b><u><font size=4>ATI Privacy Policy</font></u></b>
         <br>
         You should review the <a href="%s">Armory Technologies, Inc. privacy 
         policy</a> before sending any data to ATI servers.
         <br><br>

         Armory log files do not contain any <u>security</u>-sensitive
         information, but some users may consider the information to be
         <u>privacy</u>-sensitive.  The log files may identify some addresses
         and transactions that are related to your wallets.
         <br><br>

         <b>No signing-key data is ever written to the log file</b>.
         Only enough data is there to help the Armory developers
         track down bugs in the software, but it may still be considered
         sensitive information to some users.
         <br><br>

         Please do not send the log file to the Armory developers if you
         are not comfortable with the privacy implications!  However, if you
         do not send the log file, it may be very difficult or impossible
         for us to help you with your problem.

         <br><br><b><u>Advanced tip:</u></b> You can use
         "<i>File</i>"\xe2\x86\x92"<i>Export Log File</i>" from the main
         window to save a copy of the log file that you can manually
         review."""), wCancel=wCancel, yesStr="&Ok")


   #############################################################################
   def saveCombinedLogFile(self, saveFile=None):
      if saveFile is None:
         # TODO: Interleave the C++ log and the python log.
         #       That could be a lot of work!
         defaultFN = 'armorylog_%s.txt' % \
                     unixTimeToFormatStr(RightNow(),'%Y%m%d_%H%M')
         saveFile = self.getFileSave(title='Export Log File', \
                                  ffilter=['Text Files (*.txt)'], \
                                  defaultFilename=defaultFN)

      if len(unicode(saveFile)) > 0:
         fout = open(saveFile, 'wb')
         fout.write(getLastBytesOfFile(ARMORY_LOG_FILE, 256*1024))
         fout.write(getLastBytesOfFile(ARMCPP_LOG_FILE, 256*1024))
         fout.close()

         LOGINFO('Log saved to %s', saveFile)

   #############################################################################
   def blinkTaskbar(self):
      self.activateWindow()


   #############################################################################
   def lookForBitcoind(self):
      LOGDEBUG('lookForBitcoind')
      if satoshiIsAvailable():
         return 'Running'

      self.setSatoshiPaths()

      try:
         TheSDM.setupSDM(extraExeSearch=self.satoshiExeSearchPath)
      except:
         LOGEXCEPT('Error setting up SDM')
         pass

      if TheSDM.failedFindExe:
         return 'StillMissing'

      return 'AllGood'

   #############################################################################
   def executeModeSwitch(self):
      LOGDEBUG('executeModeSwitch')

      if TheSDM.getSDMState() == 'BitcoindExeMissing':
         bitcoindStat = self.lookForBitcoind()
         if bitcoindStat=='Running':
            result = QMessageBox.warning(self, tr('Already running!'), tr("""
               The Bitcoin software appears to be installed now, but it
               needs to be closed for Armory to work.  Would you like Armory
               to close it for you?"""), QMessageBox.Yes | QMessageBox.No)
            if result==QMessageBox.Yes:
               self.closeExistingBitcoin()
               self.startBitcoindIfNecessary()
         elif bitcoindStat=='StillMissing':
            QMessageBox.warning(self, tr('Still Missing'), tr("""
               The Bitcoin software still appears to be missing.  If you
               just installed it, then please adjust your settings to point
               to the installation directory."""), QMessageBox.Ok)
         self.startBitcoindIfNecessary()
      elif self.doAutoBitcoind and not TheSDM.isRunningBitcoind():
         if satoshiIsAvailable():
            result = QMessageBox.warning(self, tr('Still Running'), tr("""
               'Bitcoin-Qt is still running.  Armory cannot start until
               'it is closed.  Do you want Armory to close it for you?"""), \
               QMessageBox.Yes | QMessageBox.No)
            if result==QMessageBox.Yes:
               self.closeExistingBitcoin()
               self.startBitcoindIfNecessary()
         else:
            self.startBitcoindIfNecessary()
      elif TheBDM.getState() == 'BlockchainReady' and TheBDM.isDirty():
         #self.resetBdmBeforeScan()
         self.startRescanBlockchain()
      elif TheBDM.getState() in ('Offline','Uninitialized'):
         #self.resetBdmBeforeScan()
         TheBDM.setOnlineMode(True)
         self.switchNetworkMode(NETWORKMODE.Full)
      else:
         LOGERROR('ModeSwitch button pressed when it should be disabled')
      time.sleep(0.3)
      self.setDashboardDetails()




   #############################################################################
   @TimeThisFunction
   def resetBdmBeforeScan(self):
      if TheBDM.getState()=='Scanning':
         LOGINFO('Aborting load')
         touchFile(os.path.join(ARMORY_HOME_DIR,'abortload.txt'))

      TheBDM.Reset(wait=False)
      for wid,wlt in self.walletMap.iteritems():
         TheBDM.registerWallet(wlt.cppWallet)



   #############################################################################
   def setupDashboard(self):
      LOGDEBUG('setupDashboard')
      self.lblBusy = QLabel('')
      if OS_WINDOWS:
         # Unfortunately, QMovie objects don't work in Windows with py2exe
         # had to create my own little "Busy" icon and hook it up to the
         # heartbeat
         self.lblBusy.setPixmap(QPixmap(':/loadicon_0.png'))
         self.numHeartBeat = 0
         def loadBarUpdate():
            if self.lblBusy.isVisible():
               self.numHeartBeat += 1
               self.lblBusy.setPixmap(QPixmap(':/loadicon_%d.png' % \
                                                (self.numHeartBeat%6)))
         self.extraHeartbeatAlways.append(loadBarUpdate)
      else:
         self.qmov = QMovie(':/busy.gif')
         self.lblBusy.setMovie( self.qmov )
         self.qmov.start()


      self.btnModeSwitch = QPushButton('')
      self.connect(self.btnModeSwitch, SIGNAL('clicked()'), \
                                       self.executeModeSwitch)


      # Will switch this to array/matrix of widgets if I get more than 2 rows
      self.lblDashModeTorrent = QRichLabel('',doWrap=False)
      self.lblDashModeSync    = QRichLabel('',doWrap=False)
      self.lblDashModeBuild   = QRichLabel('',doWrap=False)
      self.lblDashModeScan    = QRichLabel('',doWrap=False)

      self.lblDashModeTorrent.setAlignment(Qt.AlignLeft | Qt.AlignVCenter)
      self.lblDashModeSync.setAlignment(   Qt.AlignLeft | Qt.AlignVCenter)
      self.lblDashModeBuild.setAlignment(  Qt.AlignLeft | Qt.AlignVCenter)
      self.lblDashModeScan.setAlignment(   Qt.AlignLeft | Qt.AlignVCenter)

      self.barProgressTorrent = QProgressBar(self)
      self.barProgressSync    = QProgressBar(self)
      self.barProgressBuild   = QProgressBar(self)
      self.barProgressScan    = QProgressBar(self)

      self.barProgressTorrent.setRange(0,100)
      self.barProgressSync.setRange(0,100)
      self.barProgressBuild.setRange(0,100)
      self.barProgressScan.setRange(0,100)


      self.lblTorrentStats       = QRichLabel('', hAlign=Qt.AlignHCenter)

      twid = relaxedSizeStr(self,'99 seconds')[0]
      self.lblTimeLeftTorrent = QRichLabel('')
      self.lblTimeLeftSync    = QRichLabel('')
      self.lblTimeLeftBuild   = QRichLabel('')
      self.lblTimeLeftScan    = QRichLabel('')

      self.lblTimeLeftSync.setMinimumWidth(twid)
      self.lblTimeLeftScan.setMinimumWidth(twid)

      self.lblStatsTorrent = QRichLabel('')

      layoutDashMode = QGridLayout()
      layoutDashMode.addWidget(self.lblDashModeTorrent,  0,0)
      layoutDashMode.addWidget(self.barProgressTorrent,  0,1)
      layoutDashMode.addWidget(self.lblTimeLeftTorrent,  0,2)
      layoutDashMode.addWidget(self.lblTorrentStats,     1,0)

      layoutDashMode.addWidget(self.lblDashModeSync,     2,0)
      layoutDashMode.addWidget(self.barProgressSync,     2,1)
      layoutDashMode.addWidget(self.lblTimeLeftSync,     2,2)

      layoutDashMode.addWidget(self.lblDashModeBuild,    3,0)
      layoutDashMode.addWidget(self.barProgressBuild,    3,1)
      layoutDashMode.addWidget(self.lblTimeLeftBuild,    3,2)

      layoutDashMode.addWidget(self.lblDashModeScan,     4,0)
      layoutDashMode.addWidget(self.barProgressScan,     4,1)
      layoutDashMode.addWidget(self.lblTimeLeftScan,     4,2)

      layoutDashMode.addWidget(self.lblBusy,             0,3, 5,1)
      layoutDashMode.addWidget(self.btnModeSwitch,       0,3, 5,1)

      self.frmDashModeSub = QFrame()
      self.frmDashModeSub.setFrameStyle(STYLE_SUNKEN)
      self.frmDashModeSub.setLayout(layoutDashMode)
      self.frmDashMode = makeHorizFrame(['Stretch', \
                                         self.frmDashModeSub, \
                                         'Stretch'])


      self.lblDashDescr1 = QRichLabel('')
      self.lblDashDescr2 = QRichLabel('')
      for lbl in [self.lblDashDescr1, self.lblDashDescr2]:
         # One textbox above buttons, one below
         lbl.setStyleSheet('padding: 5px')
         qpal = lbl.palette()
         qpal.setColor(QPalette.Base, Colors.Background)
         lbl.setPalette(qpal)
         lbl.setOpenExternalLinks(True)

      # Set up an array of buttons in the middle of the dashboard, to be used
      # to help the user install bitcoind.
      self.lblDashBtnDescr = QRichLabel('')
      self.lblDashBtnDescr.setOpenExternalLinks(True)
      BTN,LBL,TTIP = range(3)
      self.dashBtns = [[None]*3 for i in range(5)]
      self.dashBtns[DASHBTNS.Close   ][BTN] = QPushButton('Close Bitcoin Process')
      self.dashBtns[DASHBTNS.Install ][BTN] = QPushButton('Download Bitcoin')
      self.dashBtns[DASHBTNS.Browse  ][BTN] = QPushButton('Open www.bitcoin.org')
      self.dashBtns[DASHBTNS.Instruct][BTN] = QPushButton('Installation Instructions')
      self.dashBtns[DASHBTNS.Settings][BTN] = QPushButton('Change Settings')


      #####
      def openBitcoinOrg():
         webbrowser.open('http://www.bitcoin.org/en/download')


      #####
      def openInstruct():
         if OS_WINDOWS:
            webbrowser.open('https://www.bitcoinarmory.com/install-windows/')
         elif OS_LINUX:
            webbrowser.open('https://www.bitcoinarmory.com/install-linux/')
         elif OS_MACOSX:
            webbrowser.open('https://www.bitcoinarmory.com/install-macosx/')






      self.connect(self.dashBtns[DASHBTNS.Close][BTN], SIGNAL('clicked()'), \
                                                   self.closeExistingBitcoin)
      self.connect(self.dashBtns[DASHBTNS.Install][BTN], SIGNAL('clicked()'), \
                                                     self.openDLSatoshi)
      self.connect(self.dashBtns[DASHBTNS.Browse][BTN], SIGNAL('clicked()'), \
                                                             openBitcoinOrg)
      self.connect(self.dashBtns[DASHBTNS.Settings][BTN], SIGNAL('clicked()'), \
                                                           self.openSettings)
      #self.connect(self.dashBtns[DASHBTNS.Instruct][BTN], SIGNAL('clicked()'), \
                                                     #self.openInstructWindow)

      self.dashBtns[DASHBTNS.Close][LBL] = QRichLabel( \
           'Stop existing Bitcoin processes so that Armory can open its own')
      self.dashBtns[DASHBTNS.Browse][LBL]     = QRichLabel( \
           'Open browser to Bitcoin webpage to download and install Bitcoin software')
      self.dashBtns[DASHBTNS.Instruct][LBL] = QRichLabel( \
           'Instructions for manually installing Bitcoin for operating system')
      self.dashBtns[DASHBTNS.Settings][LBL]  = QRichLabel( \
           'Open Armory settings window to change Bitcoin software management')


      self.dashBtns[DASHBTNS.Browse][TTIP] = self.createToolTipWidget( \
           'Will open your default browser to http://www.bitcoin.org where you can '
           'download the latest version of Bitcoin-Qt, and get other information '
           'and links about Bitcoin, in general.')
      self.dashBtns[DASHBTNS.Instruct][TTIP] = self.createToolTipWidget( \
           'Instructions are specific to your operating system and include '
           'information to help you verify you are installing the correct software')
      self.dashBtns[DASHBTNS.Settings][TTIP] = self.createToolTipWidget(
           'Change Bitcoin-Qt/bitcoind management settings or point Armory to '
           'a non-standard Bitcoin installation')
      self.dashBtns[DASHBTNS.Close][TTIP] = self.createToolTipWidget( \
           'Armory has detected a running Bitcoin-Qt or bitcoind instance and '
           'will force it to exit')

      self.dashBtns[DASHBTNS.Install][BTN].setEnabled(False)
      self.dashBtns[DASHBTNS.Install][LBL] = QRichLabel('')
      self.dashBtns[DASHBTNS.Install][LBL].setText( \
          'This option is not yet available yet!', color='DisableFG')
      self.dashBtns[DASHBTNS.Install][TTIP] = QRichLabel('') # disabled

      #if OS_LINUX:
      if OS_WINDOWS:
         self.dashBtns[DASHBTNS.Install][BTN].setEnabled(True)
         self.dashBtns[DASHBTNS.Install][LBL] = QRichLabel('')
         self.dashBtns[DASHBTNS.Install][LBL].setText( \
            'Securely download Bitcoin software for Windows %s' % OS_VARIANT[0])
         self.dashBtns[DASHBTNS.Install][TTIP] = self.createToolTipWidget( \
            'The downloaded files are cryptographically verified.  '
            'Using this option will start the installer, you will '
            'have to click through it to complete installation.')

         #self.lblDashInstallForMe = QRichLabel( \
           #'Armory will download, verify, and start the Bitcoin installer for you')
         #self.ttipInstallForMe = self.createToolTipWidget( \
           #'Armory will download the latest version of the Bitcoin software '
           #'for Windows and verify its digital signatures.  You will have to '
           #'click through the installation options.<u></u>')
      elif OS_LINUX:
         # Only display the install button if using a debian-based distro
         dist = platform.linux_distribution()
         if dist[0] in ['Ubuntu','LinuxMint'] or 'debian' in dist:
            self.dashBtns[DASHBTNS.Install][BTN].setEnabled(True)
            self.dashBtns[DASHBTNS.Install][LBL] = QRichLabel( tr("""
               Download and Install Bitcoin Core for Ubuntu/Debian"""))
            self.dashBtns[DASHBTNS.Install][TTIP] = self.createToolTipWidget( tr("""
               'Will download and Bitcoin software and cryptographically verify it"""))
      elif OS_MACOSX:
         pass
      else:
         LOGERROR('Unrecognized OS!')


      self.frmDashMgmtButtons = QFrame()
      self.frmDashMgmtButtons.setFrameStyle(STYLE_SUNKEN)
      layoutButtons = QGridLayout()
      layoutButtons.addWidget(self.lblDashBtnDescr, 0,0, 1,3)
      for r in range(5):
         for c in range(3):
            if c==LBL:
               wMin = tightSizeNChar(self, 50)[0]
               self.dashBtns[r][c].setMinimumWidth(wMin)
            layoutButtons.addWidget(self.dashBtns[r][c],  r+1,c)

      self.frmDashMgmtButtons.setLayout(layoutButtons)
      self.frmDashMidButtons  = makeHorizFrame(['Stretch', \
                                              self.frmDashMgmtButtons,
                                              'Stretch'])

      dashLayout = QVBoxLayout()
      dashLayout.addWidget(self.frmDashMode)
      dashLayout.addWidget(self.lblDashDescr1)
      dashLayout.addWidget(self.frmDashMidButtons )
      dashLayout.addWidget(self.lblDashDescr2)
      frmInner = QFrame()
      frmInner.setLayout(dashLayout)

      self.dashScrollArea = QScrollArea()
      self.dashScrollArea.setWidgetResizable(True)
      self.dashScrollArea.setWidget(frmInner)
      scrollLayout = QVBoxLayout()
      scrollLayout.addWidget(self.dashScrollArea)
      self.tabDashboard.setLayout(scrollLayout)



   #############################################################################
   def setupAnnounceTab(self):

      self.lblAlertStr = QRichLabel(tr("""
         <font size=4><b>Announcements and alerts from <i>Armory Technologies,
         Inc.</i></b></font>"""), doWrap=False, hAlign=Qt.AlignHCenter)

      def checkUpd():
         lastUpdate = self.announceFetcher.getLastSuccessfulFetchTime()
         self.explicitCheckAnnouncements(5)
         lastUpdate2 = self.announceFetcher.getLastSuccessfulFetchTime()
         if lastUpdate==lastUpdate2:
            QMessageBox.warning(self, tr('Not Available'), tr("""
               Could not access the <font color="%s"><b>Armory
               Technologies, Inc.</b></font> announcement feeder.
               Try again in a couple minutes.""") % \
               htmlColor('TextGreen'), QMessageBox.Ok)
         else:
            QMessageBox.warning(self, tr('Update'), tr("""
               Announcements are now up to date!"""), QMessageBox.Ok)


      self.lblLastUpdated = QRichLabel('', doWrap=False)
      self.btnCheckForUpdates  = QPushButton(tr('Check for Updates'))
      self.connect(self.btnCheckForUpdates, SIGNAL(CLICKED), checkUpd)


      frmLastUpdate = makeHorizFrame(['Stretch', \
                                      self.lblLastUpdated, \
                                      self.btnCheckForUpdates, \
                                      'Stretch'])

      self.icoArmorySWVersion = QLabel('')
      self.lblArmorySWVersion = QRichLabel(tr("""
         No version information is available"""), doWrap=False)
      self.icoSatoshiSWVersion = QLabel('')
      self.lblSatoshiSWVersion = QRichLabel('', doWrap=False)

      self.btnSecureDLArmory  = QPushButton(tr('Secure Downloader'))
      self.btnSecureDLSatoshi = QPushButton(tr('Secure Downloader'))
      self.btnSecureDLArmory.setVisible(False)
      self.btnSecureDLSatoshi.setVisible(False)
      self.connect(self.btnSecureDLArmory, SIGNAL(CLICKED), self.openDLArmory)
      self.connect(self.btnSecureDLSatoshi, SIGNAL(CLICKED), self.openDLSatoshi)


      frmVersions = QFrame()
      layoutVersions = QGridLayout()
      layoutVersions.addWidget(self.icoArmorySWVersion, 0,0)
      layoutVersions.addWidget(self.lblArmorySWVersion, 0,1)
      layoutVersions.addWidget(self.btnSecureDLArmory,  0,2)
      layoutVersions.addWidget(self.icoSatoshiSWVersion, 1,0)
      layoutVersions.addWidget(self.lblSatoshiSWVersion, 1,1)
      layoutVersions.addWidget(self.btnSecureDLSatoshi,  1,2)
      layoutVersions.setColumnStretch(0,0)
      layoutVersions.setColumnStretch(1,1)
      layoutVersions.setColumnStretch(2,0)
      frmVersions.setLayout(layoutVersions)
      frmVersions.setFrameStyle(STYLE_RAISED)

      lblVerHeader = QRichLabel(tr("""<font size=4><b>
         Software Version Updates:</b></font>"""), doWrap=False, \
         hAlign=Qt.AlignHCenter)
      lblTableHeader = QRichLabel(tr("""<font size=4><b>
         All Available Notifications:</b></font>"""), doWrap=False, \
         hAlign=Qt.AlignHCenter)


      # We need to generate popups when a widget is clicked, and be able
      # change that particular widget's target, when the table is updated.
      # Create one of these DlgGen objects for each of the 10 rows, simply
      # update it's nid and notifyMap when the table is updated
      class DlgGen():
         def setParams(self, parent, nid, notifyMap):
            self.parent = parent
            self.nid = nid
            self.notifyMap = notifyMap

         def __call__(self):
            return DlgNotificationWithDNAA(self.parent, self.parent, \
                                          self.nid, self.notifyMap, False).exec_()

      self.announceTableWidgets = \
         [[QLabel(''), QRichLabel(''), QLabelButton('+'), DlgGen()] \
                                                      for i in range(10)]



      layoutTable = QGridLayout()
      for i in range(10):
         for j in range(3):
            layoutTable.addWidget(self.announceTableWidgets[i][j], i,j)
         self.connect(self.announceTableWidgets[i][2], SIGNAL(CLICKED), \
                      self.announceTableWidgets[i][3])

      layoutTable.setColumnStretch(0,0)
      layoutTable.setColumnStretch(1,1)
      layoutTable.setColumnStretch(2,0)

      frmTable = QFrame()
      frmTable.setLayout(layoutTable)
      frmTable.setFrameStyle(STYLE_SUNKEN)

      self.updateAnnounceTable()


      frmEverything = makeVertFrame( [ self.lblAlertStr,
                                       frmLastUpdate,
                                       'Space(30)',
                                       lblTableHeader,
                                       frmTable,
                                       'Space(30)',
                                       lblVerHeader,
                                       frmVersions,
                                       'Stretch'])

      frmEverything.setMinimumWidth(300)
      frmEverything.setMaximumWidth(800)

      frmFinal = makeHorizFrame(['Stretch', frmEverything, 'Stretch'])

      self.announceScrollArea = QScrollArea()
      self.announceScrollArea.setWidgetResizable(True)
      self.announceScrollArea.setWidget(frmFinal)
      scrollLayout = QVBoxLayout()
      scrollLayout.addWidget(self.announceScrollArea)
      self.tabAnnounce.setLayout(scrollLayout)

      self.announceIsSetup = True


   #############################################################################
   def openDownloaderAll(self):
      dl,cl = self.getDownloaderData()
      if not dl is None and not cl is None:
         UpgradeDownloaderDialog(self, self, None, dl, cl).exec_()

   #############################################################################
   def openDLArmory(self):
      dl,cl = self.getDownloaderData()
      if not dl is None and not cl is None:
         UpgradeDownloaderDialog(self, self, 'Armory', dl, cl).exec_()

   #############################################################################
   def openDLSatoshi(self):
      dl,cl = self.getDownloaderData()
      if not dl is None and not cl is None:
         UpgradeDownloaderDialog(self, self, 'Satoshi', dl, cl).exec_()


   #############################################################################
   def getDownloaderData(self):
      dl = self.announceFetcher.getAnnounceFile('downloads')
      cl = self.announceFetcher.getAnnounceFile('changelog')

      dlObj = downloadLinkParser().parseDownloadList(dl)
      clObj = changelogParser().parseChangelogText(cl)

      if dlObj is None or clObj is None:
         QMessageBox.warning(self, tr('No Data'), tr("""
            The secure downloader has not received any download
            data to display.  Either the <font color="%s"><b>Armory
            Technologies, Inc.</b></font> announcement feeder is
            down, or this computer cannot access the server.""") % \
            htmlColor('TextGreen'), QMessageBox.Ok)
         return None,None

      lastUpdate = self.announceFetcher.getLastSuccessfulFetchTime()
      sinceLastUpd = RightNow() - lastUpdate
      if lastUpdate < RightNow()-1*WEEK:
         QMessageBox.warning(self, tr('Old Data'), tr("""
            The last update retrieved from the <font color="%s"><b>Armory
            Technologies, Inc.</b></font> announcement feeder was <b>%s</b>
            ago.  The following downloads may not be the latest
            available.""") % (htmlColor("TextGreen"), \
            secondsToHumanTime(sinceLastUpd)), QMessageBox.Ok)

      dl = self.announceFetcher.getAnnounceFile('downloads')
      cl = self.announceFetcher.getAnnounceFile('changelog')

      return dl,cl



   #############################################################################
   def updateAnnounceTab(self, *args):

      if not self.announceIsSetup:
         return

      iconArmory   = ':/armory_icon_32x32.png'
      iconSatoshi  = ':/bitcoinlogo.png'
      iconInfoFile = ':/MsgBox_info48.png'
      iconGoodFile = ':/MsgBox_good48.png'
      iconWarnFile = ':/MsgBox_warning48.png'
      iconCritFile = ':/MsgBox_critical24.png'

      lastUpdate = self.announceFetcher.getLastSuccessfulFetchTime()
      noAnnounce = (lastUpdate == 0)

      if noAnnounce:
         self.lblLastUpdated.setText(tr("No announcement data was found!"))
         self.btnSecureDLArmory.setVisible(False)
         self.icoArmorySWVersion.setVisible(True)
         self.lblArmorySWVersion.setText(tr(""" You are running Armory
            version %s""") % getVersionString(BTCARMORY_VERSION))
      else:
         updTimeStr = unixTimeToFormatStr(lastUpdate)
         self.lblLastUpdated.setText(tr("<u>Last Updated</u>: %s") % updTimeStr)


      verStrToInt = lambda s: getVersionInt(readVersionString(s))

      # Notify of Armory updates
      self.icoArmorySWVersion.setPixmap(QPixmap(iconArmory).scaled(24,24))
      self.icoSatoshiSWVersion.setPixmap(QPixmap(iconSatoshi).scaled(24,24))

      try:
         armCurrent = verStrToInt(self.armoryVersions[0])
         armLatest  = verStrToInt(self.armoryVersions[1])
         if armCurrent >= armLatest:
            dispIcon = QPixmap(iconArmory).scaled(24,24)
            self.icoArmorySWVersion.setPixmap(dispIcon)
            self.btnSecureDLArmory.setVisible(False)
            self.lblArmorySWVersion.setText(tr("""
               You are using the latest version of Armory"""))
         else:
            dispIcon = QPixmap(iconWarnFile).scaled(24,24)
            self.icoArmorySWVersion.setPixmap(dispIcon)
            self.btnSecureDLArmory.setVisible(True)
            self.lblArmorySWVersion.setText(tr("""
               <b>There is a newer version of Armory available!</b>"""))
         self.btnSecureDLArmory.setVisible(True)
         self.icoArmorySWVersion.setVisible(True)
      except:
         self.btnSecureDLArmory.setVisible(False)
         self.lblArmorySWVersion.setText(tr(""" You are running Armory
            version %s""") % getVersionString(BTCARMORY_VERSION))


      try:
         satCurrStr,satLastStr = self.satoshiVersions
         satCurrent = verStrToInt(satCurrStr) if satCurrStr else 0
         satLatest  = verStrToInt(satLastStr) if satLastStr else 0

      # Show CoreBTC updates
         if satCurrent and satLatest:
            if satCurrent >= satLatest:
               dispIcon = QPixmap(iconGoodFile).scaled(24,24)
               self.btnSecureDLSatoshi.setVisible(False)
               self.icoSatoshiSWVersion.setPixmap(dispIcon)
               self.lblSatoshiSWVersion.setText(tr(""" You are using
                  the latest version of core Bitcoin (%s)""") % satCurrStr)
            else:
               dispIcon = QPixmap(iconWarnFile).scaled(24,24)
               self.btnSecureDLSatoshi.setVisible(True)
               self.icoSatoshiSWVersion.setPixmap(dispIcon)
               self.lblSatoshiSWVersion.setText(tr("""
                  <b>There is a newer version of the core Bitcoin software
                  available!</b>"""))
         elif satCurrent:
            # satLatest is not available
            dispIcon = QPixmap(iconGoodFile).scaled(24,24)
            self.btnSecureDLSatoshi.setVisible(False)
            self.icoSatoshiSWVersion.setPixmap(None)
            self.lblSatoshiSWVersion.setText(tr(""" You are using
               core Bitcoin version %s""") % satCurrStr)
         elif satLatest:
            # only satLatest is avail (maybe offline)
            dispIcon = QPixmap(iconSatoshi).scaled(24,24)
            self.btnSecureDLSatoshi.setVisible(True)
            self.icoSatoshiSWVersion.setPixmap(dispIcon)
            self.lblSatoshiSWVersion.setText(tr("""Core Bitcoin version
               %s is available.""") % satLastStr)
         else:
            # only satLatest is avail (maybe offline)
            dispIcon = QPixmap(iconSatoshi).scaled(24,24)
            self.btnSecureDLSatoshi.setVisible(False)
            self.icoSatoshiSWVersion.setPixmap(dispIcon)
            self.lblSatoshiSWVersion.setText(tr("""No version information
               is available for core Bitcoin""") )




         #self.btnSecureDLSatoshi.setVisible(False)
         #if self.satoshiVersions[0]:
            #self.lblSatoshiSWVersion.setText(tr(""" You are running
               #core Bitcoin software version %s""") % self.satoshiVersions[0])
         #else:
            #self.lblSatoshiSWVersion.setText(tr("""No information is
            #available for the core Bitcoin software"""))
      except:
         LOGEXCEPT('Failed to process satoshi versions')


      self.updateAnnounceTable()


   #############################################################################
   def updateAnnounceTable(self):

      # Default: Make everything non-visible except first row, middle column
      for i in range(10):
         for j in range(3):
            self.announceTableWidgets[i][j].setVisible(i==0 and j==1)

      if len(self.almostFullNotificationList)==0:
         self.announceTableWidgets[0][1].setText(tr("""
            There are no announcements or alerts to display"""))
         return


      alertsForSorting = []
      for nid,nmap in self.almostFullNotificationList.iteritems():
         alertsForSorting.append([nid, int(nmap['PRIORITY'])])

      sortedAlerts = sorted(alertsForSorting, key=lambda a: -a[1])[:10]

      i = 0
      for nid,priority in sortedAlerts:
         if priority>=4096:
            pixm = QPixmap(':/MsgBox_critical64.png')
         elif priority>=3072:
            pixm = QPixmap(':/MsgBox_warning48.png')
         elif priority>=2048:
            pixm = QPixmap(':/MsgBox_info48.png')
         else:
            pixm = QPixmap(':/MsgBox_info48.png')


         shortDescr = self.almostFullNotificationList[nid]['SHORTDESCR']
         if priority>=4096:
            shortDescr = '<font color="%s">' + shortDescr + '</font>'
            shortDescr = shortDescr % htmlColor('TextWarn')

         self.announceTableWidgets[i][0].setPixmap(pixm.scaled(24,24))
         self.announceTableWidgets[i][1].setText(shortDescr)
         self.announceTableWidgets[i][2].setVisible(True)
         self.announceTableWidgets[i][3].setParams(self, nid, \
                                 self.almostFullNotificationList[nid])

         for j in range(3):
            self.announceTableWidgets[i][j].setVisible(True)

         i += 1

   #############################################################################
   def explicitCheckAnnouncements(self, waitTime=3):
      self.announceFetcher.fetchRightNow(waitTime)
      self.processAnnounceData()
      self.updateAnnounceTab()

   #############################################################################
   def closeExistingBitcoin(self):
      for proc in psutil.process_iter():
         if proc.name.lower() in ['bitcoind.exe','bitcoin-qt.exe',\
                                     'bitcoind','bitcoin-qt']:
            killProcess(proc.pid)
            time.sleep(2)
            return

      # If got here, never found it
      QMessageBox.warning(self, 'Not Found', \
         'Attempted to kill the running Bitcoin-Qt/bitcoind instance, '
         'but it was not found.  ', QMessageBox.Ok)

   #############################################################################
   def getPercentageFinished(self, maxblk, lastblk):
      curr = EstimateCumulativeBlockchainSize(lastblk)
      maxb = EstimateCumulativeBlockchainSize(maxblk)
      return float(curr)/float(maxb)

   #############################################################################
   def updateSyncProgress(self):

      if TheTDM.getTDMState()=='Downloading':

         dlSpeed  = TheTDM.getLastStats('downRate')
         timeEst  = TheTDM.getLastStats('timeEst')
         fracDone = TheTDM.getLastStats('fracDone')
         numSeeds = TheTDM.getLastStats('numSeeds')
         numPeers = TheTDM.getLastStats('numPeers')

         self.barProgressTorrent.setVisible(True)
         self.lblDashModeTorrent.setVisible(True)
         self.lblTimeLeftTorrent.setVisible(True)
         self.lblTorrentStats.setVisible(True)
         self.barProgressTorrent.setFormat('%p%')

         self.lblDashModeSync.setVisible(True)
         self.barProgressSync.setVisible(True)
         self.barProgressSync.setValue(0)
         self.lblTimeLeftSync.setVisible(True)
         self.barProgressSync.setFormat('')

         self.lblDashModeBuild.setVisible(True)
         self.barProgressBuild.setVisible(True)
         self.barProgressBuild.setValue(0)
         self.lblTimeLeftBuild.setVisible(True)
         self.barProgressBuild.setFormat('')

         self.lblDashModeScan.setVisible(True)
         self.barProgressScan.setVisible(True)
         self.barProgressScan.setValue(0)
         self.lblTimeLeftScan.setVisible(True)
         self.barProgressScan.setFormat('')

         if not numSeeds:
            self.barProgressTorrent.setValue(0)
            self.lblTimeLeftTorrent.setText('')
            self.lblTorrentStats.setText('')

            self.lblDashModeTorrent.setText(tr('Initializing Torrent Engine'), \
                                          size=4, bold=True, color='Foreground')

            self.lblTorrentStats.setVisible(False)
         else:
            self.lblDashModeTorrent.setText(tr('Downloading via Armory CDN'), \
                                          size=4, bold=True, color='Foreground')

            if fracDone:
               self.barProgressTorrent.setValue(int(99.9*fracDone))

            if timeEst:
               self.lblTimeLeftTorrent.setText(secondsToHumanTime(timeEst))

            self.lblTorrentStats.setText(tr("""
               Bootstrap Torrent:  %s/sec from %d peers""") % \
               (bytesToHumanSize(dlSpeed), numSeeds+numPeers))

            self.lblTorrentStats.setVisible(True)



      elif TheBDM.getState()=='Scanning':
         self.barProgressTorrent.setVisible(TheTDM.isStarted())
         self.lblDashModeTorrent.setVisible(TheTDM.isStarted())
         self.barProgressTorrent.setValue(100)
         self.lblTimeLeftTorrent.setVisible(False)
         self.lblTorrentStats.setVisible(False)
         self.barProgressTorrent.setFormat('')

         self.lblDashModeSync.setVisible(self.doAutoBitcoind)
         self.barProgressSync.setVisible(self.doAutoBitcoind)
         self.barProgressSync.setValue(100)
         self.lblTimeLeftSync.setVisible(False)
         self.barProgressSync.setFormat('')

         self.lblDashModeBuild.setVisible(True)
         self.barProgressBuild.setVisible(True)
         self.lblTimeLeftBuild.setVisible(True)

         self.lblDashModeScan.setVisible(True)
         self.barProgressScan.setVisible(True)
         self.lblTimeLeftScan.setVisible(True)

         # Scan time is super-simple to predict: it's pretty much linear
         # with the number of bytes remaining.

         phase,pct,tleft = TheBDM.predictLoadTime()
         if phase==1:
            self.lblDashModeBuild.setText( 'Building Databases', \
                                        size=4, bold=True, color='Foreground')
            self.lblDashModeScan.setText( 'Scan Transaction History', \
                                        size=4, bold=True, color='DisableFG')
            self.barProgressBuild.setFormat('%p%')
            self.barProgressScan.setFormat('')

         elif phase==3:
            self.lblDashModeBuild.setText( 'Build Databases', \
                                        size=4, bold=True, color='DisableFG')
            self.lblDashModeScan.setText( 'Scanning Transaction History', \
                                        size=4, bold=True, color='Foreground')
            self.lblTimeLeftBuild.setVisible(False)
            self.barProgressBuild.setFormat('')
            self.barProgressBuild.setValue(100)
            self.barProgressScan.setFormat('%p%')
         elif phase==4:
            self.lblDashModeScan.setText( 'Global Blockchain Index', \
                                        size=4, bold=True, color='Foreground')

         tleft15 = (int(tleft-1)/15 + 1)*15
         if tleft < 2:
            tstring = ''
            pvalue  = 100
         else:
            tstring = secondsToHumanTime(tleft15)
            pvalue = pct*100

         if phase==1:
            self.lblTimeLeftBuild.setText(tstring)
            self.barProgressBuild.setValue(pvalue)
         elif phase==3:
            self.lblTimeLeftScan.setText(tstring)
            self.barProgressScan.setValue(pvalue)

      elif TheSDM.getSDMState() in ['BitcoindInitializing','BitcoindSynchronizing']:

         self.barProgressTorrent.setVisible(TheTDM.isStarted())
         self.lblDashModeTorrent.setVisible(TheTDM.isStarted())
         self.barProgressTorrent.setValue(100)
         self.lblTimeLeftTorrent.setVisible(False)
         self.lblTorrentStats.setVisible(False)
         self.barProgressTorrent.setFormat('')

         self.lblDashModeSync.setVisible(True)
         self.barProgressSync.setVisible(True)
         self.lblTimeLeftSync.setVisible(True)
         self.barProgressSync.setFormat('%p%')

         self.lblDashModeBuild.setVisible(True)
         self.barProgressBuild.setVisible(True)
         self.lblTimeLeftBuild.setVisible(False)
         self.barProgressBuild.setValue(0)
         self.barProgressBuild.setFormat('')

         self.lblDashModeScan.setVisible(True)
         self.barProgressScan.setVisible(True)
         self.lblTimeLeftScan.setVisible(False)
         self.barProgressScan.setValue(0)
         self.barProgressScan.setFormat('')

         ssdm = TheSDM.getSDMState()
         lastBlkNum  = self.getSettingOrSetDefault('LastBlkRecv',     0)
         lastBlkTime = self.getSettingOrSetDefault('LastBlkRecvTime', 0)

         # Get data from SDM if it has it
         info = TheSDM.getTopBlockInfo()
         if len(info['tophash'])>0:
            lastBlkNum  = info['numblks']
            lastBlkTime = info['toptime']

         # Use a reference point if we are starting from scratch
         refBlock = max(290746,      lastBlkNum)
         refTime  = max(1394922889,  lastBlkTime)


         # Ten min/block is pretty accurate, even from genesis (about 1% slow)
         # And it gets better as we sync past the reference block above
         self.approxMaxBlock = refBlock + int((RightNow() - refTime) / (10*MINUTE))
         self.approxBlkLeft  = self.approxMaxBlock - lastBlkNum
         self.approxPctSoFar = self.getPercentageFinished(self.approxMaxBlock, \
                                                                  lastBlkNum)

         self.initSyncCircBuff.append([RightNow(), self.approxPctSoFar])
         if len(self.initSyncCircBuff)>30:
            # There's always a couple wacky measurements up front, start at 10
            t0,p0 = self.initSyncCircBuff[10]
            t1,p1 = self.initSyncCircBuff[-1]
            dt,dp = t1-t0, p1-p0
            if dt>600:
               self.initSyncCircBuff = self.initSyncCircBuff[1:]

            if dp>0 and dt>0:
               dpPerSec = dp / dt
               if lastBlkNum < 200000:
                  dpPerSec = dpPerSec / 2
               timeRemain = (1 - self.approxPctSoFar) / dpPerSec
               #timeRemain = min(timeRemain, 8*HOUR)
            else:
               timeRemain = None
         else:
            timeRemain = None


         intPct = int(100*self.approxPctSoFar)
         strPct = '%d%%' % intPct


         self.barProgressSync.setFormat('%p%')
         if ssdm == 'BitcoindReady':
            return (0,0,0.99)  # because it's probably not completely done...
            self.lblTimeLeftSync.setText('Almost Done...')
            self.barProgressSync.setValue(99)
         elif ssdm == 'BitcoindSynchronizing':
            sdmPercent = int(99.9*self.approxPctSoFar)
            if self.approxBlkLeft < 10000:
               if self.approxBlkLeft < 200:
                  self.lblTimeLeftSync.setText('%d blocks' % self.approxBlkLeft)
               else:
                  # If we're within 10k blocks, estimate based on blkspersec
                  if info['blkspersec'] > 0:
                     timeleft = int(self.approxBlkLeft/info['blkspersec'])
                     self.lblTimeLeftSync.setText(secondsToHumanTime(timeleft))
            else:
               # If we're more than 10k blocks behind...
               if timeRemain:
                  timeRemain = min(24*HOUR, timeRemain)
                  self.lblTimeLeftSync.setText(secondsToHumanTime(timeRemain))
               else:
                  self.lblTimeLeftSync.setText('')
         elif ssdm == 'BitcoindInitializing':
            sdmPercent = 0
            self.barProgressSync.setFormat('')
            self.barProgressBuild.setFormat('')
            self.barProgressScan.setFormat('')
         else:
            LOGERROR('Should not predict sync info in non init/sync SDM state')
            return ('UNKNOWN','UNKNOWN', 'UNKNOWN')

         self.barProgressSync.setValue(sdmPercent)
      else:
         LOGWARN('Called updateSyncProgress while not sync\'ing')


   #############################################################################
   def GetDashFunctionalityText(self, func):
      """
      Outsourcing all the verbose dashboard text to here, to de-clutter the
      logic paths in the setDashboardDetails function
      """
      LOGINFO('Switching Armory functional mode to "%s"', func)
      if func.lower() == 'scanning':
         return ( \
         'The following functionality is available while scanning in offline mode:'
         '<ul>'
         '<li>Create new wallets</li>'
         '<li>Generate receiving addresses for your wallets</li>'
         '<li>Create backups of your wallets (printed or digital)</li>'
         '<li>Change wallet encryption settings</li>'
         '<li>Sign transactions created from an online system</li>'
         '<li>Sign messages</li>'
         '</ul>'
         '<br><br><b>NOTE:</b>  The Bitcoin network <u>will</u> process transactions '
         'to your addresses, even if you are offline.  It is perfectly '
         'okay to create and distribute payment addresses while Armory is offline, '
         'you just won\'t be able to verify those payments until the next time '
         'Armory is online.')
      elif func.lower() == 'offline':
         return ( \
         'The following functionality is available in offline mode:'
         '<ul>'
         '<li>Create, import or recover wallets</li>'
         '<li>Generate new receiving addresses for your wallets</li>'
         '<li>Create backups of your wallets (printed or digital)</li>'
         '<li>Import private keys to wallets</li>'
         '<li>Change wallet encryption settings</li>'
         '<li>Sign messages</li>'
         '<li><b>Sign transactions created from an online system</b></li>'
         '</ul>'
         '<br><br><b>NOTE:</b>  The Bitcoin network <u>will</u> process transactions '
         'to your addresses, regardless of whether you are online.  It is perfectly '
         'okay to create and distribute payment addresses while Armory is offline, '
         'you just won\'t be able to verify those payments until the next time '
         'Armory is online.')
      elif func.lower() == 'online':
         return ( \
         '<ul>'
         '<li>Create, import or recover Armory wallets</li>'
         '<li>Generate new addresses to receive coins</li>'
         '<li>Send bitcoins to other people</li>'
         '<li>Create one-time backups of your wallets (in printed or digital form)</li>'
         '<li>Click on "bitcoin:" links in your web browser '
            '(not supported on all operating systems)</li>'
         '<li>Import private keys to wallets</li>'
         '<li>Monitor payments to watching-only wallets and create '
            'unsigned transactions</li>'
         '<li>Sign messages</li>'
         '<li><b>Create transactions with watching-only wallets, '
            'to be signed by an offline wallets</b></li>'
         '</ul>')


   #############################################################################
   def GetDashStateText(self, mgmtMode, state):
      """
      Outsourcing all the verbose dashboard text to here, to de-clutter the
      logic paths in the setDashboardDetails function
      """
      LOGINFO('Switching Armory state text to Mgmt:%s, State:%s', mgmtMode, state)

      # A few states don't care which mgmtMode you are in...
      if state == 'NewUserInfo':
         return tr("""
         For more information about Armory, and even Bitcoin itself, you should
         visit the <a href="https://bitcoinarmory.com/faqs/">frequently
         asked questions page</a>.  If
         you are experiencing problems using this software, please visit the
         <a href="https://bitcoinarmory.com/troubleshooting/">Armory
         troubleshooting webpage</a>.  It will be updated frequently with
         solutions to common problems.
         <br><br>
         <b><u>IMPORTANT:</u></b> Make a backup of your wallet(s)!  Paper
         backups protect you <i>forever</i> against forgotten passwords,
         hard-drive failure, and make it easy for your family to recover
         your funds if something terrible happens to you.  <i>Each wallet
         only needs to be backed up once, ever!</i>  Without it, you are at
         risk of losing all of your Bitcoins!  For more information,
         visit the <a href="https://bitcoinarmory.com/armory-backups-are-forever/">Armory
         Backups page</a>.
         <br><br>
         To learn about improving your security through the use of offline
         wallets, visit the
         <a href="https://bitcoinarmory.com/using-our-wallet">Armory
         Quick Start Guide</a>, and the
         <a href="https://bitcoinarmory.com/using-our-wallet/#offlinewallet">Offline
         Wallet Tutorial</a>.<br><br> """)
      elif state == 'OnlineFull1':
         return ( \
         '<p><b>You now have access to all the features Armory has to offer!</b><br>'
         'To see your balances and transaction history, please click '
         'on the "Transactions" tab above this text.  <br>'
         'Here\'s some things you can do with Armory Bitcoin Client:'
         '<br>')
      elif state == 'OnlineFull2':
         return ( \
         ('If you experience any performance issues with Armory, '
         'please confirm that Bitcoin-Qt is running and <i>fully '
         'synchronized with the Bitcoin network</i>.  You will see '
         'a green checkmark in the bottom right corner of the '
         'Bitcoin-Qt window if it is synchronized.  If not, it is '
         'recommended you close Armory and restart it only when you '
         'see that checkmark.'
         '<br><br>'  if not self.doAutoBitcoind else '') + (
         '<b>Please backup your wallets!</b>  Armory wallets are '
         '"deterministic", meaning they only need to be backed up '
         'one time (unless you have imported external addresses/keys). '
         'Make a backup and keep it in a safe place!  All funds from '
         'Armory-generated addresses will always be recoverable with '
         'a paper backup, any time in the future.  Use the "Backup '
         'Individual Keys" option for each wallet to backup imported '
         'keys.</p>'))
      elif state == 'OnlineNeedSweep':
         return ( \
         'Armory is currently online, but you have requested a sweep operation '
         'on one or more private keys.  This requires searching the global '
         'transaction history for the available balance of the keys to be '
         'swept. '
         '<br><br>'
         'Press the button to start the blockchain scan, which '
         'will also put Armory into offline mode for a few minutes '
         'until the scan operation is complete')
      elif state == 'OnlineDirty':
         return ( \
         '<b>Wallet balances may '
         'be incorrect until the rescan operation is performed!</b>'
         '<br><br>'
         'Armory is currently online, but addresses/keys have been added '
         'without rescanning the blockchain.  You may continue using '
         'Armory in online mode, but any transactions associated with the '
         'new addresses will not appear in the ledger. '
         '<br><br>'
         'Pressing the button above will put Armory into offline mode '
         'for a few minutes until the scan operation is complete.')
      elif state == 'OfflineNoSatoshiNoInternet':
         return ( \
         'There is no connection to the internet, and there is no other '
         'Bitcoin software running.  Most likely '
         'you are here because this is a system dedicated '
         'to manage offline wallets! '
         '<br><br>'
         '<b>If you expected Armory to be in online mode</b>, '
         'please verify your internet connection is active, '
         'then restart Armory.  If you think the lack of internet '
         'connection is in error (such as if you are using Tor), '
         'then you can restart Armory with the "--skip-online-check" '
         'option, or change it in the Armory settings.'
         '<br><br>'
         'If you do not have Bitcoin-Qt installed, you can '
         'download it from <a href="http://www.bitcoin.org">'
         'http://www.bitcoin.org</a>.')

      # Branch the available display text based on which Satoshi-Management
      # mode Armory is using.  It probably wasn't necessary to branch the
      # the code like this, but it helped me organize the seemingly-endless
      # number of dashboard screens I need
      if mgmtMode.lower()=='user':
         if state == 'OfflineButOnlinePossible':
            return ( \
            'You are currently in offline mode, but can '
            'switch to online mode by pressing the button above.  However, '
            'it is not recommended that you switch until '
            'Bitcoin-Qt/bitcoind is fully synchronized with the bitcoin network.  '
            'You will see a green checkmark in the bottom-right corner of '
            'the Bitcoin-Qt window when it is finished.'
            '<br><br>'
            'Switching to online mode will give you access '
            'to more Armory functionality, including sending and receiving '
            'bitcoins and viewing the balances and transaction histories '
            'of each of your wallets.<br><br>')
         elif state == 'OfflineNoSatoshi':
            bitconf = os.path.join(BTC_HOME_DIR, 'bitcoin.conf')
            return ( \
            'You are currently in offline mode because '
            'Bitcoin-Qt is not running.  To switch to online '
            'mode, start Bitcoin-Qt and let it synchronize with the network '
            '-- you will see a green checkmark in the bottom-right corner when '
            'it is complete.  If Bitcoin-Qt is already running and you believe '
            'the lack of connection is an error (especially if using proxies), '
            'please see <a href="'
            'https://bitcointalk.org/index.php?topic=155717.msg1719077#msg1719077">'
            'this link</a> for options.'
            '<br><br>'
            '<b>If you prefer to have Armory do this for you</b>, '
            'then please check "Let Armory run '
            'Bitcoin-Qt in the background" under "File"->"Settings."'
            '<br><br>'
            'If you are new to Armory and/or Bitcoin-Qt, '
            'please visit the Armory '
            'webpage for more information.  Start at '
            '<a href="https://bitcoinarmory.com/armory-and-bitcoin-qt">'
            'Why Armory needs Bitcoin-Qt</a> or go straight to our <a '
            'href="https://bitcoinarmory.com/faqs/">'
            'frequently asked questions</a> page for more general information.  '
            'If you already know what you\'re doing and simply need '
            'to fetch the latest version of Bitcoin-Qt, you can download it from '
            '<a href="http://www.bitcoin.org">http://www.bitcoin.org</a>.')
         elif state == 'OfflineNoInternet':
            return ( \
            'You are currently in offline mode because '
            'Armory could not detect an internet connection.  '
            'If you think this is in error, then '
            'restart Armory using the " --skip-online-check" option, '
            'or adjust the Armory settings.  Then restart Armory.'
            '<br><br>'
            'If this is intended to be an offline computer, note '
            'that it is not necessary to have Bitcoin-Qt or bitcoind '
            'running.' )
         elif state == 'OfflineNoBlkFiles':
            return ( \
            'You are currently in offline mode because '
            'Armory could not find the blockchain files produced '
            'by Bitcoin-Qt.  Do you run Bitcoin-Qt (or bitcoind) '
            'from a non-standard directory?   Armory expects to '
            'find the blkXXXX.dat files in <br><br>%s<br><br> '
            'If you know where they are located, please restart '
            'Armory using the " --satoshi-datadir=[path]" '
            'to notify Armory where to find them.') % BLKFILE_DIR
         elif state == 'Disconnected':
            return ( \
            'Armory was previously online, but the connection to Bitcoin-Qt/'
            'bitcoind was interrupted.  You will not be able to send bitcoins '
            'or confirm receipt of bitcoins until the connection is '
            'reestablished.  br><br>Please check that Bitcoin-Qt is open '
            'and synchronized with the network.  Armory will <i>try to '
            'reconnect</i> automatically when the connection is available '
            'again.  If Bitcoin-Qt is available again, and reconnection does '
            'not happen, please restart Armory.<br><br>')
         elif state == 'ScanNoWallets':
            return ( \
            'Please wait while the global transaction history is scanned. '
            'Armory will go into online mode automatically, as soon as '
            'the scan is complete.')
         elif state == 'ScanWithWallets':
            return ( \
            'Armory is scanning the global transaction history to retrieve '
            'information about your wallets.  The "Transactions" tab will '
            'be updated with wallet balance and history as soon as the scan is '
            'complete.  You may manage your wallets while you wait.<br><br>')
         else:
            LOGERROR('Unrecognized dashboard state: Mgmt:%s, State:%s', \
                                                          mgmtMode, state)
            return ''
      elif mgmtMode.lower()=='auto':
         if state == 'OfflineBitcoindRunning':
            return ( \
            'It appears you are already running Bitcoin software '
            '(Bitcoin-Qt or bitcoind). '
            'Unlike previous versions of Armory, you should <u>not</u> run '
            'this software yourself --  Armory '
            'will run it in the background for you.  Either close the '
            'Bitcoin application or adjust your settings.  If you change '
            'your settings, then please restart Armory.')
         if state == 'OfflineNeedBitcoinInst':
            return ( \
            '<b>Only one more step to getting online with Armory!</b>   You '
            'must install the Bitcoin software from www.bitcoin.org in order '
            'for Armory to communicate with the Bitcoin network.  If the '
            'Bitcoin software is already installed and/or you would prefer '
            'to manage it yourself, please adjust your settings and '
            'restart Armory.')
         if state == 'InitializingLongTime':
            return tr("""
            <b>To maximize your security, the Bitcoin engine is downloading
            and verifying the global transaction ledger.  <u>This will take
            several hours, but only needs to be done once</u>!</b>  It is
            usually best to leave it running over night for this
            initialization process.  Subsequent loads will only take a few
            minutes.
            <br><br>
            <b>Please Note:</b> Between Armory and the underlying Bitcoin
            engine, you need to have 40-50 GB of spare disk space available
            to hold the global transaction history.
            <br><br>
            While you wait, you can manage your wallets.  Make new wallets,
            make digital or paper backups, create Bitcoin addresses to receive
            payments,
            sign messages, and/or import private keys.  You will always
            receive Bitcoin payments regardless of whether you are online,
            but you will have to verify that payment through another service
            until Armory is finished this initialization.""")
         if state == 'InitializingDoneSoon':
            return ( \
            'The software is downloading and processing the latest activity '
            'on the network related to your wallet%s.  This should take only '
            'a few minutes.  While you wait, you can manage your wallets.  '
            '<br><br>'
            'Now would be a good time to make paper (or digital) backups of '
            'your wallet%s if you have not done so already!  You are protected '
            '<i>forever</i> from hard-drive loss, or forgetting you password. '
            'If you do not have a backup, you could lose all of your '
            'Bitcoins forever!  See the <a href="https://bitcoinarmory.com/">'
            'Armory Backups page</a> for more info.' % \
            (('' if len(self.walletMap)==1 else 's',)*2))
         if state == 'OnlineDisconnected':
            return ( \
            'Armory\'s communication with the Bitcoin network was interrupted. '
            'This usually does not happen unless you closed the process that '
            'Armory was using to communicate with the network. Armory requires '
            '%s to be running in the background, and this error pops up if it '
            'disappears.'
            '<br><br>You may continue in offline mode, or you can close '
            'all Bitcoin processes and restart Armory.' \
            % os.path.basename(TheSDM.executable))
         if state == 'OfflineBadConnection':
            return ( \
            'Armory has experienced an issue trying to communicate with the '
            'Bitcoin software.  The software is running in the background, '
            'but Armory cannot communicate with it through RPC as it expects '
            'to be able to.  If you changed any settings in the Bitcoin home '
            'directory, please make sure that RPC is enabled and that it is '
            'accepting connections from localhost.  '
            '<br><br>'
            'If you have not changed anything, please export the log file '
            '(from the "File" menu) and send it to support@bitcoinarmory.com')
         if state == 'OfflineSatoshiAvail':
            return ( \
            'Armory does not detect internet access, but it does detect '
            'running Bitcoin software.  Armory is in offline-mode. <br><br>'
            'If you are intending to run an offline system, you will not '
            'need to have the Bitcoin software installed on the offline '
            'computer.  It is only needed for the online computer. '
            'If you expected to be online and '
            'the absence of internet is an error, please restart Armory '
            'using the "--skip-online-check" option.  ')
         if state == 'OfflineForcedButSatoshiAvail':
            return ( \
            'Armory was started in offline-mode, but detected you are '
            'running Bitcoin software.  If you are intending to run an '
            'offline system, you will <u>not</u> need to have the Bitcoin '
            'software installed or running on the offline '
            'computer.  It is only required for being online. ')
         if state == 'OfflineBadDBEnv':
            return ( \
            'The Bitcoin software indicates there '
            'is a problem with its databases.  This can occur when '
            'Bitcoin-Qt/bitcoind is upgraded or downgraded, or sometimes '
            'just by chance after an unclean shutdown.'
            '<br><br>'
            'You can either revert your installed Bitcoin software to the '
            'last known working version (but not earlier than version 0.8.1) '
            'or delete everything <b>except</b> "wallet.dat" from the your Bitcoin '
            'home directory:<br><br>'
            '<font face="courier"><b>%s</b></font>'
            '<br><br>'
            'If you choose to delete the contents of the Bitcoin home '
            'directory, you will have to do a fresh download of the blockchain '
            'again, which will require a few hours the first '
            'time.' % self.satoshiHomePath)
         if state == 'OfflineBtcdCrashed':
            sout = '' if TheSDM.btcOut==None else str(TheSDM.btcOut)
            serr = '' if TheSDM.btcErr==None else str(TheSDM.btcErr)
            soutHtml = '<br><br>' + '<br>'.join(sout.strip().split('\n'))
            serrHtml = '<br><br>' + '<br>'.join(serr.strip().split('\n'))
            soutDisp = '<b><font face="courier">StdOut: %s</font></b>' % soutHtml
            serrDisp = '<b><font face="courier">StdErr: %s</font></b>' % serrHtml
            if len(sout)>0 or len(serr)>0:
               return  (tr("""
               There was an error starting the underlying Bitcoin engine.
               This should not normally happen.  Usually it occurs when you
               have been using Bitcoin-Qt prior to using Armory, especially
               if you have upgraded or downgraded Bitcoin-Qt recently.
               Output from bitcoind:<br>""") + \
               (soutDisp if len(sout)>0 else '') + \
               (serrDisp if len(serr)>0 else '') )
            else:
               return ( tr("""
                  There was an error starting the underlying Bitcoin engine.
                  This should not normally happen.  Usually it occurs when you
                  have been using Bitcoin-Qt prior to using Armory, especially
                  if you have upgraded or downgraded Bitcoin-Qt recently.
                  <br><br>
                  Unfortunately, this error is so strange, Armory does not
                  recognize it.  Please go to "Export Log File" from the "File"
                  menu and email at as an attachment to <a href="mailto:
                  support@bitcoinarmory.com?Subject=Bitcoind%20Crash">
                  support@bitcoinarmory.com</a>.  We apologize for the
                  inconvenience!"""))


   #############################################################################
   @TimeThisFunction
   def setDashboardDetails(self, INIT=False):
      """
      We've dumped all the dashboard text into the above 2 methods in order
      to declutter this method.
      """
      onlineAvail = onlineModeIsPossible()

      sdmState = TheSDM.getSDMState()
      bdmState = TheBDM.getState()
      tdmState = TheTDM.getTDMState()
      descr  = ''
      descr1 = ''
      descr2 = ''

      # Methods for showing/hiding groups of widgets on the dashboard
      def setBtnRowVisible(r, visBool):
         for c in range(3):
            self.dashBtns[r][c].setVisible(visBool)

      def setSyncRowVisible(b):
         self.lblDashModeSync.setVisible(b)
         self.barProgressSync.setVisible(b)
         self.lblTimeLeftSync.setVisible(b)


      def setTorrentRowVisible(b):
         self.lblDashModeTorrent.setVisible(b)
         self.barProgressTorrent.setVisible(b)
         self.lblTimeLeftTorrent.setVisible(b)
         self.lblTorrentStats.setVisible(b)

      def setBuildRowVisible(b):
         self.lblDashModeBuild.setVisible(b)
         self.barProgressBuild.setVisible(b)
         self.lblTimeLeftBuild.setVisible(b)

      def setScanRowVisible(b):
         self.lblDashModeScan.setVisible(b)
         self.barProgressScan.setVisible(b)
         self.lblTimeLeftScan.setVisible(b)

      def setOnlyDashModeVisible():
         setTorrentRowVisible(False)
         setSyncRowVisible(False)
         setBuildRowVisible(False)
         setScanRowVisible(False)
         self.lblBusy.setVisible(False)
         self.btnModeSwitch.setVisible(False)
         self.lblDashModeSync.setVisible(True)

      def setBtnFrameVisible(b, descr=''):
         self.frmDashMidButtons.setVisible(b)
         self.lblDashBtnDescr.setVisible(len(descr)>0)
         self.lblDashBtnDescr.setText(descr)


      if INIT:
         setBtnFrameVisible(False)
         setBtnRowVisible(DASHBTNS.Install, False)
         setBtnRowVisible(DASHBTNS.Browse, False)
         setBtnRowVisible(DASHBTNS.Instruct, False)
         setBtnRowVisible(DASHBTNS.Settings, False)
         setBtnRowVisible(DASHBTNS.Close, False)
         setOnlyDashModeVisible()
         self.btnModeSwitch.setVisible(False)

      # This keeps popping up for some reason!
      self.lblTorrentStats.setVisible(False)

      if self.doAutoBitcoind and not sdmState=='BitcoindReady':
         # User is letting Armory manage the Satoshi client for them.

         if not sdmState==self.lastSDMState:

            self.lblBusy.setVisible(False)
            self.btnModeSwitch.setVisible(False)

            # There's a whole bunch of stuff that has to be hidden/shown
            # depending on the state... set some reasonable defaults here
            setBtnFrameVisible(False)
            setBtnRowVisible(DASHBTNS.Install, False)
            setBtnRowVisible(DASHBTNS.Browse, False)
            setBtnRowVisible(DASHBTNS.Instruct, False)
            setBtnRowVisible(DASHBTNS.Settings, True)
            setBtnRowVisible(DASHBTNS.Close, False)

            if not (self.forceOnline or self.internetAvail) or CLI_OPTIONS.offline:
               self.mainDisplayTabs.setTabEnabled(self.MAINTABS.Ledger, False)
               setOnlyDashModeVisible()
               self.lblDashModeSync.setText( 'Armory is <u>offline</u>', \
                                            size=4, color='TextWarn', bold=True)
               if satoshiIsAvailable():
                  self.frmDashMidButtons.setVisible(True)
                  setBtnRowVisible(DASHBTNS.Close, True)
                  if CLI_OPTIONS.offline:
                     # Forced offline but bitcoind is running
                     LOGINFO('Dashboard switched to auto-OfflineForcedButSatoshiAvail')
                     descr1 += self.GetDashStateText('Auto', 'OfflineForcedButSatoshiAvail')
                     descr2 += self.GetDashFunctionalityText('Offline')
                     self.lblDashDescr1.setText(descr1)
                     self.lblDashDescr2.setText(descr2)
                  else:
                     LOGINFO('Dashboard switched to auto-OfflineSatoshiAvail')
                     descr1 += self.GetDashStateText('Auto', 'OfflineSatoshiAvail')
                     descr2 += self.GetDashFunctionalityText('Offline')
                     self.lblDashDescr1.setText(descr1)
                     self.lblDashDescr2.setText(descr2)
               else:
                  LOGINFO('Dashboard switched to auto-OfflineNoSatoshiNoInternet')
                  setBtnFrameVisible(True, \
                     'In case you actually do have internet access, you can use '
                     'the following links to get Armory installed.  Or change '
                     'your settings.')
                  setBtnRowVisible(DASHBTNS.Browse, True)
                  setBtnRowVisible(DASHBTNS.Install, True)
                  setBtnRowVisible(DASHBTNS.Settings, True)
                  #setBtnRowVisible(DASHBTNS.Instruct, not OS_WINDOWS)
                  descr1 += self.GetDashStateText('Auto','OfflineNoSatoshiNoInternet')
                  descr2 += self.GetDashFunctionalityText('Offline')
                  self.lblDashDescr1.setText(descr1)
                  self.lblDashDescr2.setText(descr2)
            elif not TheSDM.isRunningBitcoind() and not TheTDM.isRunning():
               setOnlyDashModeVisible()
               self.mainDisplayTabs.setTabEnabled(self.MAINTABS.Ledger, False)
               self.lblDashModeSync.setText( 'Armory is <u>offline</u>', \
                                            size=4, color='TextWarn', bold=True)
               # Bitcoind is not being managed, but we want it to be
               if satoshiIsAvailable() or sdmState=='BitcoindAlreadyRunning':
                  # But bitcoind/-qt is already running
                  LOGINFO('Dashboard switched to auto-butSatoshiRunning')
                  self.lblDashModeSync.setText(' Please close Bitcoin-Qt', \
                                                         size=4, bold=True)
                  setBtnFrameVisible(True, '')
                  setBtnRowVisible(DASHBTNS.Close, True)
                  self.btnModeSwitch.setVisible(True)
                  self.btnModeSwitch.setText('Check Again')
                  #setBtnRowVisible(DASHBTNS.Close, True)
                  descr1 += self.GetDashStateText('Auto', 'OfflineBitcoindRunning')
                  descr2 += self.GetDashStateText('Auto', 'NewUserInfo')
                  descr2 += self.GetDashFunctionalityText('Offline')
                  self.lblDashDescr1.setText(descr1)
                  self.lblDashDescr2.setText(descr2)
                  #self.psutil_detect_bitcoin_exe_path()
               elif sdmState in ['BitcoindExeMissing', 'BitcoindHomeMissing']:
                  LOGINFO('Dashboard switched to auto-cannotFindExeHome')
                  if sdmState=='BitcoindExeMissing':
                     self.lblDashModeSync.setText('Cannot find Bitcoin Installation', \
                                                         size=4, bold=True)
                  else:
                     self.lblDashModeSync.setText('Cannot find Bitcoin Home Directory', \
                                                         size=4, bold=True)
                  setBtnRowVisible(DASHBTNS.Close, satoshiIsAvailable())
                  setBtnRowVisible(DASHBTNS.Install, True)
                  setBtnRowVisible(DASHBTNS.Browse, True)
                  setBtnRowVisible(DASHBTNS.Settings, True)
                  #setBtnRowVisible(DASHBTNS.Instruct, not OS_WINDOWS)
                  self.btnModeSwitch.setVisible(True)
                  self.btnModeSwitch.setText('Check Again')
                  setBtnFrameVisible(True)
                  descr1 += self.GetDashStateText('Auto', 'OfflineNeedBitcoinInst')
                  descr2 += self.GetDashStateText('Auto', 'NewUserInfo')
                  descr2 += self.GetDashFunctionalityText('Offline')
                  self.lblDashDescr1.setText(descr1)
                  self.lblDashDescr2.setText(descr2)
               elif sdmState in ['BitcoindDatabaseEnvError']:
                  LOGINFO('Dashboard switched to auto-BadDBEnv')
                  setOnlyDashModeVisible()
                  setBtnRowVisible(DASHBTNS.Install, True)
                  #setBtnRowVisible(DASHBTNS.Instruct, not OS_WINDOWS)
                  setBtnRowVisible(DASHBTNS.Settings, True)
                  self.lblDashModeSync.setText( 'Armory is <u>offline</u>', \
                                            size=4, color='TextWarn', bold=True)
                  descr1 += self.GetDashStateText('Auto', 'OfflineBadDBEnv')
                  descr2 += self.GetDashFunctionalityText('Offline')
                  self.lblDashDescr1.setText(descr1)
                  self.lblDashDescr2.setText(descr2)
                  setBtnFrameVisible(True, '')
               elif sdmState in ['BitcoindUnknownCrash']:
                  LOGERROR('Should not usually get here')
                  setOnlyDashModeVisible()
                  setBtnFrameVisible(True, \
                     'Try reinstalling the Bitcoin '
                     'software then restart Armory.  If you continue to have '
                     'problems, please contact Armory\'s core developer at '
                     '<a href="mailto:support@bitcoinarmory.com?Subject=Bitcoind%20Crash"'
                     '>support@bitcoinarmory.com</a>.')
                  setBtnRowVisible(DASHBTNS.Settings, True)
                  setBtnRowVisible(DASHBTNS.Install, True)
                  LOGINFO('Dashboard switched to auto-BtcdCrashed')
                  self.lblDashModeSync.setText( 'Armory is <u>offline</u>', \
                                            size=4, color='TextWarn', bold=True)
                  descr1 += self.GetDashStateText('Auto', 'OfflineBtcdCrashed')
                  descr2 += self.GetDashFunctionalityText('Offline')
                  self.lblDashDescr1.setText(descr1)
                  self.lblDashDescr2.setText(descr2)
                  self.lblDashDescr1.setTextInteractionFlags( \
                                          Qt.TextSelectableByMouse | \
                                          Qt.TextSelectableByKeyboard)
               elif sdmState in ['BitcoindNotAvailable']:
                  LOGERROR('BitcoindNotAvailable: should not happen...')
                  self.notAvailErrorCount += 1
                  #if self.notAvailErrorCount < 5:
                     #LOGERROR('Auto-mode-switch')
                     #self.executeModeSwitch()
                  descr1 += ''
                  descr2 += self.GetDashFunctionalityText('Offline')
                  self.lblDashDescr1.setText(descr1)
                  self.lblDashDescr2.setText(descr2)
               else:
                  setBtnFrameVisible(False)
                  descr1 += ''
                  descr2 += self.GetDashFunctionalityText('Offline')
                  self.lblDashDescr1.setText(descr1)
                  self.lblDashDescr2.setText(descr2)
            else:  # online detected/forced, and TheSDM has already been started
               if sdmState in ['BitcoindWrongPassword', 'BitcoindNotAvailable']:

                  extraTxt = ''
                  if not self.wasSynchronizing:
                     setOnlyDashModeVisible()
                  else:
                     extraTxt = tr("""
                        <b>Armory has lost connection to the
                        core Bitcoin software.  If you did not do anything
                        that affects your network connection or the bitcoind
                        process, it will probably recover on its own in a
                        couple minutes</b><br><br>""")
                     self.lblTimeLeftSync.setVisible(False)
                     self.barProgressSync.setFormat('')


                  self.mainDisplayTabs.setTabEnabled(self.MAINTABS.Ledger, False)
                  LOGINFO('Dashboard switched to auto-BadConnection')
                  self.lblDashModeSync.setText( 'Armory is <u>offline</u>', \
                                            size=4, color='TextWarn', bold=True)
                  descr1 += self.GetDashStateText('Auto', 'OfflineBadConnection')
                  descr2 += self.GetDashFunctionalityText('Offline')
                  self.lblDashDescr1.setText(extraTxt + descr1)
                  self.lblDashDescr2.setText(descr2)
               elif sdmState in ['BitcoindInitializing', \
                                 'BitcoindSynchronizing', \
                                 'TorrentSynchronizing']:
                  self.wasSynchronizing = True
                  LOGINFO('Dashboard switched to auto-InitSync')
                  self.lblBusy.setVisible(True)
                  self.mainDisplayTabs.setTabEnabled(self.MAINTABS.Ledger, False)
                  self.updateSyncProgress()


                  # If torrent ever ran, leave it visible
                  setSyncRowVisible(True)
                  setScanRowVisible(True)
                  setTorrentRowVisible(TheTDM.isStarted())

                  if TheTDM.isRunning():
                     self.lblDashModeTorrent.setText('Downloading via Armory CDN', \
                                          size=4, bold=True, color='Foreground')
                     self.lblDashModeSync.setText( 'Synchronizing with Network', \
                                          size=4, bold=True, color='DisableFG')
                     self.lblTorrentStats.setVisible(True)
                  elif sdmState=='BitcoindInitializing':
                     self.lblDashModeTorrent.setText('Download via Armory CDN', \
                                          size=4, bold=True, color='DisableFG')
                     self.lblDashModeSync.setText( 'Initializing Bitcoin Engine', \
                                              size=4, bold=True, color='Foreground')
                     self.lblTorrentStats.setVisible(False)
                  else:
                     self.lblDashModeTorrent.setText('Download via Armory CDN', \
                                          size=4, bold=True, color='DisableFG')
                     self.lblDashModeSync.setText( 'Synchronizing with Network', \
                                              size=4, bold=True, color='Foreground')
                     self.lblTorrentStats.setVisible(False)


                  self.lblDashModeBuild.setText( 'Build Databases', \
                                              size=4, bold=True, color='DisableFG')
                  self.lblDashModeScan.setText( 'Scan Transaction History', \
                                              size=4, bold=True, color='DisableFG')

                  # If more than 10 days behind, or still downloading torrent
                  if tdmState=='Downloading' or self.approxBlkLeft > 1440:
                     descr1 += self.GetDashStateText('Auto', 'InitializingLongTime')
                     descr2 += self.GetDashStateText('Auto', 'NewUserInfo')
                  else:
                     descr1 += self.GetDashStateText('Auto', 'InitializingDoneSoon')
                     descr2 += self.GetDashStateText('Auto', 'NewUserInfo')

                  setBtnRowVisible(DASHBTNS.Settings, True)
                  setBtnFrameVisible(True, \
                     'Since version 0.88, Armory runs bitcoind in the '
                     'background.  You can switch back to '
                     'the old way in the Settings dialog. ')

                  descr2 += self.GetDashFunctionalityText('Offline')
                  self.lblDashDescr1.setText(descr1)
                  self.lblDashDescr2.setText(descr2)
      else:
         # User is managing satoshi client, or bitcoind is already sync'd
         self.frmDashMidButtons.setVisible(False)
         if bdmState in ('Offline', 'Uninitialized'):
            if onlineAvail and not self.lastBDMState[1]==onlineAvail:
               LOGINFO('Dashboard switched to user-OfflineOnlinePoss')
               self.mainDisplayTabs.setTabEnabled(self.MAINTABS.Ledger, False)
               setOnlyDashModeVisible()
               self.lblBusy.setVisible(False)
               self.btnModeSwitch.setVisible(True)
               self.btnModeSwitch.setEnabled(True)
               self.btnModeSwitch.setText('Go Online!')
               self.lblDashModeSync.setText('Armory is <u>offline</u>', size=4, bold=True)
               descr  = self.GetDashStateText('User', 'OfflineButOnlinePossible')
               descr += self.GetDashFunctionalityText('Offline')
               self.lblDashDescr1.setText(descr)
            elif not onlineAvail and not self.lastBDMState[1]==onlineAvail:
               self.mainDisplayTabs.setTabEnabled(self.MAINTABS.Ledger, False)
               setOnlyDashModeVisible()
               self.lblBusy.setVisible(False)
               self.btnModeSwitch.setVisible(False)
               self.btnModeSwitch.setEnabled(False)
               self.lblDashModeSync.setText( 'Armory is <u>offline</u>', \
                                         size=4, color='TextWarn', bold=True)

               if not satoshiIsAvailable():
                  if self.internetAvail:
                     descr = self.GetDashStateText('User','OfflineNoSatoshi')
                     setBtnRowVisible(DASHBTNS.Settings, True)
                     setBtnFrameVisible(True, \
                        'If you would like Armory to manage the Bitcoin software '
                        'for you (Bitcoin-Qt or bitcoind), then adjust your '
                        'Armory settings, then restart Armory.')
                  else:
                     descr = self.GetDashStateText('User','OfflineNoSatoshiNoInternet')
               elif not self.internetAvail:
                  descr = self.GetDashStateText('User', 'OfflineNoInternet')
               elif not self.checkHaveBlockfiles():
                  descr = self.GetDashStateText('User', 'OfflineNoBlkFiles')

               descr += '<br><br>'
               descr += self.GetDashFunctionalityText('Offline')
               self.lblDashDescr1.setText(descr)

         elif bdmState == 'BlockchainReady':
            setOnlyDashModeVisible()
            self.mainDisplayTabs.setTabEnabled(self.MAINTABS.Ledger, True)
            self.lblBusy.setVisible(False)
            if self.netMode == NETWORKMODE.Disconnected:
               self.btnModeSwitch.setVisible(False)
               self.lblDashModeSync.setText( 'Armory is disconnected', size=4, color='TextWarn', bold=True)
               descr  = self.GetDashStateText('User','Disconnected')
               descr += self.GetDashFunctionalityText('Offline')
               self.lblDashDescr1.setText(descr)
            elif TheBDM.isDirty():
               LOGINFO('Dashboard switched to online-but-dirty mode')
               self.btnModeSwitch.setVisible(True)
               self.btnModeSwitch.setText('Rescan Now')
               self.mainDisplayTabs.setCurrentIndex(self.MAINTABS.Dash)
               self.lblDashModeSync.setText( 'Armory is online, but needs to rescan ' \
                              'the blockchain</b>', size=4, color='TextWarn', bold=True)
               if len(self.sweepAfterScanList) > 0:
                  self.lblDashDescr1.setText( self.GetDashStateText('User', 'OnlineNeedSweep'))
               else:
                  self.lblDashDescr1.setText( self.GetDashStateText('User', 'OnlineDirty'))
            else:
               # Fully online mode
               LOGINFO('Dashboard switched to fully-online mode')
               self.btnModeSwitch.setVisible(False)
               self.lblDashModeSync.setText( 'Armory is online!', color='TextGreen', size=4, bold=True)
               self.mainDisplayTabs.setTabEnabled(self.MAINTABS.Ledger, True)
               descr  = self.GetDashStateText('User', 'OnlineFull1')
               descr += self.GetDashFunctionalityText('Online')
               descr += self.GetDashStateText('User', 'OnlineFull2')
               self.lblDashDescr1.setText(descr)
            #self.mainDisplayTabs.setCurrentIndex(self.MAINTABS.Dash)
         elif bdmState == 'Scanning':
            LOGINFO('Dashboard switched to "Scanning" mode')
            self.updateSyncProgress()
            self.lblDashModeScan.setVisible(True)
            self.barProgressScan.setVisible(True)
            self.lblTimeLeftScan.setVisible(True)
            self.lblBusy.setVisible(True)
            self.btnModeSwitch.setVisible(False)

            if TheSDM.getSDMState() == 'BitcoindReady':
               self.barProgressSync.setVisible(True)
               self.lblTimeLeftSync.setVisible(True)
               self.lblDashModeSync.setVisible(True)
               self.lblTimeLeftSync.setText('')
               self.lblDashModeSync.setText( 'Synchronizing with Network', \
                                       size=4, bold=True, color='DisableFG')
            else:
               self.barProgressSync.setVisible(False)
               self.lblTimeLeftSync.setVisible(False)
               self.lblDashModeSync.setVisible(False)

            if len(str(self.lblDashModeBuild.text()).strip()) == 0:
               self.lblDashModeBuild.setText( 'Preparing Databases', \
                                          size=4, bold=True, color='Foreground')

            if len(str(self.lblDashModeScan.text()).strip()) == 0:
               self.lblDashModeScan.setText( 'Scan Transaction History', \
                                          size=4, bold=True, color='DisableFG')

            self.mainDisplayTabs.setTabEnabled(self.MAINTABS.Ledger, False)

            if len(self.walletMap)==0:
               descr = self.GetDashStateText('User','ScanNoWallets')
            else:
               descr = self.GetDashStateText('User','ScanWithWallets')

            descr += self.GetDashStateText('Auto', 'NewUserInfo')
            descr += self.GetDashFunctionalityText('Scanning') + '<br>'
            self.lblDashDescr1.setText(descr)
            self.lblDashDescr2.setText('')
            self.mainDisplayTabs.setCurrentIndex(self.MAINTABS.Dash)
         else:
            LOGERROR('What the heck blockchain mode are we in?  %s', bdmState)

      self.lastBDMState = [bdmState, onlineAvail]
      self.lastSDMState =  sdmState
      self.lblDashModeTorrent.setContentsMargins( 50,5,50,5)
      self.lblDashModeSync.setContentsMargins( 50,5,50,5)
      self.lblDashModeBuild.setContentsMargins(50,5,50,5)
      self.lblDashModeScan.setContentsMargins( 50,5,50,5)
      vbar = self.dashScrollArea.verticalScrollBar()

      # On Macs, this causes the main window scroll area to keep bouncing back
      # to the top. Not setting the value seems to fix it. DR - 2014/02/12
      if not OS_MACOSX:
         vbar.setValue(vbar.minimum())

   #############################################################################
   def createToolTipWidget(self, tiptext, iconSz=2):
      """
      The <u></u> is to signal to Qt that it should be interpretted as HTML/Rich
      text even if no HTML tags are used.  This appears to be necessary for Qt
      to wrap the tooltip text
      """
      fgColor = htmlColor('ToolTipQ')
      lbl = QLabel('<font size=%d color=%s>(?)</font>' % (iconSz, fgColor))
      lbl.setMaximumWidth(relaxedSizeStr(lbl, '(?)')[0])

      def setAllText(wself, txt):
         def pressEv(ev):
            QWhatsThis.showText(ev.globalPos(), txt, self)
         wself.mousePressEvent = pressEv
         wself.setToolTip('<u></u>' + txt)
         
      # Calling setText on this widget will update both the tooltip and QWT
      from types import MethodType
      lbl.setText = MethodType(setAllText, lbl)

      lbl.setText(tiptext)
      return lbl

   #############################################################################
   def createAddressEntryWidgets(self, parent, initString='', maxDetectLen=128,
                                           boldDetectParts=0, **cabbKWArgs):
      """
      If you are putting the LBL_DETECT somewhere that is space-constrained,
      set maxDetectLen to a smaller value.  It will limit the number of chars
      to be included in the autodetect label.

      "cabbKWArgs" is "create address book button kwargs"
      Here's the signature of that function... you can pass any named args
      to this function and they will be passed along to createAddrBookButton
         def createAddrBookButton(parent, targWidget, defaultWltID=None, 
                                  actionStr="Select", selectExistingOnly=False, 
                                  selectMineOnly=False, getPubKey=False,
                                  showLockboxes=True)

      Returns three widgets that can be put into layouts:
         [[QLineEdit: addr/pubkey]]  [[Button: Addrbook]]
         [[Label: Wallet/Lockbox/Addr autodetect]]
      """

      addrEntryObjs = {}
      addrEntryObjs['QLE_ADDR'] = QLineEdit()
      addrEntryObjs['QLE_ADDR'].setText(initString)
      addrEntryObjs['BTN_BOOK']  = createAddrBookButton(parent, 
                                                        addrEntryObjs['QLE_ADDR'], 
                                                        **cabbKWArgs)
      addrEntryObjs['LBL_DETECT'] = QRichLabel('')
      addrEntryObjs['CALLBACK_GETSCRIPT'] = None

      ##########################################################################
      # Create a function that reads the user string and updates labels if 
      # the entry is recognized.  This will be used to automatically show the
      # user that what they entered is recognized and gives them more info
      # 
      # It's a little awkward to put this whole thing in here... this could
      # probably use some refactoring
      def updateAddrDetectLabels():
         try:
            enteredText = str(addrEntryObjs['QLE_ADDR'].text()).strip()

            scriptInfo = self.getScriptForUserString(enteredText)
            displayInfo = self.getDisplayStringForScript(
                           scriptInfo['Script'], maxDetectLen, boldDetectParts,
                           prefIDOverAddr=scriptInfo['ShowID'])

            dispStr = displayInfo['String']
            if displayInfo['WltID'] is None and displayInfo['LboxID'] is None:
               addrEntryObjs['LBL_DETECT'].setText(dispStr)
            else:
               addrEntryObjs['LBL_DETECT'].setText(dispStr, color='TextBlue')

            # No point in repeating what the user just entered
            addrEntryObjs['LBL_DETECT'].setVisible(enteredText != dispStr)
            addrEntryObjs['QLE_ADDR'].setCursorPosition(0)

         except:
            #LOGEXCEPT('Invalid recipient string')
            addrEntryObjs['LBL_DETECT'].setVisible(False)
            addrEntryObjs['LBL_DETECT'].setVisible(False)
      # End function to be connected
      ##########################################################################
            
      # Now actually connect the entry widgets
      parent.connect(addrEntryObjs['QLE_ADDR'], SIGNAL('textChanged(QString)'), 
                                                         updateAddrDetectLabels)

      updateAddrDetectLabels()

      # Create a func that can be called to get the script that was entered
      # This uses getScriptForUserString() which actually returns 4 vals
      #        rawScript, wltIDorNone, lboxIDorNone, addrStringEntered
      # (The last one is really only used to determine what info is most 
      #  relevant to display to the user...it can be ignored in most cases)
      def getScript():
         entered = str(addrEntryObjs['QLE_ADDR'].text()).strip()
         return self.getScriptForUserString(entered)

      addrEntryObjs['CALLBACK_GETSCRIPT'] = getScript
      return addrEntryObjs



   #############################################################################
   def getScriptForUserString(self, userStr):
      return getScriptForUserString(userStr, self.walletMap, self.allLockboxes)


   #############################################################################
   def getDisplayStringForScript(self, binScript, maxChars=256, 
                                 doBold=0, prefIDOverAddr=False, 
                                 lblTrunc=12, lastTrunc=12):
      return getDisplayStringForScript(binScript, self.walletMap, 
                                       self.allLockboxes, maxChars, doBold,
                                       prefIDOverAddr, lblTrunc, lastTrunc) 


   #############################################################################
   @TimeThisFunction
   def checkNewZeroConf(self, ledgers):
      '''
      Function that looks at an incoming zero-confirmation transaction queue and
      determines if any incoming transactions were created by Armory. If so, the
      transaction will be passed along to a user notification queue.
      '''

 #     while len(self.newZeroConfSinceLastUpdate)>0:
   #      Tx = self.newZeroConfSinceLastUpdate.pop()
   #      thisHash = Tx.thisHash

         # Iterate through the Python wallets and create a ledger entry for the
         # transaction. If the transaction is for us, put it on the notification
         # queue, create the combined ledger, and reset the Qt table model.
<<<<<<< HEAD
       #  for wltID in self.walletMap.keys():
      for le in ledgers:
            #wlt = self.walletMap[wltID]
            #le = wlt.cppWallet.getLedgerEntryForTx(Tx.thisHash)
            #thatHash = le.getTxHash()
            #if not le.getTxHash() == '\x00' * 32:
         #LOGDEBUG('ZerConf tx for wallet: %s.  Adding to notify queue.' \
                        #% wltID)
         notifyIn = self.getSettingOrSetDefault('NotifyBtcIn', \
                                                      not OS_MACOSX)
         notifyOut = self.getSettingOrSetDefault('NotifyBtcOut', \
                                                       not OS_MACOSX)
         if (le.getValue() <= 0 and notifyOut) or \
=======
         for wltID in self.walletMap.keys():
            wlt = self.walletMap[wltID]
            le = wlt.cppWallet.calcLedgerEntryForTxStr(rawTx)
            if not le.getTxHash() == '\x00' * 32:
               LOGDEBUG('ZerConf tx for wallet: %s.  Adding to notify queue.' \
                        % wltID)
               notifyIn = self.getSettingOrSetDefault('NotifyBtcIn', True)
               notifyOut = self.getSettingOrSetDefault('NotifyBtcOut', True)
               if (le.getValue() <= 0 and notifyOut) or \
>>>>>>> f654f016
                  (le.getValue() > 0 and notifyIn):
                  # notifiedAlready = False, 
            self.notifyQueue.append([le.getWalletID(), le, False])
               

         # Iterate through the C++ lockbox wallets and create a ledger entry for
         # the transaction. If the transaction is for us, put it on the
         # notification queue, create the combined ledger, and reset the Qt
         # table models.
         #for lbID,cppWlt in self.cppLockboxWltMap.iteritems():
          #  le = wlt.cppWallet.getLedgerEntryForTx(Tx.thisHash)
           # if len(le.getTxHash()) == 32:
            #   LOGDEBUG('ZerConf tx for LOCKBOX: %s' % lbID)
               # notifiedAlready = False, 
             #  self.notifyQueue.append([lbID, le, False])
      
      self.createCombinedLedger()
      self.walletModel.reset()
      self.lockboxLedgModel.reset()

   #############################################################################
   @TimeThisFunction
   def newBlockSyncRescanZC(self, prevLedgSize):
      didAffectUs = False
      for wltID in self.walletMap.keys():
         self.walletMap[wltID].syncWithBlockchainLite()
         newLedgerSize = len(self.walletMap[wltID].getTxLedger())
         didAffectUs = prevLedgSize[wltID] != newLedgerSize

   #############################################################################
   def cppNotify(self, action, args):

      # Blockchain just finished loading.  Do lots of stuff...
      if action == 'finishLoadBlockchain':
         self.blkReceived = RightNow()
         if self.needUpdateAfterScan:
            LOGDEBUG('Running finishLoadBlockchain')
            self.finishLoadBlockchainGUI()
            self.needUpdateAfterScan = False
            self.setDashboardDetails()
            
      elif action == 'sweepAfterScanList':
         if len(self.sweepAfterScanList)>0:
            LOGDEBUG('SweepAfterScanList is not empty -- exec finishSweepScan()')
            self.finishSweepScan()
            for addr in self.sweepAfterScanList:
               addr.binPrivKey32_Plain.destroy()
            self.sweepAfterScanList = []
            self.setDashboardDetails()     
            
      elif action == 'newZC':
         # If we have new zero-conf transactions, scan them and update ledger
         self.checkNewZeroConf(args)
         self.setDashboardDetails()          

      elif action == 'newblock':
         newBlocks = args[0]
         if newBlocks>0 and not TheBDM.isDirty():       
            prevLedgSize = dict([(wltID, len(self.walletMap[wltID].getTxLedger())) \
                                                for wltID in self.walletMap.keys()])

            print 'New Block: ', TheBDM.getCurrBlock()

            self.ledgerModel.reset()

            LOGINFO('New Block! : %d', TheBDM.getCurrBlock())
            #didAffectUs = False

            # LITE sync means it won't rescan if addresses have been imported
            #didAffectUs = self.newBlockSyncRescanZC(prevLedgSize)

            #if didAffectUs:
             #  LOGINFO('New Block contained a transaction relevant to us!')
             #  self.walletListChanged()
             #  self.notifyOnSurpriseTx(TheBDM.getCurrBlock()-newBlocks, \
                                       #TheBDM.getCurrBlock()+1)

            self.createCombinedLedger()
            self.blkReceived  = RightNow()
            self.writeSetting('LastBlkRecvTime', self.blkReceived)
            self.writeSetting('LastBlkRecv',     TheBDM.getCurrBlock())

            if self.netMode==NETWORKMODE.Full:
               LOGINFO('Current block number: %d', TheBDM.getCurrBlock())
               self.lblArmoryStatus.setText(\
                  '<font color=%s>Connected (%s blocks)</font> ' % \
                  (htmlColor('TextGreen'), TheBDM.getCurrBlock()))

            # Update the wallet view to immediately reflect new balances
            self.walletModel.reset()    
            self.setDashboardDetails()   
      
      elif action == 'refresh':
         self.createCombinedLedger()
         self.walletModel.reset()
         
   #############################################################################
   def Heartbeat(self, nextBeatSec=1):
      """
      This method is invoked when the app is initialized, and will
      run every second, or whatever is specified in the nextBeatSec
      argument.
      """

      # Special heartbeat functions are for special windows that may need
      # to update every, say, every 0.1s
      # is all that matters at that moment, like a download progress window.
      # This is "special" because you are putting all other processing on
      # hold while this special window is active
      # IMPORTANT: Make sure that the special heartbeat function returns
      #            a value below zero when it's done OR if it errors out!
      #            Otherwise, it should return the next heartbeat delay,
      #            which would probably be something like 0.1 for a rapidly
      #            updating progress counter
      for fn in self.extraHeartbeatSpecial:
         try:
            nextBeat = fn()
            if nextBeat>0:
               reactor.callLater(nextBeat, self.Heartbeat)
            else:
               self.extraHeartbeatSpecial = []
               reactor.callLater(1, self.Heartbeat)
         except:
            LOGEXCEPT('Error in special heartbeat function')
            self.extraHeartbeatSpecial = []
            reactor.callLater(1, self.Heartbeat)
         return


      # TorrentDownloadManager
      # SatoshiDaemonManager
      # BlockDataManager
      
      tdmState = TheTDM.getTDMState()
      sdmState = TheSDM.getSDMState()
      bdmState = TheBDM.getState()

      #print '(SDM, BDM) State = (%s, %s)' % (sdmState, bdmState)

      self.processAnnounceData()

      try:
         for func in self.extraHeartbeatAlways:
            if isinstance(func, list):
               fnc = func[0]
               kargs = func[1]
               keep_running = func[2]
               if keep_running == False:
                  self.extraHeartbeatAlways.remove(func)
               fnc(*kargs)
            else:
               func()

         for idx,wltID in enumerate(self.walletIDList):
            self.walletMap[wltID].checkWalletLockTimeout()




         if self.doAutoBitcoind:
            if TheTDM.isRunning():
               if tdmState=='Downloading':
                  self.updateSyncProgress()

               downRate  = TheTDM.getLastStats('downRate')
               self.torrentCircBuffer.append(downRate if downRate else 0)

               # Assumes 1 sec heartbeat
               bufsz = len(self.torrentCircBuffer)
               if bufsz > 5*MINUTE:
                  self.torrentCircBuffer = self.torrentCircBuffer[1:]

               if bufsz >= 4.99*MINUTE:
                  # If dlrate is below 30 kB/s, offer the user a way to skip it
                  avgDownRate = sum(self.torrentCircBuffer) / float(bufsz)
                  if avgDownRate < 30*KILOBYTE:
                     if (RightNow() - self.lastAskedUserStopTorrent) > 5*MINUTE:
                        self.lastAskedUserStopTorrent = RightNow()
                        reply = QMessageBox.warning(self, tr('Torrent'), tr("""
                           Armory is attempting to use BitTorrent to speed up
                           the initial synchronization, but it appears to be
                           downloading slowly or not at all.  
                           <br><br>
                           If the torrent engine is not starting properly,
                           or is not downloading
                           at a reasonable speed for your internet connection, 
                           you should disable it in
                           <i>File\xe2\x86\x92Settings</i> and then
                           restart Armory."""), QMessageBox.Ok)

                        # For now, just show once then disable
                        self.lastAskedUserStopTorrent = UINT64_MAX

            if sdmState in ['BitcoindInitializing','BitcoindSynchronizing']:
               self.updateSyncProgress()
            elif sdmState == 'BitcoindReady':
               if bdmState == 'Uninitialized':
                  LOGINFO('Starting load blockchain')
                  self.loadBlockchainIfNecessary()
               if bdmState == 'Offline':
                  LOGERROR('Bitcoind is ready, but we are offline... ?')
               elif bdmState=='Scanning':
                  self.updateSyncProgress()

            if not sdmState==self.lastSDMState or \
               not bdmState==self.lastBDMState[0]:
               self.setDashboardDetails()
         else:
            if bdmState in ('Offline','Uninitialized'):
               # This call seems out of place, but it's because if you are in offline
               # mode, it needs to check periodically for the existence of Bitcoin-Qt
               # so that it can enable the "Go Online" button
               self.setDashboardDetails()
               return
            elif bdmState=='Scanning':
               self.updateSyncProgress()


         if self.netMode==NETWORKMODE.Disconnected:
            if onlineModeIsPossible():
               self.switchNetworkMode(NETWORKMODE.Full)

         if not TheBDM.isDirty() == self.dirtyLastTime:
            self.setDashboardDetails()
         self.dirtyLastTime = TheBDM.isDirty()


         if bdmState=='BlockchainReady':
            #####
            # If we had initiated any wallet restoration scans, we need to add
            # Those wallets to the display
            if len(self.newWalletList)>0:
               LOGDEBUG('Wallet restore completed.  Add to application.')
               while len(self.newWalletList)>0:
                  wlt,isFresh = self.newWalletList.pop()
                  LOGDEBUG('Registering %s wallet' % ('NEW' if isFresh else 'IMPORTED'))
                  TheBDM.registerWallet(wlt.cppWallet, isFresh)
                  self.addWalletToApplication(wlt, walletIsNew=isFresh)
               self.setDashboardDetails()

   
            # Trigger any notifications, if we have them...
            self.doTheSystemTrayThing()

            # Any extra functions that may have been injected to be run
            # when new blocks are received.  
            if len(self.extraNewBlockFunctions) > 0:
               cppHead = TheBDM.getMainBlockFromDB(self.currBlockNum)
               pyBlock = PyBlock().unserialize(cppHead.getSerializedBlock())
               for blockFunc in self.extraNewBlockFunctions:
                  blockFunc(pyBlock)


            blkRecvAgo  = RightNow() - self.blkReceived
            #blkStampAgo = RightNow() - TheBDM.blockchain().top().getTimestamp()
            self.lblArmoryStatus.setToolTip('Last block received is %s ago' % \
                                                secondsToHumanTime(blkRecvAgo))


            for func in self.extraHeartbeatOnline:
               func()

      except:
         # When getting the error info, don't collect the traceback in order to
         # avoid circular references. https://docs.python.org/2/library/sys.html
         # has more info.
         LOGEXCEPT('Error in heartbeat function')
         (errType, errVal) = sys.exc_info()[:2]
         errStr = 'Error Type: %s\nError Value: %s' % (errType, errVal)
         LOGERROR(errStr)
      finally:
         reactor.callLater(nextBeatSec, self.Heartbeat)


   #############################################################################
   def printAlert(self, moneyID, ledgerAmt, txAmt):
      '''
      Function that prints a notification for a transaction that affects an
      address we control.
      '''
      dispLines = []
      title = ''
      totalStr = coin2strNZS(txAmt)


      if moneyID in self.walletMap:
         wlt = self.walletMap[moneyID]
         if len(wlt.labelName) <= 20:
            dispName = '"%s"' % wlt.labelName
         else:
            dispName = '"%s..."' % wlt.labelName[:17]
         dispName = 'Wallet %s (%s)' % (dispName, wlt.uniqueIDB58)
      elif moneyID in self.cppLockboxWltMap:
         lbox = self.getLockboxByID(moneyID)
         if len(lbox.shortName) <= 20:
            dispName = '%d-of-%d "%s"' % (lbox.M, lbox.N, lbox.shortName)
         else:
            dispName = '%d-of-%d "%s..."' % (lbox.M, lbox.N, lbox.shortName[:17])
         dispName = 'Lockbox %s (%s)' % (dispName, lbox.uniqueIDB58)
      else:
         LOGERROR('Asked to show notification for wlt/lbox we do not have')
         return

      # Collected everything we need to display, now construct it and do it.
      if ledgerAmt > 0:
         # Received!
         title = 'Bitcoins Received!'
         dispLines.append('Amount:  %s BTC' % totalStr)
         dispLines.append('Recipient:  %s' % dispName)
      elif ledgerAmt < 0:
         # Sent!
         title = 'Bitcoins Sent!'
         dispLines.append('Amount:  %s BTC' % totalStr)
         dispLines.append('Sender:  %s' % dispName)

      self.showTrayMsg(title, '\n'.join(dispLines), \
                       QSystemTrayIcon.Information, 10000)
      LOGINFO(title)


   #############################################################################
   @TimeThisFunction
   def doTheSystemTrayThing(self):
      """
      I named this method as it is because this is not just "show a message."
      I need to display all relevant transactions, in sequence that they were
      received.  I will store them in self.notifyQueue, and this method will
      do nothing if it's empty.
      """
      if not TheBDM.getState()=='BlockchainReady' or \
         RightNow()<self.notifyBlockedUntil:
         return

      # Notify queue input is: [WltID/LBID, LedgerEntry, alreadyNotified]
      for i in range(len(self.notifyQueue)):
         moneyID, le, alreadyNotified = self.notifyQueue[i]

         # Skip the ones we've notified of already.
         if alreadyNotified:
            continue

         # Marke it alreadyNotified=True
         self.notifyQueue[i][2] = True

         # Catch condition that somehow the tx isn't related to us
         if le.getTxHash()=='\x00'*32:
            continue

         # Make sure the wallet ID or lockbox ID keys are actually valid before
         # using them to grab the appropriate C++ wallet.
         pywlt = self.walletMap.get(moneyID)
         lbox  = self.getLockboxByID(moneyID)

         # If we couldn't find a matching wallet or lbox, bail
         if pywlt is None and lbox is None:
            LOGERROR('Could not find moneyID = %s; skipping notify' % moneyID)
            continue

         
         if pywlt:
            cppWlt  = self.walletMap[moneyID].cppWallet
            wname = self.walletMap[moneyID].labelName
            if len(wname)>20:
               wname = wname[:17] + '...'
            wltName = 'Wallet "%s" (%s)' % (wname, moneyID)
         else:
            cppWlt = self.cppLockboxWltMap[moneyID]
            lbox   = self.getLockboxByID(moneyID)
            M      = self.getLockboxByID(moneyID).M
            N      = self.getLockboxByID(moneyID).N
            lname  = self.getLockboxByID(moneyID).shortName
            if len(lname) > 20:
               lname = lname[:17] + '...'
            wltName = 'Lockbox %d-of-%d "%s" (%s)' % (M, N, lname, moneyID)

         if le.isSentToSelf():
            # Used to display the sent-to-self amount, but if this is a lockbox
            # we only have a cppWallet, and the determineSentToSelfAmt() func
            # only operates on python wallets.  Oh well, the user can double-
            # click on the tx in their ledger if they want to see what's in it.
            # amt = determineSentToSelfAmt(le, cppWlt)[0]
            # self.showTrayMsg('Your bitcoins just did a lap!', \
            #             'Wallet "%s" (%s) just sent %s BTC to itself!' % \
            #         (wlt.labelName, moneyID, coin2str(amt,maxZeros=1).strip()),
            self.showTrayMsg('Your bitcoins just did a lap!', \
                             '%s just sent some BTC to itself!' % wltName, \
                             QSystemTrayIcon.Information, 10000)
            return

         # If coins were either received or sent from the loaded wlt/lbox         
         dispLines = []
         totalStr = coin2strNZS(abs(le.getValue()))
         if le.getValue() > 0:
            title = 'Bitcoins Received!'
            dispLines.append('Amount:  %s BTC' % totalStr)
            dispLines.append('Recipient:  %s' % wltName)
         elif le.getValue() < 0:
            # Also display the address of where they went
            txref = TheBDM.bdv.getTxByHash(le.getTxHash())
            nOut = txref.getNumTxOut()
            recipStr = ''
            for i in range(nOut):
               script = txref.getTxOutCopy(i).getScript()
               if cppWlt.hasScrAddress(script_to_scrAddr(script)):
                  continue
               if len(recipStr)==0:
                  recipStr = self.getDisplayStringForScript(script, 45)['String']
               else:
                  recipStr = '<Multiple Recipients>'
            
            title = 'Bitcoins Sent!'
            dispLines.append('Amount:  %s BTC' % totalStr)
            dispLines.append('From:    %s' % wltName)
            dispLines.append('To:      %s' % recipStr)
   
         self.showTrayMsg(title, '\n'.join(dispLines), \
                          QSystemTrayIcon.Information, 10000)
         LOGINFO(title + '\n' + '\n'.join(dispLines))

         # Wait for 5 seconds before processing the next queue object.
         self.notifyBlockedUntil = RightNow() + 5
         return


   #############################################################################
   def closeEvent(self, event=None):
      moc = self.getSettingOrSetDefault('MinimizeOrClose', 'DontKnow')
      doClose, doMinimize = False, False
      if moc=='DontKnow':
         reply,remember = MsgBoxWithDNAA(MSGBOX.Question, 'Minimize or Close', \
            'Would you like to minimize Armory to the system tray instead '
            'of closing it?', dnaaMsg='Remember my answer', \
            yesStr='Minimize', noStr='Close')
         if reply==True:
            doMinimize = True
            if remember:
               self.writeSetting('MinimizeOrClose', 'Minimize')
         else:
            doClose = True;
            if remember:
               self.writeSetting('MinimizeOrClose', 'Close')

      if doMinimize or moc=='Minimize':
         self.minimizeArmory()
         if event:
            event.ignore()
      elif doClose or moc=='Close':
         self.doShutdown = True
         self.sysTray.hide()
         self.closeForReal(event)
      else:
         return  # how would we get here?



   #############################################################################
   def unpackLinuxTarGz(self, targzFile, changeSettings=True):
      if targzFile is None:
         return None

      if not os.path.exists(targzFile):
         return None

      unpackDir  = os.path.join(ARMORY_HOME_DIR, 'latestBitcoinInst')
      unpackDir2 = os.path.join(ARMORY_HOME_DIR, 'latestBitcoinInstOld')
      if os.path.exists(unpackDir):
         if os.path.exists(unpackDir2):
            shutil.rmtree(unpackDir2)
         shutil.move(unpackDir, unpackDir2)

      os.mkdir(unpackDir)

      out,err = execAndWait('tar -zxf %s -C %s' % (targzFile, unpackDir), \
                                                                  timeout=5)

      LOGINFO('UNPACK STDOUT: "' + out + '"')
      LOGINFO('UNPACK STDERR: "' + err + '"')

      
      # There should only be one subdir
      unpackDirChild = None
      for fn in os.listdir(unpackDir):
         unpackDirChild = os.path.join(unpackDir, fn)

      if unpackDirChild is None:
         LOGERROR('There was apparently an error unpacking the file')
         return None

      finalDir = os.path.abspath(unpackDirChild)
      LOGWARN('Bitcoin Core unpacked into: %s', finalDir)

      if changeSettings:
         self.settings.set('SatoshiExe', finalDir)

      return finalDir
      


   #############################################################################
   def closeForReal(self, event=None):
      '''
      Unlike File->Quit or clicking the X on the window, which may actually
      minimize Armory, this method is for *really* closing Armory
      '''
      try:
         # Save the main window geometry in the settings file
         self.writeSetting('MainGeometry',   str(self.saveGeometry().toHex()))
         self.writeSetting('MainWalletCols', saveTableView(self.walletsView))
         self.writeSetting('MainLedgerCols', saveTableView(self.ledgerView))

         if TheBDM.getState()=='Scanning':
            LOGINFO('BDM state is scanning -- force shutdown BDM')
            TheBDM.execCleanShutdown()
         else:
            LOGINFO('BDM is safe for clean shutdown')
            TheBDM.execCleanShutdown()

         # This will do nothing if bitcoind isn't running.
         TheSDM.stopBitcoind()
      except:
         # Don't want a strange error here interrupt shutdown
         LOGEXCEPT('Strange error during shutdown')


      # Any extra shutdown activities, perhaps added by modules
      for fn in self.extraShutdownFunctions:
         try:
            fn()
         except:
            LOGEXCEPT('Shutdown function failed.  Skipping.')


      from twisted.internet import reactor
      LOGINFO('Attempting to close the main window!')
      reactor.stop()
      if event:
         event.accept()



   #############################################################################
   def execTrigger(self, toSpawn):
      super(ArmoryDialog, toSpawn).exec_()


   #############################################################################
   def initTrigger(self, toInit):
      if isinstance(toInit, DlgProgress):
         toInit.setup(self)
         toInit.status = 1


   #############################################################################
   def checkForNegImports(self):
      
      negativeImports = []
      
      for wlt in self.walletMap:
         if self.walletMap[wlt].hasNegativeImports:
            negativeImports.append(self.walletMap[wlt].uniqueIDB58)
            
      # If we detect any negative import
      if len(negativeImports) > 0:
         logDirs = []
         for wltID in negativeImports:
            if not wltID in self.walletMap:
               continue

            homedir = os.path.dirname(self.walletMap[wltID].walletPath)
            wltlogdir  = os.path.join(homedir, wltID)
            if not os.path.exists(wltlogdir):
               continue
   
            for subdirname in os.listdir(wltlogdir):
               subdirpath = os.path.join(wltlogdir, subdirname)
               logDirs.append([wltID, subdirpath])

         
         DlgInconsistentWltReport(self, self, logDirs).exec_()


   #############################################################################
   def getAllRecoveryLogDirs(self, wltIDList):
      self.logDirs = []
      for wltID in wltIDList:
         if not wltID in self.walletMap:
            continue

         homedir = os.path.dirname(self.walletMap[wltID].walletPath)
         logdir  = os.path.join(homedir, wltID)
         if not os.path.exists(logdir):
            continue

         self.logDirs.append([wltID, logdir])

      return self.logDirs 

      
   #############################################################################
   @AllowAsync
   def CheckWalletConsistency(self, wallets, prgAt=None):

      if prgAt:
         totalSize = 0
         walletSize = {}
         for wlt in wallets:
            statinfo = os.stat(wallets[wlt].walletPath)
            walletSize[wlt] = statinfo.st_size
            totalSize = totalSize + statinfo.st_size

      i=0
      dlgrdy = [0]
      nerrors = 0

      for wlt in wallets:
         if prgAt:
            prgAt[0] = i
            f = 10000*walletSize[wlt]/totalSize
            prgAt[1] = f
            i = f +i

         self.wltCstStatus = WalletConsistencyCheck(wallets[wlt], prgAt)
         if self.wltCstStatus[0] != 0:
            self.WltCstError(wallets[wlt], self.wltCstStatus[1], dlgrdy)
            while not dlgrdy[0]:
               time.sleep(0.01)
            nerrors = nerrors +1

      prgAt[2] = 1

      dlgrdy[0] = 0
      while prgAt[2] != 2:
         time.sleep(0.1)
      if nerrors == 0:
         self.emit(SIGNAL('UWCS'), [1, 'All wallets are consistent', 10000, dlgrdy])
         self.emit(SIGNAL('checkForNegImports'))
      else:
         while not dlgrdy:
            self.emit(SIGNAL('UWCS'), [1, 'Consistency Check Failed!', 0, dlgrdy])
            time.sleep(1)

         self.checkRdyForFix()


   def checkRdyForFix(self):
      #check BDM first
      time.sleep(1)
      self.dlgCptWlt.emit(SIGNAL('Show'))
      while 1:
         if TheBDM.getState() == 'Scanning':
            canFix = tr("""
               The wallet analysis tool will become available
               as soon as Armory is done loading.   You can close this 
               window and it will reappear when ready.""")
            self.dlgCptWlt.UpdateCanFix([canFix])
            time.sleep(1)
         elif TheBDM.getBDMState() == 'Offline' or \
              TheBDM.getBDMState() == 'Uninitialized':
            TheSDM.setDisabled(True)
            CLI_OPTIONS.offline = True
            break
         else:
            break

      #check running dialogs
      self.dlgCptWlt.emit(SIGNAL('Show'))
      runningList = []
      while 1:
         listchanged = 0
         canFix = []
         for dlg in runningList:
            if dlg not in runningDialogsList:
               runningList.remove(dlg)
               listchanged = 1

         for dlg in runningDialogsList:
            if not isinstance(dlg, DlgCorruptWallet):
               if dlg not in runningList:
                  runningList.append(dlg)
                  listchanged = 1

         if len(runningList):
            if listchanged:
               canFix.append(tr("""
                  <b>The following windows need closed before you can 
                  run the wallet analysis tool:</b>"""))
               canFix.extend([str(myobj.windowTitle()) for myobj in runningList])
               self.dlgCptWlt.UpdateCanFix(canFix)
            time.sleep(0.2)
         else:
            break


      canFix.append('Ready to analyze inconsistent wallets!')
      self.dlgCptWlt.UpdateCanFix(canFix, True)
      self.dlgCptWlt.exec_()

   def checkWallets(self):
      nwallets = len(self.walletMap)

      if nwallets > 0:
         self.prgAt = [0, 0, 0]

         self.pbarWalletProgress = QProgressBar()
         self.pbarWalletProgress.setMaximum(10000)
         self.pbarWalletProgress.setMaximumSize(300, 22)
         self.pbarWalletProgress.setStyleSheet('text-align: center; margin-bottom: 2px; margin-left: 10px;')
         self.pbarWalletProgress.setFormat('Wallet Consistency Check: %p%')
         self.pbarWalletProgress.setValue(0)
         self.statusBar().addWidget(self.pbarWalletProgress)

         self.connect(self, SIGNAL('UWCS'), self.UpdateWalletConsistencyStatus)
         self.connect(self, SIGNAL('PWCE'), self.PromptWltCstError)
         self.CheckWalletConsistency(self.walletMap, self.prgAt, async=True)
         self.UpdateConsistencyCheckMessage(async = True)
         #self.extraHeartbeatAlways.append(self.UpdateWalletConsistencyPBar)

   @AllowAsync
   def UpdateConsistencyCheckMessage(self):
      while self.prgAt[2] == 0:
         self.emit(SIGNAL('UWCS'), [0, self.prgAt[0]])
         time.sleep(0.5)

      self.emit(SIGNAL('UWCS'), [2])
      self.prgAt[2] = 2

   def UpdateWalletConsistencyStatus(self, msg):
      if msg[0] == 0:
         self.pbarWalletProgress.setValue(msg[1])
      elif msg[0] == 1:
         self.statusBar().showMessage(msg[1], msg[2])
         msg[3][0] = 1
      else:
         self.pbarWalletProgress.hide()

   def WltCstError(self, wlt, status, dlgrdy):
      self.emit(SIGNAL('PWCE'), dlgrdy, wlt, status)
      LOGERROR('Wallet consistency check failed! (%s)', wlt.uniqueIDB58)

   def PromptWltCstError(self, dlgrdy, wallet=None, status='', mode=None):
      if not self.dlgCptWlt:
         self.dlgCptWlt = DlgCorruptWallet(wallet, status, self, self)
         dlgrdy[0] = 1
      else:
         self.dlgCptWlt.addStatus(wallet, status)

      if not mode:
         self.dlgCptWlt.show()
      else:
         self.dlgCptWlt.exec_()
      
   #############################################################################
   def cppNotifySignal(self, action, arg):
      self.emit(SIGNAL('cppNotify'), action, arg)
      
   #############################################################################
   def loadNewPage(self):
      pageInt = int(self.PageLineEdit.text())
      
      if pageInt == self.mainLedgerCurrentPage:
         return
      
      if pageInt < 0 or pageInt > TheBDM.bdv.getPageCount():
         self.PageLineEdit.setText(str(self.mainLedgerCurrentPage))
         return
      
      self.mainLedgerCurrentPage = pageInt   
      self.createCombinedLedger()


   # System tray notifications require specific code for OS X. We'll handle
   # messages here to hide the ugliness.
   def showTrayMsg(self, dispTitle, dispText, dispIconType, dispTime):
      if not OS_MACOSX:
         self.sysTray.showMessage(dispTitle, dispText, dispIconType, dispTime)
      else:
         if self.notifCtr == ArmoryMac.MacNotificationHandler.BuiltIn:
            self.macNotifHdlr.showNotification(dispTitle, dispText)
         elif (self.notifCtr == ArmoryMac.MacNotificationHandler.Growl12) or \
              (self.notifCtr == ArmoryMac.MacNotificationHandler.Growl13):
            self.macNotifHdlr.notifyGrowl(dispTitle, dispText, QIcon(self.iconfile))
            
############################################
def checkForAlreadyOpen():
   import socket
   LOGDEBUG('Checking for already open socket...')
   try:
      sock = socket.create_connection(('127.0.0.1',CLI_OPTIONS.interport), 0.1);
      # If we got here (no error), there's already another Armory open

      if OS_WINDOWS:
         # Windows can be tricky, sometimes holds sockets even after closing
         checkForAlreadyOpenError()

      LOGERROR('Socket already in use.  Sending CLI args to existing proc.')
      if CLI_ARGS:
         sock.send(CLI_ARGS[0])
      sock.close()
      LOGERROR('Exiting...')
      os._exit(0)
   except:
      # This is actually the normal condition:  we expect this to be the
      # first/only instance of Armory and opening the socket will err out
      pass



############################################
def checkForAlreadyOpenError():
   LOGINFO('Already open error checking')
   # Sometimes in Windows, Armory actually isn't open, because it holds
   # onto the socket even after it's closed.
   armoryExists = []
   bitcoindExists = []
   aexe = os.path.basename(sys.argv[0])
   bexe = 'bitcoind.exe' if OS_WINDOWS else 'bitcoind'
   for proc in psutil.process_iter():
      if aexe in proc.name:
         LOGINFO('Found armory PID: %d', proc.pid)
         armoryExists.append(proc.pid)
      if bexe in proc.name:
         LOGINFO('Found bitcoind PID: %d', proc.pid)
         if ('testnet' in proc.name) == USE_TESTNET:
            bitcoindExists.append(proc.pid)

   if len(armoryExists)>0:
      LOGINFO('Not an error!  Armory really is open')
      return
   elif len(bitcoindExists)>0:
      # Strange condition where bitcoind doesn't get killed by Armory/guardian
      # (I've only seen this happen on windows, though)
      LOGERROR('Found zombie bitcoind process...killing it')
      for pid in bitcoindExists:
         killProcess(pid)
      time.sleep(0.5)
      raise


############################################

if 1:

   import qt4reactor
   qt4reactor.install()

   if CLI_OPTIONS.interport > 1:
      checkForAlreadyOpen()

   pixLogo = QPixmap(':/splashlogo.png')
   if USE_TESTNET:
      pixLogo = QPixmap(':/splashlogo_testnet.png')
   SPLASH = QSplashScreen(pixLogo)
   SPLASH.setMask(pixLogo.mask())
   SPLASH.show()
   QAPP.processEvents()

   # Will make this customizable
   QAPP.setFont(GETFONT('var'))

   form = ArmoryMainWindow()
   form.show()

   SPLASH.finish(form)

   from twisted.internet import reactor
   def endProgram():
      LOGINFO('Resetting BlockDataMgr, freeing memory')
      TheBDM.execCleanShutdown()
      if reactor.threadpool is not None:
         reactor.threadpool.stop()
      QAPP.quit()
      os._exit(0)

   QAPP.connect(form, SIGNAL("lastWindowClosed()"), endProgram)
   reactor.addSystemEventTrigger('before', 'shutdown', endProgram)
   QAPP.setQuitOnLastWindowClosed(True)
   reactor.runReturn()
   os._exit(QAPP.exec_())<|MERGE_RESOLUTION|>--- conflicted
+++ resolved
@@ -2379,12 +2379,7 @@
          if self.forceOnline:
             LOGERROR('Cannot mix --force-online and --offline options!  Using offline mode.')
          self.switchNetworkMode(NETWORKMODE.Offline)
-<<<<<<< HEAD
-      elif self.onlineModeIsPossible():
-=======
-         TheBDM.setOnlineMode(False, wait=False)
       elif onlineModeIsPossible():
->>>>>>> f654f016
          # Track number of times we start loading the blockchain.
          # We will decrement the number when loading finishes
          # We can use this to detect problems with mempool or blkxxxx.dat
@@ -2436,13 +2431,8 @@
             self.setDashboardDetails()
             self.lblArmoryStatus.setText(\
                      '<font color=%s>Connected (%s blocks)</font> ' %
-<<<<<<< HEAD
                      (htmlColor('TextGreen'), TheBDM.getCurrBlock()))
-            if not self.getSettingOrSetDefault('NotifyReconn', not OS_MACOSX):
-=======
-                     (htmlColor('TextGreen'), self.currBlockNum))
             if not self.getSettingOrSetDefault('NotifyReconn', True):
->>>>>>> f654f016
                return
 
             try:
@@ -3163,11 +3153,8 @@
       Create a ledger to display on the main screen, that consists of ledger
       entries of any SUBSET of available wallets.
       """
-<<<<<<< HEAD
       bdmState = TheBDM.getState()
       
-=======
->>>>>>> f654f016
       if wltIDList==None:
          currIdx  = max(self.comboWltSelect.currentIndex(), 0)
          wltIDList = []
@@ -6368,7 +6355,6 @@
          # Iterate through the Python wallets and create a ledger entry for the
          # transaction. If the transaction is for us, put it on the notification
          # queue, create the combined ledger, and reset the Qt table model.
-<<<<<<< HEAD
        #  for wltID in self.walletMap.keys():
       for le in ledgers:
             #wlt = self.walletMap[wltID]
@@ -6382,17 +6368,6 @@
          notifyOut = self.getSettingOrSetDefault('NotifyBtcOut', \
                                                        not OS_MACOSX)
          if (le.getValue() <= 0 and notifyOut) or \
-=======
-         for wltID in self.walletMap.keys():
-            wlt = self.walletMap[wltID]
-            le = wlt.cppWallet.calcLedgerEntryForTxStr(rawTx)
-            if not le.getTxHash() == '\x00' * 32:
-               LOGDEBUG('ZerConf tx for wallet: %s.  Adding to notify queue.' \
-                        % wltID)
-               notifyIn = self.getSettingOrSetDefault('NotifyBtcIn', True)
-               notifyOut = self.getSettingOrSetDefault('NotifyBtcOut', True)
-               if (le.getValue() <= 0 and notifyOut) or \
->>>>>>> f654f016
                   (le.getValue() > 0 and notifyIn):
                   # notifiedAlready = False, 
             self.notifyQueue.append([le.getWalletID(), le, False])
