--- conflicted
+++ resolved
@@ -1739,9 +1739,9 @@
       self.skipStatsReport = skipStats1 or skipStats2
 
       # This determines if we should disable all of it
-      skipChk1  = self.getSettingOrSetDefault('SkipAnnounceCheck', False)
-      skipChk2  = CLI_OPTIONS.skipAnnounceCheck
-      skipChk3  = CLI_OPTIONS.offline and not CLI_OPTIONS.testAnnounceCode
+      skipChk1 = self.getSettingOrSetDefault('SkipAnnounceCheck', False)
+      skipChk2 = CLI_OPTIONS.skipAnnounceCheck
+      skipChk3 = CLI_OPTIONS.offline and not CLI_OPTIONS.testAnnounceCode
       skipChk4  = CLI_OPTIONS.useTorSettings 
       skipChk5  = self.getSettingOrSetDefault('UseTorSettings', False)
       self.skipAnnounceCheck = \
@@ -2159,32 +2159,10 @@
 
       # Check general internet connection
       self.internetAvail = False
-<<<<<<< HEAD
-      if not self.forceOnline:
-         self.internetAvail = isInternetAvailable()
-=======
       if self.forceOnline:
          LOGINFO('Skipping online check, forcing online mode')
       else:
-         try:
-            import urllib2
-            response=urllib2.urlopen('http://google.com', timeout=CLI_OPTIONS.nettimeout)
-            self.internetAvail = True
-         except ImportError:
-            LOGERROR('No module urllib2 -- cannot determine if internet is available')
-         except urllib2.URLError:
-            # In the extremely rare case that google might be down (or just to try again...)
-            try:
-               response=urllib2.urlopen('http://microsoft.com', timeout=CLI_OPTIONS.nettimeout)
-            except:
-               LOGEXCEPT('Error checking for internet connection')
-               LOGERROR('Run --skip-online-check if you think this is an error')
-               self.internetAvail = False
-         except:
-            LOGEXCEPT('Error checking for internet connection')
-            LOGERROR('Run --skip-online-check if you think this is an error')
-            self.internetAvail = False
->>>>>>> 2a27ce68
+         self.internetAvail = isInternetAvailable()
 
 
       LOGINFO('Internet connection is Available: %s', self.internetAvail)
