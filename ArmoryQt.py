--- conflicted
+++ resolved
@@ -3228,7 +3228,8 @@
          LOGINFO('Installer path: %s', installerPath)
          instFile = open(installerPath, 'wb')
          instFile.write(fileData)
-         subprocess.Popen([instFile])
+         instFile.close()
+         subprocess.Popen('"'+installerPath+'"', shell=True)
 
 
       #####
@@ -3895,11 +3896,6 @@
                                                          size=4, bold=True)
                   showRow(DASHBTNS.Install)
                   showRow(DASHBTNS.Browse)
-<<<<<<< HEAD
-                  if not OS_WINDOWS:
-                     showRow(DASHBTNS.Instruct)
-=======
->>>>>>> e97beeae
                   showRow(DASHBTNS.Settings)
                   if not OS_WINDOWS:
                      showRow(DASHBTNS.Instruct) 
