--- conflicted
+++ resolved
@@ -2977,9 +2977,12 @@
 
 
    @TimeThisFunction
-<<<<<<< HEAD
-   def finishLoadBlockchain(self):
-      # Now that the blockchain is loaded, let's populate the wallet info
+   # NB: armoryd has a similar function (Armory_Daemon::start()), and both share
+   # common functionality in ArmoryUtils (finishLoadBlockchainCommon). If you
+   # mod this function, please be mindful of what goes where, and make sure
+   # any critical functionality makes it into armoryd.
+   def finishLoadBlockchainGUI(self):
+      # Let's populate the wallet info after finishing loading the blockchain.
       self.setDashboardDetails()
       if not self.memPoolInit:
          mempoolfile = os.path.join(ARMORY_HOME_DIR,'mempool.bin')
@@ -2989,8 +2992,8 @@
             os.remove(clearpoolfile)
             if os.path.exists(mempoolfile):
                os.remove(mempoolfile)
-         else:
-            self.checkMemoryPoolCorruption(mempoolfile)
+         #else:
+           # self.checkMemoryPoolCorruption(mempoolfile)
          TheBDM.bdm.enableZeroConf(mempoolfile.encode('utf-8'))
          self.memPoolInit = True
 
@@ -3003,32 +3006,14 @@
             '<font color=%s>Connected (%s blocks)</font> ' %
             (htmlColor('TextGreen'), TheBDM.getCurrBlock()))
 
-
-
-=======
-   # NB: armoryd has a similar function (Armory_Daemon::start()), and both share
-   # common functionality in ArmoryUtils (finishLoadBlockchainCommon). If you
-   # mod this function, please be mindful of what goes where, and make sure
-   # any critical functionality makes it into armoryd.
-   def finishLoadBlockchainGUI(self):
-      # Let's populate the wallet info after finishing loading the blockchain.
-      if TheBDM.isInitialized():
-         self.setDashboardDetails()
-         (self.currBlockNum, self.memPoolInit) = \
-                                    TheBDM.finishLoadBlockchainCommon(self.walletMap, \
-                                                        self.cppLockboxWltMap, \
-                                                        self.memPoolInit)
-         self.statusBar().showMessage('Blockchain loaded. Wallets synced!', 10000)
->>>>>>> 40cbbf09
-
          # We still need to put together various bits of info.
+
          self.createCombinedLedger()
          self.ledgerSize = len(self.combinedLedger)
          if self.netMode==NETWORKMODE.Full:
             LOGINFO('Current block number: %d', TheBDM.getCurrBlock())
             self.lblArmoryStatus.setText(\
                '<font color=%s>Connected (%s blocks)</font> ' %
-<<<<<<< HEAD
                (htmlColor('TextGreen'), TheBDM.getCurrBlock()))
 
       currSyncSuccess = self.getSettingOrSetDefault("SyncSuccessCount", 0)
@@ -3053,18 +3038,6 @@
             "<b>Help</i>"\xe2\x86\x92"<i>Factory Reset</i>"."""), \
             QMessageBox.Ok)
 
-=======
-               (htmlColor('TextGreen'), self.currBlockNum))
-
-         self.blkReceived = TheBDM.getTopBlockHeader().getTimestamp()
-         self.writeSetting('LastBlkRecv',     self.currBlockNum)
-         self.writeSetting('LastBlkRecvTime', self.blkReceived)
-
-         currSyncSuccess = self.getSettingOrSetDefault("SyncSuccessCount", 0)
-         self.writeSetting('SyncSuccessCount', min(currSyncSuccess+1, 10))
-
-         # If there are missing blocks, continue, but throw up a huge warning.
->>>>>>> 40cbbf09
          vectMissingBlks = TheBDM.missingBlockHashes()
          LOGINFO('Blockfile corruption check: Missing blocks: %d', \
                  len(vectMissingBlks))
@@ -3084,7 +3057,6 @@
                "<i>Help</i>"\xe2\x86\x92"<i>Factory Reset</i>"."""), \
                 QMessageBox.Ok)
 
-<<<<<<< HEAD
       if self.getSettingOrSetDefault('NotifyBlkFinish',True):
          reply,remember = MsgBoxWithDNAA(MSGBOX.Info, \
             'Blockchain Loaded!', 'Blockchain loading is complete.  '
@@ -3095,33 +3067,12 @@
 
          if remember==True:
             self.writeSetting('NotifyBlkFinish',False)
-=======
-         # If necessary, throw up a window stating the the blockchain's loaded.
-         if self.getSettingOrSetDefault('NotifyBlkFinish',True):
-            reply,remember = MsgBoxWithDNAA(MSGBOX.Info, \
-               'Blockchain Loaded!', 'Blockchain loading is complete.  '
-               'Your balances and transaction history are now available '
-               'under the "Transactions" tab.  You can also send and '
-               'receive bitcoins.', \
-               dnaaMsg='Do not show me this notification again ', yesStr='OK')
->>>>>>> 40cbbf09
 
       self.mainDisplayTabs.setCurrentIndex(self.MAINTABS.Ledger)
 
 
-<<<<<<< HEAD
       self.netMode = NETWORKMODE.Full
       self.settings.set('FailedLoadCount', 0)
-=======
-         # Execute any extra functions we may have.
-         for fn in self.extraGoOnlineFunctions:
-            fn(self.currBlockNum)
-
-         self.netMode = NETWORKMODE.Full
-         self.settings.set('FailedLoadCount', 0)
-      else:
-         self.statusBar().showMessage('! Blockchain loading failed !', 10000)
->>>>>>> 40cbbf09
 
 
       # This will force the table to refresh with new data
@@ -6363,16 +6314,9 @@
                                                        not OS_MACOSX)
                if (le.getValue() <= 0 and notifyOut) or \
                   (le.getValue() > 0 and notifyIn):
-<<<<<<< HEAD
-                  # notifiedAleready = False, isSingleAddr = True
-                  self.notifyQueue.append([wltID, le, False, True])
-               
-=======
                   # notifiedAlready = False, 
                   self.notifyQueue.append([wltID, le, False])
-               self.createCombinedLedger()
-               self.walletModel.reset()
->>>>>>> 40cbbf09
+               
 
          # Iterate through the C++ lockbox wallets and create a ledger entry for
          # the transaction. If the transaction is for us, put it on the
@@ -6382,9 +6326,8 @@
             le = wlt.cppWallet.getLedgerEntryForTx(Tx.thisHash)
             if len(le.getTxHash()) == 32:
                LOGDEBUG('ZerConf tx for LOCKBOX: %s' % lbID)
-<<<<<<< HEAD
-               # notifiedAleready = False, isSingleAddr = True
-               self.notifyQueue.append([lbID, le, False, False])
+               # notifiedAlready = False, 
+               self.notifyQueue.append([lbID, le, False])
       
       self.createCombinedLedger()
       self.walletModel.reset()
@@ -6399,17 +6342,6 @@
          newLedgerSize = len(self.walletMap[wltID].getTxLedger())
          didAffectUs = prevLedgSize[wltID] != newLedgerSize
 
-      return didAffectUs
-
-=======
-               # notifiedAlready = False, 
-               self.notifyQueue.append([lbID, le, False])
-               self.createCombinedLedger()
-               self.walletModel.reset()
-               self.lockboxLedgModel.reset()
-
->>>>>>> 40cbbf09
-
    #############################################################################
    def cppNotify(self, action, args):
 
@@ -6418,7 +6350,7 @@
          self.blkReceived = RightNow()
          if self.needUpdateAfterScan:
             LOGDEBUG('Running finishLoadBlockchain')
-            self.finishLoadBlockchain()
+            self.finishLoadBlockchainGUI()
             self.needUpdateAfterScan = False
             self.setDashboardDetails()
             
@@ -6605,22 +6537,6 @@
 
 
          if bdmState=='BlockchainReady':
-<<<<<<< HEAD
-=======
-
-            #####
-            # Blockchain just finished loading.  Do lots of stuff...
-            if self.needUpdateAfterScan:
-               LOGDEBUG('Running finishLoadBlockchainGUI')
-               self.finishLoadBlockchainGUI()
-               self.needUpdateAfterScan = False
-               self.setDashboardDetails()
-
->>>>>>> 40cbbf09
-            #####
-            # If we just rescanned to sweep an address, need to finish it
-
-
             #####
             # If we had initiated any wallet restoration scans, we need to add
             # Those wallets to the display
@@ -6638,59 +6554,18 @@
             prevLedgSize = dict([(wltID, len(self.walletMap[wltID].getTxLedger())) \
                                                 for wltID in self.walletMap.keys()])
 
-
             # Trigger any notifications, if we have them...
             self.doTheSystemTrayThing()
 
-<<<<<<< HEAD
-=======
-            if newBlocks>0 and not TheBDM.isDirty():
-
-               # This says "after scan", but works when new blocks appear, too
-               TheBDM.updateWalletsAfterScan(wait=True)
-
-               self.ledgerModel.reset()
-
-               LOGINFO('New Block! : %d', self.currBlockNum)
-               didAffectUs = False
-
-               # LITE sync means it won't rescan if addresses have been imported
-               didAffectUs = newBlockSyncRescanZC(TheBDM, self.walletMap, \
-                                                  prevLedgSize)
-
-               if didAffectUs:
-                  LOGINFO('New Block contained a transaction relevant to us!')
-                  self.walletListChanged()
-                  notifyOnSurpriseTx(self.currBlockNum-newBlocks, \
-                                     self.currBlockNum+1, self.walletMap, \
-                                     self.cppLockboxWltMap, True, TheBDM, \
-                                     self.notifyQueue, self.settings)
-
-               self.createCombinedLedger()
-               self.blkReceived  = RightNow()
-               self.writeSetting('LastBlkRecvTime', self.blkReceived)
-               self.writeSetting('LastBlkRecv',     self.currBlockNum)
-
-               if self.netMode==NETWORKMODE.Full:
-                  LOGINFO('Current block number: %d', self.currBlockNum)
-                  self.lblArmoryStatus.setText(\
-                     '<font color=%s>Connected (%s blocks)</font> ' % \
-                     (htmlColor('TextGreen'), self.currBlockNum))
-
-
-               # Update the wallet view to immediately reflect new balances
-               self.walletModel.reset()
-
-               # Any extra functions that may have been injected to be run
-               # when new blocks are received.  
-               if len(self.extraNewBlockFunctions) > 0:
-                  cppHead = TheBDM.getMainBlockFromDB(self.currBlockNum)
-                  pyBlock = PyBlock().unserialize(cppHead.getSerializedBlock())
-                  for blockFunc in self.extraNewBlockFunctions:
-                     blockFunc(pyBlock)
-
-
->>>>>>> 40cbbf09
+            # Any extra functions that may have been injected to be run
+            # when new blocks are received.  
+            if len(self.extraNewBlockFunctions) > 0:
+               cppHead = TheBDM.getMainBlockFromDB(self.currBlockNum)
+               pyBlock = PyBlock().unserialize(cppHead.getSerializedBlock())
+               for blockFunc in self.extraNewBlockFunctions:
+                  blockFunc(pyBlock)
+
+
             blkRecvAgo  = RightNow() - self.blkReceived
             #blkStampAgo = RightNow() - TheBDM.blockchain().top().getTimestamp()
             self.lblArmoryStatus.setToolTip('Last block received is %s ago' % \
@@ -6713,42 +6588,6 @@
 
 
    #############################################################################
-<<<<<<< HEAD
-   def notifyOnSurpriseTx(self, blk0, blk1):
-      # We usually see transactions as zero-conf first, then they show up in
-      # a block. It is a "surprise" when the first time we see it is in a block
-      notifiedAlready = set([ n[1].getTxHash() for n in self.notifyQueue ])
-      notifyIn  = self.getSettingOrSetDefault('NotifyBtcIn',  not OS_MACOSX)
-      notifyOut = self.getSettingOrSetDefault('NotifyBtcOut', not OS_MACOSX)
-      for blk in range(blk0, blk1):
-         for tx in TheBDM.bdm.blockchain().getHeaderByHeight(blk).getTxRefPtrList():
-            # Iterate through the Python wallets and create a ledger entry for
-            # the transaction. If we haven't already been notified of the
-            # transaction, put it on the notification queue.
-            for wltID,wlt in self.walletMap.iteritems():
-               le = wlt.cppWallet.calcLedgerEntryForTx(tx)
-               if not le.getTxHash() in notifiedAlready:
-                  if (le.getValue()<=0 and notifyOut) or (le.getValue>0 and notifyIn):
-                     self.notifyQueue.append([wltID, le, False, True])
-               else:
-                  pass
-
-            # Iterate through the C++ lockbox wallets and create a ledger entry
-            # for the transaction.If we haven't already been notified of the
-            # transaction, put it on the notification queue.
-            for lbID,cppWlt in self.cppLockboxWltMap.iteritems():
-               le = cppWlt.calcLedgerEntryForTx(tx)
-               if not le.getTxHash() in notifiedAlready:
-                  if (le.getValue()<=0 and notifyOut) or \
-                     (le.getValue>0 and notifyIn):
-                     self.notifyQueue.append([lbID, le, False, False])
-               else:
-                  pass
-
-
-   #############################################################################
-=======
->>>>>>> 40cbbf09
    def printAlert(self, moneyID, ledgerAmt, txAmt):
       '''
       Function that prints a notification for a transaction that affects an
@@ -6862,12 +6701,6 @@
             #                  'Wallet "%s" (%s) just sent %s BTC to itself!' % \
             #         (wlt.labelName, moneyID, coin2str(amt,maxZeros=1).strip()),
             self.sysTray.showMessage('Your bitcoins just did a lap!', \
-<<<<<<< HEAD
-                              'Wallet "%s" (%s) just sent some BTC to itself!' % \
-                     (wlt.labelName, moneyID), QSystemTrayIcon.Information, 10000)
-         else:
-            txref = TheBDM.bdm.getTxByHash(le.getTxHash())
-=======
                               '%s just sent some BTC to itself!' % wltName, 
                               QSystemTrayIcon.Information, 10000)
             return
@@ -6882,8 +6715,7 @@
             dispLines.append('Recipient:  %s' % wltName)
          elif le.getValue() < 0:
             # Also display the address of where they went
-            txref = TheBDM.getTxByHash(le.getTxHash())
->>>>>>> 40cbbf09
+            txref = TheBDM.bdm.getTxByHash(le.getTxHash())
             nOut = txref.getNumTxOut()
             recipStr = ''
             for i in range(nOut):
