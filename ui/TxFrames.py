--- conflicted
+++ resolved
@@ -11,7 +11,7 @@
 
 from armoryengine.BDM import TheBDM
 from qtdefines import * #@UnusedWildImport
-from armoryengine.Transaction import UnsignedTransaction
+from armoryengine.Transaction import UnsignedTransaction, getTxOutScriptType
 from armoryengine.Script import convertScriptToOpStrings
 from armoryengine.CoinSelection import PySelectCoins, calcMinSuggestedFees,\
    PyUnspentTxOut
@@ -422,7 +422,7 @@
          return False
 
       # Construct recipValuePairs and check that all metrics check out
-      scriptValuePairs = []
+      scriptValPairs = []
       totalSend = 0
       for i in range(len(self.widgetTable)):
          try:
@@ -459,14 +459,10 @@
 
          totalSend += value
          script = self.getScriptForInputStr(recipStr)
-
-<<<<<<< HEAD
-         scriptValuePairs.append((script, value))
-         self.comments.append(str(self.widgetTable[i][COLS.Comm].text()))
-=======
-         scraddrValuePairs.append((scraddr, value))
+         scraddr = script_to_scrAddr(script)
+
+         scriptValPairs.append([script, value])
          self.comments.append((str(self.widgetTable[i][COLS.Comm].text()), value))
->>>>>>> dd558bc4
 
       try:
          feeStr = str(self.edtFeeAmt.text())
@@ -524,7 +520,7 @@
          utxoList = self.getUsableTxOutList()
          utxoSelect = PySelectCoins(utxoList, totalSend, feeTry)
          minFee = calcMinSuggestedFees(utxoSelect, totalSend, feeTry, \
-                                             len(scriptValuePairs))[1]
+                                             len(scriptValPairs))[1]
 
 
       # We now have a min-fee that we know we can match if the user agrees
@@ -595,16 +591,16 @@
       totalTxSelect = sum([u.getValue() for u in utxoSelect])
       totalChange = totalTxSelect - (totalSend + fee)
 
-      self.origSVPairs = list(scriptValuePairs) # copy
       self.changeScrAddr = ''
       self.selectedBehavior = ''
       if totalChange > 0:
          self.changeScrAddr = self.determineChangeAddr(utxoSelect)
+         # For now assume that change is always CPP_TXOUT_HAS_ADDRSTR
+         changeScript = scrAddr_to_script(self.changeScrAddr)
          LOGINFO('Change address behavior: %s', self.selectedBehavior)
          if not self.changeScrAddr:
             return False
-         changeScript = scrAddr_to_script(self.changeScrAddr)
-         scriptValuePairs.append([changeScript, totalChange])
+         scriptValPairs.append([changeScript, totalChange])
       else:
          if self.main.usermode == USERMODE.Expert and \
             self.chkDefaultChangeAddr.isChecked():
@@ -614,19 +610,35 @@
       if len(self.selectedBehavior) > 0:
          changePair = (self.changeScrAddr, self.selectedBehavior)
 
+      # Keep a copy of the originally-sorted list for display
+      origSVPairs = scriptValPairs[:]
+
       # Anonymize the outputs
-      random.shuffle(scriptValuePairs)
+      random.shuffle(scriptValPairs)
+
+
+      # In order to create the USTXI objects, need to make we supply a
+      # map of public keys that can be included
+      pubKeyMap = {}
+      for utxo in utxoSelect:
+         scrType = getTxOutScriptType(utxo.getScript())
+         if scrType in CPP_TXOUT_STDSINGLESIG:
+            scrAddr = utxo.getRecipientScrAddr()
+            a160 = scrAddr_to_hash160(scrAddr)[1]
+            addrObj = self.wlt.getAddrByHash160(a160)
+            if addrObj:
+               pubKeyMap[scrAddr] = addrObj.binPublicKey65.toBinStr()
 
       # Now create the unsigned USTX
-      ustx = UnsignedTransaction().createFromTxOutSelection(utxoSelect, \
-                                                         scriptValuePairs)
+      ustx = UnsignedTransaction().createFromTxOutSelection( \
+                                    utxoSelect, scriptValPairs, pubKeyMap)
 
       ustx.pprint()
 
       txValues = [totalSend, fee, totalChange]
       if not self.unsignedCheckbox.isChecked():
-         dlg = DlgConfirmSend(self.wlt, self.origSVPairs, txValues[1], self, \
-                                                      self.main, True, changePair)
+         dlg = DlgConfirmSend(self.wlt, origSVPairs, txValues[1], self, \
+                                                  self.main, True, changePair)
    
          if not dlg.exec_():
             return False
@@ -1540,35 +1552,30 @@
       # sending a regular (online) transaction.  But the DlgConfirmSend was
       # not really designed
       ustx = self.ustxObj
-      rvpairs = []
-      rvpairsMine = []
-      outInfo = ustx.pytxObj.makeRecipientsList()
+      svpairs = []
+      svpairsMine = []
       theFee = ustx.calculateFee()
-      for info in outInfo:
-         if not info[0] in CPP_TXOUT_HAS_ADDRSTR:
-            rvpairs.append(['Non-Standard Output', info[1]])
-            continue
-
-         addrStr = script_to_addrStr(info[2])
-         addr160 = addrStr_to_hash160(addrStr)[1]
-         scrAddr = script_to_scrAddr(info[2])
-         rvpairs.append([scrAddr, info[1]])
-         if self.wlt.hasAddr(addr160):
-            rvpairsMine.append([scrAddr, info[1]])
-
-      if len(rvpairsMine) == 0 and len(rvpairs) > 1:
-         QMessageBox.warning(self, 'Missing Change', \
-            'This transaction has %d recipients, and none of them '
-            'are addresses in this wallet (for receiving change).  '
-            'This can happen if you specified a custom change address '
-            'for this transaction, or sometimes happens solely by '
-            'chance with a multi-recipient transaction.  It could also '
-            'be the result of someone tampering with the transaction. '
-            '<br><br>The transaction is valid and ready to be signed.  Please '
-            'verify the recipient and amounts carefully before '
-            'confirming the transaction on the next screen.' % len(rvpairs), \
-            QMessageBox.Ok)
-      dlg = DlgConfirmSend(self.wlt, rvpairs, theFee, self, self.main)
+      for scrType,value,script,msInfo in ustx.pytxObj.makeRecipientsList():
+         svpairs.append([script, value])
+         if scrType in CPP_TXOUT_STDSINGLESIG:
+            addrStr = script_to_addrStr(script)
+            if self.wlt.hasAddr(addrStr_to_hash160(addrStr)[1]):
+               svpairsMine.append([script, value])
+
+      if len(svpairsMine) == 0 and len(svpairs) > 1:
+         QMessageBox.warning(self, tr('Missing Change'), tr("""
+            This transaction has %d recipients, and none of them 
+            are addresses in this wallet (for receiving change).  
+            This can happen if you specified a custom change address 
+            for this transaction, or sometimes happens solely by 
+            chance with a multi-recipient transaction.  It could also 
+            be the result of someone tampering with the transaction. 
+            <br><br>The transaction is valid and ready to be signed.  
+            Please verify the recipient and amounts carefully before 
+            confirming the transaction on the next screen.""") % \
+            len(svpairs), QMessageBox.Ok)
+
+      dlg = DlgConfirmSend(self.wlt, svpairs, theFee, self, self.main)
       if not dlg.exec_():
          return
 
@@ -1630,21 +1637,9 @@
       # sending a regular (online) transaction.  But the DlgConfirmSend was
       # not really designed
       ustx = self.ustxObj
-      rvpairs = []
-      rvpairsMine = []
-      outInfo = ustx.pytxObj.makeRecipientsList()
+      svpairs = [[r[2],r[1]] for r in ustx.pytxObj.makeRecipientsList()]
       theFee = ustx.calculateFee()
-      for info in outInfo:
-         if not info[0] in CPP_TXOUT_HAS_ADDRSTR:
-            rvpairs.append(['Non-Standard Output', info[1]])
-            continue
-
-         addrStr = script_to_addrStr(info[2])
-         addr160 = addrStr_to_hash160(addrStr)[1]
-         scrAddr = script_to_scrAddr(info[2])
-         rvpairs.append([scrAddr, info[1]])
-
-      dlg = DlgConfirmSend(self.wlt, rvpairs, theFee, self, self.main)
+      dlg = DlgConfirmSend(self.wlt, svpairs, theFee, self, self.main)
       
       if dlg.exec_():
          self.main.broadcastTransaction(finalTx)
