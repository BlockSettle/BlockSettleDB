--- conflicted
+++ resolved
@@ -1208,7 +1208,7 @@
    
    def setUSTX(self, ustx):
       self.ustx = ustx
-      self.lblUTX.setText('<b>Transaction Data</b> \t (Unsigned ID: %s)' % ustx.uniqueB58)
+      self.lblUTX.setText('<b>Transaction Data</b> \t (Unsigned ID: %s)' % ustx.uniqueIDB58)
       self.txtUSTX.setText(ustx.serializeAscii())
    
    def setWallet(self, wlt):
@@ -1250,7 +1250,7 @@
 
    def doSaveFile(self):
       """ Save the Unsigned-Tx block of data """
-      dpid = self.ustx.uniqueB58
+      dpid = self.ustx.uniqueIDB58
       suffix = ('' if OS_WINDOWS else '.unsigned.tx')
       toSave = self.main.getFileSave(\
                       'Save Unsigned Transaction', \
@@ -1290,20 +1290,13 @@
          'you will have the opportunity to broadcast it to '
          'the Bitcoin network to make it final.')
 
-<<<<<<< HEAD
-      w, h = tightSizeStr(GETFONT('Fixed', 8), '0' * 90)[0], int(12 * 8.2)
       self.txtUSTX = QTextEdit()
       self.txtUSTX.setFont(GETFONT('Fixed', 8))
-      self.txtUSTX.sizeHint = lambda: QSize(w, h)
+      w,h = relaxedSizeNChar(self.txtUSTX, 80)
+      #self.txtUSTX.sizeHint = lambda: QSize(w, h)
+      self.txtUSTX.setMinimumWidth(w)
+      self.txtUSTX.setMinimumHeight(8*h)
       self.txtUSTX.setSizePolicy(QSizePolicy.Expanding, QSizePolicy.Expanding)
-=======
-      self.txtTxDP = QTextEdit()
-      self.txtTxDP.setFont(GETFONT('Fixed', 8))
-      w, h = relaxedSizeNChar(self.txtTxDP, 80)[0], int(12 * 8.2)
-      self.txtTxDP.sizeHint = lambda: QSize(w, h)
-      self.txtTxDP.setMinimumWidth(w)
-      self.txtTxDP.setSizePolicy(QSizePolicy.Expanding, QSizePolicy.Expanding)
->>>>>>> f5f662f6
 
       self.btnSign = QPushButton('Sign')
       self.btnBroadcast = QPushButton('Broadcast')
@@ -1580,7 +1573,7 @@
             self.infoLbls[1][2].setText('')
 
          ##### 2
-         self.infoLbls[2][2].setText(self.ustxObj.uniqueB58)
+         self.infoLbls[2][2].setText(self.ustxObj.uniqueIDB58)
 
          ##### 3
          if self.leValue:
@@ -1784,11 +1777,11 @@
       if not self.ustxObj == None:
          if self.enoughSigs and self.sigsValid:
             suffix = '' if OS_WINDOWS else '.signed.tx'
-            defaultFilename = 'armory_%s_%s' % (self.ustxObj.uniqueB58, suffix)
+            defaultFilename = 'armory_%s_%s' % (self.ustxObj.uniqueIDB58, suffix)
             ffilt = 'Transactions (*.signed.tx *.unsigned.tx)'
          else:
             suffix = '' if OS_WINDOWS else '.unsigned.tx'
-            defaultFilename = 'armory_%s_%s' % (self.ustxObj.uniqueB58, suffix)
+            defaultFilename = 'armory_%s_%s' % (self.ustxObj.uniqueIDB58, suffix)
             ffilt = 'Transactions (*.unsigned.tx *.signed.tx)'
       filename = self.main.getFileSave('Save Transaction', \
                              [ffilt], \
