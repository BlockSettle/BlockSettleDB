--- conflicted
+++ resolved
@@ -325,11 +325,8 @@
          osVar = osVar[0]
 
       osIndex = 0
-      osverIndex = 0
       if OS_WINDOWS:
-<<<<<<< HEAD
          osIndex = self.findCmbData(self.os, tr("Windows"))
-         osverIndex = self.findCmbData(self.osver, platform.win32_ver(), True)
       elif OS_LINUX:
          if osVar.lower() in ['debian', 'linuxmint']:
             d1 = self.findCmbData(self.os, tr('Debian'))
@@ -339,45 +336,22 @@
             osIndex = self.findCmbData(self.os, tr('Ubuntu/Debian'))
          else:
             osIndex = self.findCmbData(self.os, tr('Ubuntu/Debian'))
-
+      elif OS_MACOSX:
+         osIndex = self.findCmbData(self.osver, tr('MacOSX'))
+
+      self.os.setCurrentIndex(osIndex)
+      self.cascadeOsVer() # signals don't go through for some reason
+
+      osverIndex = 0
+      if OS_WINDOWS:
+         osverIndex = self.findCmbData(self.osver, platform.win32_ver(), True)
+      elif OS_LINUX:
          osverIndex = self.findCmbData(self.osver, OS_VARIANT[1], True)
       elif OS_MACOSX:
-         osIndex = self.findCmbData(self.osver, tr('MacOSX'))
          osverIndex = self.findCmbData(self.osver, platform.mac_ver()[0], True)
-
-      self.os.setCurrentIndex(osIndex)
       self.osver.setCurrentIndex(osverIndex)
 
-=======
-         self.os.setCurrentIndex(self.os.findData("Windows"))
-         self.cascadeOsVer() # signals don't go through for some reason
-         d = self.osver.findData(platform.win32_ver())
-         if d == -1:
-            d = 0 
-         self.osver.setCurrentIndex(d)
-      elif OS_LINUX:
-         if OS_VARIANT == "debian":
-            d = self.os.findData("Debian")
-            if d == -1: 
-               d = self.os.findData("Ubuntu")
-            self.os.setCurrentIndex(d)
-            self.cascadeOsVer() # signals don't go through for some reason
-
-         elif OS_VARIANT == "ubuntu":
-            self.os.setCurrentIndex(self.os.findData("Ubuntu"))
-         else:
-            self.os.setCurrentIndex(self.os.findData("Ubuntu"))
-            self.cascadeOsVer() # signals don't go through for some reason
-      elif OS_MACOSX:
-         d = self.os.findData("MacOS")
-         if d == -1:
-            d = 0
-         self.os.setCurrentIndex(d)
-         self.cascadeOsVer() # signals don't go through for some reason
-         self.osver.setCurrentIndex(self.osver.findData(platform.mac_ver()[0]))
-      
-      self.cascadeOsArch() # signals don't go through for some reason
->>>>>>> 07ffed82
+      self.cascadeOsArch()
       if platform.machine() == "x86_64":
          self.osarch.setCurrentIndex(self.osarch.findData("64"))
       else:
