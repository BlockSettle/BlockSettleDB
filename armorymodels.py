################################################################################
#                                                                              #
# Copyright (C) 2011-2014, Armory Technologies, Inc.                           #
# Distributed under the GNU Affero General Public License (AGPL v3)            #
# See LICENSE or http://www.gnu.org/licenses/agpl.html                         #
#                                                                              #
################################################################################

from os import path
import os
import platform
import sys

from PyQt4.QtCore import *
from PyQt4.QtGui import *

from CppBlockUtils import *
from armoryengine.ALL import *
from qtdefines import *
from armoryengine.MultiSigUtils import calcLockboxID


sys.path.append('..')
sys.path.append('../cppForSwig')



WLTVIEWCOLS = enum('Visible', 'ID', 'Name', 'Secure', 'Bal')
LEDGERCOLS  = enum('NumConf', 'UnixTime', 'DateStr', 'TxDir', 'WltName', 'Comment', \
                   'Amount', 'isOther', 'WltID', 'TxHash', 'isCoinbase', 'toSelf', 'DoubleSpend')
ADDRESSCOLS  = enum('ChainIdx', 'Address', 'Comment', 'NumTx', 'Balance')
ADDRBOOKCOLS = enum('Address', 'WltID', 'NumSent', 'Comment')

TXINCOLS  = enum('WltID', 'Sender', 'Btc', 'OutPt', 'OutIdx', 'FromBlk', \
                                       'ScrType', 'Sequence', 'Script')
TXOUTCOLS = enum('WltID', 'Recip', 'Btc', 'ScrType', 'Script')
PROMCOLS = enum('PromID', 'Label', 'PayAmt', 'FeeAmt')


class AllWalletsDispModel(QAbstractTableModel):
   
   # The columns enumeration

   def __init__(self, mainWindow):
      super(AllWalletsDispModel, self).__init__()
      self.main = mainWindow

   def rowCount(self, index=QModelIndex()):
      return len(self.main.walletMap)

   def columnCount(self, index=QModelIndex()):
      return 5

   def data(self, index, role=Qt.DisplayRole):
      bdmState = TheBDM.getState()
      COL = WLTVIEWCOLS
      row,col = index.row(), index.column()
      wlt = self.main.walletMap[self.main.walletIDList[row]]
      wltID = wlt.uniqueIDB58

      if role==Qt.DisplayRole:
         if col==COL.Visible:
            return self.main.walletVisibleList[row]
         elif col==COL.ID: 
            return QVariant(wltID)
         elif col==COL.Name: 
            return QVariant(wlt.labelName.ljust(32))
         elif col==COL.Secure: 
            wtype,typestr = determineWalletType(wlt, self.main)
            return QVariant(typestr)
<<<<<<< HEAD
         if col==COL.Bal: 
            if not bdmState=='BlockchainReady':
=======
         elif col==COL.Bal: 
            if not TheBDM.getBDMState()=='BlockchainReady':
>>>>>>> 743bd4cc
               return QVariant('(...)')
            bal = wlt.getBalance('Total')
            if bal==-1:
               return QVariant('(...)') 
            else:
               dispStr = coin2str(bal, maxZeros=2)
               return QVariant(dispStr)
      elif role==Qt.TextAlignmentRole:
         if col in (COL.ID, COL.Name):
            return QVariant(int(Qt.AlignLeft | Qt.AlignVCenter))
         elif col in (COL.Secure,):
            return QVariant(int(Qt.AlignHCenter | Qt.AlignVCenter))
         elif col in (COL.Bal,):
            if not bdmState=='BlockchainReady':
               return QVariant(int(Qt.AlignHCenter | Qt.AlignVCenter))
            else:
               return QVariant(int(Qt.AlignLeft | Qt.AlignVCenter))
      elif role==Qt.BackgroundColorRole:
         t = determineWalletType(wlt, self.main)[0]
         if t==WLTTYPES.WatchOnly:
            return QVariant( Colors.TblWltOther )
         elif t==WLTTYPES.Offline:
            return QVariant( Colors.TblWltOffline )
         else:
            return QVariant( Colors.TblWltMine )
      elif role==Qt.FontRole:
         if col==COL.Bal:
            return GETFONT('Fixed')
      return QVariant()




   def headerData(self, section, orientation, role=Qt.DisplayRole):
      colLabels = ['', 'ID', 'Wallet Name', 'Security', 'Balance']
      if role==Qt.DisplayRole:
         if orientation==Qt.Horizontal:
            return QVariant( colLabels[section])
      elif role==Qt.TextAlignmentRole:
         return QVariant( int(Qt.AlignHCenter | Qt.AlignVCenter) )



   # This might work for checkbox-in-tableview
   #QStandardItemModel* tableModel = new QStandardItemModel();
   #// create text item
   #tableModel->setItem(0, 0, new QStandardItem("text item"));
   #// create check box item
   #QStandardItem* item0 = new QStandardItem(true);
   #item0->setCheckable(true);
   #item0->setCheckState(Qt::Checked);
   #item0->setText("some text");
   #tableModel->setItem(0, 1, item0);
   #// set model
   #ui->tableView->setModel(tableModel);

   # Perhaps delegate for rich text in QTableViews
   #void SpinBoxDelegate::paint(QPainter *painter, const QStyleOptionViewItem &option, const QModelIndex &index) const
   #{
        #QTextDocument document;
        #QVariant value = index.data(Qt::DisplayRole);
        #if (value.isValid() && !value.isNull()) {
             #QString text("<span style='background-color: lightgreen'>This</span> is highlighted.");
        #text.append(" (");
        #text.append(value.toString());
        #text.append(")");
        #document.setHtml(text);
        #painter->translate(option.rect.topLeft());
        #document.drawContents(painter);
        #painter->translate(-option.rect.topLeft());
   #}


# This was an almost-successful attempt to use a delegate to manage visibility
# Will kind of hack around it, using a simpler delegate and a QTableView 
# signal to do the toggling
'''
class AllWalletsCheckboxDelegate(QStyledItemDelegate):
   """
   Taken from http://stackoverflow.com/a/3366899/1610471
   """
   def __init__(self, parent=None):
      super(AllWalletsCheckboxDelegate, self).__init__(parent)   


   def createEditor(self, parent, option, index):
      """ Without this, an editor is created if the user clicks in this cell."""
      return None


   def paint(self, painter, option, index):
      if not index.column() == WLTVIEWCOLS.Visible:
         QStyledItemDelegate.paint(self, painter, option, index)
      else:
         # Paint a checkbox without the label.
         checked = bool(index.model().data(index, Qt.DisplayRole))
         check_box_style_option = QStyleOptionButton()

         if (index.flags() & Qt.ItemIsEditable) > 0:
            check_box_style_option.state |= QStyle.State_Enabled
         else:
            check_box_style_option.state |= QStyle.State_ReadOnly

         if checked:
            check_box_style_option.state |= QStyle.State_On
         else:
            check_box_style_option.state |= QStyle.State_Off

         check_box_style_option.rect = self.getCheckboxRect(option)

         #if not index.model().hasFlag(index, Qt.ItemIsEditable):
            #check_box_style_option.state |= QStyle.State_ReadOnly

         QApplication.style().drawControl(QStyle.CE_CheckBox, 
                                          check_box_style_option, 
                                          painter)


   def editorEvent(self, event, model, option, index):
      """
      Change the data in the model and the state of the checkbox
      if the user presses the left mousebutton or presses
      Key_Space or Key_Select and this cell is editable. Otherwise do nothing.
      """
      if index.column()==WLTVIEWCOLS.Visible:
         #if not (index.flags() & Qt.ItemIsEditable) > 0:
            #return False

         # Do not change the checkbox-state
         if event.type() == QEvent.MouseButtonRelease or \
            event.type() == QEvent.MouseButtonDblClick:
            if event.button() != Qt.LeftButton or \
               not self.getCheckboxRect(option).contains(event.pos()):
               return False
            if event.type() == QEvent.MouseButtonDblClick:
               return True
            elif event.type() == QEvent.KeyPress:
               if event.key() != Qt.Key_Space and \
                  event.key() != Qt.Key_Select:
                  return False
            else:
               return False

         # Change the checkbox-state
         self.setModelData(None, model, index)
         return True
      else:
         return False
      


   def setModelData(self, editor, model, index):
      """ The user wanted to change the old state in the opposite """
      newValue = not bool(index.model().data(index, Qt.DisplayRole))
      model.setData(index, newValue, Qt.EditRole)


   def getCheckboxRect(self, option):
      check_box_style_option = QStyleOptionButton()
      check_box_rect = QApplication.style().subElementRect( \
            QStyle.SE_CheckBoxIndicator, check_box_style_option, None)
      check_box_point = QPoint( option.rect.x() +
                                option.rect.width() / 2 -
                                check_box_rect.width() / 2,
                                option.rect.y() +
                                option.rect.height() / 2 -
                                check_box_rect.height() / 2)
      return QRect(check_box_point, check_box_rect.size())

   def sizeHint(self, option, index):
      if index.column()==WLTVIEWCOLS.Visible:
         return QSize(28,28)
      return QStyledItemDelegate.sizeHint(self, option, index)
'''

################################################################################
class AllWalletsCheckboxDelegate(QStyledItemDelegate):
   """
   Taken from http://stackoverflow.com/a/3366899/1610471
   """
   EYESIZE = 20

   def __init__(self, parent=None):
      super(AllWalletsCheckboxDelegate, self).__init__(parent)   

   #############################################################################
   def paint(self, painter, option, index):
      bgcolor = QColor(index.model().data(index, Qt.BackgroundColorRole))
      if option.state & QStyle.State_Selected:
         bgcolor = QApplication.palette().highlight().color()

      if index.column() == WLTVIEWCOLS.Visible:
         isVisible = index.model().data(index)
         image=None
         painter.fillRect(option.rect, bgcolor)
         if isVisible:
            image = QImage(':/visible2.png').scaled(self.EYESIZE,self.EYESIZE)
            pixmap = QPixmap.fromImage(image)
            painter.drawPixmap(option.rect, pixmap)
      else:
         QStyledItemDelegate.paint(self, painter, option, index)

   #############################################################################
   def sizeHint(self, option, index):
      if index.column()==WLTVIEWCOLS.Visible:
         return QSize(self.EYESIZE,self.EYESIZE)
      return QStyledItemDelegate.sizeHint(self, option, index)

################################################################################
class LedgerDispModelSimple(QAbstractTableModel):
   """ Displays an Nx10 table of pre-formatted/processed ledger entries """
   def __init__(self, ledgerTable, parent=None, main=None, isLboxModel=False):
      super(LedgerDispModelSimple, self).__init__()
      self.parent = parent
      self.main   = main
      self.ledger = ledgerTable
      self.isLboxModel = isLboxModel

   def rowCount(self, index=QModelIndex()):
      return len(self.ledger)

   def columnCount(self, index=QModelIndex()):
      return 13

   def data(self, index, role=Qt.DisplayRole):
      COL = LEDGERCOLS
      row,col = index.row(), index.column()
      rowData = self.ledger[row]
      nConf = rowData[LEDGERCOLS.NumConf]
      wltID = rowData[LEDGERCOLS.WltID]
      wlt = self.main.walletMap.get(wltID)
      
      if wlt:
         wtype = determineWalletType(self.main.walletMap[wltID], self.main)[0]
      else:
         wtype = WLTTYPES.WatchOnly

      #LEDGERCOLS  = enum( 'NumConf', 'UnixTime','DateStr', 'TxDir', 
                         # 'WltName', 'Comment', 'Amount', 'isOther', 
                         # 'WltID', 'TxHash', 'isCoinbase', 'toSelf', 
                         # 'DoubleSpend')

      if role==Qt.DisplayRole:
         return QVariant(rowData[col])
      elif role==Qt.TextAlignmentRole:
         if col in (COL.NumConf,  COL.TxDir):
            return QVariant(int(Qt.AlignHCenter | Qt.AlignVCenter))
         elif col in (COL.Comment, COL.DateStr):
            return QVariant(int(Qt.AlignLeft | Qt.AlignVCenter))
         elif col in (COL.Amount,):
            return QVariant(int(Qt.AlignRight | Qt.AlignVCenter))
      elif role==Qt.DecorationRole:
         pass
      elif role==Qt.BackgroundColorRole:
         if wtype==WLTTYPES.WatchOnly:
            return QVariant( Colors.TblWltOther )
         elif wtype==WLTTYPES.Offline:
            return QVariant( Colors.TblWltOffline )
         else:
            return QVariant( Colors.TblWltMine )
      elif role==Qt.ForegroundRole:
         #if self.index(index.row(),COL.DoubleSpend).data().toBool():
         if rowData[COL.DoubleSpend]:
            return QVariant(Colors.TextRed)
         if nConf < 2:
            return QVariant(Colors.TextNoConfirm)
         elif nConf <= 4:
            return QVariant(Colors.TextSomeConfirm)
         
         if col==COL.Amount:
            #toSelf = self.index(index.row(), COL.toSelf).data().toBool()
            toSelf = rowData[COL.toSelf]
            if toSelf:
               return QVariant(Colors.Mid)
            amt = float(rowData[COL.Amount])
            if   amt>0: return QVariant(Colors.TextGreen)
            elif amt<0: return QVariant(Colors.TextRed)
            else:       return QVariant(Colors.Foreground)
      elif role==Qt.FontRole:
         if col==COL.Amount:
            f = GETFONT('Fixed')
            f.setWeight(QFont.Bold)
            return f
      elif role==Qt.ToolTipRole:
         if col in (COL.NumConf, COL.DateStr):
            nConf = rowData[COL.NumConf]
            isCB  = rowData[COL.isCoinbase]
            isConfirmed = (nConf>119 if isCB else nConf>5)
            if isConfirmed:
               return QVariant('Transaction confirmed!\n(%d confirmations)'%nConf)
            else:
               tooltipStr = ''
               if isCB:
                  tooltipStr = '%d/120 confirmations'%nConf
                  tooltipStr += ( '\n\nThis is a "generation" transaction from\n'
                                 'Bitcoin mining.  These transactions take\n'
                                 '120 confirmations (approximately one day)\n'
                                 'before they are available to be spent.')
               else:
                  tooltipStr = '%d/6 confirmations'%rowData[COL.NumConf]
                  tooltipStr += ( '\n\nFor small transactions, 2 or 3\n'
                                 'confirmations is usually acceptable.\n'
                                 'For larger transactions, you should\n'
                                 'wait for 6 confirmations before\n'
                                 'trusting that the transaction is valid.')
               return QVariant(tooltipStr)
         if col==COL.TxDir:
            #toSelf = self.index(index.row(), COL.toSelf).data().toBool()
            toSelf = rowData[COL.toSelf]
            if toSelf:
               return QVariant('Bitcoins sent and received by the same wallet')
            else:
               #txdir = str(index.model().data(index).toString()).strip()
               txdir = rowData[COL.TxDir]
               if rowData[COL.isCoinbase]:
                  return QVariant('You mined these Bitcoins!')
               if float(txdir.strip())<0:
                  return QVariant('Bitcoins sent')
               else:
                  return QVariant('Bitcoins received')
         if col==COL.Amount:
            if self.main.settings.get('DispRmFee'):
               return QVariant('The net effect on the balance of this wallet '
                               '<b>not including transaction fees.</b>  '
                               'You can change this behavior in the Armory '
                               'preferences window.')
            else:
               return QVariant('The net effect on the balance of this wallet, '
                               'including transaction fees.')

      return QVariant()


   def headerData(self, section, orientation, role=Qt.DisplayRole):
      COL = LEDGERCOLS
      if role==Qt.DisplayRole:
         if orientation==Qt.Horizontal:
            if section==COL.NumConf: return QVariant()
            if section==COL.DateStr: return QVariant('Date')
            if section==COL.WltName: return QVariant('Lockbox') if self.isLboxModel else QVariant('Wallet')
            if section==COL.Comment: return QVariant('Comments')
            if section==COL.TxDir:   return QVariant()
            if section==COL.Amount:  return QVariant('Amount')
            if section==COL.isOther: return QVariant('Other Owner')
            if section==COL.WltID:   return QVariant('Wallet ID')
            if section==COL.TxHash:  return QVariant('Tx Hash (LE)')
      elif role==Qt.TextAlignmentRole:
         return QVariant( int(Qt.AlignHCenter | Qt.AlignVCenter) )




################################################################################
class LedgerDispSortProxy(QSortFilterProxyModel):
   """      
   Acts as a proxy that re-maps indices to the table view so that data 
   appears sorted, without actually touching the model
   """      
   def lessThan(self, idxLeft, idxRight):
      COL = LEDGERCOLS
      thisCol  = self.sortColumn()

      def getDouble(idx, col):
         return float(self.sourceModel().ledger[idx.row()][col])

      def getInt(idx, col):
         return int(self.sourceModel().ledger[idx.row()][col])


      #LEDGERCOLS  = enum('NumConf', 'UnixTime', 'DateStr', 'TxDir', 'WltName', 'Comment', \
                        #'Amount', 'isOther', 'WltID', 'TxHash', 'toSelf', 'DoubleSpend')
      if thisCol==COL.NumConf:
         lConf = getInt(idxLeft,  COL.NumConf)
         rConf = getInt(idxRight, COL.NumConf)
         if lConf==rConf:
            tLeft  = getDouble(idxLeft,  COL.UnixTime)
            tRight = getDouble(idxRight, COL.UnixTime)
            return (tLeft<tRight)
         return (lConf>rConf)
      if thisCol==COL.DateStr:
         tLeft  = getDouble(idxLeft,  COL.UnixTime)
         tRight = getDouble(idxRight, COL.UnixTime)
         return (tLeft<tRight)
      if thisCol==COL.Amount:
         btcLeft  = getDouble(idxLeft,  COL.Amount)
         btcRight = getDouble(idxRight, COL.Amount)
         return (abs(btcLeft) < abs(btcRight))
      else:
         return super(LedgerDispSortProxy, self).lessThan(idxLeft, idxRight)



################################################################################
class LedgerDispDelegate(QStyledItemDelegate):

   COL = LEDGERCOLS

   def __init__(self, parent=None):
      super(LedgerDispDelegate, self).__init__(parent)   


   def paint(self, painter, option, index):
      bgcolor = QColor(index.model().data(index, Qt.BackgroundColorRole))
      if option.state & QStyle.State_Selected:
         bgcolor = QApplication.palette().highlight().color()

      #bgcolor = Colors.Background
      #if option.state & QStyle.State_Selected:
         #bgcolor = Colors.Highlight

      if index.column() == self.COL.NumConf:
         nConf = index.model().data(index).toInt()[0]
         isCoinbase = index.model().index(index.row(), self.COL.isCoinbase).data().toBool()
         image=None
         if isCoinbase:
            if nConf<120:
               effectiveNConf = int(6*float(nConf)/120.)
               image = QImage(':/conf%dt_nonum.png'%effectiveNConf)
            else:
               image = QImage(':/conf6t.png')
         else: 
            if nConf<6:
               image = QImage(':/conf%dt.png'%nConf)
            else:
               image = QImage(':/conf6t.png')
         painter.fillRect(option.rect, bgcolor)
         pixmap = QPixmap.fromImage(image)
         #pixmap.scaled(70, 30, Qt.KeepAspectRatio)
         painter.drawPixmap(option.rect, pixmap)
      elif index.column() == self.COL.TxDir:
         # This is frustrating... QVariant doesn't support 64-bit ints
         # So I have to pass the amt as string, then convert here to long
         toSelf     = index.model().index(index.row(), self.COL.toSelf).data().toBool()
         isCoinbase = index.model().index(index.row(), self.COL.isCoinbase).data().toBool()
         image = QImage()

         # isCoinbase still needs to be flagged in the C++ utils
         if isCoinbase:
            image = QImage(':/moneyCoinbase.png')
         elif toSelf:
            image = QImage(':/moneySelf.png')
         else:
            txdir = str(index.model().data(index).toString()).strip()
            if txdir[0].startswith('-'):
               image = QImage(':/moneyOut.png')
            else:
               image = QImage(':/moneyIn.png')

         painter.fillRect(option.rect, bgcolor)
         pixmap = QPixmap.fromImage(image)
         #pixmap.scaled(70, 30, Qt.KeepAspectRatio)
         painter.drawPixmap(option.rect, pixmap)
      else:
         QStyledItemDelegate.paint(self, painter, option, index)

   def sizeHint(self, option, index):
      if index.column()==self.COL.NumConf:
         return QSize(28,28)
      elif index.column()==self.COL.TxDir:
         return QSize(28,28)
      return QStyledItemDelegate.sizeHint(self, option, index)





################################################################################
class WalletAddrDispModel(QAbstractTableModel):
   
   def __init__(self, wlt, mainWindow):
      super(WalletAddrDispModel, self).__init__()
      self.main = mainWindow
      self.wlt = wlt

      self.noChange = False
      self.usedOnly = False
      self.notEmpty = False

      self.filterAddrList()
      

   def setFilter(self, filt1=False, filt2=False, filt3=False):
      self.notEmpty = filt1
      self.noChange = filt2
      self.usedOnly = filt3
      self.filterAddrList()


   def filterAddrList(self):
      addrList = self.wlt.getLinearAddrList()

      if self.notEmpty and TheBDM.getState()=='BlockchainReady':
         hasBalance = lambda a: (self.wlt.getAddrBalance(a.getAddr160(), 'Full')>0)
         addrList = filter(hasBalance, addrList)

      if self.noChange:
         notChange = lambda a: (self.wlt.getCommentForAddress(a.getAddr160()) != CHANGE_ADDR_DESCR_STRING)
         addrList = filter(notChange, addrList)

      if self.usedOnly and TheBDM.getState()=='BlockchainReady':
         isUsed = lambda a: (len(self.wlt.getAddrTxLedger(a.getAddr160(), 'Full')) > 0)
         addrList = filter(isUsed, addrList)
         
      self.addr160List = [a.getAddr160() for a in addrList]


   @TimeThisFunction
   def reset(self):
      self.filterAddrList()
      super(WalletAddrDispModel, self).reset()
      
         

   def rowCount(self, index=QModelIndex()):
      return len(self.addr160List)

   def columnCount(self, index=QModelIndex()):
      return 5

   def data(self, index, role=Qt.DisplayRole):
      COL = ADDRESSCOLS
      row,col = index.row(), index.column()
      if row>=len(self.addr160List):
         return QVariant('')
      addr = self.wlt.addrMap[self.addr160List[row]]
      addr160 = addr.getAddr160()
      addrB58 = addr.getAddrStr()
      chainIdx = addr.chainIndex+1  # user must get 1-indexed
      if role==Qt.DisplayRole:
         if col==COL.Address: 
            return QVariant( addrB58 )
         if col==COL.Comment: 
            if addr160 in self.wlt.commentsMap:
               return QVariant( self.wlt.commentsMap[addr160] )
            else:
               return QVariant('')
         if col==COL.NumTx: 
            cppAddr = self.wlt.cppWallet.getScrAddrObjByKey(Hash160ToScrAddr(addr160))
            return QVariant( len(cppAddr.getTxLedger()) + \
                             len(cppAddr.getZeroConfLedger()))
         if col==COL.ChainIdx:
            if self.wlt.addrMap[addr160].chainIndex==-2:
               return QVariant('Imported')
            else:
               return QVariant(chainIdx)
         if col==COL.Balance: 
            if not TheBDM.getState()=='BlockchainReady':
               return QVariant('(...)')
            cppAddr = self.wlt.cppWallet.getScrAddrObjByKey(Hash160ToScrAddr(addr160))
            return QVariant( coin2str(cppAddr.getFullBalance(), maxZeros=2) )
      elif role==Qt.TextAlignmentRole:
         if col in (COL.Address, COL.Comment, COL.ChainIdx):
            return QVariant(int(Qt.AlignLeft | Qt.AlignVCenter))
         elif col in (COL.NumTx,):
            return QVariant(int(Qt.AlignHCenter | Qt.AlignVCenter))
         elif col in (COL.Balance,):
            if not TheBDM.getState()=='BlockchainReady':
               return QVariant(int(Qt.AlignHCenter | Qt.AlignVCenter))
            else:
               return QVariant(int(Qt.AlignRight | Qt.AlignVCenter))
      elif role==Qt.ForegroundRole:
         if col==COL.Balance:
            if not TheBDM.getState()=='BlockchainReady':
               return QVariant(Colors.Foreground)
            cppAddr = self.wlt.cppWallet.getScrAddrObjByKey(Hash160ToScrAddr(addr160))
            val = cppAddr.getFullBalance()
            if   val>0: return QVariant(Colors.TextGreen)
            else:       return QVariant(Colors.Foreground)
      elif role==Qt.FontRole:
         hasTx = len(self.wlt.cppWallet.getScrAddrObjByKey(Hash160ToScrAddr(addr160)).getTxLedger())>0
         cmt = str(self.index(index.row(),COL.Comment).data().toString())
         isChange = (cmt==CHANGE_ADDR_DESCR_STRING)

         if col==COL.Balance:
            return GETFONT('Fixed',bold=hasTx)
         if col==COL.ChainIdx:
            return GETFONT('Var')
         else:
            doBold   = hasTx and not isChange
            doItalic = isChange
            return GETFONT('Var',bold=doBold, italic=doItalic)
      elif role==Qt.ToolTipRole:
         if col==COL.ChainIdx:
            cmt = str(self.index(index.row(),COL.ChainIdx).data().toString())
            if cmt.strip().lower().startswith('imp'):
               return QVariant('<u></u>This is an imported address. Imported '
                               'addresses are not protected by regular paper '
                               'backups.  You must use the "Backup Individual '
                               'Keys" option to protect it.')
            else:
               return QVariant('<u></u>The order that this address was '
                               'generated in this wallet')
         cmt = str(self.index(index.row(),COL.Comment).data().toString())
         if cmt==CHANGE_ADDR_DESCR_STRING:
            return QVariant('This address was created by Armory to '
                            'receive change-back-to-self from an oversized '
                            'transaction.')
      elif role==Qt.BackgroundColorRole:
         if not TheBDM.getState()=='BlockchainReady':
            return QVariant( Colors.TblWltOther )

         cppAddr = self.wlt.cppWallet.getScrAddrObjByKey(Hash160ToScrAddr(addr160))
         val = cppAddr.getFullBalance()
         if val>0:
            return QVariant( Colors.SlightGreen )
         else:
            return QVariant( Colors.TblWltOther )

      return QVariant()

   def headerData(self, section, orientation, role=Qt.DisplayRole):
      COL = ADDRESSCOLS
      if role==Qt.DisplayRole:
         if orientation==Qt.Horizontal:
            if section==COL.ChainIdx: return QVariant( '#'        )
            if section==COL.Address:  return QVariant( 'Address' )
            if section==COL.Comment:  return QVariant( 'Comment' )
            if section==COL.NumTx:    return QVariant( '#Tx'     )
            if section==COL.Balance:  return QVariant( 'Balance' )
         elif role==Qt.TextAlignmentRole:
            if section in (COL.Address, COL.Comment):
               return QVariant(int(Qt.AlignLeft | Qt.AlignVCenter))
            elif section in (COL.NumTx,):
               return QVariant(int(Qt.AlignHCenter | Qt.AlignVCenter))
            elif section in (COL.Balance,):
               return QVariant(int(Qt.AlignRight | Qt.AlignVCenter))

      return QVariant()

   
################################################################################
class WalletAddrSortProxy(QSortFilterProxyModel):
   """      
   Acts as a proxy that re-maps indices to the table view so that data 
   appears sorted, without actually touching the model
   """      
   def lessThan(self, idxLeft, idxRight):
      COL = ADDRESSCOLS
      thisCol  = self.sortColumn()
      strLeft  = str(self.sourceModel().data(idxLeft).toString())
      strRight = str(self.sourceModel().data(idxRight).toString())
      if thisCol==COL.Address:
         return (strLeft.lower() < strRight.lower())
      elif thisCol==COL.Comment:
         return (strLeft < strRight)
      elif thisCol==COL.Balance:
         return (float(strLeft.strip()) < float(strRight.strip()))
      elif thisCol==COL.ChainIdx:
         left = -2 if strLeft =='Imported' else int(strLeft)
         rght = -2 if strRight=='Imported' else int(strRight)
         return (left<rght)
      else:
         return super(WalletAddrSortProxy, self).lessThan(idxLeft, idxRight)
         

################################################################################
class TxInDispModel(QAbstractTableModel):
   def __init__(self,  pytx, txinListFromBDM=None, main=None):
      super(TxInDispModel, self).__init__()
      self.main = main
      self.txInList = []
      self.dispTable = []

      # If this is actually a USTX in here, then let's use that
      # We do this to make sure we have somewhere to put USTX-specific
      # code, but we don't really need it yet, except to identify
      # signed/unsigned in the table
      ustx = None
      if isinstance(pytx, UnsignedTransaction):
         ustx = pytx
         pytx = ustx.getPyTxSignedIfPossible()
      self.tx = pytx.copy()
      
      for i,txin in enumerate(self.tx.inputs):
         self.dispTable.append([])
         wltID = ''
         scrType = getTxInScriptType(txin)
         if txinListFromBDM and len(txinListFromBDM[i][0])>0:
            # We had a BDM to help us get info on each input -- use it
            scrAddr,val,blk,hsh,idx = txinListFromBDM[i]
            if scrType==CPP_TXIN_SPENDMULTI:
               M,N = [binary_to_int(a) for a in scrAddr[1:3]]
               addrStr = 'Multisig (%d-of-%d)' % (M,N)
            else:
               addrStr = scrAddr_to_addrStr(scrAddr)
            if main:
               wltID = self.main.getWalletForAddr160(scrAddr[1:])
            dispcoin  = '' if not val else coin2str(val,maxZeros=1)
            self.dispTable[-1].append(wltID)
            self.dispTable[-1].append(addrStr)
            self.dispTable[-1].append(dispcoin)
            self.dispTable[-1].append(binary_to_hex(hsh))
            self.dispTable[-1].append(idx)
            self.dispTable[-1].append(blk)
            if ustx is None:
               self.dispTable[-1].append(CPP_TXIN_SCRIPT_NAMES[scrType])
            else:
               # TODO:  Assume NO multi-sig... will be updated soon!
               isSigned = ustx.ustxInputs[i].evaluateSigningStatus().allSigned
               self.dispTable[-1].append('Signed' if isSigned else 'Unsigned')
               
            self.dispTable[-1].append(int_to_hex(txin.intSeq, widthBytes=4))
            self.dispTable[-1].append(binary_to_hex(txin.binScript))
         else:
            # We don't have any info from the BDM, display whatever we can
            # (which usually isn't much)
            recipAddr = '<Unknown>'
            recipAddr = TxInExtractAddrStrIfAvail(txin)
            atype, a160 = '',''
            if len(recipAddr) > 0:
               atype, a160 = addrStr_to_hash160(recipAddr)
               wltID = self.main.getWalletForAddr160(a160)

            self.dispTable[-1].append(wltID)
            self.dispTable[-1].append(a160)
            self.dispTable[-1].append('<Unknown>')
            self.dispTable[-1].append(binary_to_hex(txin.outpoint.txHash))
            self.dispTable[-1].append(str(txin.outpoint.txOutIndex))
            self.dispTable[-1].append('')
            self.dispTable[-1].append(CPP_TXIN_SCRIPT_NAMES[scrType])
            self.dispTable[-1].append(int_to_hex(txin.intSeq, widthBytes=4))
            self.dispTable[-1].append(binary_to_hex(txin.binScript))



   def rowCount(self, index=QModelIndex()):
      return len(self.dispTable)

   def columnCount(self, index=QModelIndex()):
      return 9

   #TXINCOLS  = enum('WltID', 'Sender', 'Btc', 'OutPt', 'OutIdx', 'FromBlk', 'ScrType', 'Sequence', 'Script')
   def data(self, index, role=Qt.DisplayRole):
      COLS = TXINCOLS
      row,col = index.row(), index.column()

      wltID = self.dispTable[row][COLS.WltID]
      if role==Qt.DisplayRole:
         return QVariant(self.dispTable[row][col])
      elif role==Qt.TextAlignmentRole:
         if col in (COLS.WltID, COLS.Sender, COLS.OutPt):
            return QVariant(int(Qt.AlignLeft | Qt.AlignVCenter))
         elif col in (COLS.OutIdx, COLS.FromBlk, COLS.Sequence, COLS.ScrType):
            return QVariant(int(Qt.AlignHCenter | Qt.AlignVCenter))
         elif col in (COLS.Btc,):
            return QVariant(int(Qt.AlignRight | Qt.AlignVCenter))
      elif role==Qt.BackgroundColorRole:
         if self.dispTable[row][COLS.WltID]:
            wtype = determineWalletType(self.main.walletMap[wltID], self.main)[0]
            if wtype==WLTTYPES.WatchOnly:
               return QVariant( Colors.TblWltOther )
            elif wtype==WLTTYPES.Offline:
               return QVariant( Colors.TblWltOffline )
            else:
               return QVariant( Colors.TblWltMine )
      elif role==Qt.FontRole:
         if col==COLS.Btc:
            return GETFONT('Fixed')

      return QVariant()

   def headerData(self, section, orientation, role=Qt.DisplayRole):
      COLS = TXINCOLS
      if role==Qt.DisplayRole:
         if orientation==Qt.Horizontal:
            if section==COLS.WltID:    return QVariant('Wallet ID')
            if section==COLS.Sender:   return QVariant('Sender')
            if section==COLS.Btc:      return QVariant('Amount')
            if section==COLS.OutPt:    return QVariant('Prev. Tx Hash')
            if section==COLS.OutIdx:   return QVariant('Index')
            if section==COLS.FromBlk:  return QVariant('From Block#')
            if section==COLS.ScrType:  return QVariant('Script Type')
            if section==COLS.Sequence: return QVariant('Sequence')
            if section==COLS.Script:   return QVariant('Script')
      elif role==Qt.TextAlignmentRole:
         if orientation==Qt.Horizontal:
            if section in (COLS.WltID, COLS.Sender, COLS.OutPt):
               return QVariant(int(Qt.AlignLeft | Qt.AlignVCenter))
            elif section in (COLS.OutIdx, COLS.FromBlk, COLS.Btc, COLS.Sequence, COLS.ScrType):
               return QVariant(int(Qt.AlignHCenter | Qt.AlignVCenter))
         return QVariant(int(Qt.AlignHCenter | Qt.AlignVCenter))






################################################################################
class TxOutDispModel(QAbstractTableModel):
   def __init__(self,  pytx, main=None, idxGray=[]):
      super(TxOutDispModel, self).__init__()
      self.tx = pytx.copy()
   
      self.main = main
      self.txOutList = []
      self.wltIDList = []
      self.idxGray = idxGray[:]
      for i,txout in enumerate(self.tx.outputs):
         recip160 = script_to_scrAddr(txout.binScript)[1:]
         self.txOutList.append(txout)
         if main:
            self.wltIDList.append(main.getWalletForAddr160(recip160))
         else:
            self.wltIDList.append('')

   def rowCount(self, index=QModelIndex()):
      return len(self.txOutList)

   def columnCount(self, index=QModelIndex()):
      return 5

   #TXOUTCOLS = enum('WltID', 'Recip', 'Btc', 'ScrType')
   def data(self, index, role=Qt.DisplayRole):
      COLS = TXOUTCOLS
      row,col = index.row(), index.column()
      txout = self.txOutList[row]
      stype = BtcUtils().getTxOutScriptTypeInt(txout.binScript)
      stypeStr = CPP_TXOUT_SCRIPT_NAMES[stype]
      wltID = self.wltIDList[row]
      if stype==CPP_TXOUT_MULTISIG:
         M,N = getMultisigScriptInfo(txout.binScript)[:2]
         stypeStr = 'MultiSig(%d-of-%d)' % (M,N)
      if role==Qt.DisplayRole:
         if col==COLS.WltID:   return QVariant(wltID)
         if col==COLS.ScrType: return QVariant(stypeStr)
         if col==COLS.Script:  return QVariant(binary_to_hex(txout.binScript))
         if col==COLS.Btc:     return QVariant(coin2str(txout.getValue(),maxZeros=2))
         if col==COLS.Recip:   
            if stype in CPP_TXOUT_HAS_ADDRSTR:
               addrText = script_to_addrStr(txout.binScript)
               if stype == CPP_TXOUT_P2SH:
                  lboxID = self.main.getLockboxByP2SHAddrStr(addrText) 
                  lbox = self.main.getLockboxByID(lboxID)
                  if lbox:
                     dispStr = 'Lockbox %d-of-%d (%s) ' % (lbox.M, lbox.N, 
                                                      lboxID)
                  else:
                     dispStr = '(Unrecognized Lockbox) '
                  return QVariant(dispStr + addrText)
               else:
                  return QVariant(addrText)
            elif stype==CPP_TXOUT_MULTISIG:
               lbID = calcLockboxID(txout.binScript)
               lb = self.main.getLockboxByID(lbID)
               if not lb:
                  return QVariant('[[Multiple]]')
               else:
                  return QVariant('Lockbox %d-of-%d (%s)' % (lb.M, lb.N, lbID))
            elif stype==CPP_TXOUT_NONSTANDARD:
               return QVariant('[[Non-Standard]]')
      elif role==Qt.TextAlignmentRole:
         if col==COLS.Recip:   return QVariant(int(Qt.AlignLeft | Qt.AlignVCenter))
         if col==COLS.Btc:     return QVariant(int(Qt.AlignRight | Qt.AlignVCenter))
         if col==COLS.ScrType: return QVariant(int(Qt.AlignHCenter | Qt.AlignVCenter))
      elif role==Qt.ForegroundRole:
         if row in self.idxGray:
            return QVariant(Colors.Mid)
      elif role==Qt.BackgroundColorRole:
         if wltID:
            wtype = determineWalletType(self.main.walletMap[wltID], self.main)[0]
            if wtype==WLTTYPES.WatchOnly:
               return QVariant( Colors.TblWltOther )
            if wtype==WLTTYPES.Offline:
               return QVariant( Colors.TblWltOffline )
            else:
               return QVariant( Colors.TblWltMine )
      elif role==Qt.FontRole:
         if col==COLS.Btc:
            return GETFONT('Fixed')

      return QVariant()

   def headerData(self, section, orientation, role=Qt.DisplayRole):
      COLS = TXOUTCOLS
      if role==Qt.DisplayRole:
         if orientation==Qt.Horizontal:
            if section==COLS.WltID:   return QVariant('Wallet ID')
            if section==COLS.Recip:   return QVariant('Recipient')
            if section==COLS.Btc:     return QVariant('Amount')
            if section==COLS.ScrType: return QVariant('Script Type')
      elif role==Qt.TextAlignmentRole:
         if orientation==Qt.Horizontal:
            if section==COLS.WltID:   return QVariant(Qt.AlignLeft | Qt.AlignVCenter)
            if section==COLS.Recip:   return QVariant(Qt.AlignLeft | Qt.AlignVCenter)
            if section==COLS.Btc:     return QVariant(Qt.AlignHCenter | Qt.AlignVCenter)
            if section==COLS.ScrType: return QVariant(Qt.AlignHCenter | Qt.AlignVCenter)
         return QVariant(int(Qt.AlignHCenter | Qt.AlignVCenter))





################################################################################
class SentToAddrBookModel(QAbstractTableModel):
   def __init__(self, wltID, main):
      super(SentToAddrBookModel, self).__init__()

      self.wltID = wltID
      self.main  = main
      self.wlt   = self.main.walletMap[wltID]

      self.addrBook = []

      # SWIG BUG!  
      # http://sourceforge.net/tracker/?func=detail&atid=101645&aid=3403085&group_id=1645
      # Must use awkwardness to get around iterating a vector<RegisteredTx> in
      # the python code... :(
      for abe in TheBDM.getAddressBook(self.wlt.cppWallet):     

         scrAddr = abe.getScrAddr()
         try:
            addr160 = addrStr_to_hash160(scrAddr_to_addrStr(scrAddr))[1]
            
            # Only grab addresses that are not in any of your Armory wallets
            if not self.main.getWalletForAddr160(addr160):
               abeList = abe.getTxList()
               ntx = len(abeList)
               txhashlist = []
               for i in range(ntx):
                  txhashlist.append( abeList[i].getTxHash() )
               self.addrBook.append( [scrAddr, txhashlist] )
         except Exception as e:
            # This is not necessarily an error. It could be a lock box LOGERROR(str(e))
            pass



   def rowCount(self, index=QModelIndex()):
      return len(self.addrBook)

   def columnCount(self, index=QModelIndex()):
      return 4

   def data(self, index, role=Qt.DisplayRole):
      COL = ADDRBOOKCOLS
      row,col  = index.row(), index.column()
      scrAddr  = self.addrBook[row][0]
      if scrAddr[0] in [SCRADDR_P2PKH_BYTE, SCRADDR_P2SH_BYTE]:
         addrB58 = scrAddr_to_addrStr(scrAddr)
         addr160 = scrAddr[1:]
      else:
         addrB58 = ''
         addr160 = ''
      wltID    = self.main.getWalletForAddr160(addr160)
      txList   = self.addrBook[row][1]
      numSent  = len(txList)
      comment  = self.wlt.getCommentForTxList(addr160, txList)
      
      #ADDRBOOKCOLS = enum('Address', 'WltID', 'NumSent', 'Comment')
      if role==Qt.DisplayRole:
         if col==COL.Address: 
            return QVariant( addrB58 )
         if col==COL.NumSent: 
            return QVariant( numSent ) 
         if col==COL.Comment: 
            return QVariant( comment )
         if col==COL.WltID:
            return QVariant( wltID )
      elif role==Qt.TextAlignmentRole:
         if col in (COL.Address, COL.Comment, COL.WltID):
            return QVariant(int(Qt.AlignLeft | Qt.AlignVCenter))
         elif col in (COL.NumSent,):
            return QVariant(int(Qt.AlignHCenter | Qt.AlignVCenter))
      elif role==Qt.FontRole:
         isFreqAddr = (numSent>1)
         return GETFONT('Var', bold=isFreqAddr)

      return QVariant()

   def headerData(self, section, orientation, role=Qt.DisplayRole):
      COL = ADDRBOOKCOLS
      if role==Qt.DisplayRole:
         if orientation==Qt.Horizontal:
            if section==COL.Address:  return QVariant( 'Address'    )
            if section==COL.WltID:    return QVariant( 'Ownership'  )
            if section==COL.NumSent:  return QVariant( 'Times Used' )
            if section==COL.Comment:  return QVariant( 'Comment'    )
      elif role==Qt.TextAlignmentRole:
         if section in (COL.Address, COL.Comment, COL.WltID):
            return QVariant(int(Qt.AlignLeft | Qt.AlignVCenter))
         elif section in (COL.NumSent,):
            return QVariant(int(Qt.AlignHCenter | Qt.AlignVCenter))

      return QVariant()


################################################################################
class SentAddrSortProxy(QSortFilterProxyModel):
   def lessThan(self, idxLeft, idxRight):
      COL = ADDRBOOKCOLS
      thisCol  = self.sortColumn()
      strLeft  = str(self.sourceModel().data(idxLeft).toString())
      strRight = str(self.sourceModel().data(idxRight).toString())


      #ADDRBOOKCOLS = enum('Address', 'WltID', 'NumSent', 'Comment')

      if thisCol==COL.Address:
         return (strLeft.lower() < strRight.lower())
      else:
         return super(SentAddrSortProxy, self).lessThan(idxLeft, idxRight)


################################################################################
class PromissoryCollectModel(QAbstractTableModel):
   
   # The columns enumeration

<<<<<<< HEAD
HEAD_BLKNUM, HEAD_HASH, HEAD_DIFF, HEAD_NUMTX, HEAD_BTC, HEAD_DATE = range(6)
TX_INDEX, TX_HASH, TX_BTC, TX_SRC, TX_RECIP, TX_SIZE = range(6)
TXIN_SRC, TXIN_BTC, TXIN_SBLK, TXIN_STYPE, TXIN_SEQ, = range(5)
TXOUT_RECIP, TXOUT_BTC, TXOUT_STYPE, = range(3)

headColLabels = {HEAD_BLKNUM: 'Block#', \
                 HEAD_HASH:   'Hash', \
                 HEAD_DIFF:   'Difficulty', \
                 HEAD_NUMTX:  '#Tx', \
                 HEAD_BTC:    'Total BTC', \
                 HEAD_DATE:   'Date & Time'}
txColLabels   = {TX_INDEX:    'Index', \
                 TX_HASH:     'Hash', \
                 TX_BTC:      'BTC', \
                 TX_SRC:      'Source', \
                 TX_RECIP:    'Recipient', \
                 TX_SIZE:     'Size' }
txinColLabels = {TXIN_SRC:    'Sender', \
                 TXIN_BTC:    'BTC', \
                 TXIN_SBLK:   'From#', \
                 TXIN_STYPE:  'Script Type'}
                 #TXIN_SEQ:    'Sequence'}
txoutColLabels ={TXOUT_RECIP: 'Recipient',\
                 TXOUT_BTC:   'BTC', \
                 TXOUT_STYPE: 'Script Type'}


b2h = lambda x: binary_to_hex(x)
h2b = lambda x: hex_to_binary(x)


class HeaderDataModel(QAbstractTableModel):

   def __init__(self):
      super(HeaderDataModel, self).__init__()
      self.bdm = BlockDataManager().getBDM()
      self.headerData = []
      self.endianSelect = BIGENDIAN

   def rowCount(self, index=QModelIndex()):
      return self.bdm.getTopBlockHeader().getBlockHeight()+1

   def columnCount(self, index=QModelIndex()):
      return len(headColLabels)

   def sumBtcInHeader(self, header):
      txlist = header.getTxRefPtrList()
      total = 0
      for tx in txlist:
         txcopy = tx.getTxCopy()
         total += txcopy.getSumOfOutputs()
      return total

   def data(self, index, role=Qt.DisplayRole):
      nHead = self.rowCount()
      row,col = index.row(), index.column()
      if not index.isValid() or not (0 <= row < nHead):
         return QVariant()

      if role==Qt.DisplayRole:
         h = nHead-row-1
         cppHeader = self.bdm.blockchain().getHeaderByHeight(h)
         if cppHeader == None or not h>0:
            return QVariant()
         if col == HEAD_BLKNUM:
            return QVariant(cppHeader.getBlockHeight())
         elif col== HEAD_HASH:
            return QVariant(binary_to_hex(cppHeader.getThisHash(), self.endianSelect))
         elif col== HEAD_DIFF:
            return QVariant("%0.2f" % cppHeader.getDifficulty())
         elif col== HEAD_NUMTX:
            return QVariant("%d  " % cppHeader.getNumTx())
         elif col== HEAD_BTC:
            return QVariant("%0.4f" % float(self.sumBtcInHeader(cppHeader)/1e8))
         elif col== HEAD_DATE:
            return QVariant(unixTimeToFormatStr(cppHeader.getTimestamp()))
      elif role==Qt.TextAlignmentRole:
         if col in (HEAD_BLKNUM, HEAD_DIFF, HEAD_NUMTX, HEAD_BTC):
            return QVariant(int(Qt.AlignRight | Qt.AlignVCenter))
         else: 
            return QVariant(int(Qt.AlignLeft | Qt.AlignVCenter))
      elif role==Qt.BackgroundColorRole:
         return QVariant( QColor(235,235,255) )
      return QVariant()

   def headerData(self, section, orientation, role=Qt.DisplayRole):
      if role==Qt.TextAlignmentRole:
         return QVariant( int(Qt.AlignHCenter | Qt.AlignVCenter) )
      
      if role==Qt.DisplayRole:
         if self.endianSelect==BIGENDIAN:
            headColLabels[HEAD_HASH] = 'Hash (BE)'
         else:
            headColLabels[HEAD_HASH] = 'Hash (LE)'

         if orientation==Qt.Horizontal:
            return QVariant( headColLabels[section] )


   #def getInfoDict(self, header):
      
      


class TxDataModel(QAbstractTableModel):
=======
   def __init__(self, main, promNoteList):
      super(PromissoryCollectModel, self).__init__()
      self.main = main
      self.promNoteList = promNoteList
>>>>>>> 743bd4cc


   def rowCount(self, index=QModelIndex()):
      return len(self.promNoteList)

   def columnCount(self, index=QModelIndex()):
      return 4


   def data(self, index, role=Qt.DisplayRole):
      COL = PROMCOLS
      row,col = index.row(), index.column()
      prom = self.promNoteList[row]

      #PROMCOLS = enum('PromID', 'Label', 'PayAmt', 'FeeAmt')

      if role==Qt.DisplayRole:
         if col==COL.PromID:
            return QVariant(prom.promID)
         elif col==COL.Label: 
            return QVariant(prom.promLabel)
         elif col==COL.PayAmt: 
            return QVariant(coin2str(prom.dtxoTarget.value, maxZeros=2))
         elif col==COL.FeeAmt: 
            return QVariant(coin2str(prom.feeAmt, maxZeros=2))
      elif role==Qt.TextAlignmentRole:
         if col in [COL.PromID, COL.Label]:
            return QVariant(int(Qt.AlignHCenter | Qt.AlignVCenter))
         else:
            return QVariant(int(Qt.AlignLeft | Qt.AlignVCenter))
      elif role==Qt.ForegroundRole:
         if col == COL.PayAmt:
            if prom.dtxoTarget.value>0:  
               return QVariant(Colors.TextGreen)
         elif col == COL.FeeAmt:
            if prom.feeAmt>0:
               return QVariant(Colors.TextGreen)
      elif role==Qt.FontRole:
         if col in [COL.PayAmt, COL.FeeAmt]:
            return GETFONT('Fixed')

      return QVariant()



   def headerData(self, section, orientation, role=Qt.DisplayRole):
      colLabels = ['Note ID', 'Label', 'Funding', 'Fee']
      if role==Qt.DisplayRole:
         if orientation==Qt.Horizontal:
            return QVariant(colLabels[section])
      elif role==Qt.TextAlignmentRole:
         return QVariant( int(Qt.AlignHCenter | Qt.AlignVCenter) )

<|MERGE_RESOLUTION|>--- conflicted
+++ resolved
@@ -68,13 +68,8 @@
          elif col==COL.Secure: 
             wtype,typestr = determineWalletType(wlt, self.main)
             return QVariant(typestr)
-<<<<<<< HEAD
-         if col==COL.Bal: 
+         elif col==COL.Bal: 
             if not bdmState=='BlockchainReady':
-=======
-         elif col==COL.Bal: 
-            if not TheBDM.getBDMState()=='BlockchainReady':
->>>>>>> 743bd4cc
                return QVariant('(...)')
             bal = wlt.getBalance('Total')
             if bal==-1:
@@ -1083,118 +1078,10 @@
    
    # The columns enumeration
 
-<<<<<<< HEAD
-HEAD_BLKNUM, HEAD_HASH, HEAD_DIFF, HEAD_NUMTX, HEAD_BTC, HEAD_DATE = range(6)
-TX_INDEX, TX_HASH, TX_BTC, TX_SRC, TX_RECIP, TX_SIZE = range(6)
-TXIN_SRC, TXIN_BTC, TXIN_SBLK, TXIN_STYPE, TXIN_SEQ, = range(5)
-TXOUT_RECIP, TXOUT_BTC, TXOUT_STYPE, = range(3)
-
-headColLabels = {HEAD_BLKNUM: 'Block#', \
-                 HEAD_HASH:   'Hash', \
-                 HEAD_DIFF:   'Difficulty', \
-                 HEAD_NUMTX:  '#Tx', \
-                 HEAD_BTC:    'Total BTC', \
-                 HEAD_DATE:   'Date & Time'}
-txColLabels   = {TX_INDEX:    'Index', \
-                 TX_HASH:     'Hash', \
-                 TX_BTC:      'BTC', \
-                 TX_SRC:      'Source', \
-                 TX_RECIP:    'Recipient', \
-                 TX_SIZE:     'Size' }
-txinColLabels = {TXIN_SRC:    'Sender', \
-                 TXIN_BTC:    'BTC', \
-                 TXIN_SBLK:   'From#', \
-                 TXIN_STYPE:  'Script Type'}
-                 #TXIN_SEQ:    'Sequence'}
-txoutColLabels ={TXOUT_RECIP: 'Recipient',\
-                 TXOUT_BTC:   'BTC', \
-                 TXOUT_STYPE: 'Script Type'}
-
-
-b2h = lambda x: binary_to_hex(x)
-h2b = lambda x: hex_to_binary(x)
-
-
-class HeaderDataModel(QAbstractTableModel):
-
-   def __init__(self):
-      super(HeaderDataModel, self).__init__()
-      self.bdm = BlockDataManager().getBDM()
-      self.headerData = []
-      self.endianSelect = BIGENDIAN
-
-   def rowCount(self, index=QModelIndex()):
-      return self.bdm.getTopBlockHeader().getBlockHeight()+1
-
-   def columnCount(self, index=QModelIndex()):
-      return len(headColLabels)
-
-   def sumBtcInHeader(self, header):
-      txlist = header.getTxRefPtrList()
-      total = 0
-      for tx in txlist:
-         txcopy = tx.getTxCopy()
-         total += txcopy.getSumOfOutputs()
-      return total
-
-   def data(self, index, role=Qt.DisplayRole):
-      nHead = self.rowCount()
-      row,col = index.row(), index.column()
-      if not index.isValid() or not (0 <= row < nHead):
-         return QVariant()
-
-      if role==Qt.DisplayRole:
-         h = nHead-row-1
-         cppHeader = self.bdm.blockchain().getHeaderByHeight(h)
-         if cppHeader == None or not h>0:
-            return QVariant()
-         if col == HEAD_BLKNUM:
-            return QVariant(cppHeader.getBlockHeight())
-         elif col== HEAD_HASH:
-            return QVariant(binary_to_hex(cppHeader.getThisHash(), self.endianSelect))
-         elif col== HEAD_DIFF:
-            return QVariant("%0.2f" % cppHeader.getDifficulty())
-         elif col== HEAD_NUMTX:
-            return QVariant("%d  " % cppHeader.getNumTx())
-         elif col== HEAD_BTC:
-            return QVariant("%0.4f" % float(self.sumBtcInHeader(cppHeader)/1e8))
-         elif col== HEAD_DATE:
-            return QVariant(unixTimeToFormatStr(cppHeader.getTimestamp()))
-      elif role==Qt.TextAlignmentRole:
-         if col in (HEAD_BLKNUM, HEAD_DIFF, HEAD_NUMTX, HEAD_BTC):
-            return QVariant(int(Qt.AlignRight | Qt.AlignVCenter))
-         else: 
-            return QVariant(int(Qt.AlignLeft | Qt.AlignVCenter))
-      elif role==Qt.BackgroundColorRole:
-         return QVariant( QColor(235,235,255) )
-      return QVariant()
-
-   def headerData(self, section, orientation, role=Qt.DisplayRole):
-      if role==Qt.TextAlignmentRole:
-         return QVariant( int(Qt.AlignHCenter | Qt.AlignVCenter) )
-      
-      if role==Qt.DisplayRole:
-         if self.endianSelect==BIGENDIAN:
-            headColLabels[HEAD_HASH] = 'Hash (BE)'
-         else:
-            headColLabels[HEAD_HASH] = 'Hash (LE)'
-
-         if orientation==Qt.Horizontal:
-            return QVariant( headColLabels[section] )
-
-
-   #def getInfoDict(self, header):
-      
-      
-
-
-class TxDataModel(QAbstractTableModel):
-=======
    def __init__(self, main, promNoteList):
       super(PromissoryCollectModel, self).__init__()
       self.main = main
       self.promNoteList = promNoteList
->>>>>>> 743bd4cc
 
 
    def rowCount(self, index=QModelIndex()):
