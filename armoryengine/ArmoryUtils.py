################################################################################
#
# Copyright (C) 2011-2014, Armory Technologies, Inc.
# Distributed under the GNU Affero General Public License (AGPL v3)
# See LICENSE or http://www.gnu.org/licenses/agpl.html
#
################################################################################
#
# Project:    Armory
# Author:     Alan Reiner
# Website:    www.bitcoinarmory.com
# Orig Date:  20 November, 2011
#
################################################################################
import ast
from datetime import datetime
from email.MIMEMultipart import MIMEMultipart
from email.MIMEBase import MIMEBase
from email.MIMEText import MIMEText
from email.Utils import COMMASPACE, formatdate
from email import Encoders
import hashlib
import inspect
import locale
import logging
import math
import multiprocessing
import optparse
import os
import platform
import random
import signal
import smtplib
from struct import pack, unpack
from itertools import izip
#from subprocess import PIPE
import sys
import threading
import time
import traceback
import shutil
import base64
import socket
import subprocess

#from psutil import Popen
import psutil

from CppBlockUtils import KdfRomix, CryptoAES
from qrcodenative import QRCode, QRErrorCorrectLevel
from twisted.internet.protocol import Protocol, ClientFactory

try:
   if os.path.exists('update_version.py') and os.path.exists('.git'):
      subprocess.check_output(["python", "update_version.py"])
except:
   pass

try:
   from ArmoryBuild import BTCARMORY_BUILD
except:
   BTCARMORY_BUILD = None

<<<<<<< HEAD
# Version Numbers
BTCARMORY_VERSION    = (0, 91,  4, 0)  # (Major, Minor, Bugfix, AutoIncrement)
=======


# Version Numbers 
BTCARMORY_VERSION    = (0, 92, 99, 1)  # (Major, Minor, Bugfix, AutoIncrement) 
>>>>>>> 19f69e92
PYBTCWALLET_VERSION  = (1, 35,  0, 0)  # (Major, Minor, Bugfix, AutoIncrement)

ARMORY_DONATION_ADDR = '1ArmoryXcfq7TnCSuZa9fQjRYwJ4bkRKfv'
ARMORY_DONATION_PUBKEY = ( '04'
      '11d14f8498d11c33d08b0cd7b312fb2e6fc9aebd479f8e9ab62b5333b2c395c5'
      'f7437cab5633b5894c4a5c2132716bc36b7571cbe492a7222442b75df75b9a84')
ARMORY_INFO_SIGN_ADDR = '1NWvhByxfTXPYNT4zMBmEY3VL8QJQtQoei'
ARMORY_INFO_SIGN_PUBLICKEY = ('04'
      'af4abc4b24ef57547dd13a1110e331645f2ad2b99dfe1189abb40a5b24e4ebd8'
      'de0c1c372cc46bbee0ce3d1d49312e416a1fa9c7bb3e32a7eb3867d1c6d1f715')
SATOSHI_PUBLIC_KEY = ( '04'
      'fc9702847840aaf195de8442ebecedf5b095cdbb9bc716bda9110971b28a49e0'
      'ead8564ff0db22209e0374782c093bb899692d524e9d6a6956e7c5ecbcd68284')


indent = ' '*3
haveGUI = [False, None]

parser = optparse.OptionParser(usage="%prog [options]\n")
parser.add_option("--settings",        dest="settingsPath",default='DEFAULT', type="str",          help="load Armory with a specific settings file")
parser.add_option("--datadir",         dest="datadir",     default='DEFAULT', type="str",          help="Change the directory that Armory calls home")
parser.add_option("--satoshi-datadir", dest="satoshiHome", default='DEFAULT', type='str',          help="The Bitcoin-Qt/bitcoind home directory")
parser.add_option("--satoshi-port",    dest="satoshiPort", default='DEFAULT', type="str",          help="For Bitcoin-Qt instances operating on a non-standard port")
parser.add_option("--satoshi-rpcport", dest="satoshiRpcport",default='DEFAULT',type="str",         help="RPC port Bitcoin-Qt instances operating on a non-standard port")
#parser.add_option("--bitcoind-path",   dest="bitcoindPath",default='DEFAULT', type="str",         help="Path to the location of bitcoind on your system")
parser.add_option("--dbdir",           dest="leveldbDir",  default='DEFAULT', type='str',          help="Location to store blocks database (defaults to --datadir)")
parser.add_option("--rpcport",         dest="rpcport",     default='DEFAULT', type="str",          help="RPC port for running armoryd.py")
parser.add_option("--testnet",         dest="testnet",     default=False,     action="store_true", help="Use the testnet protocol")
parser.add_option("--offline",         dest="offline",     default=False,     action="store_true", help="Force Armory to run in offline mode")
parser.add_option("--nettimeout",      dest="nettimeout",  default=2,         type="int",          help="Timeout for detecting internet connection at startup")
parser.add_option("--interport",       dest="interport",   default=-1,        type="int",          help="Port for inter-process communication between Armory instances")
parser.add_option("--debug",           dest="doDebug",     default=False,     action="store_true", help="Increase amount of debugging output")
parser.add_option("--nologging",       dest="logDisable",  default=False,     action="store_true", help="Disable all logging")
parser.add_option("--netlog",          dest="netlog",      default=False,     action="store_true", help="Log networking messages sent and received by Armory")
parser.add_option("--logfile",         dest="logFile",     default='DEFAULT', type='str',          help="Specify a non-default location to send logging information")
parser.add_option("--mtdebug",         dest="mtdebug",     default=False,     action="store_true", help="Log multi-threaded call sequences")
parser.add_option("--skip-online-check",dest="forceOnline", default=False,   action="store_true", help="Go into online mode, even if internet connection isn't detected")
parser.add_option("--skip-stats-report", dest="skipStatsReport", default=False, action="store_true", help="Does announcement checking without any OS/version reporting (for ATI statistics)")
parser.add_option("--skip-announce-check",dest="skipAnnounceCheck", default=False, action="store_true", help="Do not query for Armory announcements")
parser.add_option("--tor",             dest="useTorSettings", default=False, action="store_true", help="Enable common settings for when Armory connects through Tor")
parser.add_option("--keypool",         dest="keypool",     default=100, type="int",                help="Default number of addresses to lookahead in Armory wallets")
parser.add_option("--redownload",      dest="redownload",  default=False,     action="store_true", help="Delete Bitcoin-Qt/bitcoind databases; redownload")
parser.add_option("--rebuild",         dest="rebuild",     default=False,     action="store_true", help="Rebuild blockchain database and rescan")
parser.add_option("--rescan",          dest="rescan",      default=False,     action="store_true", help="Rescan existing blockchain DB")
parser.add_option("--disable-torrent", dest="disableTorrent", default=False,     action="store_true", help="Only download blockchain data via P2P network (slow)")
parser.add_option("--test-announce", dest="testAnnounceCode", default=False,     action="store_true", help="Only used for developers needing to test announcement code with non-offline keys")
parser.add_option("--nospendzeroconfchange",dest="ignoreAllZC",default=False, action="store_true", help="All zero-conf funds will be unspendable, including sent-to-self coins")
parser.add_option("--multisigfile",  dest="multisigFile",  default='DEFAULT', type='str',          help="File to store information about multi-signature transactions")
parser.add_option("--force-wallet-check", dest="forceWalletCheck", default=False, action="store_true", help="Force the wallet sanity check on startup")
<<<<<<< HEAD
parser.add_option("--disable-conf-permis", dest="disableConfPermis", default=False, action="store_true", help="Disable forcing permissions on bitcoin.conf")
=======
parser.add_option("--disable-modules", dest="disableModules", default=False, action="store_true", help="Disable looking for modules in the execution directory")
parser.add_option("--disable-conf-permis", dest="disableConfPermis", default=False, action="store_true", help="Disable forcing permissions on bitcoin.conf")
parser.add_option("--supernode", dest="enableSupernode", default=False, action="store_true", help="Enabled Exhaustive Blockchain Tracking")
>>>>>>> 19f69e92

# Pre-10.9 OS X sometimes passes a process serial number as -psn_0_xxxxxx. Nuke!
if sys.platform == 'darwin':
   parser.add_option('-p', '--psn')

# These are arguments passed by running unit-tests that need to be handled
parser.add_option("--port", dest="port", default=None, type="int", help="Unit Test Argument - Do not consume")
parser.add_option("--verbosity", dest="verbosity", default=None, type="int", help="Unit Test Argument - Do not consume")
parser.add_option("--coverage_output_dir", dest="coverageOutputDir", default=None, type="str", help="Unit Test Argument - Do not consume")
parser.add_option("--coverage_include", dest="coverageInclude", default=None, type="str", help="Unit Test Argument - Do not consume")

# Some useful constants to be used throughout everything
BASE58CHARS  = '123456789ABCDEFGHJKLMNPQRSTUVWXYZabcdefghijkmnopqrstuvwxyz'
BASE16CHARS  = '0123456789abcdefABCDEF'
LITTLEENDIAN  = '<'
BIGENDIAN     = '>'
NETWORKENDIAN = '!'
ONE_BTC       = long(100000000)
DONATION       = long(5000000)
CENT          = long(1000000)
UNINITIALIZED = None
UNKNOWN       = -2
MIN_TX_FEE    = 10000
MIN_RELAY_TX_FEE = 10000
MT_WAIT_TIMEOUT_SEC = 20;

UINT8_MAX  = 2**8-1
UINT16_MAX = 2**16-1
UINT32_MAX = 2**32-1
UINT64_MAX = 2**64-1

RightNow = time.time
SECOND   = 1
MINUTE   = 60
HOUR     = 3600
DAY      = 24*HOUR
WEEK     = 7*DAY
MONTH    = 30*DAY
YEAR     = 365*DAY

UNCOMP_PK_LEN = 65
COMP_PK_LEN   = 33

KILOBYTE = 1024.0
MEGABYTE = 1024*KILOBYTE
GIGABYTE = 1024*MEGABYTE
TERABYTE = 1024*GIGABYTE
PETABYTE = 1024*TERABYTE

LB_MAXM = 7
LB_MAXN = 7

# Set the default-default
DEFAULT_DATE_FORMAT = '%Y-%b-%d %I:%M%p'
FORMAT_SYMBOLS = [ \
   ['%y', 'year, two digit (00-99)'], \
   ['%Y', 'year, four digit'], \
   ['%b', 'month name (abbrev)'], \
   ['%B', 'month name (full)'], \
   ['%m', 'month number (01-12)'], \
   ['%d', 'day of month (01-31)'], \
   ['%H', 'hour 24h (00-23)'], \
   ['%I', 'hour 12h (01-12)'], \
   ['%M', 'minute (00-59)'], \
   ['%p', 'morning/night (am,pm)'], \
   ['%a', 'day of week (abbrev)'], \
   ['%A', 'day of week (full)'], \
   ['%%', 'percent symbol'] ]


class UnserializeError(Exception): pass
class BadAddressError(Exception): pass
class VerifyScriptError(Exception): pass
class FileExistsError(Exception): pass
class ECDSA_Error(Exception): pass
class UnitializedBlockDataError(Exception): pass
class WalletLockError(Exception): pass
class SignatureError(Exception): pass
class KeyDataError(Exception): pass
class ChecksumError(Exception): pass
class WalletAddressError(Exception): pass
class PassphraseError(Exception): pass
class EncryptionError(Exception): pass
class InterruptTestError(Exception): pass
class NetworkIDError(Exception): pass
class UnknownNetworkPayload(Exception): pass
class WalletExistsError(Exception): pass
class WalletUnregisteredError(Exception): pass
class AddressUnregisteredError(Exception): pass
class ConnectionError(Exception): pass
class BlockchainUnavailableError(Exception): pass
class InvalidHashError(Exception): pass
class InvalidScriptError(Exception): pass
class BadURIError(Exception): pass
class CompressedKeyError(Exception): pass
class TooMuchPrecisionError(Exception): pass
class NegativeValueError(Exception): pass
class FiniteFieldError(Exception): pass
class BitcoindError(Exception): pass
class ShouldNotGetHereError(Exception): pass
class BadInputError(Exception): pass
class UstxError(Exception): pass
class P2SHNotSupportedError(Exception): pass
class NonBase58CharacterError(Exception): pass
class isMSWallet(Exception): pass

# Get the host operating system
opsys = platform.system()
OS_WINDOWS = 'win32'  in opsys.lower() or 'windows' in opsys.lower()
OS_LINUX   = 'nix'    in opsys.lower() or 'nux'     in opsys.lower()
OS_MACOSX  = 'darwin' in opsys.lower() or 'osx'     in opsys.lower()


if getattr(sys, 'frozen', False):
   sys.argv = [arg.decode('utf8') for arg in sys.argv]

CLI_OPTIONS = None
CLI_ARGS = None
(CLI_OPTIONS, CLI_ARGS) = parser.parse_args()


# This is probably an abuse of the CLI_OPTIONS structure, but not
# automatically expanding "~" symbols is killing me
for opt,val in CLI_OPTIONS.__dict__.iteritems():
   if not isinstance(val, basestring) or not val.startswith('~'):
      continue

   if os.path.exists(os.path.expanduser(val)):
      CLI_OPTIONS.__dict__[opt] = os.path.expanduser(val)
   else:
      # If the path doesn't exist, it still won't exist when we don't
      # modify it, and I'd like to modify as few vars as possible
      pass


# Use CLI args to determine testnet or not
USE_TESTNET = CLI_OPTIONS.testnet
#USE_TESTNET = True

# Set default port for inter-process communication
if CLI_OPTIONS.interport < 0:
   CLI_OPTIONS.interport = 8223 + (1 if USE_TESTNET else 0)


# Pass this bool to all getSpendable* methods, and it will consider
# all zero-conf UTXOs as unspendable, including sent-to-self (change)
IGNOREZC  = CLI_OPTIONS.ignoreAllZC

#supernode
ENABLE_SUPERNODE = CLI_OPTIONS.enableSupernode

# Figure out the default directories for Satoshi client, and BicoinArmory
OS_NAME          = ''
OS_VARIANT       = ''
USER_HOME_DIR    = ''
BTC_HOME_DIR     = ''
ARMORY_HOME_DIR  = ''
LEVELDB_DIR      = ''
SUBDIR = 'testnet3' if USE_TESTNET else ''
if OS_WINDOWS:
   OS_NAME         = 'Windows'
   OS_VARIANT      = platform.win32_ver()
   
   import ctypes
   buffer = ctypes.create_unicode_buffer(u'\0' * 260)
   rt = ctypes.windll.shell32.SHGetFolderPathW(0, 26, 0, 0, ctypes.byref(buffer))
   USER_HOME_DIR = unicode(buffer.value)
               
   BTC_HOME_DIR    = os.path.join(USER_HOME_DIR, 'Bitcoin', SUBDIR)
   ARMORY_HOME_DIR = os.path.join(USER_HOME_DIR, 'Armory', SUBDIR)
   BLKFILE_DIR     = os.path.join(BTC_HOME_DIR, 'blocks')
   BLKFILE_1stFILE = os.path.join(BLKFILE_DIR, 'blk00000.dat')
elif OS_LINUX:
   OS_NAME         = 'Linux'
   OS_VARIANT      = platform.linux_distribution()
   USER_HOME_DIR   = os.getenv('HOME')
   BTC_HOME_DIR    = os.path.join(USER_HOME_DIR, '.bitcoin', SUBDIR)
   ARMORY_HOME_DIR = os.path.join(USER_HOME_DIR, '.armory', SUBDIR)
   BLKFILE_DIR     = os.path.join(BTC_HOME_DIR, 'blocks')
   BLKFILE_1stFILE = os.path.join(BLKFILE_DIR, 'blk00000.dat')
elif OS_MACOSX:
   platform.mac_ver()
   OS_NAME         = 'MacOSX'
   OS_VARIANT      = platform.mac_ver()
   USER_HOME_DIR   = os.path.expanduser('~/Library/Application Support')
   BTC_HOME_DIR    = os.path.join(USER_HOME_DIR, 'Bitcoin', SUBDIR)
   ARMORY_HOME_DIR = os.path.join(USER_HOME_DIR, 'Armory', SUBDIR)
   BLKFILE_DIR     = os.path.join(BTC_HOME_DIR, 'blocks')
   BLKFILE_1stFILE = os.path.join(BLKFILE_DIR, 'blk00000.dat')
else:
   print '***Unknown operating system!'
   print '***Cannot determine default directory locations'

# Get the host operating system
opsys = platform.system()
OS_WINDOWS = 'win32'  in opsys.lower() or 'windows' in opsys.lower()
OS_LINUX   = 'nix'    in opsys.lower() or 'nux'     in opsys.lower()
OS_MACOSX  = 'darwin' in opsys.lower() or 'osx'     in opsys.lower()

BLOCKCHAINS = {}
BLOCKCHAINS['\xf9\xbe\xb4\xd9'] = "Main Network"
BLOCKCHAINS['\xfa\xbf\xb5\xda'] = "Old Test Network"
BLOCKCHAINS['\x0b\x11\x09\x07'] = "Test Network (testnet3)"

NETWORKS = {}
NETWORKS['\x00'] = "Main Network"
NETWORKS['\x05'] = "Main Network"
NETWORKS['\x6f'] = "Test Network"
NETWORKS['\xc4'] = "Test Network"
NETWORKS['\x34'] = "Namecoin Network"

# We disable wallet checks on ARM for the sake of resources (unless forced)
DO_WALLET_CHECK = CLI_OPTIONS.forceWalletCheck or \
                  not platform.machine().lower().startswith('arm')

# Version Handling Code
def getVersionString(vquad, numPieces=4):
   vstr = '%d.%02d' % vquad[:2]
   if (vquad[2] > 0 or vquad[3] > 0) and numPieces>2:
      vstr += '.%d' % vquad[2]
   if vquad[3] > 0 and numPieces>3:
      vstr += '.%d' % vquad[3]
   return vstr

def getVersionInt(vquad, numPieces=4):
   vint  = int(vquad[0] * 1e7)
   vint += int(vquad[1] * 1e5)
   if numPieces>2:
      vint += int(vquad[2] * 1e3)
   if numPieces>3:
      vint += int(vquad[3])
   return vint

def readVersionString(verStr):
   verList = [int(piece) for piece in verStr.split('.')]
   while len(verList)<4:
      verList.append(0)
   return tuple(verList)

def readVersionInt(verInt):
   verStr = str(verInt).rjust(10,'0')
   verList = []
   verList.append( int(verStr[       -3:]) )
   verList.append( int(verStr[    -5:-3 ]) )
   verList.append( int(verStr[ -7:-5    ]) )
   verList.append( int(verStr[:-7       ]) )
   return tuple(verList[::-1])

# Allow user to override default bitcoin-qt/bitcoind home directory
if not CLI_OPTIONS.satoshiHome.lower()=='default':
   success = True
   if USE_TESTNET:
      testnetTry = os.path.join(CLI_OPTIONS.satoshiHome, 'testnet3')
      if os.path.exists(testnetTry):
         CLI_OPTIONS.satoshiHome = testnetTry

   if not os.path.exists(CLI_OPTIONS.satoshiHome):
      print 'Directory "%s" does not exist!  Using default!' % \
                                                CLI_OPTIONS.satoshiHome
   else:
      BTC_HOME_DIR = CLI_OPTIONS.satoshiHome





# Allow user to override default Armory home directory
if not CLI_OPTIONS.datadir.lower()=='default':
   if not os.path.exists(CLI_OPTIONS.datadir):
      print 'Directory "%s" does not exist!  Using default!' % \
                                                CLI_OPTIONS.datadir
   else:
      ARMORY_HOME_DIR = CLI_OPTIONS.datadir

# Same for the directory that holds the LevelDB databases
LEVELDB_DIR     = os.path.join(ARMORY_HOME_DIR, 'databases')

if not CLI_OPTIONS.leveldbDir.lower()=='default':
   if not os.path.exists(CLI_OPTIONS.leveldbDir):
      print 'Directory "%s" does not exist!  Using default!' % \
                                                CLI_OPTIONS.leveldbDir
      os.makedirs(CLI_OPTIONS.leveldbDir)
   else:
      LEVELDB_DIR  = CLI_OPTIONS.leveldbDir


# Change the log file to use
ARMORY_LOG_FILE = os.path.join(ARMORY_HOME_DIR, 'armorylog.txt')
ARMCPP_LOG_FILE = os.path.join(ARMORY_HOME_DIR, 'armorycpplog.txt')
if not sys.argv[0] in ['ArmoryQt.py', 'ArmoryQt.exe', 'Armory.exe']:
   basename = os.path.basename(sys.argv[0])
   CLI_OPTIONS.logFile = os.path.join(ARMORY_HOME_DIR, '%s.log.txt' % basename)


# Change the settings file to use
if CLI_OPTIONS.settingsPath.lower()=='default':
   CLI_OPTIONS.settingsPath = os.path.join(ARMORY_HOME_DIR, 'ArmorySettings.txt')

# Change the log file to use
if CLI_OPTIONS.logFile.lower()=='default':
   if sys.argv[0] in ['ArmoryQt.py', 'ArmoryQt.exe', 'Armory.exe']:
      CLI_OPTIONS.logFile = os.path.join(ARMORY_HOME_DIR, 'armorylog.txt')
   else:
      basename = os.path.basename(sys.argv[0])
      CLI_OPTIONS.logFile = os.path.join(ARMORY_HOME_DIR, '%s.log.txt' % basename)


SETTINGS_PATH   = CLI_OPTIONS.settingsPath
MULT_LOG_FILE   = os.path.join(ARMORY_HOME_DIR, 'multipliers.txt')
MULTISIG_FILE_NAME   = 'multisigs.txt'
MULTISIG_FILE   = os.path.join(ARMORY_HOME_DIR, MULTISIG_FILE_NAME)


if not CLI_OPTIONS.multisigFile.lower()=='default':
   if not os.path.exists(CLI_OPTIONS.multisigFile):
      print 'Multisig file "%s" does not exist!' % CLI_OPTIONS.multisigFile
   else:
      MULTISIG_FILE  = CLI_OPTIONS.multisigFile



# If this is the first Armory has been run, create directories
if ARMORY_HOME_DIR and not os.path.exists(ARMORY_HOME_DIR):
   os.makedirs(ARMORY_HOME_DIR)


if not os.path.exists(LEVELDB_DIR):
   os.makedirs(LEVELDB_DIR)




##### MAIN NETWORK IS DEFAULT #####
if not USE_TESTNET:
   # TODO:  The testnet genesis tx hash can't be the same...?
   BITCOIN_PORT = 8333
   BITCOIN_RPC_PORT = 8332
   ARMORY_RPC_PORT = 8225
   MAGIC_BYTES = '\xf9\xbe\xb4\xd9'
   GENESIS_BLOCK_HASH_HEX  = '6fe28c0ab6f1b372c1a6a246ae63f74f931e8365e15a089c68d6190000000000'
   GENESIS_BLOCK_HASH      = 'o\xe2\x8c\n\xb6\xf1\xb3r\xc1\xa6\xa2F\xaec\xf7O\x93\x1e\x83e\xe1Z\x08\x9ch\xd6\x19\x00\x00\x00\x00\x00'
   GENESIS_TX_HASH_HEX     = '3ba3edfd7a7b12b27ac72c3e67768f617fc81bc3888a51323a9fb8aa4b1e5e4a'
   GENESIS_TX_HASH         = ';\xa3\xed\xfdz{\x12\xb2z\xc7,>gv\x8fa\x7f\xc8\x1b\xc3\x88\x8aQ2:\x9f\xb8\xaaK\x1e^J'
   ADDRBYTE = '\x00'
   P2SHBYTE = '\x05'
   PRIVKEYBYTE = '\x80'

   # This will usually just be used in the GUI to make links for the user
   BLOCKEXPLORE_NAME     = 'blockchain.info'
   BLOCKEXPLORE_URL_TX   = 'https://blockchain.info/tx/%s'
   BLOCKEXPLORE_URL_ADDR = 'https://blockchain.info/address/%s'
else:
   BITCOIN_PORT = 18333
   BITCOIN_RPC_PORT = 18332
   ARMORY_RPC_PORT     = 18225
   MAGIC_BYTES  = '\x0b\x11\x09\x07'
   GENESIS_BLOCK_HASH_HEX  = '43497fd7f826957108f4a30fd9cec3aeba79972084e90ead01ea330900000000'
   GENESIS_BLOCK_HASH      = 'CI\x7f\xd7\xf8&\x95q\x08\xf4\xa3\x0f\xd9\xce\xc3\xae\xbay\x97 \x84\xe9\x0e\xad\x01\xea3\t\x00\x00\x00\x00'
   GENESIS_TX_HASH_HEX     = '3ba3edfd7a7b12b27ac72c3e67768f617fc81bc3888a51323a9fb8aa4b1e5e4a'
   GENESIS_TX_HASH         = ';\xa3\xed\xfdz{\x12\xb2z\xc7,>gv\x8fa\x7f\xc8\x1b\xc3\x88\x8aQ2:\x9f\xb8\xaaK\x1e^J'
   ADDRBYTE = '\x6f'
   P2SHBYTE = '\xc4'
   PRIVKEYBYTE = '\xef'

   # 
   BLOCKEXPLORE_NAME     = 'blockexplorer.com'
   BLOCKEXPLORE_URL_TX   = 'http://blockexplorer.com/testnet/tx/%s'
   BLOCKEXPLORE_URL_ADDR = 'http://blockexplorer.com/testnet/address/%s'

# These are the same regardless of network
# They are the way data is stored in the database which is network agnostic
SCRADDR_P2PKH_BYTE    = '\x00'
SCRADDR_P2SH_BYTE     = '\x05'
SCRADDR_MULTISIG_BYTE = '\xfe'
SCRADDR_NONSTD_BYTE   = '\xff'
SCRADDR_BYTE_LIST     = [SCRADDR_P2PKH_BYTE, \
                         SCRADDR_P2SH_BYTE, \
                         SCRADDR_MULTISIG_BYTE, \
                         SCRADDR_NONSTD_BYTE]

# Copied from cppForSwig/BtcUtils.h::getTxOutScriptTypeInt(script)
CPP_TXOUT_STDHASH160   = 0
CPP_TXOUT_STDPUBKEY65  = 1
CPP_TXOUT_STDPUBKEY33  = 2
CPP_TXOUT_MULTISIG     = 3
CPP_TXOUT_P2SH         = 4
CPP_TXOUT_NONSTANDARD  = 5
CPP_TXOUT_HAS_ADDRSTR  = [CPP_TXOUT_STDHASH160, \
                          CPP_TXOUT_STDPUBKEY65,
                          CPP_TXOUT_STDPUBKEY33,
                          CPP_TXOUT_P2SH]
CPP_TXOUT_STDSINGLESIG = [CPP_TXOUT_STDHASH160, \
                          CPP_TXOUT_STDPUBKEY65,
                          CPP_TXOUT_STDPUBKEY33]

CPP_TXOUT_SCRIPT_NAMES = ['']*6
CPP_TXOUT_SCRIPT_NAMES[CPP_TXOUT_STDHASH160]  = 'Standard (PKH)'
CPP_TXOUT_SCRIPT_NAMES[CPP_TXOUT_STDPUBKEY65] = 'Standard (PK65)'
CPP_TXOUT_SCRIPT_NAMES[CPP_TXOUT_STDPUBKEY33] = 'Standard (PK33)'
CPP_TXOUT_SCRIPT_NAMES[CPP_TXOUT_MULTISIG]    = 'Multi-Signature'
CPP_TXOUT_SCRIPT_NAMES[CPP_TXOUT_P2SH]        = 'Standard (P2SH)'
CPP_TXOUT_SCRIPT_NAMES[CPP_TXOUT_NONSTANDARD] = 'Non-Standard'

# Copied from cppForSwig/BtcUtils.h::getTxInScriptTypeInt(script)
CPP_TXIN_STDUNCOMPR    = 0
CPP_TXIN_STDCOMPR      = 1
CPP_TXIN_COINBASE      = 2
CPP_TXIN_SPENDPUBKEY   = 3
CPP_TXIN_SPENDMULTI    = 4
CPP_TXIN_SPENDP2SH     = 5
CPP_TXIN_NONSTANDARD   = 6

CPP_TXIN_SCRIPT_NAMES = ['']*7
CPP_TXIN_SCRIPT_NAMES[CPP_TXIN_STDUNCOMPR]  = 'Sig + PubKey65'
CPP_TXIN_SCRIPT_NAMES[CPP_TXIN_STDCOMPR]    = 'Sig + PubKey33'
CPP_TXIN_SCRIPT_NAMES[CPP_TXIN_COINBASE]    = 'Coinbase'
CPP_TXIN_SCRIPT_NAMES[CPP_TXIN_SPENDPUBKEY] = 'Plain Signature'
CPP_TXIN_SCRIPT_NAMES[CPP_TXIN_SPENDMULTI]  = 'Spend Multisig'
CPP_TXIN_SCRIPT_NAMES[CPP_TXIN_SPENDP2SH]   = 'Spend P2SH'
CPP_TXIN_SCRIPT_NAMES[CPP_TXIN_NONSTANDARD] = 'Non-Standard'

################################################################################
if not CLI_OPTIONS.satoshiPort == 'DEFAULT':
   try:
      BITCOIN_PORT = int(CLI_OPTIONS.satoshiPort)
   except:
      raise TypeError('Invalid port for Bitcoin-Qt, using ' + str(BITCOIN_PORT))

################################################################################
if not CLI_OPTIONS.satoshiRpcport == 'DEFAULT':
   try:
      BITCOIN_RPC_PORT = int(CLI_OPTIONS.satoshiRpcport)
   except:
      raise TypeError('Invalid rpc port for Bitcoin-Qt, using ' + str(BITCOIN_RPC_PORT))

################################################################################
if not CLI_OPTIONS.rpcport == 'DEFAULT':
   try:
      ARMORY_RPC_PORT = int(CLI_OPTIONS.rpcport)
   except:
      raise TypeError('Invalid RPC port for armoryd ' + str(ARMORY_RPC_PORT))



if sys.argv[0]=='ArmoryQt.py':
   print '********************************************************************************'
   print 'Loading Armory Engine:'
   print '   Armory Version:      ', getVersionString(BTCARMORY_VERSION)
   print '   Armory Build:        ', BTCARMORY_BUILD
   print '   PyBtcWallet  Version:', getVersionString(PYBTCWALLET_VERSION)
   print 'Detected Operating system:', OS_NAME
   print '   OS Variant            :', OS_VARIANT
   print '   User home-directory   :', USER_HOME_DIR
   print '   Satoshi BTC directory :', BTC_HOME_DIR
   print '   Armory home dir       :', ARMORY_HOME_DIR
   print '   LevelDB directory     :', LEVELDB_DIR
   print '   Armory settings file  :', SETTINGS_PATH
   print '   Armory log file       :', ARMORY_LOG_FILE
   print '   Do wallet checking    :', DO_WALLET_CHECK



################################################################################
def launchProcess(cmd, useStartInfo=True, *args, **kwargs):
   LOGINFO('Executing popen: %s', str(cmd))
   if not OS_WINDOWS:
      from subprocess import Popen, PIPE
      return Popen(cmd, stdin=PIPE, stdout=PIPE, stderr=PIPE, *args, **kwargs)
   else:
      from subprocess_win import Popen, PIPE, STARTUPINFO, STARTF_USESHOWWINDOW

      if useStartInfo:
         startinfo = STARTUPINFO()
         startinfo.dwFlags |= STARTF_USESHOWWINDOW
         return Popen(cmd, \
                     *args, \
                     stdin=PIPE, \
                     stdout=PIPE, \
                     stderr=PIPE, \
                     startupinfo=startinfo, \
                     **kwargs)
      else:
         return Popen(cmd, \
                     *args, \
                     stdin=PIPE, \
                     stdout=PIPE, \
                     stderr=PIPE, \
                     **kwargs)


################################################################################
def killProcess(pid, sig='default'):
   # I had to do this, because killing a process in Windows has issues
   # when using py2exe (yes, os.kill does not work, for the same reason
   # I had to pass stdin/stdout/stderr everywhere...
   LOGWARN('Killing process pid=%d', pid)
   if not OS_WINDOWS:
      import os
      sig = signal.SIGKILL if sig=='default' else sig
      os.kill(pid, sig)
   else:
      import sys, os.path, ctypes, ctypes.wintypes
      k32 = ctypes.WinDLL('kernel32.dll')
      k32.OpenProcess.restype = ctypes.wintypes.HANDLE
      k32.TerminateProcess.restype = ctypes.wintypes.BOOL
      hProcess = k32.OpenProcess(1, False, pid)
      k32.TerminateProcess(hProcess, 1)
      k32.CloseHandle(hProcess)



################################################################################
def subprocess_check_output(*popenargs, **kwargs):
   """
   Run command with arguments and return its output as a byte string.
   Backported from Python 2.7, because it's stupid useful, short, and
   won't exist on systems using Python 2.6 or earlier
   """
   if not OS_WINDOWS:
      from subprocess import CalledProcessError
   else:
      from subprocess_win import CalledProcessError
      
   process = launchProcess(*popenargs, **kwargs)
   output, unused_err = process.communicate()
   retcode = process.poll()
   if retcode:
      cmd = kwargs.get("args")
      if cmd is None:
         cmd = popenargs[0]
      error = CalledProcessError(retcode, cmd)
      error.output = output
      raise error
   return output


################################################################################
def killProcessTree(pid):
   # In this case, Windows is easier because we know it has the get_children
   # call, because have bundled a recent version of psutil.  Linux, however,
   # does not have that function call in earlier versions.
   if not OS_WINDOWS:
      from subprocess import Popen, PIPE
   else:
      from subprocess_win import Popen, PIPE
      
   if not OS_LINUX:
      for child in psutil.Process(pid).get_children():
         killProcess(child.pid)
   else:
      proc = Popen("ps -o pid --ppid %d --noheaders" % pid, shell=True, stdout=PIPE)
      out,err = proc.communicate()
      for pid_str in out.split("\n")[:-1]:
         killProcess(int(pid_str))


################################################################################
# Similar to subprocess_check_output, but used for long-running commands
def execAndWait(cli_str, timeout=0, useStartInfo=True):
   """
   There may actually still be references to this function where check_output
   would've been more appropriate.  But I didn't know about check_output at
   the time...
   """

   process = launchProcess(cli_str, shell=True, useStartInfo=useStartInfo)
   pid = process.pid
   start = RightNow()
   while process.poll() == None:
      time.sleep(0.1)
      if timeout>0 and (RightNow() - start)>timeout:
         print 'Process exceeded timeout, killing it'
         killProcess(pid)
   out,err = process.communicate()
   return [out,err]




#########  INITIALIZE LOGGING UTILITIES  ##########
#
# Setup logging to write INFO+ to file, and WARNING+ to console
# In debug mode, will write DEBUG+ to file and INFO+ to console
#

# Want to get the line in which an error was triggered, but by wrapping
# the logger function (as I will below), the displayed "file:linenum"
# references the logger function, not the function that called it.
# So I use traceback to find the file and line number two up in the
# stack trace, and return that to be displayed instead of default
# [Is this a hack?  Yes and no.  I see no other way to do this]
def getCallerLine():
   stkTwoUp = traceback.extract_stack()[-3]
   filename,method = stkTwoUp[0], stkTwoUp[1]
   return '%s:%d' % (os.path.basename(filename),method)

# When there's an error in the logging function, it's impossible to find!
# These wrappers will print the full stack so that it's possible to find
# which line triggered the error
def LOGDEBUG(msg, *a):
   try:
      logstr = msg if len(a)==0 else (msg%a)
      callerStr = getCallerLine() + ' - '
      logging.debug(callerStr + logstr)
   except TypeError:
      traceback.print_stack()
      raise

def LOGINFO(msg, *a):
   try:
      logstr = msg if len(a)==0 else (msg%a)
      callerStr = getCallerLine() + ' - '
      logging.info(callerStr + logstr)
   except TypeError:
      traceback.print_stack()
      raise
def LOGWARN(msg, *a):
   try:
      logstr = msg if len(a)==0 else (msg%a)
      callerStr = getCallerLine() + ' - '
      logging.warn(callerStr + logstr)
   except TypeError:
      traceback.print_stack()
      raise
def LOGERROR(msg, *a):
   try:
      logstr = msg if len(a)==0 else (msg%a)
      callerStr = getCallerLine() + ' - '
      logging.error(callerStr + logstr)
   except TypeError:
      traceback.print_stack()
      raise
def LOGCRIT(msg, *a):
   try:
      logstr = msg if len(a)==0 else (msg%a)
      callerStr = getCallerLine() + ' - '
      logging.critical(callerStr + logstr)
   except TypeError:
      traceback.print_stack()
      raise
def LOGEXCEPT(msg, *a):
   try:
      logstr = msg if len(a)==0 else (msg%a)
      callerStr = getCallerLine() + ' - '
      logging.exception(callerStr + logstr)
   except TypeError:
      traceback.print_stack()
      raise

def chopLogFile(filename, size):
   if not os.path.exists(filename):
      print 'Log file doesn\'t exist [yet]'
      return

   logFile = open(filename, 'r')
   logFile.seek(0,2) # move the cursor to the end of the file
   currentSize = logFile.tell()
   if currentSize > size:
      # this makes sure we don't get stuck reading an entire file
      # that is bigger than the available memory.
      # Also have to avoid cutting off the first line if truncating the file.
      if currentSize > size+MEGABYTE:
         logFile.seek(-(size+MEGABYTE), 2)
      else:
         logFile.seek(0,0)
      logLines = logFile.readlines()
      logFile.close()
   
      nBytes,nLines = 0,0;
      for line in logLines[::-1]:
         nBytes += len(line)
         nLines += 1
         if nBytes>size:
            break
   
      logFile = open(filename, 'w')
      for line in logLines[-nLines:]:
         logFile.write(line)
      logFile.close()

# Cut down the log file to just the most recent 1 MB
chopLogFile(ARMORY_LOG_FILE, MEGABYTE)


# Now set loglevels
DEFAULT_CONSOLE_LOGTHRESH = logging.WARNING
DEFAULT_FILE_LOGTHRESH    = logging.INFO

DEFAULT_PPRINT_LOGLEVEL   = logging.DEBUG
DEFAULT_RAWDATA_LOGLEVEL  = logging.DEBUG

rootLogger = logging.getLogger('')
if CLI_OPTIONS.doDebug or CLI_OPTIONS.netlog or CLI_OPTIONS.mtdebug:
   # Drop it all one level: console will see INFO, file will see DEBUG
   DEFAULT_CONSOLE_LOGTHRESH  -= 20
   DEFAULT_FILE_LOGTHRESH     -= 20

if CLI_OPTIONS.logDisable:
   DEFAULT_CONSOLE_LOGTHRESH  += 100
   DEFAULT_FILE_LOGTHRESH     += 100


DateFormat = '%Y-%m-%d %H:%M'
logging.getLogger('').setLevel(logging.DEBUG)
fileFormatter  = logging.Formatter('%(asctime)s (%(levelname)s) -- %(message)s', \
                                     datefmt=DateFormat)
fileHandler = logging.FileHandler(ARMORY_LOG_FILE)
fileHandler.setLevel(DEFAULT_FILE_LOGTHRESH)
fileHandler.setFormatter(fileFormatter)
logging.getLogger('').addHandler(fileHandler)

consoleFormatter = logging.Formatter('(%(levelname)s) %(message)s')
consoleHandler = logging.StreamHandler()
consoleHandler.setLevel(DEFAULT_CONSOLE_LOGTHRESH)
consoleHandler.setFormatter( consoleFormatter )
logging.getLogger('').addHandler(consoleHandler)



class stringAggregator(object):
   def __init__(self):
      self.theStr = ''
   def getStr(self):
      return self.theStr
   def write(self, theStr):
      self.theStr += theStr


# A method to redirect pprint() calls to the log file
# Need a way to take a pprint-able object, and redirect its output to file
# Do this by swapping out sys.stdout temporarily, execute theObj.pprint()
# then set sys.stdout back to the original.
def LOGPPRINT(theObj, loglevel=DEFAULT_PPRINT_LOGLEVEL):
   sys.stdout = stringAggregator()
   theObj.pprint()
   printedStr = sys.stdout.getStr()
   sys.stdout = sys.__stdout__
   stkOneUp = traceback.extract_stack()[-2]
   filename,method = stkOneUp[0], stkOneUp[1]
   methodStr  = '(PPRINT from %s:%d)\n' % (filename,method)
   logging.log(loglevel, methodStr + printedStr)

# For super-debug mode, we'll write out raw data
def LOGRAWDATA(rawStr, loglevel=DEFAULT_RAWDATA_LOGLEVEL):
   dtype = isLikelyDataType(rawStr)
   stkOneUp = traceback.extract_stack()[-2]
   filename,method = stkOneUp[0], stkOneUp[1]
   methodStr  = '(PPRINT from %s:%d)\n' % (filename,method)
   pstr = rawStr[:]
   if dtype==DATATYPE.Binary:
      pstr = binary_to_hex(rawStr)
      pstr = prettyHex(pstr, indent='  ', withAddr=False)
   elif dtype==DATATYPE.Hex:
      pstr = prettyHex(pstr, indent='  ', withAddr=False)
   else:
      pstr = '   ' + '\n   '.join(pstr.split('\n'))

   logging.log(loglevel, methodStr + pstr)


cpplogfile = None
if CLI_OPTIONS.logDisable:
   print 'Logging is disabled'
   rootLogger.disabled = True



def logexcept_override(type, value, tback):
   import traceback
   import logging
   strList = traceback.format_exception(type,value,tback)
   logging.error(''.join([s for s in strList]))
   # then call the default handler
   sys.__excepthook__(type, value, tback)

sys.excepthook = logexcept_override


# If there is a rebuild or rescan flag, let's do the right thing.
fileRedownload  = os.path.join(ARMORY_HOME_DIR, 'redownload.flag')
fileRebuild     = os.path.join(ARMORY_HOME_DIR, 'rebuild.flag')
fileRescan      = os.path.join(ARMORY_HOME_DIR, 'rescan.flag')
fileDelSettings = os.path.join(ARMORY_HOME_DIR, 'delsettings.flag')
fileClrMempool  = os.path.join(ARMORY_HOME_DIR, 'clearmempool.flag')

# Flag to remove everything in Bitcoin dir except wallet.dat (if requested)
if os.path.exists(fileRedownload):
   # Flag to remove *BITCOIN-QT* databases so it will have to re-download
   LOGINFO('Found %s, will delete Bitcoin DBs & redownload' % fileRedownload)

   os.remove(fileRedownload)

   if os.path.exists(fileRebuild):
      os.remove(fileRebuild)

   if os.path.exists(fileRescan):
      os.remove(fileRescan)

   CLI_OPTIONS.redownload = True
   CLI_OPTIONS.rebuild = True

elif os.path.exists(fileRebuild):
   # Flag to remove Armory databases so it will have to rebuild
   LOGINFO('Found %s, will destroy and rebuild databases' % fileRebuild)
   os.remove(fileRebuild)

   if os.path.exists(fileRescan):
      os.remove(fileRescan)

   CLI_OPTIONS.rebuild = True
elif os.path.exists(fileRescan):
   LOGINFO('Found %s, will throw out saved history, rescan' % fileRescan)
   os.remove(fileRescan)
   if os.path.exists(fileRebuild):
      os.remove(fileRebuild)
   CLI_OPTIONS.rescan = True

CLI_OPTIONS.clearMempool = False
if os.path.exists(fileClrMempool):
   # Flag to clear all ZC transactions from database
   LOGINFO('Found %s, will destroy all zero conf transaction in DB' % fileClrMempool)
   os.remove(fileClrMempool)
   
   CLI_OPTIONS.clearMempool = True
   

# Separately, we may want to delete the settings file, which couldn't
# be done easily from the GUI, because it frequently gets rewritten to
# file before shutdown is complete.  The best way is to delete it on start.
if os.path.exists(fileDelSettings):
   os.remove(SETTINGS_PATH)
   os.remove(fileDelSettings)



################################################################################
def deleteBitcoindDBs():
   if not os.path.exists(BTC_HOME_DIR):
      LOGERROR('Could not find Bitcoin-Qt/bitcoind home dir to remove blk data')
      LOGERROR('  Does not exist: %s' % BTC_HOME_DIR)
   else:
      LOGINFO('Found bitcoin home dir, removing blocks and databases')

      # Remove directories
      for btcDir in ['blocks', 'chainstate', 'database']:
         fullPath = os.path.join(BTC_HOME_DIR, btcDir)
         if os.path.exists(fullPath):
            LOGINFO('   Removing dir:  %s' % fullPath)
            shutil.rmtree(fullPath)

      # Remove files
      for btcFile in ['DB_CONFIG', 'db.log', 'debug.log', 'peers.dat']:
         fullPath = os.path.join(BTC_HOME_DIR, btcFile)
         if os.path.exists(fullPath):
            LOGINFO('   Removing file: %s' % fullPath)
            os.remove(fullPath)



#####
if CLI_OPTIONS.redownload:
   deleteBitcoindDBs()
   if os.path.exists(fileRedownload):
      os.remove(fileRedownload)


#####
if CLI_OPTIONS.rebuild and os.path.exists(LEVELDB_DIR):
   LOGINFO('Found existing databases dir; removing before rebuild')
   shutil.rmtree(LEVELDB_DIR)
   os.mkdir(LEVELDB_DIR)


####
if CLI_OPTIONS.testAnnounceCode:
   LOGERROR('*'*60)
   LOGERROR('You are currently using a developer mode intended for ')
   LOGERROR('to help with testing of announcements, which is considered')
   LOGERROR('a security risk.  ')
   LOGERROR('*'*60)




####
if CLI_OPTIONS.useTorSettings:
   LOGWARN('Option --tor was supplied, forcing --skip-announce-check,')
   LOGWARN('--skip-online-check, --skip-stats-report and --disable-torrent')
   CLI_OPTIONS.skipAnnounceCheck = True
   CLI_OPTIONS.skipStatsReport = True
   CLI_OPTIONS.forceOnline = True
   CLI_OPTIONS.disableTorrent = True



################################################################################
def addWalletToList(inWltPath, inWltList):
   '''Helper function that checks to see if a path contains a valid wallet. If
      so, the wallet will be added to the incoming list.'''
   if os.path.isfile(inWltPath):
      if not inWltPath.endswith('backup.wallet'):
         openfile = open(inWltPath, 'rb')
         first8 = openfile.read(8)
         openfile.close()
         if first8=='\xbaWALLET\x00':
            inWltList.append(inWltPath)
   else:
      if not os.path.isdir(inWltPath):
         LOGWARN('Path %s does not exist.' % inWltPath)
      else:
         LOGDEBUG('%s is a directory.' % inWltPath)


################################################################################
def readWalletFiles(inWltList=None):
   '''Function that finds the paths of all non-backup wallets in the Armory
      data directory (nothing passed in) or in a list of wallet paths (paths
      passed in.'''
   wltPaths = []

   if not inWltList:
      for f in os.listdir(ARMORY_HOME_DIR):
         fullPath = os.path.join(ARMORY_HOME_DIR, f)
         addWalletToList(fullPath, wltPaths)
   else:
      for w in inWltList:
         addWalletToList(w, wltPaths)

   return wltPaths


################################################################################
# Load the C++ utilites here
#
#    The SWIG/C++ block utilities give us access to the blockchain, fast ECDSA
#    operations, and general encryption/secure-binary containers
################################################################################
try:
   import CppBlockUtils as Cpp
   from CppBlockUtils import CryptoECDSA, SecureBinaryData
   LOGINFO('C++ block utilities loaded successfully')
except:
   LOGCRIT('C++ block utilities not available.')
   LOGCRIT('   Make sure that you have the SWIG-compiled modules')
   LOGCRIT('   in the current directory (or added to the PATH)')
   LOGCRIT('   Specifically, you need:')
   LOGCRIT('       CppBlockUtils.py     and')
   if OS_LINUX or OS_MACOSX:
      LOGCRIT('       _CppBlockUtils.so')
   elif OS_WINDOWS:
      LOGCRIT('       _CppBlockUtils.pyd')
   else:
      LOGCRIT('\n\n... UNKNOWN operating system')
   raise

################################################################################
# Get system details for logging purposes
class DumbStruct(object): pass
def GetSystemDetails():
   """Checks memory of a given system"""

   out = DumbStruct()

   CPU,COR,X64,MEM = range(4)
   sysParam = [None,None,None,None]
   out.CpuStr = 'UNKNOWN'
   out.Machine  = platform.machine().lower()
   if OS_LINUX:
      # Get total RAM
      freeStr = subprocess_check_output('free -m', shell=True)
      totalMemory = freeStr.split('\n')[1].split()[1]
      out.Memory = int(totalMemory) * 1024

      # Get CPU name
      out.CpuStr = 'Unknown'
      cpuinfo = subprocess_check_output(['cat','/proc/cpuinfo'])
      for line in cpuinfo.split('\n'):
         if line.strip().lower().startswith('model name'):
            out.CpuStr = line.split(':')[1].strip()
            break


   elif OS_WINDOWS:
      import ctypes
      class MEMORYSTATUSEX(ctypes.Structure):
         _fields_ = [
            ("dwLength", ctypes.c_ulong),
            ("dwMemoryLoad", ctypes.c_ulong),
            ("ullTotalPhys", ctypes.c_ulonglong),
            ("ullAvailPhys", ctypes.c_ulonglong),
            ("ullTotalPageFile", ctypes.c_ulonglong),
            ("ullAvailPageFile", ctypes.c_ulonglong),
            ("ullTotalVirtual", ctypes.c_ulonglong),
            ("ullAvailVirtual", ctypes.c_ulonglong),
            ("sullAvailExtendedVirtual", ctypes.c_ulonglong),
         ]
         def __init__(self):
            # have to initialize this to the size of MEMORYSTATUSEX
            self.dwLength = ctypes.sizeof(self)
            super(MEMORYSTATUSEX, self).__init__()

      stat = MEMORYSTATUSEX()
      ctypes.windll.kernel32.GlobalMemoryStatusEx(ctypes.byref(stat))
      out.Memory = stat.ullTotalPhys/1024.
      out.CpuStr = platform.processor()
   elif OS_MACOSX:
      memsizeStr = subprocess_check_output('sysctl hw.memsize', shell=True)
      out.Memory = int(memsizeStr.split(": ")[1]) / 1024
      out.CpuStr = subprocess_check_output('sysctl -n machdep.cpu.brand_string', shell=True)
   else:
      out.CpuStr = 'Unknown'
      raise OSError("Can't get system specs in: %s" % platform.system())

   out.NumCores = multiprocessing.cpu_count()
   out.IsX64 = platform.machine().lower() == 'x86_64'
   out.Memory = out.Memory / (1024*1024.)

   def getHddSize(adir):
      if OS_WINDOWS:
        free_bytes = ctypes.c_ulonglong(0)
        ctypes.windll.kernel32.GetDiskFreeSpaceExW(ctypes.c_wchar_p(adir), \
                                                   None, None, \
                                                   ctypes.pointer(free_bytes))
        return free_bytes.value
      else:
         s = os.statvfs(adir)
         return s.f_bavail * s.f_frsize
   out.HddAvailA = getHddSize(ARMORY_HOME_DIR) / (1024**3)
   out.HddAvailB = getHddSize(BTC_HOME_DIR)    / (1024**3)
   return out

SystemSpecs = None
try:
   SystemSpecs = GetSystemDetails()
except:
   LOGEXCEPT('Error getting system details:')
   LOGERROR('Skipping.')
   SystemSpecs = DumbStruct()
   SystemSpecs.Memory    = -1
   SystemSpecs.CpuStr    = 'Unknown'
   SystemSpecs.NumCores  = -1
   SystemSpecs.IsX64     = 'Unknown'
   SystemSpecs.Machine   = platform.machine().lower()
   SystemSpecs.HddAvailA = -1
   SystemSpecs.HddAvailB = -1


LOGINFO('')
LOGINFO('')
LOGINFO('')
LOGINFO('************************************************************')
LOGINFO('Invoked: ' + ' '.join(sys.argv))
LOGINFO('************************************************************')
LOGINFO('Loading Armory Engine:')
LOGINFO('   Armory Version        : ' + getVersionString(BTCARMORY_VERSION))
LOGINFO('   Armory Build:         : ' + str(BTCARMORY_BUILD))
LOGINFO('   PyBtcWallet  Version  : ' + getVersionString(PYBTCWALLET_VERSION))
LOGINFO('Detected Operating system: ' + OS_NAME)
LOGINFO('   OS Variant            : ' + (OS_VARIANT[0] if OS_MACOSX else '-'.join(OS_VARIANT)))
LOGINFO('   User home-directory   : ' + USER_HOME_DIR)
LOGINFO('   Satoshi BTC directory : ' + BTC_HOME_DIR)
LOGINFO('   Armory home dir       : ' + ARMORY_HOME_DIR)
LOGINFO('Detected System Specs    : ')
LOGINFO('   Total Available RAM   : %0.2f GB', SystemSpecs.Memory)
LOGINFO('   CPU ID string         : ' + SystemSpecs.CpuStr)
LOGINFO('   Number of CPU cores   : %d cores', SystemSpecs.NumCores)
LOGINFO('   System is 64-bit      : ' + str(SystemSpecs.IsX64))
LOGINFO('   Preferred Encoding    : ' + locale.getpreferredencoding())
LOGINFO('   Machine Arch          : ' + SystemSpecs.Machine)
LOGINFO('   Available HDD (ARM)   : %d GB' % SystemSpecs.HddAvailA)
LOGINFO('   Available HDD (BTC)   : %d GB' % SystemSpecs.HddAvailB)
LOGINFO('')
LOGINFO('Network Name: ' + NETWORKS[ADDRBYTE])
LOGINFO('Satoshi Port: %d', BITCOIN_PORT)
LOGINFO('Do wlt check: %s', str(DO_WALLET_CHECK))
LOGINFO('Named options/arguments to armoryengine.py:')
for key,val in ast.literal_eval(str(CLI_OPTIONS)).iteritems():
   LOGINFO('    %-16s: %s', key,val)
LOGINFO('Other arguments:')
for val in CLI_ARGS:
   LOGINFO('    %s', val)
LOGINFO('************************************************************')


def GetExecDir():
   """
   Return the path from where armoryengine was imported.  Inspect method
   expects a function or module name, it can actually inspect its own
   name...
   """
   srcfile = inspect.getsourcefile(GetExecDir)
   srcpath = os.path.dirname(srcfile)
   srcpath = os.path.abspath(srcpath)
   if OS_WINDOWS and srcpath.endswith('.zip'):
      srcpath = os.path.dirname(srcpath)

   # Right now we are at the armoryengine dir... walk up one more
   srcpath = os.path.dirname(srcpath)

   LOGINFO('Determined that execution dir is: %s' % srcpath)
   if not os.path.exists(srcpath):
      LOGERROR('Exec dir %s does not exist!' % srcpath)
      LOGERROR('Continuing anyway...' % srcpath)

   return srcpath




def coin2str(nSatoshi, ndec=8, rJust=True, maxZeros=8):
   """
   Converts a raw value (1e-8 BTC) into a formatted string for display

   ndec, guarantees that we get get a least N decimal places in our result

   maxZeros means we will replace zeros with spaces up to M decimal places
   in order to declutter the amount field

   """

   nBtc = float(nSatoshi) / float(ONE_BTC)
   s = ('%%0.%df' % ndec) % nBtc
   s = s.rjust(18, ' ')

   if maxZeros < ndec:
      maxChop = ndec - maxZeros
      nChop = min(len(s) - len(str(s.strip('0'))), maxChop)
      if nChop>0:
         s  = s[:-nChop] + nChop*' '

   if nSatoshi < 10000*ONE_BTC:
      s.lstrip()

   if not rJust:
      s = s.strip(' ')

   s = s.replace('. ', '')

   return s


def coin2strNZ(nSatoshi):
   """ Right-justified, minimum zeros, but with padding for alignment"""
   return coin2str(nSatoshi, 8, True, 0)

def coin2strNZS(nSatoshi):
   """ Right-justified, minimum zeros, stripped """
   return coin2str(nSatoshi, 8, True, 0).strip()

def coin2str_approx(nSatoshi, sigfig=3):
   posVal = nSatoshi
   isNeg = False
   if nSatoshi<0:
      isNeg = True
      posVal *= -1

   nDig = max(round(math.log(posVal+1, 10)-0.5), 0)
   nChop = max(nDig-2, 0 )
   approxVal = round((10**nChop) * round(posVal / (10**nChop)))
   return coin2str( (-1 if isNeg else 1)*approxVal,  maxZeros=0)


def str2coin(theStr, negAllowed=True, maxDec=8, roundHighPrec=True):
   coinStr = str(theStr)
   if len(coinStr.strip())==0:
      raise ValueError

   isNeg = ('-' in coinStr)
   coinStrPos = coinStr.replace('-','')
   if not '.' in coinStrPos:
      if not negAllowed and isNeg:
         raise NegativeValueError
      return (int(coinStrPos)*ONE_BTC)*(-1 if isNeg else 1)
   else:
      lhs,rhs = coinStrPos.strip().split('.')
      if len(lhs.strip('-'))==0:
         lhs='0'
      if len(rhs)>maxDec and not roundHighPrec:
         raise TooMuchPrecisionError
      if not negAllowed and isNeg:
         raise NegativeValueError
      fullInt = (int(lhs + rhs[:9].ljust(9,'0')) + 5) / 10
      return fullInt*(-1 if isNeg else 1)



################################################################################
def makeAsciiBlock(binStr, headStr='', wid=64, newline='\n'):
   # Convert the raw chunk of binary data
   b64Data = base64.b64encode(binStr)
   sz = len(b64Data)
   firstLine = '=====%s' % headStr
   lines = [firstLine.ljust(wid, '=')]
   lines.extend([b64Data[wid*i:wid*(i+1)] for i in range((sz-1)/wid+1)])
   lines.append("="*wid)
   return newline.join(lines)


################################################################################
def readAsciiBlock(ablock, headStr=''):
   headStr = ''
   rawData = None

   # Contiue only if we actually get data.
   if len(ablock) > 0:
      lines = ablock.strip().split()
      if not lines[0].startswith('=====%s' % headStr) or \
         not lines[-1].startswith('======'):
         LOGERROR('Attempting to unserialize something not an ASCII block')
         return lines[0].strip('='), None

      headStr = lines[0].strip('=')
      rawData = base64.b64decode(''.join(lines[1:-1]))

   return (headStr, rawData)




################################################################################
def replacePlurals(txt, *args):
   """
   Use this like regular string formatting, but with pairs of strings:

      replacePlurals("I have @{one cat|%d cats}@. @{It is|They are}@ cute!", nCat)

   Then you can supply a single number which will select all supplied pairs.
    or one number per @{|}@ object.  If you use with format
   strings (such as above, with "%d") make sure to replace those strings FIRST,
   then call this function.  Otherwise the %d will disappear depending on the
   plurality and cause an error.  Hence why I made the function below:
      formatWithPlurals
   """
   if len(args)==0:
      if ('@{' in txt) and ('}@' in txt):
         raise IndexError('Not enough arguments for plural formatting')
      return txt

   argList = list(args[::-1])
   n = argList[0]
   nRepl = 0
   while '@{' in txt:
      idx0 = txt.find('@{')
      idx1 = txt.find('}@')+2
      sep = txt.find('|', idx0)
      if idx1==1 or sep==-1:
         raise TypeError('Invalid replacement format')

      strOne     = txt[idx0+2:sep]
      strMany    = txt[sep+1:idx1-2]
      strReplace = txt[idx0:idx1]

      if not len(args) == 1:
         try:
            n = argList.pop()
         except IndexError:
            raise IndexError('Not enough arguments for plural formatting')

      txt = txt.replace(strReplace, strOne if n==1 else strMany)
      nRepl += 1

   if (len(args)>1 and len(argList)>0) or (nRepl < len(args)):
      raise TypeError('Too many arguments supplied for plural formatting')

   return txt



################################################################################
def formatWithPlurals(txt, replList=None, pluralList=None):
   """
   Where you would normally supply X extra arguments for either regular string
   formatting or the plural function, you will instead supply a X-element list
   for each one (actually, the two lists are likely to be different sizes).
   """
   # Do the string formatting/replacement first, since the post-pluralized
   # string may remove some of the replacement objects (i.e. if you have
   # "The @{cat|%d cats}@ danced", the %d won't be there if the singular
   # is chosen and replaced before applying the string formatting objects).
   if replList is not None:
      if not isinstance(replList, (list,tuple)):
         replList = [replList]
      txt = txt % tuple(replList)

   if pluralList is not None:
      if not isinstance(pluralList, (list,tuple)):
         pluralList = [pluralList]
      txt = replacePlurals(txt, *pluralList)

   return txt


################################################################################
# A bunch of convenience methods for converting between:
#  -- Raw binary scripts (as seen in the blockchain)
#  -- Address strings (exchanged between people for paying each other)
#  -- ScrAddr strings (A unique identifier used by the DB)
################################################################################

################################################################################
# Convert a 20-byte hash to a "pay-to-public-key-hash" script to be inserted
# into a TxOut script
def hash160_to_p2pkhash_script(binStr20):
   if not len(binStr20)==20:
      raise InvalidHashError('Tried to convert non-20-byte str to p2pkh script')

   from Transaction import getOpCode
   from Script import scriptPushData
   outScript = ''.join([  getOpCode('OP_DUP'        ), \
                          getOpCode('OP_HASH160'    ), \
                          scriptPushData(binStr20),
                          getOpCode('OP_EQUALVERIFY'), \
                          getOpCode('OP_CHECKSIG'   )])
   return outScript


################################################################################
# Convert a 20-byte hash to a "pay-to-script-hash" script to be inserted
# into a TxOut script
def hash160_to_p2sh_script(binStr20):
   if not len(binStr20)==20:
      raise InvalidHashError('Tried to convert non-20-byte str to p2sh script')

   from Transaction import getOpCode
   from Script import scriptPushData
   outScript = ''.join([  getOpCode('OP_HASH160'), 
                          scriptPushData(binStr20),
                          getOpCode('OP_EQUAL')])
   return outScript

################################################################################
# Convert an arbitrary script into a P2SH script
def script_to_p2sh_script(binScript):
   scriptHash = hash160(binScript)
   return hash160_to_p2sh_script(scriptHash)


################################################################################
# Convert a 33-byte or 65-byte hash to a "pay-to-pubkey" script to be inserted
# into a TxOut script
def pubkey_to_p2pk_script(binStr33or65):

   if not len(binStr33or65) in [33, 65]:
      raise KeyDataError('Invalid public key supplied to p2pk script')

   from Transaction import getOpCode
   from Script import scriptPushData
   serPubKey = scriptPushData(binStr33or65)
   outScript = serPubKey + getOpCode('OP_CHECKSIG')
   return outScript


################################################################################
# Convert a list of public keys to an OP_CHECKMULTISIG script.  There will be
# use cases where we require the keys to be sorted lexicographically, so we
# will do that by default.  If you require a different order, pre-sort them
# and pass withSort=False.
#
# NOTE:  About the hardcoded bytes in here: the mainnet addrByte and P2SH  
#        bytes are hardcoded into DB format.  This means that
#        that any ScrAddr object will use the mainnet prefix bytes, regardless
#        of whether it is in testnet.  
def pubkeylist_to_multisig_script(pkList, M, withSort=True):

   if sum([  (0 if len(pk) in [33,65] else 1)   for pk in pkList]) > 0:
      raise KeyDataError('Not all strings in pkList are 33 or 65 bytes!')

   from Transaction import getOpCode
   opM = getOpCode('OP_%d' % M)
   opN = getOpCode('OP_%d' % len(pkList))

   newPkList = pkList[:] # copy
   if withSort:
      newPkList = sorted(pkList)

   outScript = opM
   for pk in newPkList:
      outScript += int_to_binary(len(pk), widthBytes=1)
      outScript += pk
   outScript += opN
   outScript += getOpCode('OP_CHECKMULTISIG')

   return outScript

################################################################################
def scrAddr_to_script(scraddr):
   """ 
   Convert a scrAddr string (used by BDM) to the correct TxOut script 
   Note this only works for P2PKH and P2SH scraddrs.  Multi-sig and 
   all non-standard scripts cannot be derived from scrAddrs.  In a way,
   a scrAddr is intended to be an intelligent "hash" of the script, 
   and it's a perk that most of the time we can reverse it to get the script.
   """
   if len(scraddr)==0:
      raise BadAddressError('Empty scraddr')

   prefix = scraddr[0]
   if not prefix in SCRADDR_BYTE_LIST or not len(scraddr)==21:
      LOGERROR('Bad scraddr: "%s"' % binary_to_hex(scraddr))
      raise BadAddressError('Invalid ScrAddress')

   if prefix==SCRADDR_P2PKH_BYTE:
      return hash160_to_p2pkhash_script(scraddr[1:])
   elif prefix==SCRADDR_P2SH_BYTE:
      return hash160_to_p2sh_script(scraddr[1:])
   else:
      LOGERROR('Unsupported scraddr type: "%s"' % binary_to_hex(scraddr))
      raise BadAddressError('Can only convert P2PKH and P2SH scripts')


################################################################################
def script_to_scrAddr(binScript):
   """ Convert a binary script to scrAddr string (used by BDM) """
   return Cpp.BtcUtils().getScrAddrForScript(binScript)

################################################################################
def script_to_addrStr(binScript):
   """ Convert a binary script to scrAddr string (used by BDM) """
   return scrAddr_to_addrStr(script_to_scrAddr(binScript))

################################################################################
def scrAddr_to_addrStr(scrAddr):
   if len(scrAddr)==0:
      raise BadAddressError('Empty scrAddr')

   prefix = scrAddr[0]
   if not prefix in SCRADDR_BYTE_LIST or not len(scrAddr)==21:
      raise BadAddressError('Invalid ScrAddress')

   if prefix==SCRADDR_P2PKH_BYTE:
      return hash160_to_addrStr(scrAddr[1:])
   elif prefix==SCRADDR_P2SH_BYTE:
      return hash160_to_p2shAddrStr(scrAddr[1:])
   else:
      LOGERROR('Unsupported scrAddr type: "%s"' % binary_to_hex(scrAddr))
      raise BadAddressError('Can only convert P2PKH and P2SH scripts')

################################################################################
# We beat around the bush here, to make sure it goes through addrStr which
# triggers errors if this isn't a regular addr or P2SH addr
def scrAddr_to_hash160(scrAddr):
   addr = scrAddr_to_addrStr(scrAddr)
   atype, a160 = addrStr_to_hash160(addr)
   return (atype, a160)


################################################################################
def addrStr_to_scrAddr(addrStr):
   if not checkAddrStrValid(addrStr):
      BadAddressError('Invalid address: "%s"' % addrStr)

   atype, a160 = addrStr_to_hash160(addrStr)
   if atype==ADDRBYTE:
      return SCRADDR_P2PKH_BYTE + a160
   elif atype==P2SHBYTE:
      return SCRADDR_P2SH_BYTE + a160
   else:
      BadAddressError('Invalid address: "%s"' % addrStr)


################################################################################
def addrStr_to_script(addrStr):
   """ Convert an addr string to a binary script """
   return scrAddr_to_script(addrStr_to_scrAddr(addrStr))



################################################################################
# Load the C++ utilites here
#
#    The SWIG/C++ block utilities give us access to the blockchain, fast ECDSA
#    operations, and general encryption/secure-binary containers
################################################################################
try:
   import CppBlockUtils as Cpp
   from CppBlockUtils import CryptoECDSA, SecureBinaryData
   LOGINFO('C++ block utilities loaded successfully')
except:
   LOGCRIT('C++ block utilities not available.')
   LOGCRIT('   Make sure that you have the SWIG-compiled modules')
   LOGCRIT('   in the current directory (or added to the PATH)')
   LOGCRIT('   Specifically, you need:')
   LOGCRIT('       CppBlockUtils.py     and')
   if OS_LINUX or OS_MACOSX:
      LOGCRIT('       _CppBlockUtils.so')
   elif OS_WINDOWS:
      LOGCRIT('       _CppBlockUtils.pyd')
   else:
      LOGCRIT('\n\n... UNKNOWN operating system')
   raise


################################################################################
# We need to have some methods for casting ASCII<->Unicode<->Preferred
DEFAULT_ENCODING = 'utf-8'

def isASCII(theStr):
   try:
      theStr.decode('ascii')
      return True
   except UnicodeEncodeError:
      return False
   except UnicodeDecodeError:
      return False
   except:
      LOGEXCEPT('What was passed to this function? %s', theStr)
      return False


def toBytes(theStr, theEncoding=DEFAULT_ENCODING):
   if isinstance(theStr, unicode):
      return theStr.encode(theEncoding)
   elif isinstance(theStr, str):
      return theStr
   else:
      LOGERROR('toBytes() not been defined for input: %s', str(type(theStr)))


def toUnicode(theStr, theEncoding=DEFAULT_ENCODING):
   if isinstance(theStr, unicode):
      return theStr
   elif isinstance(theStr, str):
      return unicode(theStr, theEncoding)
   else:
      try:
         return unicode(theStr)
      except:
         LOGEXCEPT('toUnicode() not defined for %s', str(type(theStr)))


def toPreferred(theStr):
   if OS_WINDOWS:
      return theStr.encode('utf-8')
   else:
      return toUnicode(theStr).encode(locale.getpreferredencoding())


def lenBytes(theStr, theEncoding=DEFAULT_ENCODING):
   return len(toBytes(theStr, theEncoding))

# Stolen from stackoverflow (google "stackoverflow 1809531")
def unicode_truncate(theStr, length, encoding='utf-8'):
    encoded = theStr.encode(encoding)[:length]
    return encoded.decode(encoding, 'ignore')


#############################################################################
def satoshiIsAvailable(host='127.0.0.1', port=BITCOIN_PORT, timeout=0.01):

   if not isinstance(port, (list,tuple)):
      port = [port]

   for p in port:
      s = socket.socket()
      s.settimeout(timeout)   # Most of the time checking localhost -- FAST
      try:
         s.connect((host, p))
         s.close()
         return p
      except:
         pass

   return 0


# This is a sweet trick for create enum-like dictionaries.
# Either automatically numbers (*args), or name-val pairs (**kwargs)
#http://stackoverflow.com/questions/36932/whats-the-best-way-to-implement-an-enum-in-python
def enum(*sequential, **named):
   enums = dict(zip(sequential, range(len(sequential))), **named)
   return type('Enum', (), enums)

DATATYPE = enum("Binary", 'Base58', 'Hex')
INTERNET_STATUS = enum('Available', 'Unavailable', 'DidNotCheck')


def isLikelyDataType(theStr, dtype=None):
   """
   This really shouldn't be used on short strings.  Hence
   why it's called "likely" datatype...
   """
   ret = None
   hexCount = sum([1 if c in BASE16CHARS else 0 for c in theStr])
   b58Count = sum([1 if c in BASE58CHARS else 0 for c in theStr])
   canBeHex = hexCount==len(theStr)
   canBeB58 = b58Count==len(theStr)
   if canBeHex:
      ret = DATATYPE.Hex
   elif canBeB58 and not canBeHex:
      ret = DATATYPE.Base58
   else:
      ret = DATATYPE.Binary

   if dtype==None:
      return ret
   else:
      return dtype==ret

cpplogfile = None
if CLI_OPTIONS.logDisable:
   print 'Logging is disabled'
   rootLogger.disabled = True





# The database uses prefixes to identify type of address.  Until the new
# wallet format is created that supports more than just hash160 addresses
# we have to explicitly add the prefix to any hash160 values that are being
# sent to any of the C++ utilities.  For instance, the BlockDataManager (BDM)
# (C++ stuff) tracks regular hash160 addresses, P2SH, multisig, and all
# non-standard scripts.  Any such "scrAddrs" (script-addresses) will eventually
# be valid entities for tracking in a wallet.  Until then, all of our python
# utilities all use just hash160 values, and we manually add the prefix
# before talking to the BDM.
HASH160PREFIX  = '\x00'
P2SHPREFIX     = '\x05'
MSIGPREFIX     = '\xfe'
NONSTDPREFIX   = '\xff'
def CheckHash160(scrAddr):
   if not len(scrAddr)==21:
      raise BadAddressError("Supplied scrAddr is not a Hash160 value!")
   if not scrAddr[0] in [HASH160PREFIX, P2SHPREFIX]:
      raise BadAddressError("Supplied scrAddr is not a Hash160 value!")
   return scrAddr[1:]

def Hash160ToScrAddr(a160):
   if not len(a160)==20:
      LOGERROR('Invalid hash160 value!')
   return HASH160PREFIX + a160

def HexHash160ToScrAddr(a160):
   if not len(a160)==40:
      LOGERROR('Invalid hash160 value!')
   return HASH160PREFIX + hex_to_binary(a160)

# Some more constants that are needed to play nice with the C++ utilities
ARMORY_DB_BARE = 0
ARMORY_DB_LITE = 1
ARMORY_DB_PARTIAL = 2
ARMORY_DB_FULL = 3
ARMORY_DB_SUPER = 4
DB_PRUNE_ALL = 0
DB_PRUNE_NONE = 1


# Some time methods (RightNow() return local unix timestamp)
RightNow = time.time
def RightNowUTC():
   return time.mktime(time.gmtime(RightNow()))

def RightNowStr(fmt=DEFAULT_DATE_FORMAT):
   return unixTimeToFormatStr(RightNow(), fmt)
   

# Define all the hashing functions we're going to need.  We don't actually
# use any of the first three directly (sha1, sha256, ripemd160), we only
# use hash256 and hash160 which use the first three to create the ONLY hash
# operations we ever do in the bitcoin network
# UPDATE:  mini-private-key format requires vanilla sha256...
def sha1(bits):
   return hashlib.new('sha1', bits).digest()
def sha256(bits):
   return hashlib.new('sha256', bits).digest()
def sha512(bits):
   return hashlib.new('sha512', bits).digest()
def ripemd160(bits):
   # It turns out that not all python has ripemd160...?
   #return hashlib.new('ripemd160', bits).digest()
   return Cpp.BtcUtils().ripemd160_SWIG(bits)
def hash256(s):
   """ Double-SHA256 """
   return sha256(sha256(s))
def hash160(s):
   """ RIPEMD160( SHA256( binaryStr ) ) """
   return Cpp.BtcUtils().getHash160_SWIG(s)


def HMAC(key, msg, hashfunc=sha512, hashsz=None):
   """ This is intended to be simple, not fast.  For speed, use HDWalletCrypto() """
   hashsz = len(hashfunc('')) if hashsz==None else hashsz
   key = (hashfunc(key) if len(key)>hashsz else key)
   key = key.ljust(hashsz, '\x00')
   okey = ''.join([chr(ord('\x5c')^ord(c)) for c in key])
   ikey = ''.join([chr(ord('\x36')^ord(c)) for c in key])
   return hashfunc( okey + hashfunc(ikey + msg) )

HMAC256 = lambda key,msg: HMAC(key, msg, sha256, 32)
HMAC512 = lambda key,msg: HMAC(key, msg, sha512, 64)


################################################################################
def prettyHex(theStr, indent='', withAddr=True, major=8, minor=8):
   """
   This is the same as pprintHex(), but returns the string instead of
   printing it to console.  This is useful for redirecting output to
   files, or doing further modifications to the data before display
   """
   outStr = ''
   sz = len(theStr)
   nchunk = int((sz-1)/minor) + 1;
   for i in range(nchunk):
      if i%major==0:
         outStr += '\n'  + indent
         if withAddr:
            locStr = int_to_hex(i*minor/2, widthBytes=2, endOut=BIGENDIAN)
            outStr +=  '0x' + locStr + ':  '
      outStr += theStr[i*minor:(i+1)*minor] + ' '
   return outStr


################################################################################
def pprintHex(theStr, indent='', withAddr=True, major=8, minor=8):
   """
   This method takes in a long hex string and prints it out into rows
   of 64 hex chars, in chunks of 8 hex characters, and with address
   markings on each row.  This means that each row displays 32 bytes,
   which is usually pleasant.

   The format is customizable: you can adjust the indenting of the
   entire block, remove address markings, or change the major/minor
   grouping size (major * minor = hexCharsPerRow)
   """
   print prettyHex(theStr, indent, withAddr, major, minor)


def pprintDiff(str1, str2, indent=''):
   if not len(str1)==len(str2):
      print 'pprintDiff: Strings are different length!'
      return

   byteDiff = []
   for i in range(len(str1)):
      if str1[i]==str2[i]:
         byteDiff.append('-')
      else:
         byteDiff.append('X')

   pprintHex(''.join(byteDiff), indent=indent)


##### Switch endian-ness #####
def hex_switchEndian(s):
   """ Switches the endianness of a hex string (in pairs of hex chars) """
   pairList = [s[i]+s[i+1] for i in xrange(0,len(s),2)]
   return ''.join(pairList[::-1])
def binary_switchEndian(s):
   """ Switches the endianness of a binary string """
   return s[::-1]


##### INT/HEXSTR #####
def int_to_hex(i, widthBytes=0, endOut=LITTLEENDIAN):
   """
   Convert an integer (int() or long()) to hexadecimal.  Default behavior is
   to use the smallest even number of hex characters necessary, and using
   little-endian.   Use the widthBytes argument to add 0-padding where needed
   if you are expecting constant-length output.
   """
   h = hex(i)[2:]
   if isinstance(i,long):
      h = h[:-1]
   if len(h)%2 == 1:
      h = '0'+h
   if not widthBytes==0:
      nZero = 2*widthBytes - len(h)
      if nZero > 0:
         h = '0'*nZero + h
   if endOut==LITTLEENDIAN:
      h = hex_switchEndian(h)
   return h


def hex_to_int(h, endIn=LITTLEENDIAN):
   """
   Convert hex-string to integer (or long).  Default behavior is to interpret
   hex string as little-endian
   """
   hstr = h.replace(' ','')  # copies data, no references
   if endIn==LITTLEENDIAN:
      hstr = hex_switchEndian(hstr)
   return( int(hstr, 16) )


##### HEXSTR/BINARYSTR #####
def hex_to_binary(h, endIn=LITTLEENDIAN, endOut=LITTLEENDIAN):
   """
   Converts hexadecimal to binary (in a python string).  Endianness is
   only switched if (endIn != endOut)
   """
   bout = h.replace(' ','')  # copies data, no references
   if not endIn==endOut:
      bout = hex_switchEndian(bout)
   return bout.decode('hex_codec')


def binary_to_hex(b, endOut=LITTLEENDIAN, endIn=LITTLEENDIAN):
   """
   Converts binary to hexadecimal.  Endianness is only switched
   if (endIn != endOut)
   """
   hout = b.encode('hex_codec')
   if not endOut==endIn:
      hout = hex_switchEndian(hout)
   return hout

##### Shorthand combo of prettyHex and binary_to_hex intended for use in debugging
def ph(binaryInput):
   return prettyHex(binary_to_hex(binaryInput))

##### INT/BINARYSTR #####
def int_to_binary(i, widthBytes=0, endOut=LITTLEENDIAN):
   """
   Convert integer to binary.  Default behavior is use as few bytes
   as necessary, and to use little-endian.  This can be changed with
   the two optional input arguemnts.
   """
   h = int_to_hex(i,widthBytes)
   return hex_to_binary(h, endOut=endOut)

def binary_to_int(b, endIn=LITTLEENDIAN):
   """
   Converts binary to integer (or long).  Interpret as LE by default
   """
   h = binary_to_hex(b, endIn, LITTLEENDIAN)
   return hex_to_int(h)

##### INT/BITS #####

def int_to_bitset(i, widthBytes=0):
   bitsOut = []
   while i>0:
      i,r = divmod(i,2)
      bitsOut.append(['0','1'][r])
   result = ''.join(bitsOut)
   if widthBytes != 0:
      result = result.ljust(widthBytes*8,'0')
   return result

def bitset_to_int(bitset):
   n = 0
   for i,bit in enumerate(bitset):
      n += (0 if bit=='0' else 1) * 2**i
   return n



EmptyHash = hex_to_binary('00'*32)


################################################################################
# BINARY/BASE58 CONVERSIONS
def binary_to_base58(binstr):
   """
   This method applies the Bitcoin-specific conversion from binary to Base58
   which may includes some extra "zero" bytes, such as is the case with the
   main-network addresses.

   This method is labeled as outputting an "addrStr", but it's really this
   special kind of Base58 converter, which makes it usable for encoding other
   data, such as ECDSA keys or scripts.
   """
   padding = 0;
   for b in binstr:
      if b=='\x00':
         padding+=1
      else:
         break

   n = 0
   for ch in binstr:
      n *= 256
      n += ord(ch)

   b58 = ''
   while n > 0:
      n, r = divmod (n, 58)
      b58 = BASE58CHARS[r] + b58
   return '1'*padding + b58


################################################################################
def base58_to_binary(addr):
   """
   This method applies the Bitcoin-specific conversion from Base58 to binary
   which may includes some extra "zero" bytes, such as is the case with the
   main-network addresses.

   This method is labeled as inputting an "addrStr", but it's really this
   special kind of Base58 converter, which makes it usable for encoding other
   data, such as ECDSA keys or scripts.
   """
   # Count the zeros ('1' characters) at the beginning
   padding = 0;
   for c in addr:
      if c=='1':
         padding+=1
      else:
         break

   n = 0
   for ch in addr:
      n *= 58
      if ch in BASE58CHARS:
         n += BASE58CHARS.index(ch)
      else:
         raise NonBase58CharacterError("Unrecognized Base 58 Character: %s" % ch)

   binOut = ''
   while n>0:
      d,m = divmod(n,256)
      binOut = chr(m) + binOut
      n = d
   return '\x00'*padding + binOut


################################################################################
def privKey_to_base58(binKey):
   '''Convert a 32-byte private key to the Satoshi client Base58 format.'''

   retBase58 = ''
   # For now, we don't support compressed private keys. (When we do, add
   # 0x01 after the private key when returning a private key.)
   try:
      compByte = ''
      if 0:
         compByte = '\x01'
      privHashAddr = SecureBinaryData(PRIVKEYBYTE + binKey + compByte)
      privHash256 = \
                    SecureBinaryData(hash256(privHashAddr.toBinStr())[0:4])
      privHashFinal = \
              SecureBinaryData(binary_to_base58(privHashAddr.toBinStr() + \
                                                privHash256.toBinStr()))
      retBase58 = privHashFinal.toBinStr()
   finally:
      privHashAddr.destroy()
      privHash256.destroy()
      privHashFinal.destroy()

   return retBase58


################################################################################
def hash160_to_addrStr(binStr, netbyte=ADDRBYTE):
   """
   Converts the 20-byte pubKeyHash to 25-byte binary Bitcoin address
   which includes the network byte (prefix) and 4-byte checksum (suffix)
   """

   if not len(binStr) == 20:
      raise InvalidHashError('Input string is %d bytes' % len(binStr))

   addr21 = netbyte + binStr
   addr25 = addr21 + hash256(addr21)[:4]
   return binary_to_base58(addr25);

################################################################################
def hash160_to_p2shAddrStr(binStr):
   if not len(binStr) == 20:
      raise InvalidHashError('Input string is %d bytes' % len(binStr))

   addr21 = P2SHBYTE + binStr
   addr25 = addr21 + hash256(addr21)[:4]
   return binary_to_base58(addr25);

################################################################################
def binScript_to_p2shAddrStr(binScript):
   return hash160_to_p2shAddrStr(hash160(binScript))

################################################################################
def addrStr_is_p2sh(b58Str):
   if len(b58Str)==0:
      return False

   if sum([(0 if c in BASE58CHARS else 1) for c in b58Str]) > 0:
      return False

   binStr = base58_to_binary(b58Str)
   if not len(binStr)==25:
      return False

   if not hash256(binStr[:21])[:4] == binStr[-4:]:
      return False

   return (binStr[0] == P2SHBYTE)

################################################################################
# As of version 0.90.1, this returns the prefix byte with the hash160.  This is
# because we need to handle/distinguish regular addresses from P2SH.  All code
# using this method must be updated to expect 2 outputs and check the prefix.
def addrStr_to_hash160(b58Str, p2shAllowed=True):
   binStr = base58_to_binary(b58Str)
   if not p2shAllowed and binStr[0]==P2SHBYTE:
      raise P2SHNotSupportedError
   if not len(binStr) == 25:
      raise BadAddressError('Address string is %d bytes' % len(binStr))

   if not hash256(binStr[:21])[:4] == binStr[-4:]:
      raise ChecksumError('Address string has invalid checksum')

   if not binStr[0] in (ADDRBYTE, P2SHBYTE):
      raise BadAddressError('Unknown addr prefix: %s' % binary_to_hex(binStr[0]))

   return (binStr[0], binStr[1:-4])


###### Typing-friendly Base16 #####
#  Implements "hexadecimal" encoding but using only easy-to-type
#  characters in the alphabet.  Hex usually includes the digits 0-9
#  which can be slow to type, even for good typists.  On the other
#  hand, by changing the alphabet to common, easily distinguishable,
#  lowercase characters, typing such strings will become dramatically
#  faster.  Additionally, some default encodings of QRCodes do not
#  preserve the capitalization of the letters, meaning that Base58
#  is not a feasible options

NORMALCHARS  = '0123 4567 89ab cdef'.replace(' ','')
EASY16CHARS  = 'asdf ghjk wert uion'.replace(' ','')
hex_to_base16_map = {}
base16_to_hex_map = {}
for n,b in zip(NORMALCHARS,EASY16CHARS):
   hex_to_base16_map[n] = b
   base16_to_hex_map[b] = n

def binary_to_easyType16(binstr):
   return ''.join([hex_to_base16_map[c] for c in binary_to_hex(binstr)])

# Treat unrecognized characters as 0, to facilitate possibly later recovery of
# their correct values from the checksum.
def easyType16_to_binary(b16str):
   return hex_to_binary(''.join([base16_to_hex_map.get(c, '0') for c in b16str]))


def makeSixteenBytesEasy(b16):
   if not len(b16)==16:
      raise ValueError('Must supply 16-byte input')
   chk2 = computeChecksum(b16, nBytes=2)
   et18 = binary_to_easyType16(b16 + chk2)
   nineQuads = [et18[i*4:(i+1)*4] for i in range(9)]
   first4  = ' '.join(nineQuads[:4])
   second4 = ' '.join(nineQuads[4:8])
   last1   = nineQuads[8]
   return '  '.join([first4, second4, last1])

def readSixteenEasyBytes(et18):
   b18 = easyType16_to_binary(et18.strip().replace(' ',''))
   if len(b18)!=18:
      raise ValueError('Must supply 18-byte input')
   b16 = b18[:16]
   chk = b18[ 16:]
   if chk=='':
      LOGWARN('Missing checksum when reading EasyType')
      return (b16, 'No_Checksum')
   b16new = verifyChecksum(b16, chk)
   if len(b16new)==0:
      return ('','Error_2+')
   elif not b16new==b16:
      return (b16new,'Fixed_1')
   else:
      return (b16new,None)

##### FLOAT/BTC #####
# https://en.bitcoin.it/wiki/Proper_Money_Handling_(JSON-RPC)
def ubtc_to_floatStr(n):
   return '%d.%08d' % divmod (n, ONE_BTC)
def floatStr_to_ubtc(s):
   return long(round(float(s) * ONE_BTC))
def float_to_btc (f):
   return long (round(f * ONE_BTC))


# From https://en.bitcoin.it/wiki/Proper_Money_Handling_(JSON-RPC)
def JSONtoAmount(value):
   return long(round(float(value) * 1e8))
def AmountToJSON(amount):
   return float(amount / 1e8)


##### And a few useful utilities #####
# Take an incoming list and return a "zipped" list where every two items in the
# list are paired and can be iterated over together.
# http://stackoverflow.com/questions/5389507/iterating-over-every-two-elements-in-a-list
def getDualIterable(inList):
   a = iter(inList)
   return izip(a, a)


def unixTimeToFormatStr(unixTime, formatStr=DEFAULT_DATE_FORMAT):
   """
   Converts a unix time (like those found in block headers) to a
   pleasant, human-readable format
   """
   dtobj = datetime.fromtimestamp(unixTime)
   dtstr = u'' + dtobj.strftime(formatStr).decode('utf-8')
   dtstr = dtstr.encode('ascii', errors='replace')
   return dtstr[:-2] + dtstr[-2:].lower()

def secondsToHumanTime(nSec):
   strPieces = []
   floatSec = float(nSec)
   if floatSec < 0.9*MINUTE:
      strPieces = [floatSec, 'second']
   elif floatSec < 0.9*HOUR:
      strPieces = [floatSec/MINUTE, 'minute']
   elif floatSec < 0.9*DAY:
      strPieces = [floatSec/HOUR, 'hour']
   elif floatSec < 0.9*WEEK:
      strPieces = [floatSec/DAY, 'day']
   elif floatSec < 0.9*MONTH:
      strPieces = [floatSec/WEEK, 'week']
   elif floatSec < 0.9*YEAR:
      strPieces = [floatSec/MONTH, 'month']
   else:
      strPieces = [floatSec/YEAR, 'year']

   #
   if strPieces[0]<1.25:
      return '1 '+strPieces[1]
   elif strPieces[0]<=1.75:
      return '1.5 '+strPieces[1]+'s'
   else:
      return '%d %ss' % (int(strPieces[0]+0.5), strPieces[1])

def bytesToHumanSize(nBytes):
   if nBytes<KILOBYTE:
      return '%d bytes' % nBytes
   elif nBytes<MEGABYTE:
      return '%0.1f kB' % (nBytes/KILOBYTE)
   elif nBytes<GIGABYTE:
      return '%0.1f MB' % (nBytes/MEGABYTE)
   elif nBytes<TERABYTE:
      return '%0.1f GB' % (nBytes/GIGABYTE)
   elif nBytes<PETABYTE:
      return '%0.1f TB' % (nBytes/TERABYTE)
   else:
      return '%0.1f PB' % (nBytes/PETABYTE)


##### HEXSTR/VARINT #####
def packVarInt(n):
   """ Writes 1,3,5 or 9 bytes depending on the size of n """
   if   n < 0xfd:  return [chr(n), 1]
   elif n < 1<<16: return ['\xfd'+pack('<H',n), 3]
   elif n < 1<<32: return ['\xfe'+pack('<I',n), 5]
   else:           return ['\xff'+pack('<Q',n), 9]

def unpackVarInt(hvi):
   """ Returns a pair: the integer value and number of bytes read """
   code = unpack('<B', hvi[0])[0]
   if   code  < 0xfd: return [code, 1]
   elif code == 0xfd: return [unpack('<H',hvi[1:3])[0], 3]
   elif code == 0xfe: return [unpack('<I',hvi[1:5])[0], 5]
   elif code == 0xff: return [unpack('<Q',hvi[1:9])[0], 9]
   else: assert(False)




def fixChecksumError(binaryStr, chksum, hashFunc=hash256):
   """
   Will only try to correct one byte, as that would be the most
   common error case.  Correcting two bytes is feasible, but I'm
   not going to bother implementing it until I need it.  If it's
   not a one-byte error, it's most likely a different problem
   """
   for byte in range(len(binaryStr)):
      binaryArray = [binaryStr[i] for i in range(len(binaryStr))]
      for val in range(256):
         binaryArray[byte] = chr(val)
         if hashFunc(''.join(binaryArray)).startswith(chksum):
            return ''.join(binaryArray)

   return ''

def computeChecksum(binaryStr, nBytes=4, hashFunc=hash256):
   return hashFunc(binaryStr)[:nBytes]


def verifyChecksum(binaryStr, chksum, hashFunc=hash256, fixIfNecessary=True, \
                                                              beQuiet=False):
   """
   Any time we are given a value and its checksum, we can use
   this method to verify it is valid.  If it's not valid, we
   try to correct up to a one-byte error.  Beyond that, we assume
   that the error is caused by something other than RAM/HDD error.

   The return value is:
      -- No error      :  return input
      -- One byte error:  return input with fixed byte
      -- 2+ bytes error:  return ''

   This method will check the CHECKSUM ITSELF for errors, but not correct them.
   However, for PyBtcWallet serialization, if I determine that it is a chksum
   error and simply return the original string, then PyBtcWallet will correct
   the checksum in the file, next time it reserializes the data.
   """
   bin1 = str(binaryStr)
   bin2 = binary_switchEndian(binaryStr)


   if hashFunc(bin1).startswith(chksum):
      return bin1
   elif hashFunc(bin2).startswith(chksum):
      if not beQuiet: LOGWARN( '***Checksum valid for input with reversed endianness')
      if fixIfNecessary:
         return bin2
   elif fixIfNecessary:
      if not beQuiet: LOGWARN('***Checksum error!  Attempting to fix...'),
      fixStr = fixChecksumError(bin1, chksum, hashFunc)
      if len(fixStr)>0:
         if not beQuiet: LOGWARN('fixed!')
         return fixStr
      else:
         # ONE LAST CHECK SPECIFIC TO MY SERIALIZATION SCHEME:
         # If the string was originally all zeros, chksum is hash256('')
         # ...which is a known value, and frequently used in my files
         if chksum==hex_to_binary('5df6e0e2'):
            if not beQuiet: LOGWARN('fixed!')
            return ''


   # ID a checksum byte error...
   origHash = hashFunc(bin1)
   for i in range(len(chksum)):
      chkArray = [chksum[j] for j in range(len(chksum))]
      for ch in range(256):
         chkArray[i] = chr(ch)
         if origHash.startswith(''.join(chkArray)):
            LOGWARN('***Checksum error!  Incorrect byte in checksum!')
            return bin1

   LOGWARN('Checksum fix failed')
   return ''


# Taken directly from rpc.cpp in reference bitcoin client, 0.3.24
def binaryBits_to_difficulty(b):
   """ Converts the 4-byte binary difficulty string to a float """
   i = binary_to_int(b)
   nShift = (i >> 24) & 0xff
   dDiff = float(0x0000ffff) / float(i & 0x00ffffff)
   while nShift < 29:
      dDiff *= 256.0
      nShift += 1
   while nShift > 29:
      dDiff /= 256.0
      nShift -= 1
   return dDiff


# TODO:  I don't actually know how to do this, yet...
def difficulty_to_binaryBits(i):
   pass

################################################################################
def CreateQRMatrix(dataToEncode, errLevel=QRErrorCorrectLevel.L):
   dataLen = len(dataToEncode)
   baseSz = 4 if errLevel == QRErrorCorrectLevel.L else \
            5 if errLevel == QRErrorCorrectLevel.M else \
            6 if errLevel == QRErrorCorrectLevel.Q else \
            7 # errLevel = QRErrorCorrectLevel.H 
   sz = baseSz if dataLen < 70 else  5 +  (dataLen - 70) / 30
   qrmtrx = [[]]
   while sz<20:
      try:
         errCorrectEnum = getattr(QRErrorCorrectLevel, errLevel.upper())
         qr = QRCode(sz, errCorrectEnum)
         qr.addData(dataToEncode)
         qr.make()
         success=True
         break
      except TypeError:
         sz += 1

   if not success:
      LOGERROR('Unsuccessful attempt to create QR code')
      LOGERROR('Data to encode: (Length: %s, isAscii: %s)', \
                     len(dataToEncode), isASCII(dataToEncode))
      return [[0]], 1

   qrmtrx = []
   modCt = qr.getModuleCount()
   for r in range(modCt):
      tempList = [0]*modCt
      for c in range(modCt):
         # The matrix is transposed by default, from what we normally expect
         tempList[c] = 1 if qr.isDark(c,r) else 0
      qrmtrx.append(tempList)

   return [qrmtrx, modCt]


# The following params are for the Bitcoin elliptic curves (secp256k1)
SECP256K1_MOD   = 0xFFFFFFFFFFFFFFFFFFFFFFFFFFFFFFFFFFFFFFFFFFFFFFFFFFFFFFFEFFFFFC2FL
SECP256K1_ORDER = 0xFFFFFFFFFFFFFFFFFFFFFFFFFFFFFFFEBAAEDCE6AF48A03BBFD25E8CD0364141L
SECP256K1_B     = 0x0000000000000000000000000000000000000000000000000000000000000007L
SECP256K1_A     = 0x0000000000000000000000000000000000000000000000000000000000000000L
SECP256K1_GX    = 0x79BE667EF9DCBBAC55A06295CE870B07029BFCDB2DCE28D959F2815B16F81798L
SECP256K1_GY    = 0x483ada7726a3c4655da4fbfc0e1108a8fd17b448a68554199c47d08ffb10d4b8L

################################################################################
################################################################################
# START FINITE FIELD OPERATIONS

class FiniteField(object):
   """
   Create a simple, prime-order FiniteField.  Because this is used only
   to encode data of fixed width, I enforce prime-order by hardcoding
   primes, and you just pick the data width (in bytes).  If your desired
   data width is not here,  simply find a prime number very close to 2^N,
   and add it to the PRIMES map below.

   This will be used for Shamir's Secret Sharing scheme.  Encode your
   data as the coeffient of finite-field polynomial, and store points
   on that polynomial.  The order of the polynomial determines how
   many points are needed to recover the original secret.
   """

   # bytes: primeclosetomaxval
   PRIMES = {   1:  2**8-5,  # mainly for testing
                2:  2**16-39,
                4:  2**32-5,
                8:  2**64-59,
               16:  2**128-797,
               20:  2**160-543,
               24:  2**192-333,
               32:  2**256-357,
               48:  2**384-317,
               64:  2**512-569,
               96:  2**768-825,
              128:  2**1024-105,
              192:  2**1536-3453,
              256:  2**2048-1157  }

   def __init__(self, nbytes):
      if not self.PRIMES.has_key(nbytes):
         LOGERROR('No primes available for size=%d bytes', nbytes)
         self.prime = None
         raise FiniteFieldError
      self.prime = self.PRIMES[nbytes]


   def add(self,a,b):
      return (a+b) % self.prime

   def subtract(self,a,b):
      return (a-b) % self.prime

   def mult(self,a,b):
      return (a*b) % self.prime

   def power(self,a,b):
      result = 1
      while(b>0):
         b,x = divmod(b,2)
         result = (result * (a if x else 1)) % self.prime
         a = a*a % self.prime
      return result

   def powinv(self,a):
      """ USE ONLY PRIME MODULUS """
      return self.power(a,self.prime-2)

   def divide(self,a,b):
      """ USE ONLY PRIME MODULUS """
      baddinv = self.powinv(b)
      return self.mult(a,baddinv)

   def mtrxrmrowcol(self,mtrx,r,c):
      if not len(mtrx) == len(mtrx[0]):
         LOGERROR('Must be a square matrix!')
         return []
      sz = len(mtrx)
      return [[mtrx[i][j] for j in range(sz) if not j==c] for i in range(sz) if not i==r]


   ################################################################################
   def mtrxdet(self,mtrx):
      if len(mtrx)==1:
         return mtrx[0][0]

      if not len(mtrx) == len(mtrx[0]):
         LOGERROR('Must be a square matrix!')
         return -1

      result = 0;
      for i in range(len(mtrx)):
         mult     = mtrx[0][i] * (-1 if i%2==1 else 1)
         subdet   = self.mtrxdet(self.mtrxrmrowcol(mtrx,0,i))
         result   = self.add(result, self.mult(mult,subdet))
      return result

   ################################################################################
   def mtrxmultvect(self,mtrx, vect):
      M,N = len(mtrx), len(mtrx[0])
      if not len(mtrx[0])==len(vect):
         LOGERROR('Mtrx and vect are incompatible: %dx%d, %dx1', M, N, len(vect))
      return [ sum([self.mult(mtrx[i][j],vect[j]) for j in range(N)])%self.prime for i in range(M) ]

   ################################################################################
   def mtrxmult(self,m1, m2):
      M1,N1 = len(m1), len(m1[0])
      M2,N2 = len(m2), len(m2[0])
      if not N1==M2:
         LOGERROR('Mtrx and vect are incompatible: %dx%d, %dx%d', M1,N1, M2,N2)
      inner = lambda i,j: sum([self.mult(m1[i][k],m2[k][j]) for k in range(N1)])
      return [ [inner(i,j)%self.prime for j in range(N1)] for i in range(M1) ]

   ################################################################################
   def mtrxadjoint(self,mtrx):
      sz = len(mtrx)
      inner = lambda i,j: self.mtrxdet(self.mtrxrmrowcol(mtrx,i,j))
      return [[((-1 if (i+j)%2==1 else 1)*inner(j,i))%self.prime for j in range(sz)] for i in range(sz)]

   ################################################################################
   def mtrxinv(self,mtrx):
      det = self.mtrxdet(mtrx)
      adj = self.mtrxadjoint(mtrx)
      sz = len(mtrx)
      return [[self.divide(adj[i][j],det) for j in range(sz)] for i in range(sz)]


################################################################################
def SplitSecret(secret, needed, pieces, nbytes=None, use_random_x=False):
   if not isinstance(secret, basestring):
      secret = secret.toBinStr()

   if nbytes==None:
      nbytes = len(secret)

   ff = FiniteField(nbytes)
   fragments = []

   # Convert secret to an integer
   a = binary_to_int(SecureBinaryData(secret).toBinStr(),BIGENDIAN)
   if not a<ff.prime:
      LOGERROR('Secret must be less than %s', int_to_hex(ff.prime,endOut=BIGENDIAN))
      LOGERROR('             You entered %s', int_to_hex(a,endOut=BIGENDIAN))
      raise FiniteFieldError

   if not pieces>=needed:
      LOGERROR('You must create more pieces than needed to reconstruct!')
      raise FiniteFieldError

   if needed==1 or needed>8:
      LOGERROR('Can split secrets into parts *requiring* at most 8 fragments')
      LOGERROR('You can break it into as many optional fragments as you want')
      raise FiniteFieldError


   # We deterministically produce the coefficients so that we always use the
   # same polynomial for a given secret
   lasthmac = secret[:]
   othernum = []
   for i in range(pieces+needed-1):
      lasthmac = HMAC512(lasthmac, 'splitsecrets')[:nbytes]
      othernum.append(binary_to_int(lasthmac))

   def poly(x):
      polyout = ff.mult(a, ff.power(x,needed-1))
      for i,e in enumerate(range(needed-2,-1,-1)):
         term = ff.mult(othernum[i], ff.power(x,e))
         polyout = ff.add(polyout, term)
      return polyout

   for i in range(pieces):
      x = othernum[i+2] if use_random_x else i+1
      fragments.append( [x, poly(x)] )

   secret,a = None,None
   fragments = [ [int_to_binary(p, nbytes, BIGENDIAN) for p in frag] for frag in fragments]
   return fragments


################################################################################
def ReconstructSecret(fragments, needed, nbytes):

   ff = FiniteField(nbytes)
   pairs = fragments[:needed]
   m = []
   v = []
   for x,y in pairs:
      x = binary_to_int(x, BIGENDIAN)
      y = binary_to_int(y, BIGENDIAN)
      m.append([])
      for i,e in enumerate(range(needed-1,-1,-1)):
         m[-1].append( ff.power(x,e) )
      v.append(y)

   minv = ff.mtrxinv(m)
   outvect = ff.mtrxmultvect(minv,v)
   return int_to_binary(outvect[0], nbytes, BIGENDIAN)


################################################################################
def createTestingSubsets( fragIndices, M, maxTestCount=20):
   """
   Returns (IsRandomized, listOfTuplesOfSizeM)
   """
   numIdx = len(fragIndices)

   if M>numIdx:
      LOGERROR('Insufficent number of fragments')
      raise KeyDataError
   elif M==numIdx:
      LOGINFO('Fragments supplied == needed.  One subset to test (%s-of-N)' % M)
      return ( False, [tuple(fragIndices)] )
   else:
      LOGINFO('Test reconstruct %s-of-N, with %s fragments' % (M, numIdx))
      subs = []

      # Compute the number of possible subsets.  This is stable because we
      # shouldn't ever have more than 12 fragments
      fact = math.factorial
      numCombo = fact(numIdx) / ( fact(M) * fact(numIdx-M) )

      if numCombo <= maxTestCount:
         LOGINFO('Testing all %s combinations...' % numCombo)
         for x in xrange(2**numIdx):
            bits = int_to_bitset(x)
            if not bits.count('1') == M:
               continue

            subs.append(tuple([fragIndices[i] for i,b in enumerate(bits) if b=='1']))

         return (False, sorted(subs))
      else:
         LOGINFO('#Subsets > %s, will need to randomize' % maxTestCount)
         usedSubsets = set()
         while len(subs) < maxTestCount:
            sample = tuple(sorted(random.sample(fragIndices, M)))
            if not sample in usedSubsets:
               usedSubsets.add(sample)
               subs.append(sample)

         return (True, sorted(subs))



################################################################################
def testReconstructSecrets(fragMap, M, maxTestCount=20):
   # If fragMap has X elements, then it will test all X-choose-M subsets of
   # the fragMap and return the restored secret for each one.  If there's more
   # subsets than maxTestCount, then just do a random sampling of the possible
   # subsets
   fragKeys = [k for k in fragMap.iterkeys()]
   isRandom, subs = createTestingSubsets(fragKeys, M, maxTestCount)
   nBytes = len(fragMap[fragKeys[0]][1])
   LOGINFO('Testing %d-byte fragments' % nBytes)

   testResults = []
   for subset in subs:
      fragSubset = [fragMap[i][:] for i in subset]

      recon = ReconstructSecret(fragSubset, M, nBytes)
      testResults.append((subset, recon))

   return isRandom, testResults


################################################################################
def ComputeFragIDBase58(M, wltIDBin):
   mBin4   = int_to_binary(M, widthBytes=4, endOut=BIGENDIAN)
   fragBin = hash256(wltIDBin + mBin4)[:4]
   fragB58 = str(M) + binary_to_base58(fragBin)
   return fragB58

################################################################################
def ComputeFragIDLineHex(M, index, wltIDBin, isSecure=False, addSpaces=False):
   fragID  = int_to_hex((128+M) if isSecure else M)
   fragID += int_to_hex(index+1)
   fragID += binary_to_hex(wltIDBin)

   if addSpaces:
      fragID = ' '.join([fragID[i*4:(i+1)*4] for i in range(4)])

   return fragID


################################################################################
def ReadFragIDLineBin(binLine):
   doMask = binary_to_int(binLine[0]) > 127
   M      = binary_to_int(binLine[0]) & 0x7f
   fnum   = binary_to_int(binLine[1])
   wltID  = binLine[2:]

   idBase58 = ComputeFragIDBase58(M, wltID) + '-#' + str(fnum)
   return (M, fnum, wltID, doMask, idBase58)


################################################################################
def ReadFragIDLineHex(hexLine):
   return ReadFragIDLineBin( hex_to_binary(hexLine.strip().replace(' ','')))

# END FINITE FIELD OPERATIONS
################################################################################
################################################################################


################################################################################
def stripJSONStrChars(inStr):
   '''Function that strips the extra characters from a JSON-encoded string.'''
   # When Python decodes a JSON string, extra characters are added. For example,
   # "Hello" becomes "u'Hello'". We want to get the original string.
   return inStr[2:-1]


################################################################################
def checkAddrType(addrBin):
   """ Gets the network byte of the address.  Returns -1 if chksum fails """
   first21, chk4 = addrBin[:-4], addrBin[-4:]
   chkBytes = hash256(first21)
   return addrBin[0] if (chkBytes[:4] == chk4) else -1

################################################################################
def checkAddrBinValid(addrBin, validPrefixes=None):
   """
   Checks whether this address is valid for the given network
   (set at the top of pybtcengine.py)
   """
   if validPrefixes is None:
      validPrefixes = [ADDRBYTE, P2SHBYTE]

   if not isinstance(validPrefixes, list):
      validPrefixes = [validPrefixes]

   return (checkAddrType(addrBin) in validPrefixes)



################################################################################
def checkAddrStrValid(addrStr):
   """ Check that a Base58 address-string is valid on this network """
   return checkAddrBinValid(base58_to_binary(addrStr))


################################################################################
def convertKeyDataToAddress(privKey=None, pubKey=None):
   """ Returns a hash160 value """
   if not privKey and not pubKey:
      raise BadAddressError('No key data supplied for conversion')
   elif privKey:
      if isinstance(privKey, str):
         privKey = SecureBinaryData(privKey)

      if not privKey.getSize()==32:
         raise BadAddressError('Invalid private key format!')
      else:
         pubKey = CryptoECDSA().ComputePublicKey(privKey)

   if isinstance(pubKey,str):
      pubKey = SecureBinaryData(pubKey)
   return pubKey.getHash160()



################################################################################
def decodeMiniPrivateKey(keyStr):
   """
   Converts a 22, 26 or 30-character Base58 mini private key into a
   32-byte binary private key.
   """
   if not len(keyStr) in (22,26,30):
      return ''

   keyQ = keyStr + '?'
   theHash = sha256(keyQ)

   if binary_to_hex(theHash[0]) == '01':
      raise KeyDataError('PBKDF2-based mini private keys not supported!')
   elif binary_to_hex(theHash[0]) != '00':
      raise KeyDataError('Invalid mini private key... double check the entry')

   return sha256(keyStr)


################################################################################
def parsePrivateKeyData(theStr):
      hexChars = '01234567890abcdef'
      b58Chars = '123456789ABCDEFGHJKLMNPQRSTUVWXYZabcdefghijkmnopqrstuvwxyz'

      hexCount = sum([1 if c in hexChars else 0 for c in theStr.lower()])
      b58Count = sum([1 if c in b58Chars else 0 for c in theStr])
      canBeHex = hexCount==len(theStr)
      canBeB58 = b58Count==len(theStr)

      binEntry = ''
      keyType = ''
      isMini = False
      if canBeB58 and not canBeHex:
         if len(theStr) in (22, 30):
            # Mini-private key format!
            try:
               binEntry = decodeMiniPrivateKey(theStr)
            except KeyDataError:
               raise BadAddressError('Invalid mini-private key string')
            keyType = 'Mini Private Key Format'
            isMini = True
         elif len(theStr) in range(48,53):
            binEntry = base58_to_binary(theStr)
            keyType = 'Plain Base58'
         else:
            raise BadAddressError('Unrecognized key data')
      elif canBeHex:
         binEntry = hex_to_binary(theStr)
         keyType = 'Plain Hex'
      else:
         raise BadAddressError('Unrecognized key data')


      if len(binEntry)==36 or (len(binEntry)==37 and binEntry[0]==PRIVKEYBYTE):
         if len(binEntry)==36:
            keydata = binEntry[:32 ]
            chk     = binEntry[ 32:]
            binEntry = verifyChecksum(keydata, chk)
            if not isMini:
               keyType = 'Raw %s with checksum' % keyType.split(' ')[1]
         else:
            # Assume leading 0x80 byte, and 4 byte checksum
            keydata = binEntry[ :1+32 ]
            chk     = binEntry[  1+32:]
            binEntry = verifyChecksum(keydata, chk)
            binEntry = binEntry[1:]
            if not isMini:
               keyType = 'Standard %s key with checksum' % keyType.split(' ')[1]

         if binEntry=='':
            raise InvalidHashError('Private Key checksum failed!')
      elif len(binEntry) in (33, 37) and binEntry[-1]=='\x01':
         raise CompressedKeyError('Compressed Public keys not supported!')
      return binEntry, keyType



################################################################################
def encodePrivKeyBase58(privKeyBin):
   bin33 = PRIVKEYBYTE + privKeyBin
   chk = computeChecksum(bin33)
   return binary_to_base58(bin33 + chk)



URI_VERSION_STR = '1.0'


################################################################################
# Take in a "bitcoin:" URI string and parse the data out into a dictionary. If
# the URI isn't a Bitcoin URI, return an empty dictionary.
def parseBitcoinURI(uriStr):
   """ Takes a URI string, returns normalized dicitonary with pieces """
   data = {}

   # Split URI into parts. Let Python do the heavy lifting.
   from urlparse import urlparse, parse_qs
   uri = urlparse(uriStr)
   query = parse_qs(uri.query)

   # If query entry has only 1 entry, flatten and remove entry from array.
   for k in query:
      v = query[k]
      if len(v) == 1:
         query[k] = v[0]

   # Now start walking through the parts and get the info out of it.
   if uri.scheme == 'bitcoin':
      data['address'] = uri.path

      # Apply filters to known keys. Do NOT filter based on the "req-"
      # prefix from BIP21. Leave that to code using the dict.
      for k in query:
         v = query[k]
         kl = k.lower()
         if kl == 'amount':
            data['amount'] = str2coin(v) # Convert to Satoshis
         else:
            data[k] = v

   return data


################################################################################
def uriReservedToPercent(theStr):
   """
   Convert from a regular string to a percent-encoded string
   """
   #Must replace '%' first, to avoid recursive (and incorrect) replacement!
   reserved = "%!*'();:@&=+$,/?#[] "

   for c in reserved:
      theStr = theStr.replace(c, '%%%s' % int_to_hex(ord(c)))
   return theStr


################################################################################
def uriPercentToReserved(theStr):
   """
   This replacement direction is much easier!
   Convert from a percent-encoded string to a
   """

   parts = theStr.split('%')
   if len(parts)>1:
      for p in parts[1:]:
         parts[0] += chr( hex_to_int(p[:2]) ) + p[2:]
   return parts[0][:]


################################################################################
def createBitcoinURI(addr, amt=None, msg=None):
   uriStr = 'bitcoin:%s' % addr
   if amt or msg:
      uriStr += '?'

   if amt:
      uriStr += 'amount=%s' % coin2str(amt, maxZeros=0).strip()

   if amt and msg:
      uriStr += '&'

   if msg:
      uriStr += 'label=%s' % uriReservedToPercent(msg)

   return uriStr


################################################################################
def createDERSigFromRS(rBin, sBin):
   # Remove all leading zero-bytes (why didn't we use lstrip() here?)
   while rBin[0]=='\x00':
      rBin = rBin[1:]
   while sBin[0]=='\x00':
      sBin = sBin[1:]

   if binary_to_int(rBin[0])&128>0:  rBin = '\x00'+rBin
   if binary_to_int(sBin[0])&128>0:  sBin = '\x00'+sBin
   rSize  = int_to_binary(len(rBin))
   sSize  = int_to_binary(len(sBin))
   rsSize = int_to_binary(len(rBin) + len(sBin) + 4)
   sigScript = '\x30' + rsSize + \
               '\x02' + rSize + rBin + \
               '\x02' + sSize + sBin
   return sigScript


################################################################################
def getRSFromDERSig(derSig):
   if not isinstance(derSig, str):
      # In case this is a SecureBinaryData object...
      derSig = derSig.toBinStr()

   codeByte = derSig[0]
   nBytes   = binary_to_int(derSig[1])
   rsStr    = derSig[2:2+nBytes]
   assert(codeByte == '\x30')
   assert(nBytes == len(rsStr))
   # Read r
   codeByte  = rsStr[0]
   rBytes    = binary_to_int(rsStr[1])
   r         = rsStr[2:2+rBytes]
   assert(codeByte == '\x02')
   sStr      = rsStr[2+rBytes:]
   # Read s
   codeByte  = sStr[0]
   sBytes    = binary_to_int(sStr[1])
   s         = sStr[2:2+sBytes]
   assert(codeByte == '\x02')
   # Now we have the (r,s) values of the

   return r[-32:], s[-32:]


#############################################################################
def notifyOnSurpriseTx(blk0, blk1, wltMap, lboxWltMap, isGui, bdm, notifyQueue, settings ):
   # We usually see transactions as zero-conf first, then they show up in
   # a block. It is a "surprise" when the first time we see it is in a block
   if isGui:
      notifiedAlready = set([ n[1].getTxHash() for n in notifyQueue ])
      notifyIn  = settings.getSettingOrSetDefault('NotifyBtcIn', True)
      notifyOut = settings.getSettingOrSetDefault('NotifyBtcOut', True)

   for blk in range(blk0, blk1):
      sbh = bdm.getMainBlockFromDB(blk)
      for i in range(sbh.getNumTx()):
         cppTx = sbh.getTxCopy(i)
         # Iterate through the Python wallets and create a ledger entry for
         # the transaction. If we haven't already been notified of the
         # transaction, put it on the notification queue.
         for wltID,wlt in wltMap.iteritems():
            le = wlt.cppWallet.calcLedgerEntryForTx(cppTx)
            if isGui and (notifyQueue != None):
               if not le.getTxHash() in notifiedAlready:
                  if (le.getValue()<=0 and notifyOut) or (le.getValue>0 and notifyIn):
                     notifyQueue.append([wltID, le, False])
               else:
                  pass
            else:
               # There should be a log message here.
               pass
         # Iterate through the C++ lockbox wallets and create a ledger entry
         # for the transaction.If we haven't already been notified of the
         # transaction, put it on the notification queue.
         for lbID,cppWlt in lboxWltMap.iteritems():
            le = cppWlt.calcLedgerEntryForTx(cppTx)
            if isGui and (notifyQueue != None):
               if not le.getTxHash() in notifiedAlready:
                  if (le.getValue()<=0 and notifyOut) or \
                     (le.getValue>0 and notifyIn):
                     notifyQueue.append([lbID, le, False])
               else:
                  pass
            else:
               # There should be a log message here.
               pass


################################################################################
class PyBackgroundThread(threading.Thread):
   """
   Wraps a function in a threading.Thread object which will run
   that function in a separate thread.  Calling self.start() will
   return immediately, but will start running that function in
   separate thread.  You can check its progress later by using
   self.isRunning() or self.isFinished().  If the function returns
   a value, use self.getOutput().  Use self.getElapsedSeconds()
   to find out how long it took.
   """

   def __init__(self, *args, **kwargs):
      threading.Thread.__init__(self)

      self.output     = None
      self.startedAt  = UNINITIALIZED
      self.finishedAt = UNINITIALIZED
      self.errorThrown = None
      self.passAsync = None
      self.setDaemon(True)

      if len(args)==0:
         self.func  = lambda: ()
      else:
         if not hasattr(args[0], '__call__'):
            raise TypeError('PyBkgdThread ctor arg1 must be a function')
         else:
            self.setThreadFunction(args[0], *args[1:], **kwargs)

   def setThreadFunction(self, thefunc, *args, **kwargs):
      def funcPartial():
         return thefunc(*args, **kwargs)
      self.func = funcPartial

   def setDaemon(self, yesno):
      if self.isStarted():
         LOGERROR('Must set daemon property before starting thread')
      else:
         super(PyBackgroundThread, self).setDaemon(yesno)

   def isFinished(self):
      return not (self.finishedAt==UNINITIALIZED)

   def isStarted(self):
      return not (self.startedAt==UNINITIALIZED)

   def isRunning(self):
      return (self.isStarted() and not self.isFinished())

   def getElapsedSeconds(self):
      if not self.isFinished():
         LOGERROR('Thread is not finished yet!')
         return None
      else:
         return self.finishedAt - self.startedAt

   def getOutput(self):
      if not self.isFinished():
         if self.isRunning():
            LOGERROR('Cannot get output while thread is running')
         else:
            LOGERROR('Thread was never .start()ed')
         return None

      return self.output

   def didThrowError(self):
      return (self.errorThrown is not None)

   def raiseLastError(self):
      if self.errorThrown is None:
         return
      raise self.errorThrown

   def getErrorType(self):
      if self.errorThrown is None:
         return None
      return type(self.errorThrown)

   def getErrorMsg(self):
      if self.errorThrown is None:
         return ''
      return self.errorThrown.args[0]


   def start(self):
      # The prefunc is blocking.  Probably preparing something
      # that needs to be in place before we start the thread
      self.startedAt = RightNow()
      super(PyBackgroundThread, self).start()

   def run(self):
      # This should not be called manually.  Only call start()
      try:
         self.output = self.func()
      except Exception as e:
         LOGEXCEPT('Error in pybkgdthread: %s', str(e))
         self.errorThrown = e
      self.finishedAt = RightNow()

      if not self.passAsync: return
      if hasattr(self.passAsync, '__call__'):
         self.passAsync()

   def reset(self):
      self.output = None
      self.startedAt  = UNINITIALIZED
      self.finishedAt = UNINITIALIZED
      self.errorThrown = None

   def restart(self):
      self.reset()
      self.start()


# Define a decorator that allows the function to be called asynchronously
def AllowAsync(func):
   def wrappedFunc(*args, **kwargs):
      if not 'async' in kwargs or kwargs['async']==False:
         # Run the function normally
         if 'async' in kwargs:
            del kwargs['async']
         return func(*args, **kwargs)
      else:
         # Run the function as a background thread
         passAsync = kwargs['async']
         del kwargs['async']

         thr = PyBackgroundThread(func, *args, **kwargs)
         thr.passAsync = passAsync
         thr.start()
         return thr

   return wrappedFunc


def emptyFunc(*args, **kwargs):
   return


def EstimateCumulativeBlockchainSize(blkNum):
   # I tried to make a "static" variable here so that
   # the string wouldn't be parsed on every call, but
   # I botched that, somehow.
   #
   # It doesn't *have to* be fast, but why not?
   # Oh well..
   blksizefile = """
         0 285
         20160 4496226
         40320 9329049
         60480 16637208
         80640 31572990
         82656 33260320
         84672 35330575
         86688 36815335
         88704 38386205
         100800 60605119
         102816 64795352
         104832 68697265
         108864 79339447
         112896 92608525
         116928 116560952
         120960 140607929
         124992 170059586
         129024 217718109
         133056 303977266
         137088 405836779
         141120 500934468
         145152 593217668
         149184 673064617
         153216 745173386
         157248 816675650
         161280 886105443
         165312 970660768
         169344 1058290613
         173376 1140721593
         177408 1240616018
         179424 1306862029
         181440 1463634913
         183456 1639027360
         185472 1868851317
         187488 2019397056
         189504 2173291204
         191520 2352873908
         193536 2530862533
         195552 2744361593
         197568 2936684028
         199584 3115432617
         201600 3282437367
         203616 3490737816
         205632 3669806064
         207648 3848901149
         209664 4064972247
         211680 4278148686
         213696 4557787597
         215712 4786120879
         217728 5111707340
         219744 5419128115
         221760 5733907456
         223776 6053668460
         225792 6407870776
         227808 6652067986
         228534 6778529822
         257568 10838081536
         259542 11106516992
         271827 12968787968
         286296 15619588096
         290715 16626221056
         323285 24216006308
      """
   strList = [line.strip().split() for line in blksizefile.strip().split('\n')]
   BLK_SIZE_LIST = [[int(x[0]), int(x[1])] for x in strList]

   if blkNum < BLK_SIZE_LIST[-1][0]:
      # Interpolate
      bprev,bcurr = None, None
      for i,blkpair in enumerate(BLK_SIZE_LIST):
         if blkNum < blkpair[0]:
            b0,d0 = BLK_SIZE_LIST[i-1]
            b1,d1 = blkpair
            ratio = float(blkNum-b0)/float(b1-b0)
            return int(ratio*d1 + (1-ratio)*d0)
      raise ValueError('Interpolation failed for %d' % blkNum)

   else:
      bend,  dend  = BLK_SIZE_LIST[-1]
      bend2, dend2 = BLK_SIZE_LIST[-3]
      rate = float(dend - dend2) / float(bend - bend2)  # bytes per block
      extraOnTop = (blkNum - bend) * rate
      return dend+extraOnTop


################################################################################
# Function checks to see if a binary value that's passed in is a valid public
# key. The incoming key may be binary or hex. The return value is a boolean
# indicating whether or not the key is valid.
def isValidPK(inPK, inStr=False):
   retVal = False
   checkVal = '\x00'

   if inStr:
      checkVal = hex_to_binary(inPK)
   else:
      checkVal = inPK
   pkLen = len(checkVal)

   if pkLen == UNCOMP_PK_LEN or pkLen == COMP_PK_LEN:
      # The "proper" way to check the key is to feed it to Crypto++.
      if not CryptoECDSA().VerifyPublicKeyValid(SecureBinaryData(checkVal)):
         LOGWARN('Pub key %s is invalid.' % binary_to_hex(inPK))
      else:
         retVal = True
   else:
      LOGWARN('Pub key %s has an invalid length (%d bytes).' % \
              (len(inPK), binary_to_hex(inPK)))

   return retVal


################################################################################
# Function that extracts IDs from a given text block and returns a list of all
# the IDs. The format should follow the example below, with "12345678" and
# "AbCdEfGh" being the IDs, and "LOCKBOX" being the key. There may be extra
# newline characters. The characters will be ignored.
#
# =====LOCKBOX-12345678=====================================================
# ckhc3hqhhuih7gGGOUT78hweds
# ==========================================================================
# =====LOCKBOX-AbCdEfGh=====================================================
# ckhc3hqhhuih7gGGOUT78hweds
# ==========================================================================
#
# In addition, the incoming block of text must be from a file (using something
# like "with open() as x") or a StringIO/cStringIO object.
def getBlockID(asciiText, key):
   blockList = []

   # Iterate over each line in the text and get the IDs.
   for line in asciiText:
      if key in line:
         stripT = line.replace("=", "").replace(key, "").replace("\n", "")
         blockList.append(stripT)

   return blockList

################################################################################
# Decompress an incoming public key. The incoming key may be binary or hex. The
# final key is in the same form (i.e., binary or hex) as the incoming key.
def decompressPK(inKey, inStr=False):
   outKey = '\x00'
   checkKey = '\x00'

   # Let's support strings and binary data.
   if inStr:
      checkKey = hex_to_binary(inKey)
   else:
      checkKey = inKey
   lenInKey = len(checkKey)

   # WARNING: This function won't verify the input. It just passes the input
   # down the line.
   if lenInKey == UNCOMP_PK_LEN:
       LOGWARN('The public key is already decompressed.')
       outKey = checkKey
   elif lenInKey != COMP_PK_LEN:
       LOGERROR('The public key has an incorrect size (%d bytes).' % lenInKey)
   else:
      if checkKey[0] == '\x02' or checkKey[0] == '\x03':
         cppKeyVal = SecureBinaryData(checkKey)
         outKey = CryptoECDSA().UncompressPoint(cppKeyVal).toBinStr()
         keyStr = binary_to_hex(outKey)
      else:
         LOGERROR('The public key\'s first byte (%s) is incorrectly ' \
                  'formatted.' % binary_to_hex(checkKey[0]))

   # Keep consistency by returning a string key if necessary.
   if inStr:
      outKey = binary_to_hex(outKey)
   return outKey


################################################################################
# Function that can be used to send an e-mail to multiple recipients.
def send_email(send_from, server, password, send_to, subject, text):
   # smtp.sendmail() requires a list of recipients. If we didn't get a list,
   # create one, and delimit based on a colon.
   if not type(send_to) == list:
      send_to = send_to.split(":")

   # Split the server info. Also, use a default port in case the user goofed and
   # didn't specify a port.
   server = server.split(":")
   serverAddr = server[0]
   serverPort = 587
   if len(server) > 1:
      serverPort = int(server[1])

   # Some of this may have to be modded to support non-TLS servers.
   msg = MIMEMultipart()
   msg['From'] = send_from
   msg['To'] = COMMASPACE.join(send_to)
   msg['Date'] = formatdate(localtime=True)
   msg['Subject'] = subject
   msg.attach(MIMEText(text))
   mailServer = smtplib.SMTP(serverAddr, serverPort)
   mailServer.ehlo()
   mailServer.starttls()
   mailServer.ehlo()
   mailServer.login(send_from, password)
   mailServer.sendmail(send_from, send_to, msg.as_string())
   mailServer.close()


#############################################################################
def DeriveChaincodeFromRootKey(sbdPrivKey):
   return SecureBinaryData( HMAC256( sbdPrivKey.getHash256(), \
                                     'Derive Chaincode from Root Key'))


#############################################################################
def getLastBytesOfFile(filename, nBytes=500*1024):
   if not os.path.exists(filename):
      LOGERROR('File does not exist!')
      return ''

   sz = os.path.getsize(filename)
   with open(filename, 'rb') as fin:
      if sz > nBytes:
         fin.seek(sz - nBytes)
      return fin.read()


################################################################################
def HardcodedKeyMaskParams():
   paramMap = {}

   # Nothing up my sleeve!  Need some hardcoded random numbers to use for
   # encryption IV and salt.  Using the first 256 digits of Pi for the
   # the IV, and first 256 digits of e for the salt (hashed)
   digits_pi = ( \
      'ARMORY_ENCRYPTION_INITIALIZATION_VECTOR_'
      '1415926535897932384626433832795028841971693993751058209749445923'
      '0781640628620899862803482534211706798214808651328230664709384460'
      '9550582231725359408128481117450284102701938521105559644622948954'
      '9303819644288109756659334461284756482337867831652712019091456485')
   digits_e = ( \
      'ARMORY_KEY_DERIVATION_FUNCTION_SALT_'
      '7182818284590452353602874713526624977572470936999595749669676277'
      '2407663035354759457138217852516642742746639193200305992181741359'
      '6629043572900334295260595630738132328627943490763233829880753195'
      '2510190115738341879307021540891499348841675092447614606680822648')

   paramMap['IV']    = SecureBinaryData( hash256(digits_pi)[:16] )
   paramMap['SALT']  = SecureBinaryData( hash256(digits_e) )
   paramMap['KDFBYTES'] = long(16*MEGABYTE)

   def hardcodeCreateSecurePrintPassphrase(secret):
      if isinstance(secret, basestring):
         secret = SecureBinaryData(secret)
      bin7 = HMAC512(secret.getHash256(), paramMap['SALT'].toBinStr())[:7]
      out,bin7 = SecureBinaryData(binary_to_base58(bin7 + hash256(bin7)[0])), None
      return out

   def hardcodeCheckSecurePrintCode(securePrintCode):
      if isinstance(securePrintCode, basestring):
         pwd = base58_to_binary(securePrintCode)
      else:
         pwd = base58_to_binary(securePrintCode.toBinStr())

      isgood,pwd = (hash256(pwd[:7])[0] == pwd[-1]), None
      return isgood

   def hardcodeApplyKdf(secret):
      if isinstance(secret, basestring):
         secret = SecureBinaryData(secret)
      kdf = KdfRomix()
      kdf.usePrecomputedKdfParams(paramMap['KDFBYTES'], 1, paramMap['SALT'])
      return kdf.DeriveKey(secret)

   def hardcodeMask(secret, passphrase=None, ekey=None):
      if not ekey:
         ekey = hardcodeApplyKdf(passphrase)
      return CryptoAES().EncryptCBC(secret, ekey, paramMap['IV'])

   def hardcodeUnmask(secret, passphrase=None, ekey=None):
      if not ekey:
         ekey = hardcodeApplyKdf(passphrase)
      return CryptoAES().DecryptCBC(secret, ekey, paramMap['IV'])

   paramMap['FUNC_PWD']    = hardcodeCreateSecurePrintPassphrase
   paramMap['FUNC_KDF']    = hardcodeApplyKdf
   paramMap['FUNC_MASK']   = hardcodeMask
   paramMap['FUNC_UNMASK'] = hardcodeUnmask
   paramMap['FUNC_CHKPWD'] = hardcodeCheckSecurePrintCode
   return paramMap

################################################################################
################################################################################
class SettingsFile(object):
   """
   This class could be replaced by the built-in QSettings in PyQt, except
   that older versions of PyQt do not support the QSettings (or at least
   I never figured it out).  Easy enough to do it here

   All settings must populated with a simple datatype -- non-simple
   datatypes should be broken down into pieces that are simple:  numbers
   and strings, or lists/tuples of them.

   Will write all the settings to file.  Each line will look like:
         SingleValueSetting1 | 3824.8
         SingleValueSetting2 | this is a string
         Tuple Or List Obj 1 | 12 $ 43 $ 13 $ 33
         Tuple Or List Obj 2 | str1 $ another str
   """

   #############################################################################
   def __init__(self, path=None):
      self.settingsPath = path
      self.settingsMap = {}
      if not path:
         self.settingsPath = os.path.join(ARMORY_HOME_DIR, 'ArmorySettings.txt')

      LOGINFO('Using settings file: %s', self.settingsPath)
      if os.path.exists(self.settingsPath):
         self.loadSettingsFile(path)



   #############################################################################
   def pprint(self, nIndent=0):
      indstr = indent*nIndent
      print indstr + 'Settings:'
      for k,v in self.settingsMap.iteritems():
         print indstr + indent + k.ljust(15), v


   #############################################################################
   def hasSetting(self, name):
      return self.settingsMap.has_key(name)

   #############################################################################
   def set(self, name, value):
      if isinstance(value, tuple):
         self.settingsMap[name] = list(value)
      else:
         self.settingsMap[name] = value
      self.writeSettingsFile()

   #############################################################################
   def extend(self, name, value):
      """ Adds/converts setting to list, appends value to the end of it """
      if not self.settingsMap.has_key(name):
         if isinstance(value, list):
            self.set(name, value)
         else:
            self.set(name, [value])
      else:
         origVal = self.get(name, expectList=True)
         if isinstance(value, list):
            origVal.extend(value)
         else:
            origVal.append(value)
         self.settingsMap[name] = origVal
      self.writeSettingsFile()

   #############################################################################
   def get(self, name, expectList=False):
      if not self.hasSetting(name) or self.settingsMap[name]=='':
         return ([] if expectList else '')
      else:
         val = self.settingsMap[name]
         if expectList:
            if isinstance(val, list):
               return val
            else:
               return [val]
         else:
            return val

   #############################################################################
   def getAllSettings(self):
      return self.settingsMap

   #############################################################################
   def getSettingOrSetDefault(self, name, defaultVal, expectList=False):
      output = defaultVal
      if self.hasSetting(name):
         output = self.get(name)
      else:
         self.set(name, defaultVal)

      return output



   #############################################################################
   def delete(self, name):
      if self.hasSetting(name):
         del self.settingsMap[name]
      self.writeSettingsFile()

   #############################################################################
   def writeSettingsFile(self, path=None):
      if not path:
         path = self.settingsPath
      f = open(path, 'w')
      for key,val in self.settingsMap.iteritems():
         try:
            # Skip anything that throws an exception
            valStr = ''
            if   isinstance(val, basestring):
               valStr = val
            elif isinstance(val, int) or \
                 isinstance(val, float) or \
                 isinstance(val, long):
               valStr = str(val)
            elif isinstance(val, list) or \
                 isinstance(val, tuple):
               valStr = ' $  '.join([str(v) for v in val])
            f.write(key.ljust(36))
            f.write(' | ')
            f.write(toBytes(valStr))
            f.write('\n')
         except:
            LOGEXCEPT('Invalid entry in SettingsFile... skipping')
      f.close()


   #############################################################################
   def loadSettingsFile(self, path=None):
      if not path:
         path = self.settingsPath

      if not os.path.exists(path):
         raise FileExistsError('Settings file DNE:' + path)

      f = open(path, 'rb')
      sdata = f.read()
      f.close()

      # Automatically convert settings to numeric if possible
      def castVal(v):
         v = v.strip()
         a,b = v.isdigit(), v.replace('.','').isdigit()
         if a:
            return int(v)
         elif b:
            return float(v)
         else:
            if v.lower()=='true':
               return True
            elif v.lower()=='false':
               return False
            else:
               return toUnicode(v)


      sdata = [line.strip() for line in sdata.split('\n')]
      for line in sdata:
         if len(line.strip())==0:
            continue

         try:
            key,vals = line.split('|')
            valList = [castVal(v) for v in vals.split('$')]
            if len(valList)==1:
               self.settingsMap[key.strip()] = valList[0]
            else:
               self.settingsMap[key.strip()] = valList
         except:
            LOGEXCEPT('Invalid setting in %s (skipping...)', path)



# Random method for creating
def touchFile(fname):
   try:
      os.utime(fname, None)
   except:
      f = open(fname, 'a')
      f.flush()
      os.fsync(f.fileno())
      f.close()


# NOTE: Had to put in this at the eend so it was after the AllowAsync def
# This flag takes into account both CLI_OPTIONs, and availability of the
# BitTornado library  (the user can remove the BitTornado dir and/or the
# torrentDL.py files without breaking Armory, it will simply set this
# disable flag to true)
class FakeTDM(object):
   def __init__(self):
      self.isRunning   = lambda: False
      self.isStarted   = lambda: False
      self.isFinished  = lambda: False
      self.getTDMState = lambda: 'Disabled'
      self.removeOldTorrentFile = lambda: None


DISABLE_TORRENTDL = CLI_OPTIONS.disableTorrent
TheTDM = FakeTDM()
try:
   import torrentDL
   TheTDM = torrentDL.TorrentDownloadManager()
except:
   LOGEXCEPT('Failed to import torrent downloader')
   DISABLE_TORRENTDL = True

# We only use BITTORRENT for mainnet
if USE_TESTNET:
   DISABLE_TORRENTDL = True



############################################
class ArmoryInstanceListener(Protocol):
   def connectionMade(self):
      LOGINFO('Another Armory instance just tried to open.')
      self.factory.func_conn_made()

   def dataReceived(self, data):
      LOGINFO('Received data from alternate Armory instance')
      self.factory.func_recv_data(data)
      self.transport.loseConnection()
      
############################################
class ArmoryListenerFactory(ClientFactory):
   protocol = ArmoryInstanceListener
   def __init__(self, fn_conn_made, fn_recv_data):
      self.func_conn_made = fn_conn_made
      self.func_recv_data = fn_recv_data
      
# Check general internet connection
# Do not Check when ForceOnline is true
def isInternetAvailable(forceOnline = False):
   internetStatus = INTERNET_STATUS.Unavailable
   if forceOnline:
      internetStatus = INTERNET_STATUS.DidNotCheck
   else:
      try:
         import urllib2
         urllib2.urlopen('http://google.com', timeout=CLI_OPTIONS.nettimeout)
         internetStatus = INTERNET_STATUS.Available
      except ImportError:
         LOGERROR('No module urllib2 -- cannot determine if internet is '
            'available')
      except urllib2.URLError:
         # In the extremely rare case that google might be down (or just to try
         # again...)
         try:
            urllib2.urlopen('http://microsoft.com', timeout=CLI_OPTIONS.nettimeout)
            internetStatus = INTERNET_STATUS.Available
         except:
            LOGEXCEPT('Error checking for internet connection')
            LOGERROR('Run --skip-online-check if you think this is an error')
      except:
         LOGEXCEPT('Error checking for internet connection')
         LOGERROR('Run --skip-online-check if you think this is an error')

   return internetStatus


# Returns true if Online Mode is possible
def onlineModeIsPossible(btcdir=BTC_HOME_DIR):
   return isInternetAvailable(forceOnline=CLI_OPTIONS.forceOnline) != \
                INTERNET_STATUS.Unavailable and \
      satoshiIsAvailable() and \
      os.path.exists(os.path.join(btcdir, 'blocks'))<|MERGE_RESOLUTION|>--- conflicted
+++ resolved
@@ -61,15 +61,10 @@
 except:
    BTCARMORY_BUILD = None
 
-<<<<<<< HEAD
-# Version Numbers
-BTCARMORY_VERSION    = (0, 91,  4, 0)  # (Major, Minor, Bugfix, AutoIncrement)
-=======
 
 
 # Version Numbers 
 BTCARMORY_VERSION    = (0, 92, 99, 1)  # (Major, Minor, Bugfix, AutoIncrement) 
->>>>>>> 19f69e92
 PYBTCWALLET_VERSION  = (1, 35,  0, 0)  # (Major, Minor, Bugfix, AutoIncrement)
 
 ARMORY_DONATION_ADDR = '1ArmoryXcfq7TnCSuZa9fQjRYwJ4bkRKfv'
@@ -119,13 +114,9 @@
 parser.add_option("--nospendzeroconfchange",dest="ignoreAllZC",default=False, action="store_true", help="All zero-conf funds will be unspendable, including sent-to-self coins")
 parser.add_option("--multisigfile",  dest="multisigFile",  default='DEFAULT', type='str',          help="File to store information about multi-signature transactions")
 parser.add_option("--force-wallet-check", dest="forceWalletCheck", default=False, action="store_true", help="Force the wallet sanity check on startup")
-<<<<<<< HEAD
-parser.add_option("--disable-conf-permis", dest="disableConfPermis", default=False, action="store_true", help="Disable forcing permissions on bitcoin.conf")
-=======
 parser.add_option("--disable-modules", dest="disableModules", default=False, action="store_true", help="Disable looking for modules in the execution directory")
 parser.add_option("--disable-conf-permis", dest="disableConfPermis", default=False, action="store_true", help="Disable forcing permissions on bitcoin.conf")
 parser.add_option("--supernode", dest="enableSupernode", default=False, action="store_true", help="Enabled Exhaustive Blockchain Tracking")
->>>>>>> 19f69e92
 
 # Pre-10.9 OS X sometimes passes a process serial number as -psn_0_xxxxxx. Nuke!
 if sys.platform == 'darwin':
