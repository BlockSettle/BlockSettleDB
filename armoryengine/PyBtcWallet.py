################################################################################
#                                                                              #
# Copyright (C) 2011-2014, Armory Technologies, Inc.                           #
# Distributed under the GNU Affero General Public License (AGPL v3)            #
# See LICENSE or http://www.gnu.org/licenses/agpl.html                         #
#                                                                              #
################################################################################
import os.path
import shutil

from CppBlockUtils import SecureBinaryData, KdfRomix, CryptoAES, CryptoECDSA,\
   TXOUT_SCRIPT_MULTISIG
import CppBlockUtils as Cpp
from armoryengine.ArmoryUtils import *
from armoryengine.BinaryPacker import *
from armoryengine.BinaryUnpacker import *
from armoryengine.Timer import *


BLOCKCHAIN_READONLY   = 0
BLOCKCHAIN_READWRITE  = 1
BLOCKCHAIN_DONOTUSE   = 2

WLT_UPDATE_ADD = 0
WLT_UPDATE_MODIFY = 1

WLT_DATATYPE_KEYDATA     = 0
WLT_DATATYPE_ADDRCOMMENT = 1
WLT_DATATYPE_TXCOMMENT   = 2
WLT_DATATYPE_OPEVAL      = 3
WLT_DATATYPE_DELETED     = 4

DEFAULT_COMPUTE_TIME_TARGET = 0.25
DEFAULT_MAXMEM_LIMIT        = 32*1024*1024

class PyBtcWallet(object):
   """
   This class encapsulates all the concepts and variables in a "wallet",
   and maintains the passphrase protection, key stretching, encryption,
   etc, required to maintain the wallet.  This class also includes the
   file I/O methods for storing and loading wallets.

   ***NOTE:  I have ONLY implemented deterministic wallets, using ECDSA
             Diffie-Hellman shared-secret crypto operations.  This allows
             one to actually determine the next PUBLIC KEY in the address
             chain without actually having access to the private keys.
             This makes it possible to synchronize online-offline computers
             once and never again.

             You can import random keys into your wallet, but if it is
             encrypted, you will have to supply a passphrase to make sure
             it can be encrypted as well.

   Presumably, wallets will be used for one of three purposes:

   (1) Spend money and receive payments
   (2) Watching-only wallets - have the private keys, just not on this computer
   (3) May be watching *other* people's addrs.  There's a variety of reasons
       we might want to watch other peoples' addresses, but most them are not
       relevant to a "basic" BTC user.  Nonetheless it should be supported to
       watch money without considering it part of our own assets

   This class is included in the combined-python-cpp module, because we really
   need to maintain a persistent Cpp.BtcWallet if this class is to be useful
   (we don't want to have to rescan the entire blockchain every time we do any
   wallet operations).

   The file format was designed from the outset with lots of unused space to
   allow for expansion without having to redefine the file format and break
   previous wallets.  Luckily, wallet information is cheap, so we don't have
   to stress too much about saving space (100,000 addresses should take 15 MB)

   This file is NOT for storing Tx-related information.  I want this file to
   be the minimal amount of information you need to secure and backup your
   entire wallet.  Tx information can always be recovered from examining the
   blockchain... your private keys cannot be.

   We track version numbers, just in case.  We start with 1.0

   Version 1.0:
   ---
   fileID      -- (8)  '\xbaWALLET\x00' for wallet files
   version     -- (4)   getVersionInt(PYBTCWALLET_VERSION)
   magic bytes -- (4)   defines the blockchain for this wallet (BTC, NMC)
   wlt flags   -- (8)   64 bits/flags representing info about wallet
   binUniqueID -- (6)   first 5 bytes of first address in wallet
                        (rootAddr25Bytes[:5][::-1]), reversed
                        This is not intended to look like the root addr str
                        and is reversed to avoid having all wallet IDs start 
                        with the same characters (since the network byte is front)
   create date -- (8)   unix timestamp of when this wallet was created
                        (actually, the earliest creation date of any addr
                        in this wallet -- in the case of importing addr
                        data).  This is used to improve blockchain searching
   Short Name  -- (32)  Null-terminated user-supplied short name for wlt
   Long Name   -- (256) Null-terminated user-supplied description for wlt
   Highest Used-- (8)   The chain index of the highest used address
   ---
   Crypto/KDF  -- (512) information identifying the types and parameters
                        of encryption used to secure wallet, and key
                        stretching used to secure your passphrase.
                        Includes salt. (the breakdown of this field will
                        be described separately)
   KeyGenerator-- (237) The base address for a determinstic wallet.
                        Just a serialized PyBtcAddress object.
   ---
   UNUSED     -- (1024) unused space for future expansion of wallet file
   ---
   Remainder of file is for key storage and various other things.  Each
   "entry" will start with a 4-byte code identifying the entry type, then
   20 bytes identifying what address the data is for, and finally then
   the subsequent data .  So far, I have three types of entries that can
   be included:

      \x01 -- Address/Key data (as of PyBtcAddress version 1.0, 237 bytes)
      \x02 -- Address comments (variable-width field)
      \x03 -- Address comments (variable-width field)
      \x04 -- OP_EVAL subscript (when this is enabled, in the future)

   Please see PyBtcAddress for information on how key data is serialized.
   Comments (\x02) are var-width, and if a comment is changed to
   something longer than the existing one, we'll just blank out the old
   one and append a new one to the end of the file.  It looks like

   02000000 01 <Addr> 4f This comment is enabled (01) with 4f characters


   For file syncing, we protect against corrupted wallets by doing atomic
   operations before even telling the user that new data has been added.
   We do this by copying the wallet file, and creating a walletUpdateFailed
   file.  We then modify the original, verify its integrity, and then delete
   the walletUpdateFailed file.  Then we create a backupUpdateFailed flag,
   do the identical update on the backup file, and delete the failed flag. 
   This guaranatees that no matter which nanosecond the power goes out,
   there will be an uncorrupted wallet and we know which one it is.

   We never let the user see any data until the atomic write-to-file operation
   has completed


   Additionally, we implement key locking and unlocking, with timeout.  These
   key locking features are only DEFINED here, not actually enforced (because
   this is a library, not an application).  You can set the default/temporary
   time that the KDF key is maintained in memory after the passphrase is
   entered, and this class will keep track of when the wallet should be next
   locked.  It is up to the application to check whether the current time
   exceeds the lock time.  This will probably be done in a kind of heartbeat
   method, which checks every few seconds for all sorts of things -- including
   wallet locking.
   """

   #############################################################################
   def __init__(self):
      self.fileTypeStr    = '\xbaWALLET\x00'
      self.magicBytes     = MAGIC_BYTES
      self.version        = PYBTCWALLET_VERSION  # (Major, Minor, Minor++, even-more-minor)
      self.eofByte        = 0
      self.cppWallet      = None   # Mirror of PyBtcWallet in C++ object
      self.cppInfo        = {}     # Extra info about each address to help sync
      self.watchingOnly   = False
      self.wltCreateDate  = 0

      # Three dictionaries hold all data
      self.addrMap     = {}  # maps 20-byte addresses to PyBtcAddress objects
      self.commentsMap = {}  # maps 20-byte addresses to user-created comments
      self.commentLocs = {}  # map comment keys to wallet file locations
      self.opevalMap   = {}  # maps 20-byte addresses to OP_EVAL data (future)
      self.labelName   = ''
      self.labelDescr  = ''
      self.linearAddr160List = []
      self.chainIndexMap = {}
      self.txAddrMap = {}    # cache for getting tx-labels based on addr search
      if USE_TESTNET:
         self.addrPoolSize = 10  # this makes debugging so much easier!
      else:
         self.addrPoolSize = CLI_OPTIONS.keypool

      # For file sync features
      self.walletPath = ''
      self.doBlockchainSync = BLOCKCHAIN_READONLY
      self.lastSyncBlockNum = 0

      # Private key encryption details
      self.useEncryption  = False
      self.kdf            = None
      self.crypto         = None
      self.kdfKey         = None
      self.defaultKeyLifetime = 10    # seconds after unlock, that key is discarded
      self.lockWalletAtTime   = 0    # seconds after unlock, that key is discarded
      self.isLocked       = False
      self.testedComputeTime=None

      # Deterministic wallet, need a root key.  Though we can still import keys.
      # The unique ID contains the network byte (id[-1]) but is not intended to
      # resemble the address of the root key
      self.uniqueIDBin = ''
      self.uniqueIDB58 = ''   # Base58 version of reversed-uniqueIDBin
      self.lastComputedChainAddr160  = ''
      self.lastComputedChainIndex = 0
      self.highestUsedChainIndex  = 0 

      # All PyBtcAddress serializations are exact same size, figure it out now
      self.pybtcaddrSize = len(PyBtcAddress().serialize())


      # All BDM calls by default go on the multi-thread-queue.  But if the BDM
      # is the one calling the PyBtcWallet methods, it will deadlock if it uses
      # the queue.  Therefore, the BDM will set this flag before making any 
      # calls, which will tell PyBtcWallet to use __direct methods.
      self.calledFromBDM = False

      # Finally, a bunch of offsets that tell us where data is stored in the
      # file: this can be generated automatically on unpacking (meaning it
      # doesn't require manually updating offsets if I change the format), and
      # will save us a couple lines of code later, when we need to update things
      self.offsetWltFlags  = -1
      self.offsetLabelName = -1
      self.offsetLabelDescr  = -1
      self.offsetTopUsed   = -1
      self.offsetRootAddr  = -1
      self.offsetKdfParams = -1
      self.offsetCrypto    = -1

      # These flags are ONLY for unit-testing the walletFileSafeUpdate function
      self.interruptTest1  = False
      self.interruptTest2  = False
      self.interruptTest3  = False
      
      #for progress dialog
      self.mainWnd = None

   #############################################################################
   def getWalletVersion(self):
      return (getVersionInt(self.version), getVersionString(self.version))

   #############################################################################
   def getTimeRangeForAddress(self, addr160):
      if not self.addrMap.has_key(addr160):
         return None
      else:
         return self.addrMap[addr160].getTimeRange()

   #############################################################################
   def getBlockRangeForAddress(self, addr160):
      if not self.addrMap.has_key(addr160):
         return None
      else:
         return self.addrMap[addr160].getBlockRange()

   #############################################################################
   def setBlockchainSyncFlag(self, syncYes=True):
      self.doBlockchainSync = syncYes

   #############################################################################
   @TimeThisFunction
   def syncWithBlockchain(self, startBlk=None):
      """
      Will block until getTopBlockHeader() returns, which could be a while.
      If you don't want to wait, check TheBDM.getBDMState()=='BlockchainReady'
      before calling this method.  If you expect the blockchain will have to
      be rescanned, then call TheBDM.rescanBlockchain or TheBDM.loadBlockchain

      If this method is called from the BDM itself, calledFromBDM will signal
      to use the BDM methods directly, not the queue.  This will deadlock 
      otherwise.
      """
      if TheBDM.getBDMState() in ('Offline', 'Uninitialized'):
         LOGWARN('Called syncWithBlockchain but BDM is %s', TheBDM.getBDMState())
         return

      if not self.doBlockchainSync==BLOCKCHAIN_DONOTUSE:
         if startBlk==None:
            startBlk = self.lastSyncBlockNum + 1

         # calledFromBDM means that ultimately the BDM itself called this
         # method and is blocking waiting for it.  So we can't use the 
         # BDM-thread queue, must call its methods directly
         if self.calledFromBDM:
            TheBDM.scanBlockchainForTx_bdm_direct(self.cppWallet, startBlk)
            self.lastSyncBlockNum = TheBDM.getTopBlockHeight_bdm_direct()
         else:
            TheBDM.scanBlockchainForTx(self.cppWallet, startBlk, wait=True)
            self.lastSyncBlockNum = TheBDM.getTopBlockHeight(wait=True)
      else:
         LOGERROR('Blockchain-sync requested, but current wallet')
         LOGERROR('is set to BLOCKCHAIN_DONOTUSE')

   #############################################################################
   @TimeThisFunction
   def syncWithBlockchainLite(self, startBlk=None):
      """
      This is just like a regular sync, but it won't rescan the whole blockchain
      if the wallet is dirty -- if addresses were imported recently, it will 
      still only scan what the blockchain picked up on the last scan.  Use the
      non-lite version to allow a full scan.
      """

      if TheBDM.getBDMState() in ('Offline', 'Uninitialized'):
         LOGWARN('Called syncWithBlockchainLite but BDM is %s', TheBDM.getBDMState())
         return

      if not self.doBlockchainSync==BLOCKCHAIN_DONOTUSE:
         if startBlk==None:
            startBlk = self.lastSyncBlockNum + 1

         # calledFromBDM means that ultimately the BDM itself called this
         # method and is blocking waiting for it.  So we can't use the 
         # BDM-thread queue, must call its methods directly
         if self.calledFromBDM:
            TheBDM.scanRegisteredTxForWallet_bdm_direct(self.cppWallet, startBlk)
            self.lastSyncBlockNum = TheBDM.getTopBlockHeight_bdm_direct()
         else:
            TheBDM.scanRegisteredTxForWallet(self.cppWallet, startBlk, wait=True)
            self.lastSyncBlockNum = TheBDM.getTopBlockHeight(wait=True)
      else:
         LOGERROR('Blockchain-sync requested, but current wallet')
         LOGERROR('is set to BLOCKCHAIN_DONOTUSE')

   #############################################################################
   def getCommentForAddrBookEntry(self, abe):
      comment = self.getComment(abe.getAddr160())
      if len(comment)>0:
         return comment

      # SWIG BUG! 
      # http://sourceforge.net/tracker/?func=detail&atid=101645&aid=3403085&group_id=1645
      # Apparently, using the -threads option when compiling the swig module
      # causes the "for i in vector<...>:" mechanic to sometimes throw seg faults!
      # For this reason, this method was replaced with the one below:
      for regTx in abe.getTxList():
         comment = self.getComment(regTx.getTxHash())
         if len(comment)>0:
            return comment

      return ''
      
   #############################################################################
   def getCommentForTxList(self, a160, txhashList):
      comment = self.getComment(a160)
      if len(comment)>0:
         return comment

      for txHash in txhashList:
         comment = self.getComment(txHash)
         if len(comment)>0:
            return comment

      return ''

   #############################################################################
   def printAddressBook(self):
      addrbook = self.cppWallet.createAddressBook()
      for abe in addrbook:
         print hash160_to_addrStr(abe.getAddr160()),
         txlist = abe.getTxList()
         print len(txlist)
         for rtx in txlist:
            print '\t', binary_to_hex(rtx.getTxHash(), BIGENDIAN)
         
   #############################################################################
   def hasAnyImported(self):
      for a160,addr in self.addrMap.iteritems():
         if addr.chainIndex == -2:
            return True
      return False


   #############################################################################
   def getBalance(self, balType="Spendable"):
      if not TheBDM.getBDMState()=='BlockchainReady' and not self.calledFromBDM:
         return -1
      else:
         currBlk = TheBDM.getTopBlockHeight(calledFromBDM=self.calledFromBDM)
         if balType.lower() in ('spendable','spend'):
            return self.cppWallet.getSpendableBalance(currBlk)
         elif balType.lower() in ('unconfirmed','unconf'):
            return self.cppWallet.getUnconfirmedBalance(currBlk)
         elif balType.lower() in ('total','ultimate','unspent','full'):
            return self.cppWallet.getFullBalance()
         else:
            raise TypeError, 'Unknown balance type! "' + balType + '"'


   #############################################################################
   def getAddrBalance(self, addr160, balType="Spendable", currBlk=UINT32_MAX):
      if (not TheBDM.getBDMState()=='BlockchainReady' and not self.calledFromBDM) or \
                                                               not self.hasAddr(addr160):
         return -1
      else:
         addr = self.cppWallet.getScrAddrObjByKey(Hash160ToScrAddr(addr160))
         if balType.lower() in ('spendable','spend'):
            return addr.getSpendableBalance(currBlk)
         elif balType.lower() in ('unconfirmed','unconf'):
            return addr.getUnconfirmedBalance(currBlk)
         elif balType.lower() in ('ultimate','unspent','full'):
            return addr.getFullBalance()
         else:
            raise TypeError, 'Unknown balance type!'

   #############################################################################
   def getTxLedger(self, ledgType='Full'):
      """ 
      Gets the ledger entries for the entire wallet, from C++/SWIG data structs
      """
      if not TheBDM.getBDMState()=='BlockchainReady' and not self.calledFromBDM:
         return []
      else:
         ledgBlkChain = self.cppWallet.getTxLedger()
         ledgZeroConf = self.cppWallet.getZeroConfLedger()
         if ledgType.lower() in ('full','all','ultimate'):
            ledg = []
            ledg.extend(ledgBlkChain)
            ledg.extend(ledgZeroConf)
            return ledg
         elif ledgType.lower() in ('blk', 'blkchain', 'blockchain'):
            return ledgBlkChain
         elif ledgType.lower() in ('zeroconf', 'zero'):
            return ledgZeroConf
         else:
            raise TypeError, 'Unknown ledger type! "' + ledgType + '"'




   #############################################################################
   def getAddrTxLedger(self, addr160, ledgType='Full'):
      """ 
      Gets the ledger entries for the entire wallet, from C++/SWIG data structs
      """
      if (not TheBDM.getBDMState()=='BlockchainReady' and not self.calledFromBDM) or \
                                                            not self.hasAddr(addr160):
         return []
      else:
         scrAddr = Hash160ToScrAddr(addr160)
         ledgBlkChain = self.cppWallet.getScrAddrObjByKey(scrAddr).getTxLedger()
         ledgZeroConf = self.cppWallet.getScrAddrObjByKey(scrAddr).getZeroConfLedger()
         if ledgType.lower() in ('full','all','ultimate'):
            ledg = []
            ledg.extend(ledgBlkChain)
            ledg.extend(ledgZeroConf)
            return ledg
         elif ledgType.lower() in ('blk', 'blkchain', 'blockchain'):
            return ledgBlkChain
         elif ledgType.lower() in ('zeroconf', 'zero'):
            return ledgZeroConf
         else:
            raise TypeError, 'Unknown balance type! "' + ledgType + '"'


   #############################################################################
   def getTxOutList(self, txType='Spendable'):
      """ Returns UnspentTxOut/C++ objects """
      if TheBDM.getBDMState()=='BlockchainReady' and \
         not self.doBlockchainSync==BLOCKCHAIN_DONOTUSE:

         currBlk = TheBDM.getTopBlockHeight(calledFromBDM=self.calledFromBDM)
         self.syncWithBlockchain()
         if txType.lower() in ('spend', 'spendable'):
            return self.cppWallet.getSpendableTxOutList(currBlk);
         elif txType.lower() in ('full', 'all', 'unspent', 'ultimate'):
            return self.cppWallet.getFullTxOutList(currBlk);
         else:
            raise TypeError, 'Unknown balance type! ' + txType
      else:
         LOGERROR('***Blockchain is not available for accessing wallet-tx data')
         return []

   #############################################################################
   def getAddrTxOutList(self, addr160, txType='Spendable'):
      """ Returns UnspentTxOut/C++ objects """
      if TheBDM.getBDMState()=='BlockchainReady' and \
            self.hasAddr(addr160) and \
            not self.doBlockchainSync==BLOCKCHAIN_DONOTUSE:

         currBlk = TheBDM.getTopBlockHeight(calledFromBDM=self.calledFromBDM)
         self.syncWithBlockchain()
         scrAddrStr = Hash160ToScrAddr(addr160)
         cppAddr = self.cppWallet.getScrAddrObjByKey(scrAddrStr)
         if txType.lower() in ('spend', 'spendable'):
            return cppAddr.getSpendableTxOutList(currBlk);
         elif txType.lower() in ('full', 'all', 'unspent', 'ultimate'):
            return cppAddr.getFullTxOutList(currBlk);
         else:
            raise TypeError, 'Unknown TxOutList type! ' + txType
      else:
         LOGERROR('***Blockchain is not available for accessing wallet-tx data')
         return []


   #############################################################################
   def getAddrByHash160(self, addr160):
      return (None if not self.hasAddr(addr160) else self.addrMap[addr160])

   #############################################################################
   def hasAddr(self, addrData):
      if isinstance(addrData, str):
         if len(addrData) == 20:
            return self.addrMap.has_key(addrData)
         elif isLikelyDataType(addrData)==DATATYPE.Base58:
            return self.addrMap.has_key(addrStr_to_hash160(addrData)[1])
         else:
            return False
      elif isinstance(addrData, PyBtcAddress):
         return self.addrMap.has_key(addrData.getAddr160())
      else:
         return False


   #############################################################################
   def setDefaultKeyLifetime(self, newlifetime):
      """ Set a new default lifetime for holding the unlock key. Min 2 sec """
      self.defaultKeyLifetime = max(newlifetime, 2)

   #############################################################################
   def checkWalletLockTimeout(self):
      if not self.isLocked and self.kdfKey and RightNow()>self.lockWalletAtTime:
         self.lock()
         if self.kdfKey:
            self.kdfKey.destroy()
         self.kdfKey = None

         if self.useEncryption:
            self.isLocked = True



   #############################################################################
   def lockTxOutsOnNewTx(self, pytxObj):
      for txin in pytxObj.inputs:
<<<<<<< HEAD
         self.cppWallet.lockTxOutSwig(txin.outpoint.txHash, txin.outpoint.txOutIndex)
=======
         self.cppWallet.lockTxOutSwig(txin.outpoint.txHash, \
                                      txin.outpoint.txOutIndex)

   #############################################################################
   def setDefaultKeyLifetime(self, lifetimeInSec):
      """
      This is used to set (in memory only) the default time to keep the encrypt
      key in memory after the encryption passphrase has been entered.  This is
      NOT enforced by PyBtcWallet, but the unlock method will use it to calc a
      unix timestamp when the wallet SHOULD be locked, and the external program
      can use that to decide when to call the lock method.
      """
      self.defaultKeyLifetime = lifetimeInSec

>>>>>>> 61848e84
   
   #############################################################################
   #  THIS WAS CREATED ORIGINALLY TO SUPPORT BITSAFE INTEGRATION INTO ARMORY
   #  But it's also a good first step into general BIP 32 support
   def getChildExtPubFromRoot(self, i):
      root = self.addrMap['ROOT']
      ekey = ExtendedKey().CreateFromPublic(root.binPublicKey65, root.chaincode)
      newKey = HDWalletCrypto().ChildKeyDeriv(ekey, i)
      newKey.setIndex(i)
      return newKey
      #newAddr = PyBtcAddress().createFromExtendedPublicKey(newKey)

   #############################################################################
   #def createFromExtendedPublicKey(self, ekey):
      #pub65 = ekey.getPub()
      #chain = ekey.getChain()
      #newAddr = self.createFromPublicKeyData(pub65, chain)
      #newAddr.chainIndex = newAddr.getIndex()
      #return newAddr

   #############################################################################
   #def deriveChildPublicKey(self, i):
      #newKey = HDWalletCrypto().ChildKeyDeriv(self.getExtendedPublicKey(), i)
      #newAddr = PyBtcAddress().createFromExtendedPublicKey(newKey)
   
   #############################################################################
   # Copy the wallet file to backup
   def backupWalletFile(self, backupPath = None):
      walletFileBackup = self.getWalletPath('backup') if backupPath == None \
                                                               else backupPath
      shutil.copy(self.walletPath, walletFileBackup)

   #############################################################################
   #  THIS WAS CREATED ORIGINALLY TO SUPPORT BITSAFE INTEGRATION INTO ARMORY
   #  But it's also a good first step into general BIP 32 support
   def createWalletFromMasterPubKey(self, masterHex, \
                                          isActuallyNew=True, \
                                          doRegisterWithBDM=True):
      # This function eats hex inputs, not sure why I chose to do that...
      p0 = masterHex.index('4104') + 2
      pubkey = SecureBinaryData(hex_to_binary(masterHex[p0:p0+130]))
      c0 = masterHex.index('1220') + 4
      chain = SecureBinaryData(hex_to_binary(masterHex[c0:c0+64]))
      
      # Create the root address object
      rootAddr = PyBtcAddress().createFromPublicKeyData( pubkey )
      rootAddr.markAsRootAddr(chain)
      self.addrMap['ROOT'] = rootAddr

      ekey = self.getChildExtPubFromRoot(0)
      firstAddr = PyBtcAddress().createFromPublicKeyData(ekey.getPub())
      firstAddr.chaincode = ekey.getChain()
      firstAddr.chainIndex = 0
      first160  = firstAddr.getAddr160()

      # Update wallet object with the new data
      # NEW IN WALLET VERSION 1.35:  unique ID is now based on
      # the first chained address: this guarantees that the unique ID
      # is based not only on the private key, BUT ALSO THE CHAIN CODE
      self.useEncryption = False
      self.addrMap[firstAddr.getAddr160()] = firstAddr
      self.uniqueIDBin = (ADDRBYTE + firstAddr.getAddr160()[:5])[::-1]
      self.uniqueIDB58 = binary_to_base58(self.uniqueIDBin)
      self.labelName  = 'BitSafe Demo Wallet'
      self.labelDescr = 'We\'ll be lucky if this works!'
      self.lastComputedChainAddr160 = first160
      self.lastComputedChainIndex  = firstAddr.chainIndex
      self.highestUsedChainIndex   = firstAddr.chainIndex-1
      self.wltCreateDate = long(RightNow())
      self.linearAddr160List = [first160]
      self.chainIndexMap[firstAddr.chainIndex] = first160
      self.watchingOnly = True

      # We don't have to worry about atomic file operations when
      # creating the wallet: so we just do it naively here.
      newWalletFilePath = os.path.join(ARMORY_HOME_DIR, 'bitsafe_demo_%s.wallet' % self.uniqueIDB58)
      self.walletPath = newWalletFilePath
      if not newWalletFilePath:
         shortName = self.labelName .replace(' ','_')
         # This was really only needed when we were putting name in filename
         #for c in ',?;:\'"?/\\=+-|[]{}<>':
            #shortName = shortName.replace(c,'_')
         newName = 'armory_%s_.wallet' % self.uniqueIDB58
         self.walletPath = os.path.join(ARMORY_HOME_DIR, newName)

      LOGINFO('   New wallet will be written to: %s', self.walletPath)
      newfile = open(self.walletPath, 'wb')
      fileData = BinaryPacker()

      # packHeader method writes KDF params and root address
      headerBytes = self.packHeader(fileData)

      # We make sure we have byte locations of the two addresses, to start
      self.addrMap[first160].walletByteLoc = headerBytes + 21

      fileData.put(BINARY_CHUNK, '\x00' + first160 + firstAddr.serialize())


      # Store the current localtime and blocknumber.  Block number is always 
      # accurate if available, but time may not be exactly right.  Whenever 
      # basing anything on time, please assume that it is up to one day off!
      time0,blk0 = getCurrTimeAndBlock() if isActuallyNew else (0,0)

      # Don't forget to sync the C++ wallet object
      self.cppWallet = Cpp.BtcWallet()
      self.cppWallet.addAddress_5_(rootAddr.getAddr160(), time0,blk0,time0,blk0)
      self.cppWallet.addAddress_5_(first160,              time0,blk0,time0,blk0)

      # We might be holding the wallet temporarily and not ready to register it
      if doRegisterWithBDM:
         TheBDM.registerWallet(self.cppWallet, isFresh=isActuallyNew) # new wallet

      newfile.write(fileData.getBinaryString())
      newfile.close()

      walletFileBackup = self.getWalletPath('backup')
      shutil.copy(self.walletPath, walletFileBackup)


      # Let's fill the address pool while we are unlocked
      # It will get a lot more expensive if we do it on the next unlock
      if doRegisterWithBDM:
         self.fillAddressPool(self.addrPoolSize, isActuallyNew=isActuallyNew)

      return self

      

   
   #############################################################################
   def createNewWallet(self, newWalletFilePath=None, \
                             plainRootKey=None, chaincode=None, \
                             withEncrypt=True, IV=None, securePassphrase=None, \
                             kdfTargSec=DEFAULT_COMPUTE_TIME_TARGET, \
                             kdfMaxMem=DEFAULT_MAXMEM_LIMIT, \
                             shortLabel='', longLabel='', isActuallyNew=True, \
                             doRegisterWithBDM=True, skipBackupFile=False):
      """
      This method will create a new wallet, using as much customizability
      as you want.  You can enable encryption, and set the target params
      of the key-derivation function (compute-time and max memory usage).
      The KDF parameters will be experimentally determined to be as hard
      as possible for your computer within the specified time target
      (default, 0.25s).  It will aim for maximizing memory usage and using
      only 1 or 2 iterations of it, but this can be changed by scaling
      down the kdfMaxMem parameter (default 32 MB).

      If you use encryption, don't forget to supply a 32-byte passphrase,
      created via SecureBinaryData(pythonStr).  This method will apply
      the passphrase so that the wallet is "born" encrypted.

      The field plainRootKey could be used to recover a written backup
      of a wallet, since all addresses are deterministically computed
      from the root address.  This obviously won't reocver any imported
      keys, but does mean that you can recover your ENTIRE WALLET from
      only those 32 plaintext bytes AND the 32-byte chaincode.

      We skip the atomic file operations since we don't even have
      a wallet file yet to safely update.

      DO NOT CALL THIS FROM BDM METHOD.  IT MAY DEADLOCK.
      """

      
      if self.calledFromBDM:
         LOGERROR('Called createNewWallet() from BDM method!')
         LOGERROR('Don\'t do this!')
         return None

      if securePassphrase:
         securePassphrase = SecureBinaryData(securePassphrase)
      if plainRootKey:
         plainRootKey = SecureBinaryData(plainRootKey)
      if chaincode:
         chaincode = SecureBinaryData(chaincode)

      if withEncrypt and not securePassphrase:
         raise EncryptionError, 'Cannot create encrypted wallet without passphrase'

      LOGINFO('***Creating new deterministic wallet')

      # Set up the KDF
      if not withEncrypt:
         self.kdfKey = None
      else:
         LOGINFO('(with encryption)')
         self.kdf = KdfRomix()
         LOGINFO('Target (time,RAM)=(%0.3f,%d)', kdfTargSec, kdfMaxMem)
         (mem,niter,salt) = self.computeSystemSpecificKdfParams( \
                                                kdfTargSec, kdfMaxMem)
         self.kdf.usePrecomputedKdfParams(mem, niter, salt)
         self.kdfKey = self.kdf.DeriveKey(securePassphrase)

      if not plainRootKey:
         # TODO: We should find a source for injecting extra entropy
         #       At least, Crypto++ grabs from a few different sources, itself
         plainRootKey = SecureBinaryData().GenerateRandom(32)

      if not chaincode:
         #chaincode = SecureBinaryData().GenerateRandom(32)
         # For wallet 1.35a, derive chaincode deterministically from root key
         # The root key already has 256 bits of entropy which is excessive,
         # anyway.  And my original reason for having the chaincode random is 
         # no longer valid.
         chaincode = DeriveChaincodeFromRootKey(plainRootKey)
            
                             

      # Create the root address object
      rootAddr = PyBtcAddress().createFromPlainKeyData( \
                                             plainRootKey, \
                                             IV16=IV, \
                                             willBeEncr=withEncrypt, \
                                             generateIVIfNecessary=True)
      rootAddr.markAsRootAddr(chaincode)

      # This does nothing if no encryption
      rootAddr.lock(self.kdfKey)
      rootAddr.unlock(self.kdfKey)

      firstAddr = rootAddr.extendAddressChain(self.kdfKey)
      first160  = firstAddr.getAddr160()

      # Update wallet object with the new data
      # NEW IN WALLET VERSION 1.35:  unique ID is now based on
      # the first chained address: this guarantees that the unique ID
      # is based not only on the private key, BUT ALSO THE CHAIN CODE
      self.useEncryption = withEncrypt
      self.addrMap['ROOT'] = rootAddr
      self.addrMap[firstAddr.getAddr160()] = firstAddr
      self.uniqueIDBin = (ADDRBYTE + firstAddr.getAddr160()[:5])[::-1]
      self.uniqueIDB58 = binary_to_base58(self.uniqueIDBin)
      self.labelName  = shortLabel[:32]
      self.labelDescr  = longLabel[:256]
      self.lastComputedChainAddr160 = first160
      self.lastComputedChainIndex  = firstAddr.chainIndex
      self.highestUsedChainIndex   = firstAddr.chainIndex-1
      self.wltCreateDate = long(RightNow())
      self.linearAddr160List = [first160]
      self.chainIndexMap[firstAddr.chainIndex] = first160

      # We don't have to worry about atomic file operations when
      # creating the wallet: so we just do it naively here.
      self.walletPath = newWalletFilePath
      if not newWalletFilePath:
         shortName = self.labelName .replace(' ','_')
         # This was really only needed when we were putting name in filename
         #for c in ',?;:\'"?/\\=+-|[]{}<>':
            #shortName = shortName.replace(c,'_')
         newName = 'armory_%s_.wallet' % self.uniqueIDB58
         self.walletPath = os.path.join(ARMORY_HOME_DIR, newName)

      LOGINFO('   New wallet will be written to: %s', self.walletPath)
      newfile = open(self.walletPath, 'wb')
      fileData = BinaryPacker()

      # packHeader method writes KDF params and root address
      headerBytes = self.packHeader(fileData)

      # We make sure we have byte locations of the two addresses, to start
      self.addrMap[first160].walletByteLoc = headerBytes + 21

      fileData.put(BINARY_CHUNK, '\x00' + first160 + firstAddr.serialize())


      # Store the current localtime and blocknumber.  Block number is always 
      # accurate if available, but time may not be exactly right.  Whenever 
      # basing anything on time, please assume that it is up to one day off!
      time0,blk0 = getCurrTimeAndBlock() if isActuallyNew else (0,0)

      # Don't forget to sync the C++ wallet object
      self.cppWallet = Cpp.BtcWallet()
      self.cppWallet.addScrAddress_5_(Hash160ToScrAddr(rootAddr.getAddr160()), \
                                                      time0,blk0,time0,blk0)
      self.cppWallet.addScrAddress_5_(Hash160ToScrAddr(first160), \
                                                      time0,blk0,time0,blk0)

      # We might be holding the wallet temporarily and not ready to register it
      if doRegisterWithBDM:
         TheBDM.registerWallet(self.cppWallet, isFresh=isActuallyNew) # new wallet


      newfile.write(fileData.getBinaryString())
      newfile.close()

      if not skipBackupFile:
         walletFileBackup = self.getWalletPath('backup')
         shutil.copy(self.walletPath, walletFileBackup)

      # Lock/unlock to make sure encrypted keys are computed and written to file
      if self.useEncryption:
         self.unlock(secureKdfOutput=self.kdfKey, GUI=False)

      # Let's fill the address pool while we are unlocked
      # It will get a lot more expensive if we do it on the next unlock
      if doRegisterWithBDM:
         self.fillAddressPool(self.addrPoolSize, isActuallyNew=isActuallyNew, GUI=False)

      if self.useEncryption:
         self.lock(GUI=False)
         
      if haveGUI[0] == True:
         self.mainWnd = haveGUI[1]
      return self

   #############################################################################
   def advanceHighestIndex(self, ct=1):
      topIndex = self.highestUsedChainIndex + ct
      topIndex = min(topIndex, self.lastComputedChainIndex)
      topIndex = max(topIndex, 0)

      self.highestUsedChainIndex = topIndex
      self.walletFileSafeUpdate( [[WLT_UPDATE_MODIFY, self.offsetTopUsed, \
                    int_to_binary(self.highestUsedChainIndex, widthBytes=8)]])
      self.fillAddressPool()
      
   #############################################################################
   def rewindHighestIndex(self, ct=1):
      self.advanceHighestIndex(-ct)


   #############################################################################
   def peekNextUnusedAddr160(self):
      try:
         return self.getAddress160ByChainIndex(self.highestUsedChainIndex+1)
      except:
         # Not sure why we'd fail, maybe addrPoolSize==0?
         return ''

   #############################################################################
   def getNextUnusedAddress(self):
      if self.lastComputedChainIndex - self.highestUsedChainIndex < \
                                              max(self.addrPoolSize-1,1):
         self.fillAddressPool(self.addrPoolSize)

      self.advanceHighestIndex(1)
      new160 = self.getAddress160ByChainIndex(self.highestUsedChainIndex)
      self.addrMap[new160].touch()
      self.walletFileSafeUpdate( [[WLT_UPDATE_MODIFY, \
                                  self.addrMap[new160].walletByteLoc, \
                                  self.addrMap[new160].serialize()]]  )
      return self.addrMap[new160]


   #############################################################################
   def computeNextAddress(self, addr160=None, isActuallyNew=True, doRegister=True):
      """
      Use this to extend the chain beyond the last-computed address.

      We will usually be computing the next address from the tip of the 
      chain, but I suppose someone messing with the file format may
      leave gaps in the chain requiring some to be generated in the middle
      (then we can use the addr160 arg to specify which address to extend)
      """
      if not addr160:
         addr160 = self.lastComputedChainAddr160

      newAddr = self.addrMap[addr160].extendAddressChain(self.kdfKey)
      new160 = newAddr.getAddr160()
      newDataLoc = self.walletFileSafeUpdate( \
         [[WLT_UPDATE_ADD, WLT_DATATYPE_KEYDATA, new160, newAddr]])
      self.addrMap[new160] = newAddr
      self.addrMap[new160].walletByteLoc = newDataLoc[0] + 21

      if newAddr.chainIndex > self.lastComputedChainIndex:
         self.lastComputedChainAddr160 = new160
         self.lastComputedChainIndex = newAddr.chainIndex

      self.linearAddr160List.append(new160)
      self.chainIndexMap[newAddr.chainIndex] = new160

      # In the future we will enable first/last seen, but not yet
      time0,blk0 = getCurrTimeAndBlock() if isActuallyNew else (0,0)
      self.cppWallet.addScrAddress_5_(Hash160ToScrAddr(new160), \
                                   time0,blk0,time0,blk0)

      # For recovery rescans, this method will be called directly by
      # the BDM, which may cause a deadlock if we go through the 
      # thread queue.  The calledFromBDM is "permission" to access the
      # BDM private methods directly
      if doRegister:
         if self.calledFromBDM:
            TheBDM.registerScrAddr_bdm_direct(Hash160ToScrAddr(new160), timeInfo=isActuallyNew)
         else:
            # This uses the thread queue, which means the address will be
            # registered next time the BDM is not busy
            TheBDM.registerScrAddr(Hash160ToScrAddr(new160), isFresh=isActuallyNew)

      return new160
      

   #############################################################################
   def fillAddressPool(self, numPool=None, isActuallyNew=True, doRegister=True, GUI=True):

      if GUI == False or haveGUI[0] == False:
         return self.fillAddressPool_(numPool, isActuallyNew, doRegister)
      
      if not numPool:
         numPool = self.addrPoolSize

      gap = self.lastComputedChainIndex - self.highestUsedChainIndex
      numToCreate = max(numPool - gap, 0)
      
      from qtdialogs import DlgProgress
      dlgprg = DlgProgress(self.mainWnd, self.mainWnd, HBar=numToCreate, Title='Computing New Addresses')
      dlgprg.exec_(self.fillAddressPool_(numPool, isActuallyNew, doRegister, dlgprg, async=dlgprg.Kill))
      return self.lastComputedChainIndex
      
   #############################################################################
   @AllowAsync
   def fillAddressPool_(self, numPool=None, isActuallyNew=True, doRegister=True, dlgPrg=None):
      """
      Usually, when we fill the address pool, we are generating addresses
      for the first time, and thus there is no chance it's ever seen the
      blockchain.  However, this method is also used for recovery/import 
      of wallets, where the address pool has addresses that probably have
      transactions already in the blockchain.  
      """
      if not numPool:
         numPool = self.addrPoolSize

      gap = self.lastComputedChainIndex - self.highestUsedChainIndex
      numToCreate = max(numPool - gap, 0)
      for i in range(numToCreate):
         if dlgPrg is not None:
            dlgPrg.UpdateHBar(i+1)
            
         self.computeNextAddress(isActuallyNew=isActuallyNew, doRegister=doRegister)
      
      return self.lastComputedChainIndex

   #############################################################################
   def setAddrPoolSize(self, newSize):
      if newSize<5:
         LOGERROR('Will not allow address pool sizes smaller than 5...')
         return

      self.addrPoolSize = newSize
      self.fillAddressPool(newSize)


   #############################################################################
   def getHighestUsedIndex(self):
      """ 
      This only retrieves the stored value, but it may not be correct if,
      for instance, the wallet was just imported but has been used before.
      """
      return self.highestUsedChainIndex

          
   #############################################################################
   def getHighestComputedIndex(self):
      """ 
      This only retrieves the stored value, but it may not be correct if,
      for instance, the wallet was just imported but has been used before.
      """
      return self.lastComputedChainIndex
      

         
   #############################################################################
   def detectHighestUsedIndex(self, writeResultToWallet=False, fullscan=False):
      """
      This method is used to find the highestUsedChainIndex value of the 
      wallet WITHIN its address pool.  It will NOT extend its address pool
      in this search, because it is assumed that the wallet couldn't have
      used any addresses it had not calculated yet.

      If you have a wallet IMPORT, though, or a wallet that has been used
      before but does not have this information stored with it, then you
      should be using the next method:

            self.freshImportFindHighestIndex()

      which will actually extend the address pool as necessary to find the
      highest address used.      
      """
      if not TheBDM.getBDMState()=='BlockchainReady' and not self.calledFromBDM:
         LOGERROR('Cannot detect any usage information without the blockchain')
         return -1

      oldSync = self.doBlockchainSync
      self.doBlockchainSync = BLOCKCHAIN_READONLY
      if fullscan:
         # Will initiate rescan if wallet is dirty
         self.syncWithBlockchain(0)  
      else:
         # Will only use data already scanned, even if wallet is dirty
         self.syncWithBlockchainLite(0)  
      self.doBlockchainSync = oldSync

      highestIndex = max(self.highestUsedChainIndex, 0)
      for addr in self.getLinearAddrList(withAddrPool=True):
         a160 = addr.getAddr160()
         if len(self.getAddrTxLedger(a160)) > 0:
            highestIndex = max(highestIndex, addr.chainIndex)

      if writeResultToWallet:
         self.highestUsedChainIndex = highestIndex
         self.walletFileSafeUpdate( [[WLT_UPDATE_MODIFY, self.offsetTopUsed, \
                                      int_to_binary(highestIndex, widthBytes=8)]])


      return highestIndex

         


   #############################################################################
   @TimeThisFunction
   def freshImportFindHighestIndex(self, stepSize=None):
      """ 
      This is much like detectHighestUsedIndex, except this will extend the
      address pool as necessary.  It assumes that you have a fresh wallet
      that has been used before, but was deleted and restored from its root
      key and chaincode, and thus we don't know if only 10 or 10,000 addresses
      were used.

      If this was an exceptionally active wallet, it's possible that we
      may need to manually increase the step size to be sure we find  
      everything.  In fact, there is no way to tell FOR SURE what is the
      last addressed used: one must make an assumption that the wallet 
      never calculated more than X addresses without receiving a payment...
      """
      if not stepSize:
         stepSize = self.addrPoolSize

      topCompute = 0
      topUsed    = 0
      oldPoolSize = self.addrPoolSize
      self.addrPoolSize = stepSize
      # When we hit the highest address, the topCompute value will extend
      # out [stepsize] addresses beyond topUsed, and the topUsed will not
      # change, thus escaping the while loop
      nWhile = 0
      while topCompute - topUsed < 0.9*stepSize:
         topCompute = self.fillAddressPool(stepSize, isActuallyNew=False)
         topUsed = self.detectHighestUsedIndex(True)
         nWhile += 1
         if nWhile>10000:
            raise WalletAddressError, 'Escaping inf loop in freshImport...'
            

      self.addrPoolSize = oldPoolSize
      return topUsed


   #############################################################################
   def writeFreshWalletFile(self, path, newName='', newDescr=''):
      newFile = open(path, 'wb')
      bp = BinaryPacker()
      self.packHeader(bp)
      newFile.write(bp.getBinaryString())

      for addr160,addrObj in self.addrMap.iteritems():
         if not addr160=='ROOT':
            newFile.write('\x00' + addr160 + addrObj.serialize())

      for hashVal,comment in self.commentsMap.iteritems():
         twoByteLength = int_to_binary(len(comment), widthBytes=2)
         if len(hashVal)==20:
            typestr = int_to_binary(WLT_DATATYPE_ADDRCOMMENT)
            newFile.write(typestr + hashVal + twoByteLength + comment)
         elif len(hashVal)==32:
            typestr = int_to_binary(WLT_DATATYPE_TXCOMMENT)
            newFile.write(typestr + hashVal + twoByteLength + comment)

      newFile.close()

   
   #############################################################################
   def makeUnencryptedWalletCopy(self, newPath, securePassphrase=None):

      self.writeFreshWalletFile(newPath)
      if not self.useEncryption:
         return True

      if self.isLocked:
         if not securePassphrase:
            LOGERROR('Attempted to make unencrypted copy without unlocking')
            return False
         else:
            self.unlock(securePassphrase=SecureBinaryData(securePassphrase))

      newWlt = PyBtcWallet().readWalletFile(newPath)
      newWlt.unlock(self.kdfKey)
      newWlt.changeWalletEncryption(None)

      
      walletFileBackup = newWlt.getWalletPath('backup')
      if os.path.exists(walletFileBackup):
         LOGINFO('New wallet created, deleting backup file')
         os.remove(walletFileBackup)
      return True
      
      
   #############################################################################
   def makeEncryptedWalletCopy(self, newPath, securePassphrase=None):
      """
      Unlike the previous method, I can't just copy it if it's unencrypted, 
      because the target device probably shouldn't be exposed to the 
      unencrypted wallet.  So for that case, we will encrypt the wallet 
      in place, copy, then remove the encryption.
      """

      if self.useEncryption:
         # Encrypted->Encrypted:  Easy!
         self.writeFreshWalletFile(newPath)
         return True
         
      if not securePassphrase:
         LOGERROR("Tried to make encrypted copy, but no passphrase supplied")
         return False

      # If we're starting unencrypted...encrypt it in place
      (mem,nIter,salt) = self.computeSystemSpecificKdfParams(0.25)
      self.changeKdfParams(mem, nIter, salt)
      self.changeWalletEncryption(securePassphrase=securePassphrase)
   
      # Write the encrypted wallet to the target directory
      self.writeFreshWalletFile(newPath)

      # Unencrypt the wallet now
      self.unlock(securePassphrase=securePassphrase)
      self.changeWalletEncryption(None)
      return True
   

      


   #############################################################################
   def forkOnlineWallet(self, newWalletFile, shortLabel='', longLabel=''):
      """
      Make a copy of this wallet that contains no private key data
      """
      if not self.addrMap['ROOT'].hasPrivKey():
         LOGWARN('This wallet is already void of any private key data!')
         LOGWARN('Aborting wallet fork operation.')

      onlineWallet = PyBtcWallet()
      onlineWallet.fileTypeStr = self.fileTypeStr
      onlineWallet.version = self.version
      onlineWallet.magicBytes = self.magicBytes
      onlineWallet.wltCreateDate = self.wltCreateDate
      onlineWallet.useEncryption = False
      onlineWallet.watchingOnly = True

      if not shortLabel:
         shortLabel = self.labelName
      if not longLabel:
         longLabel = self.labelDescr

      onlineWallet.labelName  = (shortLabel + ' (Watch)')[:32]
      onlineWallet.labelDescr = (longLabel + ' (Watching-only copy)')[:256]

      newAddrMap = {}
      for addr160,addrObj in self.addrMap.iteritems():
         onlineWallet.addrMap[addr160] = addrObj.copy()
         onlineWallet.addrMap[addr160].binPrivKey32_Encr  = SecureBinaryData()
         onlineWallet.addrMap[addr160].binPrivKey32_Plain = SecureBinaryData()
         onlineWallet.addrMap[addr160].useEncryption = False
         onlineWallet.addrMap[addr160].createPrivKeyNextUnlock = False

      onlineWallet.commentsMap = self.commentsMap
      onlineWallet.opevalMap = self.opevalMap

      onlineWallet.uniqueIDBin = self.uniqueIDBin
      onlineWallet.highestUsedChainIndex     = self.highestUsedChainIndex
      onlineWallet.lastComputedChainAddr160  = self.lastComputedChainAddr160
      onlineWallet.lastComputedChainIndex    = self.lastComputedChainIndex

      onlineWallet.writeFreshWalletFile(newWalletFile, shortLabel, longLabel)
      return onlineWallet


   #############################################################################
   def supplyRootKeyForWatchingOnlyWallet(self, securePlainRootKey32, \
                                                permanent=False):
      """
      If you have a watching only wallet, you might want to upgrade it to a
      full wallet by supplying the 32-byte root private key.  Generally, this
      will be used to make a 'permanent' upgrade to your wallet, and the new
      keys will be written to file ( NOTE:  you should setup encryption just
      after doing this, to make sure that the plaintext keys get wiped from
      your wallet file).

      On the other hand, if you don't want this to be a permanent upgrade,
      this could potentially be used to maintain a watching only wallet on your
      harddrive, and actually plug in your plaintext root key instead of an
      encryption password whenever you want sign transactions. 
      """
      pass


   #############################################################################
   def touchAddress(self, addr20):
      """
      Use this to update your wallet file to recognize the first/last times
      seen for the address.  This information will improve blockchain search
      speed, if it knows not to search transactions that happened before they
      were created.
      """
      pass

   #############################################################################
   def testKdfComputeTime(self):
      """
      Experimentally determines the compute time required by this computer
      to execute with the current key-derivation parameters.  This may be
      useful for when you transfer a wallet to a new computer that has
      different speed/memory characteristic.
      """
      testPassphrase = SecureBinaryData('This is a simple passphrase')
      start = RightNow()
      self.kdf.DeriveKey(testPassphrase)
      self.testedComputeTime = (RightNow()-start)
      return self.testedComputeTime

   #############################################################################
   def serializeKdfParams(self, kdfObj=None, binWidth=256):
      """
      Pack key-derivation function parameters into a binary stream.
      As of wallet version 1.0, there is only one KDF technique used
      in these wallets, and thus we only need to store the parameters
      of this KDF.  In the future, we may have multiple KDFs and have
      to store the selection in this serialization.
      """
      if not kdfObj:
         kdfObj = self.kdf

      if not kdfObj:
         return '\x00'*binWidth

      binPacker = BinaryPacker()
      binPacker.put(UINT64, kdfObj.getMemoryReqtBytes())
      binPacker.put(UINT32, kdfObj.getNumIterations())
      binPacker.put(BINARY_CHUNK, kdfObj.getSalt().toBinStr(), width=32)

      kdfStr = binPacker.getBinaryString()
      binPacker.put(BINARY_CHUNK, computeChecksum(kdfStr,4), width=4)
      padSize = binWidth - binPacker.getSize()
      binPacker.put(BINARY_CHUNK, '\x00'*padSize)

      return binPacker.getBinaryString()



   #############################################################################
   def unserializeKdfParams(self, toUnpack, binWidth=256):

      if isinstance(toUnpack, BinaryUnpacker):
         binUnpacker = toUnpack
      else:
         binUnpacker = BinaryUnpacker(toUnpack)



      allKdfData = binUnpacker.get(BINARY_CHUNK, 44)
      kdfChksum  = binUnpacker.get(BINARY_CHUNK,  4)
      kdfBytes   = len(allKdfData) + len(kdfChksum)
      padding    = binUnpacker.get(BINARY_CHUNK, binWidth-kdfBytes)

      if allKdfData=='\x00'*44:
         return None

      fixedKdfData = verifyChecksum(allKdfData, kdfChksum)
      if len(fixedKdfData)==0:
         raise UnserializeError, 'Corrupted KDF params, could not fix'
      elif not fixedKdfData==allKdfData:
         self.walletFileSafeUpdate( \
               [[WLT_UPDATE_MODIFY, self.offsetKdfParams, fixedKdfData]])
         allKdfData = fixedKdfData
         LOGWARN('KDF params in wallet were corrupted, but fixed')

      kdfUnpacker = BinaryUnpacker(allKdfData)
      mem   = kdfUnpacker.get(UINT64)
      nIter = kdfUnpacker.get(UINT32)
      salt  = kdfUnpacker.get(BINARY_CHUNK, 32)

      kdf = KdfRomix(mem, nIter, SecureBinaryData(salt))
      return kdf


   #############################################################################
   def serializeCryptoParams(self, binWidth=256):
      """
      As of wallet version 1.0, all wallets use the exact same encryption types,
      so there is nothing to serialize or unserialize.  The 256 bytes here may
      be used in the future, though.
      """
      return '\x00'*binWidth

   #############################################################################
   def unserializeCryptoParams(self, toUnpack, binWidth=256):
      """
      As of wallet version 1.0, all wallets use the exact same encryption types,
      so there is nothing to serialize or unserialize.  The 256 bytes here may
      be used in the future, though.
      """
      if isinstance(toUnpack, BinaryUnpacker):
         binUnpacker = toUnpack
      else:
         binUnpacker = BinaryUnpacker(toUnpack)

      binUnpacker.get(BINARY_CHUNK, binWidth)
      return CryptoAES()

   #############################################################################
   def verifyPassphrase(self, securePassphrase):
      """
      Verify a user-submitted passphrase.  This passphrase goes into
      the key-derivation function to get actual encryption key, which
      is what actually needs to be verified

      Since all addresses should have the same encryption, we only need
      to verify correctness on the root key
      """
      kdfOutput = self.kdf.DeriveKey(securePassphrase)
      try:
         isValid = self.addrMap['ROOT'].verifyEncryptionKey(kdfOutput)
         return isValid
      finally:
         kdfOutput.destroy()


   #############################################################################
   def verifyEncryptionKey(self, secureKdfOutput):
      """
      Verify the underlying encryption key (from KDF).
      Since all addresses should have the same encryption,
      we only need to verify correctness on the root key.
      """
      return self.addrMap['ROOT'].verifyEncryptionKey(secureKdfOutput)


   #############################################################################
   def computeSystemSpecificKdfParams(self, targetSec=0.25, maxMem=32*1024*1024):
      """
      WARNING!!! DO NOT CHANGE KDF PARAMS AFTER ALREADY ENCRYPTED THE WALLET
                 By changing them on an already-encrypted wallet, we are going
                 to lose the original AES256-encryption keys -- which are
                 uniquely determined by (numIter, memReqt, salt, passphrase)

                 Only use this method before you have encrypted your wallet,
                 in order to determine good KDF parameters based on your
                 computer's specific speed/memory capabilities.
      """
      kdf = KdfRomix()
      kdf.computeKdfParams(targetSec, long(maxMem))

      mem   = kdf.getMemoryReqtBytes()
      nIter = kdf.getNumIterations()
      salt  = SecureBinaryData(kdf.getSalt().toBinStr())
      return (mem, nIter, salt)

   #############################################################################
   def restoreKdfParams(self, mem, numIter, secureSalt):
      """
      This method should only be used when we are loading an encrypted wallet
      from file.  DO NOT USE THIS TO CHANGE KDF PARAMETERS.  Doing so may
      result in data loss!
      """
      self.kdf = KdfRomix(mem, numIter, secureSalt)


   #############################################################################
   def changeKdfParams(self, mem, numIter, salt, securePassphrase=None):
      """
      Changing KDF changes the wallet encryption key which means that a KDF
      change is essentially the same as an encryption key change.  As such,
      the wallet must be unlocked if you intend to change an already-
      encrypted wallet with KDF.

      TODO: this comment doesn't belong here...where does it go? :
      If the KDF is NOT yet setup, this method will do it.  Supply the target
      compute time, and maximum memory requirements, and the underlying C++
      code will experimentally determine the "hardest" key-derivation params
      that will run within the specified time and memory usage on the system
      executing this method.  You should set the max memory usage very low
      (a few kB) for devices like smartphones, which have limited memory
      availability.  The KDF will then use less memory but more iterations
      to achieve the same compute time.
      """
      if self.useEncryption:
         if not securePassphrase:
            LOGERROR('')
            LOGERROR('You have requested changing the key-derivation')
            LOGERROR('parameters on an already-encrypted wallet, which')
            LOGERROR('requires modifying the encryption on this wallet.')
            LOGERROR('Please unlock your wallet before attempting to')
            LOGERROR('change the KDF parameters.')
            raise WalletLockError, 'Cannot change KDF without unlocking wallet'
         elif not self.verifyPassphrase(securePassphrase):
            LOGERROR('Incorrect passphrase to unlock wallet')
            raise PassphraseError, 'Incorrect passphrase to unlock wallet'

      secureSalt = SecureBinaryData(salt)
      newkdf = KdfRomix(mem, numIter, secureSalt)
      bp = BinaryPacker()
      bp.put(BINARY_CHUNK, self.serializeKdfParams(newkdf), width=256)
      updList = [[WLT_UPDATE_MODIFY, self.offsetKdfParams, bp.getBinaryString()]]

      if not self.useEncryption:
         # We may be setting the kdf params before enabling encryption
         self.walletFileSafeUpdate(updList)
      else:
         # Must change the encryption key: and we won't get here unless
         # we have a passphrase to use.  This call will take the
         self.changeWalletEncryption(securePassphrase=securePassphrase, \
                                     extraFileUpdates=updList, kdfObj=newkdf)

      self.kdf = newkdf

   #############################################################################   
   def changeWalletEncryption(self, secureKdfOutput=None, \
                                    securePassphrase=None, \
                                    extraFileUpdates=[],
                                    kdfObj=None, GUI=True):

      if GUI and haveGUI[0] == True:
         from qtdialogs import DlgProgress
         dlgprg = DlgProgress(self.mainWnd, self.mainWnd, HBar=len(self.addrMap), Title='Changing Wallet Encryption')         
         dlgprg.exec_(self.changeWalletEncryption_(secureKdfOutput, securePassphrase, extraFileUpdates, kdfObj, DlgPrg = dlgprg, async=dlgprg.Kill))
      else:
         self.changeWalletEncryption_(secureKdfOutput, securePassphrase, extraFileUpdates, kdfObj)


   #############################################################################
   @AllowAsync
   def changeWalletEncryption_(self, secureKdfOutput=None, \
                                    securePassphrase=None, \
                                    extraFileUpdates=[],
                                    kdfObj=None, DlgPrg=None):
      """
      Supply the passphrase you would like to use to encrypt this wallet
      (or supply the KDF output directly, to skip the passphrase part).
      This method will attempt to re-encrypt with the new passphrase.
      This fails if the wallet is already locked with a different passphrase.
      If encryption is already enabled, please unlock the wallet before
      calling this method.

      Make sure you set up the key-derivation function (KDF) before changing
      from an unencrypted to an encrypted wallet.  An error will be thrown
      if you don't.  You can use something like the following

         # For a target of 0.05-0.1s compute time:
         (mem,nIter,salt) = wlt.computeSystemSpecificKdfParams(0.1)
         wlt.changeKdfParams(mem, nIter, salt)

      Use the extraFileUpdates to pass in other changes that need to be
      written to the wallet file in the same atomic operation as the
      encryption key modifications.
      """

      if not kdfObj:
         kdfObj = self.kdf

      oldUsedEncryption = self.useEncryption
      if securePassphrase or secureKdfOutput:
         newUsesEncryption = True
      else:
         newUsesEncryption = False

      oldKdfKey = None
      if oldUsedEncryption:
         if self.isLocked:      
            raise WalletLockError, 'Must unlock wallet to change passphrase'
         else:
            oldKdfKey = self.kdfKey.copy()


      if newUsesEncryption and not self.kdf:
         raise EncryptionError, 'KDF must be setup before encrypting wallet'

      # Prep the file-update list with extras passed in as argument
      walletUpdateInfo = list(extraFileUpdates)

      # Derive the new KDF key if a passphrase was supplied
      newKdfKey = secureKdfOutput
      if securePassphrase:
         newKdfKey = self.kdf.DeriveKey(securePassphrase)

      if oldUsedEncryption and newUsesEncryption and self.verifyEncryptionKey(newKdfKey):
         LOGWARN('Attempting to change encryption to same passphrase!')
         return # Wallet is encrypted with the new passphrase already


      # With unlocked key data, put the rest in a try/except/finally block
      # To make sure we destroy the temporary kdf outputs
      try:
         # If keys were previously unencrypted, they will be not have
         # initialization vectors and need to be generated before encrypting.
         # This is why we have the enableKeyEncryption() call

         if not oldUsedEncryption==newUsesEncryption:
            # If there was an encryption change, we must change the flags
            # in the wallet file in the same atomic operation as changing
            # the stored keys.  We can't let them get out of sync.
            self.useEncryption = newUsesEncryption
            walletUpdateInfo.append(self.createChangeFlagsEntry())
            self.useEncryption = oldUsedEncryption
            # Restore the old flag just in case the file write fails

         newAddrMap  = {}
         i=1
         for addr160,addr in self.addrMap.iteritems():
            
            if DlgPrg is not None:
               UIprogress = 'Changing encryption for address %d/%d' % (i, len(self.addrMap))
               DlgPrg.UpdateHBar(i)
               i = i +1
            
            newAddrMap[addr160] = addr.copy()
            newAddrMap[addr160].enableKeyEncryption(generateIVIfNecessary=True)
            newAddrMap[addr160].changeEncryptionKey(oldKdfKey, newKdfKey)
            newAddrMap[addr160].walletByteLoc = addr.walletByteLoc
            walletUpdateInfo.append( \
               [WLT_UPDATE_MODIFY, addr.walletByteLoc, newAddrMap[addr160].serialize()])


         # Try to update the wallet file with the new encrypted key data
         updateSuccess = self.walletFileSafeUpdate( walletUpdateInfo )

         if updateSuccess:
            # Finally give the new data to the user
            for addr160,addr in newAddrMap.iteritems():
               self.addrMap[addr160] = addr.copy()
         
         self.useEncryption = newUsesEncryption
         if newKdfKey:
            if DlgPrg is not None:
               self.lock() 
               self.unlock(newKdfKey)
            else:
               self.lock_() 
               self.unlock_(newKdfKey)
    
      finally:
         # Make sure we always destroy the temporary passphrase results
         if newKdfKey: newKdfKey.destroy()
         if oldKdfKey: oldKdfKey.destroy()

   #############################################################################
   def getWalletPath(self, nameSuffix=None):
      fpath = self.walletPath

      if self.walletPath=='':
         fpath = os.path.join(ARMORY_HOME_DIR, 'armory_%s_.wallet' % self.uniqueIDB58)

      if not nameSuffix==None:
         pieces = os.path.splitext(fpath)
         if not pieces[0].endswith('_'):
            fpath = pieces[0] + '_' + nameSuffix + pieces[1]
         else:
            fpath = pieces[0] + nameSuffix + pieces[1]
      return fpath



   #############################################################################
   def getCommentForAddress(self, addr160):
      if self.commentsMap.has_key(addr160):
         return self.commentsMap[addr160]
      else:
         return ''

   #############################################################################
   def getComment(self, hashVal):
      """
      This method is used for both address comments, as well as tx comments
      In the first case, use the 20-byte binary pubkeyhash.  Use 32-byte tx
      hash for the tx-comment case.
      """
      if self.commentsMap.has_key(hashVal):
         return self.commentsMap[hashVal]
      else:
         return ''

   #############################################################################
   def setComment(self, hashVal, newComment):
      """
      This method is used for both address comments, as well as tx comments
      In the first case, use the 20-byte binary pubkeyhash.  Use 32-byte tx
      hash for the tx-comment case.
      """
      updEntry = []
      isNewComment = False
      if self.commentsMap.has_key(hashVal):
         # If there is already a comment for this address, overwrite it
         oldCommentLen = len(self.commentsMap[hashVal])
         oldCommentLoc = self.commentLocs[hashVal]
         # The first 23 bytes are the datatype, hashVal, and 2-byte comment size
         offset = 1 + len(hashVal) + 2
         updEntry.append([WLT_UPDATE_MODIFY, oldCommentLoc+offset, '\x00'*oldCommentLen])
      else:
         isNewComment = True


      dtype = WLT_DATATYPE_ADDRCOMMENT
      if len(hashVal)>20:
         dtype = WLT_DATATYPE_TXCOMMENT
         
      updEntry.append([WLT_UPDATE_ADD, dtype, hashVal, newComment])
      newCommentLoc = self.walletFileSafeUpdate(updEntry)
      self.commentsMap[hashVal] = newComment

      # If there was a wallet overwrite, it's location is the first element
      self.commentLocs[hashVal] = newCommentLoc[-1]



   #############################################################################
   def getAddrCommentIfAvail(self, txHash):
      if not TheBDM.getBDMState()=='BlockchainReady':
         return self.getComment(txHash)
         
      # If we haven't extracted relevant addresses for this tx, yet -- do it
      if not self.txAddrMap.has_key(txHash):
         self.txAddrMap[txHash] = []
         tx = TheBDM.getTxByHash(txHash)
         if tx.isInitialized():
            for i in range(tx.getNumTxOut()):
               txout = tx.getTxOutCopy(i)
               stype = getTxOutScriptType(txout.getScript())
               scrAddr = tx.getScrAddrForTxOut(i)

               if stype in CPP_TXOUT_HAS_ADDRSTR:
                  addrStr = scrAddr_to_addrStr(scrAddr)
                  addr160 = addrStr_to_hash160(addrStr)[1]
                  if self.hasAddr(addr160):
                     self.txAddrMap[txHash].append(addr160)
               else: 
                  LOGERROR("Unrecognized scraddr: " + binary_to_hex(scrAddr))
               
     

      addrComments = []
      for a160 in self.txAddrMap[txHash]:
         if self.commentsMap.has_key(a160):
            addrComments.append(self.commentsMap[a160])

      return '; '.join(addrComments)

                  
   #############################################################################
   def getCommentForLE(self, le):
      # Smart comments for LedgerEntry objects:  get any direct comments ... 
      # if none, then grab the one for any associated addresses.
      txHash = le.getTxHash()
      if self.commentsMap.has_key(txHash):
         comment = self.commentsMap[txHash]
      else:
         # [[ COMMENTS ]] are not meant to be displayed on main ledger
         comment = self.getAddrCommentIfAvail(txHash)
         if comment.startswith('[[') and comment.endswith(']]'):
            comment = ''

      return comment




   
   #############################################################################
   def setWalletLabels(self, lshort, llong=''):
      self.labelName = lshort
      self.labelDescr = llong
      toWriteS = lshort.ljust( 32, '\x00')
      toWriteL =  llong.ljust(256, '\x00')

      updList = []
      updList.append([WLT_UPDATE_MODIFY, self.offsetLabelName,  toWriteS])
      updList.append([WLT_UPDATE_MODIFY, self.offsetLabelDescr, toWriteL])
      self.walletFileSafeUpdate(updList)


   #############################################################################
   def packWalletFlags(self, binPacker):
      nFlagBytes = 8
      flags = [False]*nFlagBytes*8
      flags[0] = self.useEncryption
      flags[1] = self.watchingOnly
      flagsBitset = ''.join([('1' if f else '0') for f in flags])
      binPacker.put(UINT64, bitset_to_int(flagsBitset))

   #############################################################################
   def createChangeFlagsEntry(self):
      """
      Packs up the wallet flags and returns a update-entry that can be included
      in a walletFileSafeUpdate call.
      """
      bp = BinaryPacker()
      self.packWalletFlags(bp)
      toWrite = bp.getBinaryString()
      return [WLT_UPDATE_MODIFY, self.offsetWltFlags, toWrite]

   #############################################################################
   def unpackWalletFlags(self, toUnpack):
      if isinstance(toUnpack, BinaryUnpacker):
         flagData = toUnpack
      else:
         flagData = BinaryUnpacker( toUnpack )

      wltflags = flagData.get(UINT64, 8)
      wltflags = int_to_bitset(wltflags, widthBytes=8)
      self.useEncryption = (wltflags[0]=='1')
      self.watchingOnly  = (wltflags[1]=='1')


   #############################################################################
   def packHeader(self, binPacker):
      if not self.addrMap['ROOT']:
         raise WalletAddressError, 'Cannot serialize uninitialzed wallet!'

      startByte = binPacker.getSize()

      binPacker.put(BINARY_CHUNK, self.fileTypeStr, width=8)
      binPacker.put(UINT32, getVersionInt(self.version))
      binPacker.put(BINARY_CHUNK, self.magicBytes,  width=4)

      # Wallet info flags
      self.offsetWltFlags = binPacker.getSize() - startByte
      self.packWalletFlags(binPacker)

      # Binary Unique ID (firstAddr25bytes[:5][::-1])
      binPacker.put(BINARY_CHUNK, self.uniqueIDBin, width=6)

      # Unix time of wallet creations
      binPacker.put(UINT64, self.wltCreateDate)

      # User-supplied wallet label (short)
      self.offsetLabelName = binPacker.getSize() - startByte
      binPacker.put(BINARY_CHUNK, self.labelName , width=32)

      # User-supplied wallet label (long)
      self.offsetLabelDescr = binPacker.getSize() - startByte
      binPacker.put(BINARY_CHUNK, self.labelDescr,  width=256)

      # Highest used address: 
      self.offsetTopUsed = binPacker.getSize() - startByte
      binPacker.put(INT64, self.highestUsedChainIndex)

      # Key-derivation function parameters
      self.offsetKdfParams = binPacker.getSize() - startByte
      binPacker.put(BINARY_CHUNK, self.serializeKdfParams(), width=256)

      # Wallet encryption parameters (currently nothing to put here)
      self.offsetCrypto = binPacker.getSize() - startByte
      binPacker.put(BINARY_CHUNK, self.serializeCryptoParams(), width=256)

      # Address-chain root, (base-address for deterministic wallets)
      self.offsetRootAddr = binPacker.getSize() - startByte
      self.addrMap['ROOT'].walletByteLoc = self.offsetRootAddr
      binPacker.put(BINARY_CHUNK, self.addrMap['ROOT'].serialize())

      # In wallet version 1.0, this next kB is unused -- may be used in future
      binPacker.put(BINARY_CHUNK, '\x00'*1024)
      return binPacker.getSize() - startByte




   #############################################################################
   def unpackHeader(self, binUnpacker):
      """
      Unpacking the header information from a wallet file.  See the help text
      on the base class, PyBtcWallet, for more information on the wallet
      serialization.
      """
      self.fileTypeStr = binUnpacker.get(BINARY_CHUNK, 8)
      self.version     = readVersionInt(binUnpacker.get(UINT32))
      self.magicBytes  = binUnpacker.get(BINARY_CHUNK, 4)

      # Decode the bits to get the flags
      self.offsetWltFlags = binUnpacker.getPosition()
      self.unpackWalletFlags(binUnpacker)

      # This is the first 4 bytes of the 25-byte address-chain-root address
      # This includes the network byte (i.e. main network, testnet, namecoin)
      self.uniqueIDBin = binUnpacker.get(BINARY_CHUNK, 6)
      self.uniqueIDB58 = binary_to_base58(self.uniqueIDBin)
      self.wltCreateDate  = binUnpacker.get(UINT64)

      # We now have both the magic bytes and network byte
      if not self.magicBytes == MAGIC_BYTES:
         LOGERROR('Requested wallet is for a different blockchain!')
         LOGERROR('Wallet is for:  %s ', BLOCKCHAINS[self.magicBytes])
         LOGERROR('ArmoryEngine:   %s ', BLOCKCHAINS[MAGIC_BYTES])
         return -1
      if not self.uniqueIDBin[-1] == ADDRBYTE:
         LOGERROR('Requested wallet is for a different network!')
         LOGERROR('ArmoryEngine:   %s ', NETWORKS[ADDRBYTE])
         return -2

      # User-supplied description/name for wallet
      self.offsetLabelName = binUnpacker.getPosition()
      self.labelName  = binUnpacker.get(BINARY_CHUNK, 32).strip('\x00')


      # Longer user-supplied description/name for wallet
      self.offsetLabelDescr  = binUnpacker.getPosition()
      self.labelDescr  = binUnpacker.get(BINARY_CHUNK, 256).strip('\x00')


      self.offsetTopUsed = binUnpacker.getPosition()
      self.highestUsedChainIndex = binUnpacker.get(INT64)


      # Read the key-derivation function parameters
      self.offsetKdfParams = binUnpacker.getPosition()
      self.kdf = self.unserializeKdfParams(binUnpacker)

      # Read the crypto parameters
      self.offsetCrypto    = binUnpacker.getPosition()
      self.crypto = self.unserializeCryptoParams(binUnpacker)

      # Read address-chain root address data
      self.offsetRootAddr  = binUnpacker.getPosition()
      

      rawAddrData = binUnpacker.get(BINARY_CHUNK, self.pybtcaddrSize)
      self.addrMap['ROOT'] = PyBtcAddress().unserialize(rawAddrData)
      fixedAddrData = self.addrMap['ROOT'].serialize()
      if not rawAddrData==fixedAddrData:
         self.walletFileSafeUpdate([ \
            [WLT_UPDATE_MODIFY, self.offsetRootAddr, fixedAddrData]])

      self.addrMap['ROOT'].walletByteLoc = self.offsetRootAddr
      if self.useEncryption:
         self.addrMap['ROOT'].isLocked = True
         self.isLocked = True

      # In wallet version 1.0, this next kB is unused -- may be used in future
      binUnpacker.advance(1024)

      # TODO: automatic conversion if the code uses a newer wallet
      #       version than the wallet... got a manual script, but it
      #       would be nice to autodetect and correct
      #convertVersion

      return 0 #success

   #############################################################################
   def unpackNextEntry(self, binUnpacker):
      dtype   = binUnpacker.get(UINT8)
      hashVal = ''
      binData = ''
      if dtype==WLT_DATATYPE_KEYDATA:
         hashVal = binUnpacker.get(BINARY_CHUNK, 20)
         binData = binUnpacker.get(BINARY_CHUNK, self.pybtcaddrSize)
      elif dtype==WLT_DATATYPE_ADDRCOMMENT:
         hashVal = binUnpacker.get(BINARY_CHUNK, 20)
         commentLen = binUnpacker.get(UINT16)
         binData = binUnpacker.get(BINARY_CHUNK, commentLen)
      elif dtype==WLT_DATATYPE_TXCOMMENT:
         hashVal = binUnpacker.get(BINARY_CHUNK, 32)
         commentLen = binUnpacker.get(UINT16)
         binData = binUnpacker.get(BINARY_CHUNK, commentLen)
      elif dtype==WLT_DATATYPE_OPEVAL:
         raise NotImplementedError, 'OP_EVAL not support in wallet yet'
      elif dtype==WLT_DATATYPE_DELETED:
         deletedLen = binUnpacker.get(UINT16)
         binUnpacker.advance(deletedLen)
         

      return (dtype, hashVal, binData)

   #############################################################################
   @TimeThisFunction
   def readWalletFile(self, wltpath, verifyIntegrity=True, doScanNow=False):
      if not os.path.exists(wltpath):
         raise FileExistsError, "No wallet file:"+wltpath

      self.__init__()
      self.walletPath = wltpath

      if verifyIntegrity:
         try:
            nError = self.doWalletFileConsistencyCheck()
         except KeyDataError, errmsg:
            LOGEXCEPT('***ERROR:  Wallet file had unfixable errors.')
            raise KeyDataError, errmsg


      wltfile = open(wltpath, 'rb')
      wltdata = BinaryUnpacker(wltfile.read())
      wltfile.close()

      self.cppWallet = Cpp.BtcWallet()
      self.unpackHeader(wltdata)

      self.lastComputedChainIndex = -UINT32_MAX
      self.lastComputedChainAddr160  = None
      while wltdata.getRemainingSize()>0:
         byteLocation = wltdata.getPosition()
         dtype, hashVal, rawData = self.unpackNextEntry(wltdata)
         if dtype==WLT_DATATYPE_KEYDATA:
            newAddr = PyBtcAddress()
            newAddr.unserialize(rawData)
            newAddr.walletByteLoc = byteLocation + 21
            # Fix byte errors in the address data
            fixedAddrData = newAddr.serialize()
            if not rawData==fixedAddrData:
               self.walletFileSafeUpdate([ \
                  [WLT_UPDATE_MODIFY, newAddr.walletByteLoc, fixedAddrData]])
            if newAddr.useEncryption:
               newAddr.isLocked = True
            self.addrMap[hashVal] = newAddr
            if newAddr.chainIndex > self.lastComputedChainIndex:
               self.lastComputedChainIndex   = newAddr.chainIndex
               self.lastComputedChainAddr160 = newAddr.getAddr160()
            self.linearAddr160List.append(newAddr.getAddr160())
            self.chainIndexMap[newAddr.chainIndex] = newAddr.getAddr160()

            # Update the parallel C++ object that scans the blockchain for us
            timeRng = newAddr.getTimeRange()
            blkRng  = newAddr.getBlockRange()
            self.cppWallet.addScrAddress_5_(Hash160ToScrAddr(hashVal), \
                                                  timeRng[0], blkRng[0], \
                                                  timeRng[1], blkRng[1])
         if dtype in (WLT_DATATYPE_ADDRCOMMENT, WLT_DATATYPE_TXCOMMENT):
            self.commentsMap[hashVal] = rawData # actually ASCII data, here
            self.commentLocs[hashVal] = byteLocation
         if dtype==WLT_DATATYPE_OPEVAL:
            raise NotImplementedError, 'OP_EVAL not support in wallet yet'
         if dtype==WLT_DATATYPE_DELETED:
            pass


      if (not doScanNow or \
          not TheBDM.getBDMState()=='BlockchainReady' or \
          self.doBlockchainSync==BLOCKCHAIN_DONOTUSE):
         pass
      else:
         self.syncWithBlockchain()


      ### Update the wallet version if necessary ###
      if getVersionInt(self.version) < getVersionInt(PYBTCWALLET_VERSION):
         LOGERROR('Wallets older than version 1.35 no longer supported!')
         return
      if haveGUI[0] == True:
         self.mainWnd = haveGUI[1]
      return self



   #############################################################################
   def walletFileSafeUpdate(self, updateList):
            
      """
      The input "toAddDataList" should be a list of triplets, such as:
      [
        [WLT_DATA_ADD,    WLT_DATATYPE_KEYDATA, addr160_1,  PyBtcAddrObj1]
        [WLT_DATA_ADD,    WLT_DATATYPE_KEYDATA, addr160_2,  PyBtcAddrObj2]
        [WLT_DATA_MODIFY, modifyStartByte1,  binDataForOverwrite1  ]
        [WLT_DATA_ADD,    WLT_DATATYPE_ADDRCOMMENT, addr160_3,  'Long-term savings']
        [WLT_DATA_MODIFY, modifyStartByte2,  binDataForOverwrite2 ]
      ]

      The return value is the list of new file byte offsets (from beginning of
      the file), that specify the start of each modification made to the
      wallet file.  For MODIFY fields, this just returns the modifyStartByte
      field that was provided as input.  For adding data, it specifies the
      starting byte of the new field (the DATATYPE byte).  We keep this data
      in PyBtcAddress objects so that we know where to apply modifications in
      case we need to change something, like converting from unencrypted to
      encrypted private keys.

      If this method fails, we simply return an empty list.  We can check for
      an empty list to know if the file update succeeded.

      WHY IS THIS SO COMPLICATED?  -- Because it's atomic!

      When we want to add data to the wallet file, we will do so in a completely
      recoverable way.  We define this method to make sure a backup exists when
      we start modifying the file, and keep a flag to identify when the wallet
      might be corrupt.  If we ever try to load the wallet file and see another
      file with the _update_unsuccessful suffix, we should instead just restore
      from backup.

      Similarly, we have to update the backup file after updating the main file
      so we will use a similar technique with the backup_unsuccessful suffix.
      We don't want to rely on a backup if somehow *the backup* got corrupted
      and the original file is fine.  THEREFORE -- this is implemented in such
      a way that the user should know two things:

         (1) No matter when the power goes out, we ALWAYS have a uncorrupted
             wallet file, and know which one it is.  Either the backup is safe,
             or the original is safe.  Based on the flag files, we know which
             one is guaranteed to be not corrupted.
         (2) ALWAYS DO YOUR FILE OPERATIONS BEFORE SETTING DATA IN MEMORY
             You must write it to disk FIRST using this SafeUpdate method,
             THEN give the new data to the user -- never give it to them
             until you are sure that it was written safely to disk.

      Number (2) is easy to screw up because you plan to write the file just
      AFTER the data is created and stored in local memory.  But an error
      might be thrown halfway which is handled higher up, and instead the data
      never made it to file.  Then there is a risk that the user uses their
      new address that never made it into the wallet file.
      """

      if not os.path.exists(self.walletPath):
         raise FileExistsError, 'No wallet file exists to be updated!'

      if len(updateList)==0:
         return []

      # Make sure that the primary and backup files are synced before update
      self.doWalletFileConsistencyCheck()

      walletFileBackup = self.getWalletPath('backup')
      mainUpdateFlag   = self.getWalletPath('update_unsuccessful')
      backupUpdateFlag = self.getWalletPath('backup_unsuccessful')


      # Will be passing back info about all data successfully added
      oldWalletSize = os.path.getsize(self.walletPath)
      updateLocations = []
      dataToChange    = []
      toAppend = BinaryPacker()

      try:
         for entry in updateList:
            modType    = entry[0]
            updateInfo = entry[1:]

            if(modType==WLT_UPDATE_ADD):
               dtype = updateInfo[0]
               updateLocations.append(toAppend.getSize()+oldWalletSize)
               if dtype==WLT_DATATYPE_KEYDATA:
                  if len(updateInfo[1])!=20 or not isinstance(updateInfo[2], PyBtcAddress):
                     raise Exception, 'Data type does not match update type'
                  toAppend.put(UINT8, WLT_DATATYPE_KEYDATA)
                  toAppend.put(BINARY_CHUNK, updateInfo[1])
                  toAppend.put(BINARY_CHUNK, updateInfo[2].serialize())

               elif dtype in (WLT_DATATYPE_ADDRCOMMENT, WLT_DATATYPE_TXCOMMENT):
                  if not isinstance(updateInfo[2], str):
                     raise Exception, 'Data type does not match update type'
                  toAppend.put(UINT8, dtype)
                  toAppend.put(BINARY_CHUNK, updateInfo[1])
                  toAppend.put(UINT16, len(updateInfo[2]))
                  toAppend.put(BINARY_CHUNK, updateInfo[2])

               elif dtype==WLT_DATATYPE_OPEVAL:
                  raise Exception, 'OP_EVAL not support in wallet yet'

            elif(modType==WLT_UPDATE_MODIFY):
               updateLocations.append(updateInfo[0])
               dataToChange.append( updateInfo )
            else:
               LOGERROR('Unknown wallet-update type!')
               raise Exception, 'Unknown wallet-update type!'
      except Exception:
         LOGEXCEPT('Bad input to walletFileSafeUpdate')
         return []

      binaryToAppend = toAppend.getBinaryString()

      # We need to safely modify both the main wallet file and backup
      # Start with main wallet
      touchFile(mainUpdateFlag)

      try:
         wltfile = open(self.walletPath, 'ab')
         wltfile.write(binaryToAppend)
         wltfile.close()

         # This is for unit-testing the atomic-wallet-file-update robustness
         if self.interruptTest1: raise InterruptTestError

         wltfile = open(self.walletPath, 'r+b')
         for loc,replStr in dataToChange:
            wltfile.seek(loc)
            wltfile.write(replStr)
         wltfile.close()

      except IOError:
         LOGEXCEPT('Could not write data to wallet.  Permissions?')
         shutil.copy(walletFileBackup, self.walletPath)
         os.remove(mainUpdateFlag)
         return []

      # Write backup flag before removing main-update flag.  If we see
      # both flags, we know file IO was interrupted RIGHT HERE
      touchFile(backupUpdateFlag)

      # This is for unit-testing the atomic-wallet-file-update robustness
      if self.interruptTest2: raise InterruptTestError

      os.remove(mainUpdateFlag)

      # Modify backup
      try:
         # This is for unit-testing the atomic-wallet-file-update robustness
         if self.interruptTest3: raise InterruptTestError

         backupfile = open(walletFileBackup, 'ab')
         backupfile.write(binaryToAppend)
         backupfile.close()

         backupfile = open(walletFileBackup, 'r+b')
         for loc,replStr in dataToChange:
            backupfile.seek(loc)
            backupfile.write(replStr)
         backupfile.close()

      except IOError:
         LOGEXCEPT('Could not write backup wallet.  Permissions?')
         shutil.copy(self.walletPath, walletFileBackup)
         os.remove(mainUpdateFlag)
         return []

      os.remove(backupUpdateFlag)

      return updateLocations



   #############################################################################
   def doWalletFileConsistencyCheck(self, onlySyncBackup=True):
      """
      First we check the file-update flags (files we touched/removed during
      file modification operations), and then restore the primary wallet file
      and backup file to the exact same state -- we know that at least one of
      them is guaranteed to not be corrupt, and we know based on the flags
      which one that is -- so we execute the appropriate copy operation.

      ***NOTE:  For now, the remaining steps are untested and unused!

      After we have guaranteed that main wallet and backup wallet are the
      same, we want to do a check that the data is consistent.  We do this
      by simply reading in the key-data from the wallet, unserializing it
      and reserializing it to see if it matches -- this works due to the
      way the PyBtcAddress::unserialize() method works:  it verifies the
      checksums in the address data, and corrects errors automatically!
      And it's part of the unit-tests that serialize/unserialize round-trip
      is guaranteed to match for all address types if there's no byte errors.

      If an error is detected, we do a safe-file-modify operation to re-write
      the corrected information to the wallet file, in-place.  We DO NOT
      check comment fields, since they do not have checksums, and are not
      critical to protect against byte errors.
      """



      if not os.path.exists(self.walletPath):
         raise FileExistsError, 'No wallet file exists to be checked!'

      walletFileBackup = self.getWalletPath('backup')
      mainUpdateFlag   = self.getWalletPath('update_unsuccessful')
      backupUpdateFlag = self.getWalletPath('backup_unsuccessful')

      if not os.path.exists(walletFileBackup):
         # We haven't even created a backup file, yet
         LOGDEBUG('Creating backup file %s', walletFileBackup)
         touchFile(backupUpdateFlag)
         shutil.copy(self.walletPath, walletFileBackup)
         os.remove(backupUpdateFlag)

      if os.path.exists(backupUpdateFlag) and os.path.exists(mainUpdateFlag):
         # Here we actually have a good main file, but backup never succeeded
         LOGWARN('***WARNING: error in backup file... how did that happen?')
         shutil.copy(self.walletPath, walletFileBackup)
         os.remove(mainUpdateFlag)
         os.remove(backupUpdateFlag)
      elif os.path.exists(mainUpdateFlag):
         LOGWARN('***WARNING: last file operation failed!  Restoring wallet from backup')
         # main wallet file might be corrupt, copy from backup
         shutil.copy(walletFileBackup, self.walletPath)
         os.remove(mainUpdateFlag)
      elif os.path.exists(backupUpdateFlag):
         LOGWARN('***WARNING: creation of backup was interrupted -- fixing')
         shutil.copy(self.walletPath, walletFileBackup)
         os.remove(backupUpdateFlag)

      if onlySyncBackup:
         return 0






   #############################################################################
   #def getAddrByIndex(self, i):
      #return self.addrMap.values()[i]

   #############################################################################
   def deleteImportedAddress(self, addr160):
      """
      We want to overwrite a particular key in the wallet.  Before overwriting
      the data looks like this:
         [  \x00  |  <20-byte addr160>  |  <237-byte keydata> ]
      And we want it to look like:
         [  \x04  |  <2-byte length>  | \x00\x00\x00... ]
      So we need to construct a wallet-update vector to modify the data
      starting at the first byte, replace it with 0x04, specifies how many
      bytes are in the deleted entry, and then actually overwrite those 
      bytes with 0s
      """

      if not self.addrMap[addr160].chainIndex==-2:
         raise WalletAddressError, 'You can only delete imported addresses!'

      overwriteLoc = self.addrMap[addr160].walletByteLoc - 21
      overwriteLen = 20 + self.pybtcaddrSize - 2

      overwriteBin = ''
      overwriteBin += int_to_binary(WLT_DATATYPE_DELETED, widthBytes=1)
      overwriteBin += int_to_binary(overwriteLen,         widthBytes=2)
      overwriteBin += '\x00'*overwriteLen

      self.walletFileSafeUpdate([[WLT_UPDATE_MODIFY, overwriteLoc, overwriteBin]])

      # IMPORTANT:  we need to update the wallet structures to reflect the
      #             new state of the wallet.  This will actually be easiest
      #             if we just "forget" the current wallet state and re-read
      #             the wallet from file
      wltPath = self.walletPath
      self.readWalletFile(wltPath, doScanNow=True)
      

   #############################################################################
   def importExternalAddressData(self, privKey=None, privChk=None, \
                                       pubKey=None,  pubChk=None, \
                                       addr20=None,  addrChk=None, \
                                       firstTime=UINT32_MAX,  firstBlk=UINT32_MAX, \
                                       lastTime=0,   lastBlk=0):
      """
      This wallet fully supports importing external keys, even though it is
      a deterministic wallet: determinism only adds keys to the pool based
      on the address-chain, but there's nothing wrong with adding new keys
      not on the chain.

      We don't know when this address was created, so we have to set its
      first/last-seen times to 0, to make sure we search the whole blockchain
      for tx related to it.  This data will be updated later after we've done
      the search and know for sure when it is "relevant".
      (alternatively, if you know it's first-seen time for some reason, you
      can supply it as an input, but this seems rare: we don't want to get it
      wrong or we could end up missing wallet-relevant transactions)

      DO NOT CALL FROM A BDM THREAD FUNCTION.  IT MAY DEADLOCK.
      """

      if self.calledFromBDM:
         LOGERROR('Called importExternalAddressData() from BDM method!')
         LOGERROR('Don\'t do this!')
         return ''

      if not privKey and not self.watchingOnly:
         LOGERROR('')
         LOGERROR('This wallet is strictly for addresses that you')
         LOGERROR('own.  You cannot import addresses without the')
         LOGERROR('the associated private key.  Instead, use a')
         LOGERROR('watching-only wallet to import this address.')
         LOGERROR('(actually, this is currently, completely disabled)')
         raise WalletAddressError, 'Cannot import non-private-key addresses'



      # First do all the necessary type conversions and error corrections
      computedPubKey = None
      computedAddr20 = None
      if privKey:
         if isinstance(privKey, str):
            privKey = SecureBinaryData(privKey)

         if privChk:
            privKey = SecureBinaryData(verifyChecksum(privKey.toBinStr(), privChk))

         computedPubkey = CryptoECDSA().ComputePublicKey(privKey)
         computedAddr20 = convertKeyDataToAddress(pubKey=computedPubkey)

      # If public key is provided, we prep it so we can verify Pub/Priv match
      if pubKey:
         if isinstance(pubKey, str):
            pubKey = SecureBinaryData(pubKey)
         if pubChk:
            pubKey = SecureBinaryData(verifyChecksum(pubKey.toBinStr(), pubChk))

         if not computedAddr20:
            computedAddr20 = convertKeyDataToAddress(pubKey=pubKey)

      # The 20-byte address (pubkey hash160) should always be a python string
      if addr20:
         if not isinstance(pubKey, str):
            addr20 = addr20.toBinStr()
         if addrChk:
            addr20 = verifyChecksum(addr20, addrChk)


      # Now a few sanity checks
      if self.addrMap.has_key(addr20):
         LOGWARN('This address is already in your wallet!')
         return

      #if pubKey and not computedPubkey==pubKey:
         #raise ECDSA_Error, 'Private and public keys to be imported do not match!'
      #if addr20 and not computedAddr20==addr20:
         #raise ECDSA_Error, 'Supplied address hash does not match key data!'

      addr20 = computedAddr20
      
      if self.addrMap.has_key(addr20):
         return None

      # If a private key is supplied and this wallet is encrypted&locked, then 
      # we have no way to secure the private key without unlocking the wallet.
      if self.useEncryption and privKey and not self.kdfKey:
         raise WalletLockError, 'Cannot import private key when wallet is locked!'


      if privKey:
         # For priv key, lots of extra encryption and verification options
         newAddr = PyBtcAddress().createFromPlainKeyData( addr160=addr20, \
                                  plainPrivKey=privKey, publicKey65=computedPubkey,  \
                                  willBeEncr=self.useEncryption, \
                                  generateIVIfNecessary=self.useEncryption, \
                                  skipCheck=True, skipPubCompute=True)
         if self.useEncryption:
            newAddr.lock(self.kdfKey)
            newAddr.unlock(self.kdfKey)
      elif pubKey:
         securePubKey = SecureBinaryData(pubKey)
         newAddr = PyBtcAddress().createFromPublicKeyData(securePubKey)
      else:
         newAddr = PyBtcAddress().createFromPublicKeyHash160(addr20)


      newAddr.chaincode  = SecureBinaryData('\xff'*32)
      newAddr.chainIndex = -2
      newAddr.timeRange = [firstTime, lastTime]
      newAddr.blkRange  = [firstBlk,  lastBlk ]
      #newAddr.binInitVect16  = SecureBinaryData().GenerateRandom(16)
      newAddr160 = newAddr.getAddr160()

      newDataLoc = self.walletFileSafeUpdate( \
         [[WLT_UPDATE_ADD, WLT_DATATYPE_KEYDATA, newAddr160, newAddr]])
      self.addrMap[newAddr160] = newAddr.copy()
      self.addrMap[newAddr160].walletByteLoc = newDataLoc[0] + 21
      self.linearAddr160List.append(newAddr160)
      if self.useEncryption and self.kdfKey:
         self.addrMap[newAddr160].lock(self.kdfKey)
         if not self.isLocked:
            self.addrMap[newAddr160].unlock(self.kdfKey)

      self.cppWallet.addScrAddress_5_(Hash160ToScrAddr(newAddr160), \
                                   firstTime, firstBlk, lastTime, lastBlk)

      # The following line MAY deadlock if this method is called from the BDM
      # thread.  Do not write any BDM methods that calls this method!
      TheBDM.registerImportedScrAddr(Hash160ToScrAddr(newAddr160), 
                                     firstTime, firstBlk, lastTime,  lastBlk)


      return newAddr160


   #############################################################################
   def bulkImportAddresses(self, textBlock, privKeyEndian=BIGENDIAN, \
                     sepList=":;'[]()=-_*&^%$#@!,./?\n"):
      """
      Attempts to import plaintext key data stored in a file.  This method
      expects all data to be in hex or Base58:

         20 bytes / 40  hex chars -- public key hashes
         25 bytes / 50  hex chars -- full binary addresses
         65 bytes / 130 hex chars -- public key
         32 bytes / 64  hex chars -- private key

         33 or 34 Base58 chars    -- address strings
         50 to 52 Base58 chars    -- base58-encoded private key

      Since this is python, I don't have to require any particular format:
      I can pretty easily break apart the entire file into individual strings,
      search for addresses and public keys, then, search for private keys that
      correspond to that data.  Obviously, simpler is better, but as long as
      the data is encoded as in the above list and separated by whitespace or
      punctuation, this method should succeed.

      We must throw an error if this is NOT a watching-only address and we
      find an address without a private key.  We will need to create a
      separate watching-only wallet in order to import these keys.

      TODO: will finish this later
      """

      """
      STUB: (AGAIN) I just can't make this work out to be as stupid-proof 
            as I originally planned.  I'll have to put it on hold.
      self.__init__()

      newfile = open(filename,'rb')
      newdata = newfile.read()
      newfile.close()

      # Change all punctuation to the same char so split() works easier
      for ch in sepList:
         newdata.replace(ch, ' ')

      newdata = newdata.split()
      hexChars = '01234567890abcdef'
      b58Chars = '123456789ABCDEFGHJKLMNPQRSTUVWXYZabcdefghijkmnopqrstuvwxyz'
      DATATYPES = enum( 'UNKNOWN', \
                        'Addr_Hex_20', \
                        'Addr_B58_25', \
                        'PubX_Hex_32', \
                        'PubY_Hex_32', \
                        'PubK_Hex_65', \
                        'Priv_Hex_32', \
                        'Priv_Hex_36', \
                        'Priv_Hex_37', \
                        'Priv_B58_32', \
                        'Priv_B58_37', \
                        'Priv_MiniPriv', \
                        'PubK_Hex_33_Compressed', \
                        'Priv_Hex_33_Compressed')

      DTYPES = enum('Unknown', 'Hash160', 'PubKey', 'PrivKey', 'Byte32', 'Byte33')
      

      lastAddr = None
      lastPubK = None
      lastPriv = None
      for theStr in newdata:
         if len(theStr)<20:
            continue

         hexCount = sum([1 if c in hexChars else 0 for c in theStr])
         b58Count = sum([1 if c in b58Chars else 0 for c in theStr])
         canBeHex = hexCount==len(theStr)
         canBeB58 = b58Count==len(theStr)
         isHex = canBeHex
         isB58 = canBeB58 and not canBeHex
         isStr = not isHex and not isB58

         dataAndType = [DTYPES.Unknown, '']
         if isHex:
            binData = hex_to_binary(theStr)
            sz = len(binData)

            if sz==20:
               dataAndType = [DTYPES.Hash160, binData]
            elif sz==25:
               dataAndType = [DTYPES.Hash160, binData[1:21]]
            elif sz==32:
               dataAndType = [DTYPES., binData[1:21]]
         elif isB58:
            binData = base58_to_binary(theStr)
            sz = len(binData)

            
         if isHex and sz==40:
         elif isHex and sz==50:
            dataAndType = [DTYPES.Hash160, hex_to_binary(theStr)[1:21]]
         elif isB58 and sz>=31 and sz<=35:
            dataAndType = [DTYPES.Hash160, addrStr_to_hash160(theStr)]
         elif isHex is sz==130:
            dataAndType = [DTYPES.PubKey, hex_to_binary(theStr)]
         elif isHex is sz==128:
            dataAndType = [DTYPES.PubKey, '\x04'+hex_to_binary(theStr)]
         elif isHex is sz==128:
            
             

         potentialKey = SecureBinaryData('\x04' + piece)
         isValid = CryptoECDSA().VerifyPublicKeyValid(potentialKey)
      """
      pass





   #############################################################################
   def checkIfRescanRequired(self):
      """ 
      Returns true is we have to go back to disk/mmap and rescan more than two
      weeks worth of blocks

      DO NOT CALL FROM A BDM METHOD.  Instead, call directly:
         self.bdm.numBlocksToRescan(pywlt.cppWallet) > 2016
      """
      if self.calledFromBDM:
         LOGERROR('Called checkIfRescanRequired() from BDM method!')
         LOGERROR('Don\'t do this!')

      if TheBDM.getBDMState()=='BlockchainReady':
         return (TheBDM.numBlocksToRescan(self.cppWallet) > 2016)
      else:
         return False



   #############################################################################
   def signTxDistProposal(self, txdp, hashcode=1):
      if not hashcode==1:
         LOGERROR('hashcode!=1 is not supported at this time!')
         return

      # If the wallet is locked, we better bail now
      if self.isLocked:
         raise WalletLockError, "Cannot sign Tx when wallet is locked!"

      numInputs = len(txdp.pytxObj.inputs)
      wltAddr = []
      for index,txin in enumerate(txdp.pytxObj.inputs):
         scrType = txdp.scriptTypes[index]
         if scrType in CPP_TXOUT_STDSINGLESIG:
            scrAddr = txdp.inScrAddrList[index]
            addr160 = scrAddr[1:]
            if self.hasAddr(addr160) and self.addrMap[addr160].hasPrivKey():
               wltAddr.append( (self.addrMap[addr160], index, 0))
         elif scrType==CPP_TXOUT_MULTISIG:
            # Basically the same check but multiple addresses to consider
            # STUB -- this branch has never been tested
            addrList = getMultisigScriptInfo(txdp.txOutScripts[index])[2]
            for addrIdx, addr in enumerate(addrList):
               if self.hasAddr(addr) and self.addrMap[addr].hasPrivKey():
                  wltAddr.append( (self.addrMap[addr], index, addrIdx) )
                  break
                  

      # WltAddr now contains a list of every input we can sign for, and the
      # PyBtcAddress object that can be used to sign it.  Let's do it.
      numMyAddr = len(wltAddr)
      LOGDEBUG('Total number of inputs in transaction:  %d', numInputs)
      LOGDEBUG('Number of inputs that you can sign for: %d', numMyAddr)


      # Unlock the wallet if necessary, sign inputs 
      maxChainIndex = -1
      for addrObj,idx, sigIdx in wltAddr:
         maxChainIndex = max(maxChainIndex, addrObj.chainIndex)
         if addrObj.isLocked:
            if self.kdfKey:
               addrObj.unlock(self.kdfKey)
            else:
               raise WalletLockError, 'Cannot sign tx without unlocking wallet'

         if not addrObj.hasPubKey():
            # Make sure the public key is available for this address
            addrObj.binPublicKey65 = \
               CryptoECDSA().ComputePublicKey(addrObj.binPrivKey32_Plain)

         # Copy the script, blank out out all other scripts (assume hashcode==1)
         txCopy = PyTx().unserialize(txdp.pytxObj.serialize())
         for i in range(len(txCopy.inputs)):
            if not i==idx:
               txCopy.inputs[i].binScript = ''
            else:
               txCopy.inputs[i].binScript = txdp.txOutScripts[i]

         hashCode1  = int_to_binary(hashcode, widthBytes=1)
         hashCode4  = int_to_binary(hashcode, widthBytes=4)
         preHashMsg = txCopy.serialize() + hashCode4
         signature  = addrObj.generateDERSignature(preHashMsg) + hashCode1

         # Now we attach a binary signature or full script, depending on the type
         p2shScript = txdp.p2shScripts[idx]
         p2shAppend = ''
         if len(p2shScript) > 0:
            LOGWARN('Signing for P2SH input')
            p2shAppend = serializeBytesWithPushData(p2shScript)

         scrType = txdp.scriptTypes[idx]
         if scrType in [CPP_TXOUT_STDPUBKEY33, CPP_TXOUT_STDPUBKEY65]:
            # Only need the signature to complete coinbase TxOut
            serSignature = serializeBytesWithPushData(signature)
            txdp.signatures[idx][0] = serSignature + p2shAppend
         elif scrType==CPP_TXOUT_STDHASH160:
            # Gotta include the public key, too, for standard TxOuts
            pubkey = addrObj.binPublicKey65.toBinStr()
            serSig    = serializeBytesWithPushData(signature)
            serPubKey = serializeBytesWithPushData(pubkey)
            txdp.signatures[idx][0] = serSig + serPubKey + p2shAppend
         elif txdp.scriptTypes[idx]==TXOUT_SCRIPT_MULTISIG:
            # We attach just the sig for multi-sig transactions
            serSignature = serializeBytesWithPushData(signature)
            txdp.signatures[idx][sigIdx] = serSig
         else:
            LOGERROR('Unknown txOut script type')

      
      prevHighestIndex = self.highestUsedChainIndex  
      if prevHighestIndex<maxChainIndex:
         self.advanceHighestIndex(maxChainIndex-prevHighestIndex)
         self.fillAddressPool()
      
      return txdp



   #############################################################################
   def unlock(self, secureKdfOutput=None, \
                    securePassphrase=None, \
                    tempKeyLifetime=0, GUI=True):
      
      if self.isLocked == False:
         if self.useEncryption == False: return
      
      if GUI == True and haveGUI[0] == True:
         LOGDEBUG('Attempting to unlock wallet: %s', self.uniqueIDB58)
         if not secureKdfOutput and not securePassphrase:
            raise PassphraseError, "No passphrase/key provided to unlock wallet!"
            
         from qtdialogs import DlgProgress      
         dlgprg = DlgProgress(self.mainWnd, self.mainWnd, HBar=len(self.addrMap), Title='Unlocking Wallet')   
         dlgprg.exec_(self.unlock_(secureKdfOutput, securePassphrase, tempKeyLifetime, dlgPrg=dlgprg, async=dlgprg.Kill))
      else:
         self.unlock_(secureKdfOutput, securePassphrase, tempKeyLifetime)

   #############################################################################
   @AllowAsync
   def unlock_(self, secureKdfOutput=None, \
                     securePassphrase=None, \
                     tempKeyLifetime=0, dlgPrg=None):
      """
      We must assume that the kdfResultKey is a SecureBinaryData object
      containing the result of the KDF-passphrase.  The wallet unlocked-
      lifetime will be set to X seconds from time.time() [now] and next
      time the checkWalletLockTimeout function is called it will be re-
      locked.
      """
      
      if dlgPrg is None:
         LOGDEBUG('Attempting to unlock wallet: %s', self.uniqueIDB58)
         if not secureKdfOutput and not securePassphrase:
            raise PassphraseError, "No passphrase/key provided to unlock wallet!"

      if not secureKdfOutput:
         if not self.kdf:
            raise EncryptionError, 'How do we have a locked wallet w/o KDF???'
         secureKdfOutput = self.kdf.DeriveKey(securePassphrase)


      if not self.verifyEncryptionKey(secureKdfOutput):
         raise PassphraseError, "Incorrect passphrase for wallet"

      # For now, I assume that all keys have the same passphrase and all
      # unlocked successfully at the same time.
      # It's an awful lot of work to design a wallet to consider partially-
      # successful unlockings.
      self.kdfKey = secureKdfOutput
      if tempKeyLifetime==0:
         self.lockWalletAtTime = RightNow() + self.defaultKeyLifetime
      else:
         self.lockWalletAtTime = RightNow() + tempKeyLifetime

      #Fix to n2 unlock issue: newly chained addresses on a locked wallet cannot have their private key computed until the next unlock.
      #When that unlock takes place, certain address entries are stateless, so they end up being derived from the root key itself.
      #This fix runs through all address entries ordered by chainIndex, to be able to feed the closest computed address entry
      #to the upcoming, possibly uncomputed entries.

      if dlgPrg is not None:
         naddress = 1
         
      addrObjPrev = None
      import operator
      for addrObj in (sorted(self.addrMap.values(), key=operator.attrgetter('chainIndex'))):
         if dlgPrg is not None:
            UIprogress = naddress
            dlgPrg.UpdateHBar(UIprogress)
            naddress = naddress +1
         
         needToSaveAddrAfterUnlock = addrObj.createPrivKeyNextUnlock
         if needToSaveAddrAfterUnlock and addrObjPrev is not None:
               ChainDepth = addrObj.chainIndex - addrObjPrev.chainIndex

               if ChainDepth > 0 and addrObjPrev.chainIndex > -1:
                  addrObj.createPrivKeyNextUnlock_IVandKey[0] = addrObjPrev.binInitVect16.copy()
                  addrObj.createPrivKeyNextUnlock_IVandKey[1] = addrObjPrev.binPrivKey32_Encr.copy()

                  addrObj.createPrivKeyNextUnlock_ChainDepth  = ChainDepth

         addrObj.unlock(self.kdfKey)
         if addrObj.chainIndex > -1: addrObjPrev = addrObj

         if needToSaveAddrAfterUnlock:
            updateLoc = addrObj.walletByteLoc 
            self.walletFileSafeUpdate( [[WLT_UPDATE_MODIFY, addrObj.walletByteLoc, \
                                                addrObj.serialize()]])

      self.isLocked = False
      LOGDEBUG('Unlock succeeded: %s', self.uniqueIDB58)


   #############################################################################
   def lock(self, GUI=True):
      
      if GUI and haveGUI[0] == True:
         longlock = 0
         
         for addr160,addrObj in self.addrMap.iteritems():
            if addrObj.keyChanged != 0:
               longlock = 1
               break
            
         if longlock == 1:
            from qtdialogs import DlgProgress
            dlgprg = DlgProgress(self.mainWnd, self.mainWnd)            
            dlgprg.exec_(self.lock_(dlgPrg = dlgprg, async=dlgprg.Kill))
         else:
            self.lock_()
            
      else:
         self.lock_()
         

   #############################################################################
   @AllowAsync
   def lock_(self, dlgPrg=None):
      """
      We assume that we have already set all encryption parameters (such as
      IVs for each key) and thus all we need to do is call the "lock" method
      on each PyBtcAddress object.

      If wallet is unlocked, try to re-lock addresses, regardless of whether
      we have a kdfKey or not.  In some circumstances (such as when the addrs
      have never been locked before) we will need the key to encrypt them.
      However, in most cases, the encrypted versions are already available
      and the PyBtcAddress objects can destroy the plaintext keys without
      ever needing access to the encryption keys.

      ANY METHOD THAT CALLS THIS MUST CATCH WALLETLOCKERRORS UNLESS YOU ARE
      POSITIVE THAT THE KEYS HAVE ALREADY BEEN ENCRYPTED BEFORE, OR ARE
      ALREADY SITTING IN THE ENCRYPTED WALLET FILE.  PyBtcAddress objects
      were designed to do this, but in case of a bug, you don't want the
      program crashing with money-bearing private keys sitting in memory only.

      TODO: If things like IVs are not set properly, we should implement
            a way to check for this, correct it, and update the wallet
            file if necessary
      """

      # Wallet is unlocked, will try to re-lock addresses, regardless of whether
      # we have a kdfKey or not.  If a key is required, we will throw a
      # WalletLockError, and the caller can get the passphrase from the user,
      # unlock the wallet, then try locking again.
      # NOTE: If we don't have kdfKey, it is set to None, which is the default
      #       input for PyBtcAddress::lock for "I don't have it".  In most 
      #       cases, it is actually possible to lock the wallet without the 
      #       kdfKey because we saved the encrypted versions before unlocking
      LOGDEBUG('Attempting to lock wallet: %s', self.uniqueIDB58)
      i=1
      try:
         for addr160,addrObj in self.addrMap.iteritems():
            if dlgPrg is not None:
               UIprogress = 'locking address %d/%d' % (i, len(self.addrMap))
               dlgPrg.UpdateText(UIprogress)
               i = i +1
            
            self.addrMap[addr160].lock(self.kdfKey)

         if self.kdfKey:
            self.kdfKey.destroy()
            self.kdfKey = None
         self.isLocked = True
      except WalletLockError:
         LOGERROR('Locking wallet requires encryption key.  This error')
         LOGERROR('Usually occurs on newly-encrypted wallets that have')
         LOGERROR('never been encrypted before.')
         raise WalletLockError, 'Unlock with passphrase before locking again'
      LOGDEBUG('Wallet locked: %s', self.uniqueIDB58)

   #############################################################################
   def getAddrListSortedByChainIndex(self, withRoot=False):
      """ Returns Addr160 list """
      addrList = []
      for addr160 in self.linearAddr160List:
         addr=self.addrMap[addr160]
         addrList.append( [addr.chainIndex, addr160, addr] )

      addrList.sort(key=lambda x: x[0])
      return addrList

   #############################################################################
   def getAddrList(self):
      """ Returns list of PyBtcAddress objects """
      addrList = []
      for addr160,addrObj in self.addrMap.iteritems():
         if addr160=='ROOT':
            continue
         # I assume these will be references, not copies
         addrList.append( addrObj )
      return addrList


   #############################################################################
   def getLinearAddrList(self, withImported=True, withAddrPool=False):
      """ 
      Retrieves a list of addresses, by hash, in the order they 
      appear in the wallet file.  Can ignore the imported addresses
      to get only chained addresses, if necessary.

      I could do this with one list comprehension, but it would be long.
      I'm resisting the urge...
      """
      addrList = []
      for a160 in self.linearAddr160List:
         addr = self.addrMap[a160]
         if not a160=='ROOT' and (withImported or addr.chainIndex>=0):
            # Either we want imported addresses, or this isn't one
            if (withAddrPool or addr.chainIndex<=self.highestUsedChainIndex):
               addrList.append(addr)
         
      return addrList
      

   #############################################################################
   def getAddress160ByChainIndex(self, desiredIdx):
      """
      It should be safe to assume that if the index is less than the highest 
      computed, it will be in the chainIndexMap, but I don't like making such
      assumptions.  Perhaps something went wrong with the wallet, or it was
      manually reconstructed and has holes in the chain.  We will regenerate
      addresses up to that point, if necessary (but nothing past the value
      self.lastComputedChainIndex.
      """
      if desiredIdx>self.lastComputedChainIndex or desiredIdx<0:
         # I removed the option for fillPoolIfNecessary, because of the risk
         # that a bug may lead to generation of billions of addresses, which
         # would saturate the system's resources and fill the HDD.
         raise WalletAddressError, 'Chain index is out of range'
         

      if self.chainIndexMap.has_key(desiredIdx):
         return self.chainIndexMap[desiredIdx]
      else:
         # Somehow the address isn't here, even though it is less than the
         # last computed index
         closestIdx = 0
         for idx,addr160 in self.chainIndexMap.iteritems():
            if closestIdx<idx<=desiredIdx:
               closestIdx = idx
               
         gap = desiredIdx - closestIdx
         extend160 = self.chainIndexMap[closestIdx]
         for i in range(gap+1):
            extend160 = self.computeNextAddress(extend160)
            if desiredIdx==self.addrMap[extend160].chainIndex:
               return self.chainIndexMap[desiredIdx]


   #############################################################################
   def pprint(self, indent='', allAddrInfo=True):
      print indent + 'PyBtcWallet  :', self.uniqueIDB58
      print indent + '   useEncrypt:', self.useEncryption
      print indent + '   watchOnly :', self.watchingOnly
      print indent + '   isLocked  :', self.isLocked
      print indent + '   ShortLabel:', self.labelName 
      print indent + '   LongLabel :', self.labelDescr
      print ''
      print indent + 'Root key:', self.addrMap['ROOT'].getAddrStr(),
      print '(this address is never used)'
      if allAddrInfo:
         self.addrMap['ROOT'].pprint(indent=indent)
      print indent + 'All usable keys:'
      sortedAddrList = self.getAddrListSortedByChainIndex()
      for i,addr160,addrObj in sortedAddrList:
         if not addr160=='ROOT':
            print '\n' + indent + 'Address:', addrObj.getAddrStr()
            if allAddrInfo:
               addrObj.pprint(indent=indent)



   #############################################################################
   def isEqualTo(self, wlt2, debug=False):
      isEqualTo = True
      isEqualTo = isEqualTo and (self.uniqueIDB58 == wlt2.uniqueIDB58)
      isEqualTo = isEqualTo and (self.labelName  == wlt2.labelName )
      isEqualTo = isEqualTo and (self.labelDescr == wlt2.labelDescr)
      try:

         rootstr1 = binary_to_hex(self.addrMap['ROOT'].serialize())
         rootstr2 = binary_to_hex(wlt2.addrMap['ROOT'].serialize())
         isEqualTo = isEqualTo and (rootstr1 == rootstr2)
         if debug:
            print ''
            print 'RootAddrSelf:'
            print prettyHex(rootstr1, indent=' '*5)
            print 'RootAddrWlt2:'
            print prettyHex(rootstr2, indent=' '*5)
            print 'RootAddrDiff:',
            pprintDiff(rootstr1, rootstr2, indent=' '*5)

         for addr160 in self.addrMap.keys():
            addrstr1 = binary_to_hex(self.addrMap[addr160].serialize())
            addrstr2 = binary_to_hex(wlt2.addrMap[addr160].serialize())
            isEqualTo = isEqualTo and (addrstr1 == addrstr2)
            if debug:
               print ''
               print 'AddrSelf:', binary_to_hex(addr160),
               print prettyHex(binary_to_hex(self.addrMap['ROOT'].serialize()), indent='     ')
               print 'AddrSelf:', binary_to_hex(addr160),
               print prettyHex(binary_to_hex(wlt2.addrMap['ROOT'].serialize()), indent='     ')
               print 'AddrDiff:',
               pprintDiff(addrstr1, addrstr2, indent=' '*5)
      except:
         return False

      return isEqualTo

###############################################################################
def getSuffixedPath(walletPath, nameSuffix):
   fpath = walletPath

   pieces = os.path.splitext(fpath)
   if not pieces[0].endswith('_'):
      fpath = pieces[0] + '_' + nameSuffix + pieces[1]
   else:
      fpath = pieces[0] + nameSuffix + pieces[1]
   return fpath

# Putting this at the end because of the circular dependency
from armoryengine.BDM import TheBDM, getCurrTimeAndBlock
from armoryengine.PyBtcAddress import PyBtcAddress
from armoryengine.Transaction import *
from armoryengine.Script import serializeBytesWithPushData<|MERGE_RESOLUTION|>--- conflicted
+++ resolved
@@ -8,13 +8,13 @@
 import os.path
 import shutil
 
-from CppBlockUtils import SecureBinaryData, KdfRomix, CryptoAES, CryptoECDSA,\
-   TXOUT_SCRIPT_MULTISIG
+from CppBlockUtils import SecureBinaryData, KdfRomix, CryptoAES, CryptoECDSA
 import CppBlockUtils as Cpp
 from armoryengine.ArmoryUtils import *
 from armoryengine.BinaryPacker import *
 from armoryengine.BinaryUnpacker import *
 from armoryengine.Timer import *
+from armoryengine.Transaction import *
 
 
 BLOCKCHAIN_READONLY   = 0
@@ -527,24 +527,9 @@
    #############################################################################
    def lockTxOutsOnNewTx(self, pytxObj):
       for txin in pytxObj.inputs:
-<<<<<<< HEAD
-         self.cppWallet.lockTxOutSwig(txin.outpoint.txHash, txin.outpoint.txOutIndex)
-=======
          self.cppWallet.lockTxOutSwig(txin.outpoint.txHash, \
                                       txin.outpoint.txOutIndex)
 
-   #############################################################################
-   def setDefaultKeyLifetime(self, lifetimeInSec):
-      """
-      This is used to set (in memory only) the default time to keep the encrypt
-      key in memory after the encryption passphrase has been entered.  This is
-      NOT enforced by PyBtcWallet, but the unlock method will use it to calc a
-      unix timestamp when the wallet SHOULD be locked, and the external program
-      can use that to decide when to call the lock method.
-      """
-      self.defaultKeyLifetime = lifetimeInSec
-
->>>>>>> 61848e84
    
    #############################################################################
    #  THIS WAS CREATED ORIGINALLY TO SUPPORT BITSAFE INTEGRATION INTO ARMORY
@@ -2966,6 +2951,8 @@
       fpath = pieces[0] + nameSuffix + pieces[1]
    return fpath
 
+
+
 # Putting this at the end because of the circular dependency
 from armoryengine.BDM import TheBDM, getCurrTimeAndBlock
 from armoryengine.PyBtcAddress import PyBtcAddress
