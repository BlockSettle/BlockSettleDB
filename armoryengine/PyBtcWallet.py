################################################################################
#                                                                              #
# Copyright (C) 2011-2014, Armory Technologies, Inc.                           #
# Distributed under the GNU Affero General Public License (AGPL v3)            #
# See LICENSE or http://www.gnu.org/licenses/agpl.html                         #
#                                                                              #
################################################################################
import os.path
import shutil

from CppBlockUtils import SecureBinaryData, KdfRomix, CryptoAES, CryptoECDSA
import CppBlockUtils as Cpp
from armoryengine.ArmoryUtils import *
from armoryengine.BinaryPacker import *
from armoryengine.BinaryUnpacker import *
from armoryengine.Timer import *
# This import is causing a circular import problem when used by findpass and promokit
# it is imported at the end of the file. Do not add it back at the begining
# from armoryengine.Transaction import *


BLOCKCHAIN_READONLY   = 0
BLOCKCHAIN_READWRITE  = 1
BLOCKCHAIN_DONOTUSE   = 2

WLT_UPDATE_ADD = 0
WLT_UPDATE_MODIFY = 1

WLT_DATATYPE_KEYDATA     = 0
WLT_DATATYPE_ADDRCOMMENT = 1
WLT_DATATYPE_TXCOMMENT   = 2
WLT_DATATYPE_OPEVAL      = 3
WLT_DATATYPE_DELETED     = 4

DEFAULT_COMPUTE_TIME_TARGET = 0.25
DEFAULT_MAXMEM_LIMIT        = 32*1024*1024

PYROOTPKCCVER = 1 # Current version of root pub key/chain code backup format
PYROOTPKCCVERMASK = 0x7F
PYROOTPKCCSIGNMASK = 0x80


def buildWltFileName(uniqueIDB58):
   return 'armory_%s_.wallet' % uniqueIDB58
   
class PyBtcWallet(object):
   """
   This class encapsulates all the concepts and variables in a "wallet",
   and maintains the passphrase protection, key stretching, encryption,
   etc, required to maintain the wallet.  This class also includes the
   file I/O methods for storing and loading wallets.

   ***NOTE:  I have ONLY implemented deterministic wallets, using ECDSA
             Diffie-Hellman shared-secret crypto operations.  This allows
             one to actually determine the next PUBLIC KEY in the address
             chain without actually having access to the private keys.
             This makes it possible to synchronize online-offline computers
             once and never again.

             You can import random keys into your wallet, but if it is
             encrypted, you will have to supply a passphrase to make sure
             it can be encrypted as well.

   Presumably, wallets will be used for one of three purposes:

   (1) Spend money and receive payments
   (2) Watching-only wallets - have the private keys, just not on this computer
   (3) May be watching *other* people's addrs.  There's a variety of reasons
       we might want to watch other peoples' addresses, but most them are not
       relevant to a "basic" BTC user.  Nonetheless it should be supported to
       watch money without considering it part of our own assets

   This class is included in the combined-python-cpp module, because we really
   need to maintain a persistent Cpp.BtcWallet if this class is to be useful
   (we don't want to have to rescan the entire blockchain every time we do any
   wallet operations).

   The file format was designed from the outset with lots of unused space to
   allow for expansion without having to redefine the file format and break
   previous wallets.  Luckily, wallet information is cheap, so we don't have
   to stress too much about saving space (100,000 addresses should take 15 MB)

   This file is NOT for storing Tx-related information.  I want this file to
   be the minimal amount of information you need to secure and backup your
   entire wallet.  Tx information can always be recovered from examining the
   blockchain... your private keys cannot be.

   We track version numbers, just in case.  We start with 1.0

   Version 1.0:
   ---
   fileID      -- (8)  '\xbaWALLET\x00' for wallet files
   version     -- (4)   getVersionInt(PYBTCWALLET_VERSION)
   magic bytes -- (4)   defines the blockchain for this wallet (BTC, NMC)
   wlt flags   -- (8)   64 bits/flags representing info about wallet
   binUniqueID -- (6)   first 5 bytes of first address in wallet
                        (rootAddr25Bytes[:5][::-1]), reversed
                        This is not intended to look like the root addr str
                        and is reversed to avoid having all wallet IDs start 
                        with the same characters (since the network byte is front)
   create date -- (8)   unix timestamp of when this wallet was created
                        (actually, the earliest creation date of any addr
                        in this wallet -- in the case of importing addr
                        data).  This is used to improve blockchain searching
   Short Name  -- (32)  Null-terminated user-supplied short name for wlt
   Long Name   -- (256) Null-terminated user-supplied description for wlt
   Highest Used-- (8)   The chain index of the highest used address
   ---
   Crypto/KDF  -- (512) information identifying the types and parameters
                        of encryption used to secure wallet, and key
                        stretching used to secure your passphrase.
                        Includes salt. (the breakdown of this field will
                        be described separately)
   KeyGenerator-- (237) The base address for a determinstic wallet.
                        Just a serialized PyBtcAddress object.
   ---
   UNUSED     -- (1024) unused space for future expansion of wallet file
   ---
   Remainder of file is for key storage and various other things.  Each
   "entry" will start with a 4-byte code identifying the entry type, then
   20 bytes identifying what address the data is for, and finally then
   the subsequent data .  So far, I have three types of entries that can
   be included:

      \x01 -- Address/Key data (as of PyBtcAddress version 1.0, 237 bytes)
      \x02 -- Address comments (variable-width field)
      \x03 -- Address comments (variable-width field)
      \x04 -- OP_EVAL subscript (when this is enabled, in the future)

   Please see PyBtcAddress for information on how key data is serialized.
   Comments (\x02) are var-width, and if a comment is changed to
   something longer than the existing one, we'll just blank out the old
   one and append a new one to the end of the file.  It looks like

   02000000 01 <Addr> 4f This comment is enabled (01) with 4f characters


   For file syncing, we protect against corrupted wallets by doing atomic
   operations before even telling the user that new data has been added.
   We do this by copying the wallet file, and creating a walletUpdateFailed
   file.  We then modify the original, verify its integrity, and then delete
   the walletUpdateFailed file.  Then we create a backupUpdateFailed flag,
   do the identical update on the backup file, and delete the failed flag. 
   This guaranatees that no matter which nanosecond the power goes out,
   there will be an uncorrupted wallet and we know which one it is.

   We never let the user see any data until the atomic write-to-file operation
   has completed


   Additionally, we implement key locking and unlocking, with timeout.  These
   key locking features are only DEFINED here, not actually enforced (because
   this is a library, not an application).  You can set the default/temporary
   time that the KDF key is maintained in memory after the passphrase is
   entered, and this class will keep track of when the wallet should be next
   locked.  It is up to the application to check whether the current time
   exceeds the lock time.  This will probably be done in a kind of heartbeat
   method, which checks every few seconds for all sorts of things -- including
   wallet locking.
   """

   #############################################################################
   def __init__(self):
      self.fileTypeStr    = '\xbaWALLET\x00'
      self.magicBytes     = MAGIC_BYTES
      self.version        = PYBTCWALLET_VERSION  # (Major, Minor, Minor++, even-more-minor)
      self.eofByte        = 0
      self.cppWallet      = None   # Mirror of PyBtcWallet in C++ object
      self.cppInfo        = {}     # Extra info about each address to help sync
      self.watchingOnly   = False
      self.wltCreateDate  = 0

      # Three dictionaries hold all data
      self.addrMap     = {}  # maps 20-byte addresses to PyBtcAddress objects
      self.commentsMap = {}  # maps 20-byte addresses to user-created comments
      self.commentLocs = {}  # map comment keys to wallet file locations
      self.opevalMap   = {}  # maps 20-byte addresses to OP_EVAL data (future)
      self.labelName   = ''
      self.labelDescr  = ''
      self.linearAddr160List = []
      self.chainIndexMap = {}
      self.txAddrMap = {}    # cache for getting tx-labels based on addr search
      if USE_TESTNET:
         self.addrPoolSize = 10  # this makes debugging so much easier!
      else:
         self.addrPoolSize = CLI_OPTIONS.keypool

      # For file sync features
      self.walletPath = ''
      self.doBlockchainSync = BLOCKCHAIN_READONLY
      self.lastSyncBlockNum = 0

      # Private key encryption details
      self.useEncryption  = False
      self.kdf            = None
      self.crypto         = None
      self.kdfKey         = None
      self.defaultKeyLifetime = 10    # seconds after unlock, that key is discarded
      self.lockWalletAtTime   = 0    # seconds after unlock, that key is discarded
      self.isLocked       = False
      self.testedComputeTime=None

      # Deterministic wallet, need a root key.  Though we can still import keys.
      # The unique ID contains the network byte (id[-1]) but is not intended to
      # resemble the address of the root key
      self.uniqueIDBin = ''
      self.uniqueIDB58 = ''   # Base58 version of reversed-uniqueIDBin
      self.lastComputedChainAddr160  = ''
      self.lastComputedChainIndex = 0
      self.highestUsedChainIndex  = 0 

      # All PyBtcAddress serializations are exact same size, figure it out now
      self.pybtcaddrSize = len(PyBtcAddress().serialize())


      # All BDM calls by default go on the multi-thread-queue.  But if the BDM
      # is the one calling the PyBtcWallet methods, it will deadlock if it uses
      # the queue.  Therefore, the BDM will set this flag before making any 
      # calls, which will tell PyBtcWallet to use __direct methods.
      self.calledFromBDM = False

      # Finally, a bunch of offsets that tell us where data is stored in the
      # file: this can be generated automatically on unpacking (meaning it
      # doesn't require manually updating offsets if I change the format), and
      # will save us a couple lines of code later, when we need to update things
      self.offsetWltFlags  = -1
      self.offsetLabelName = -1
      self.offsetLabelDescr  = -1
      self.offsetTopUsed   = -1
      self.offsetRootAddr  = -1
      self.offsetKdfParams = -1
      self.offsetCrypto    = -1

      # These flags are ONLY for unit-testing the walletFileSafeUpdate function
      self.interruptTest1  = False
      self.interruptTest2  = False
      self.interruptTest3  = False
      
      #flags the wallet if it has off chain imports (from a consistency repair)
      self.hasNegativeImports = False
      
   #############################################################################
   def isWltSigningAnyLockbox(self, lockboxList):
      for lockbox in lockboxList:
         for addr160 in lockbox.a160List:
            if self.addrMap.has_key(addr160):
               return True
      return False

   #############################################################################
   def getWalletVersion(self):
      return (getVersionInt(self.version), getVersionString(self.version))

   #############################################################################
   def getTimeRangeForAddress(self, addr160):
      if not self.addrMap.has_key(addr160):
         return None
      else:
         return self.addrMap[addr160].getTimeRange()

   #############################################################################
   def getBlockRangeForAddress(self, addr160):
      if not self.addrMap.has_key(addr160):
         return None
      else:
         return self.addrMap[addr160].getBlockRange()

   #############################################################################
   def setBlockchainSyncFlag(self, syncYes=True):
      self.doBlockchainSync = syncYes

   #############################################################################
   @TimeThisFunction
   def syncWithBlockchainLite(self, startBlk=None):
      """
      This is just like a regular sync, but it won't rescan the whole blockchain
      if the wallet is dirty -- if addresses were imported recently, it will 
      still only scan what the blockchain picked up on the last scan.  Use the
      non-lite version to allow a full scan.
      """

      self.lastSyncBlockNum = TheBDM.getCurrBlock()
            
      wltLE = self.cppWallet.getTxLedger()
      for le in wltLE:
         txHash = le.getTxHash()
         if not self.txAddrMap.has_key(txHash):
            self.txAddrMap[txHash] = []
         scrAddr = SecureBinaryData(le.getScrAddr())
         try:
            addrStr = scrAddr_to_addrStr(scrAddr.toBinStr())
            addr160 = addrStr_to_hash160(addrStr)[1] 
            if addr160 not in self.txAddrMap[txHash]:              
               self.txAddrMap[txHash].append(addr160)
         except:
            continue

   #############################################################################
   def getCommentForAddrBookEntry(self, abe):
      comment = self.getComment(abe.getAddr160())
      if len(comment)>0:
         return comment

      # SWIG BUG! 
      # http://sourceforge.net/tracker/?func=detail&atid=101645&aid=3403085&group_id=1645
      # Apparently, using the -threads option when compiling the swig module
      # causes the "for i in vector<...>:" mechanic to sometimes throw seg faults!
      # For this reason, this method was replaced with the one below:
      for regTx in abe.getTxList():
         comment = self.getComment(regTx.getTxHash())
         if len(comment)>0:
            return comment

      return ''
      
   #############################################################################
   def getCommentForTxList(self, a160, txhashList):
      comment = self.getComment(a160)
      if len(comment)>0:
         return comment

      for txHash in txhashList:
         comment = self.getComment(txHash)
         if len(comment)>0:
            return comment

      return ''

   #############################################################################
   def printAddressBook(self):
      addrbook = self.cppWallet.createAddressBook()
      for abe in addrbook:
         print hash160_to_addrStr(abe.getAddr160()),
         txlist = abe.getTxList()
         print len(txlist)
         for rtx in txlist:
            print '\t', binary_to_hex(rtx.getTxHash(), BIGENDIAN)
         
   #############################################################################
   def hasAnyImported(self):
      for a160,addr in self.addrMap.iteritems():
         if addr.chainIndex == -2:
            return True
      return False


   #############################################################################
   # The IGNOREZC args on the get*Balance calls determine whether unconfirmed
   # change (sent-to-self) will be considered spendable or unconfirmed.  This
   # was added after the malleability issues cropped up in Feb 2014.  Zero-conf
   # change was always deprioritized, but using --nospendzeroconfchange makes
   # it totally unspendable
   def getBalance(self, balType="Spendable"):
      currBlk = TheBDM.getCurrBlock()
      if balType.lower() in ('spendable','spend'):
         return self.cppWallet.getSpendableBalance(currBlk, IGNOREZC)
      elif balType.lower() in ('unconfirmed','unconf'):
         return self.cppWallet.getUnconfirmedBalance(currBlk, IGNOREZC)
      elif balType.lower() in ('total','ultimate','unspent','full'):
         return self.cppWallet.getFullBalance()
      else:
         raise TypeError('Unknown balance type! "' + balType + '"')


   #############################################################################
   def getAddrBalance(self, addr160, balType="Spendable", currBlk=UINT32_MAX):
      if not self.hasAddr(addr160):
         return -1
      else:
         addr = self.cppWallet.getScrAddrObjByKey(Hash160ToScrAddr(addr160))
         if balType.lower() in ('spendable','spend'):
            return addr.getSpendableBalance(currBlk, IGNOREZC)
         elif balType.lower() in ('unconfirmed','unconf'):
            return addr.getUnconfirmedBalance(currBlk, IGNOREZC)
         elif balType.lower() in ('ultimate','unspent','full'):
            return addr.getFullBalance()
         else:
            raise TypeError('Unknown balance type!')

   #############################################################################
   def getTxLedger(self, ledgType='Full'):
      """ 
      Gets the ledger entries for the entire wallet, from C++/SWIG data structs
      """
      ledgBlkChain = self.cppWallet.getTxLedger()
      #ledgZeroConf = self.cppWallet.getZeroConfLedger()
      #if ledgType.lower() in ('full','all','ultimate'):
      ledg = []
      ledg.extend(ledgBlkChain)
         #ledg.extend(ledgZeroConf)
      return ledg
      #elif ledgType.lower() in ('blk', 'blkchain', 'blockchain'):
         #return ledgBlkChain
      #elif ledgType.lower() in ('zeroconf', 'zero'):
         #return ledgZeroConf
      #else:
         #raise TypeError('Unknown ledger type! "' + ledgType + '"')




   ############################################################################
   def getAddrTxLedger(self, addr160, ledgType='Full'):
      """ 
      Gets the ledger entries for the entire wallet, from C++/SWIG data structs
      """
      if not self.hasAddr(addr160):
         return []
      else:
         scrAddr = Hash160ToScrAddr(addr160)
         ledgBlkChain = self.cppWallet.getScrAddrObjByKey(scrAddr).\
                        getTxLedgerAsVector()
         if ledgType.lower() in ('full','all','ultimate'):
            ledg = []
            ledg.extend(ledgBlkChain)
            return ledg
         elif ledgType.lower() in ('blk', 'blkchain', 'blockchain'):
            return ledgBlkChain
         else:
            raise TypeError('Unknown ledger type! "' + ledgType + '"')


   #############################################################################
   def getTxOutList(self, txType='Spendable'):
      """ Returns UnspentTxOut/C++ objects """
      if not self.doBlockchainSync==BLOCKCHAIN_DONOTUSE:

         currBlk = TheBDM.getCurrBlock()
         if txType.lower() in ('spend', 'spendable'):
            return self.cppWallet.getSpendableTxOutList(currBlk, IGNOREZC);
         elif txType.lower() in ('full', 'all', 'unspent', 'ultimate'):
            return self.cppWallet.getFullTxOutList(currBlk);
         else:
            raise TypeError('Unknown TxOut type! ' + txType)
      else:
         LOGERROR('***Blockchain is not available for accessing wallet-tx data')
         return []

   #############################################################################
   def getAddrTxOutList(self, addr160, txType='Spendable'):
      """ Returns UnspentTxOut/C++ objects """
      if not self.doBlockchainSync==BLOCKCHAIN_DONOTUSE:

         currBlk = TheBDM.getCurrBlock()
    
         self.syncWithBlockchainLite()
         scrAddrStr = Hash160ToScrAddr(addr160)
         cppAddr = self.cppWallet.getScrAddrObjByKey(scrAddrStr)
         if txType.lower() in ('spend', 'spendable'):
            return cppAddr.getSpendableTxOutList(currBlk, IGNOREZC);
         elif txType.lower() in ('full', 'all', 'unspent', 'ultimate'):
            return cppAddr.getFullTxOutList(currBlk);
         else:
            raise TypeError('Unknown TxOutList type! ' + txType)
      else:
         LOGERROR('***Blockchain is not available for accessing wallet-tx data')
         return []


   #############################################################################
   def getAddrByHash160(self, addr160):
      return (None if not self.hasAddr(addr160) else self.addrMap[addr160])

   #############################################################################
   def hasScrAddr(self, scrAddr):
      """
      Wallets currently only hold P2PKH scraddrs, so if it's not that, False
      """
      if not scrAddr[0] == SCRADDR_P2PKH_BYTE or not len(scrAddr)==21:
         return False

      # For P2PKH scraddrs, the first byte is prefix, next 20 bytes is addr160
      return self.hasAddr(scrAddr[1:])


   #############################################################################
   def hasAddr(self, addrData):
      if isinstance(addrData, str):
         if len(addrData) == 20:
            return self.addrMap.has_key(addrData)
         elif isLikelyDataType(addrData)==DATATYPE.Base58:
            return self.addrMap.has_key(addrStr_to_hash160(addrData)[1])
         else:
            return False
      elif isinstance(addrData, PyBtcAddress):
         return self.addrMap.has_key(addrData.getAddr160())
      else:
         return False


   #############################################################################
   def setDefaultKeyLifetime(self, newlifetime):
      """ Set a new default lifetime for holding the unlock key. Min 2 sec """
      self.defaultKeyLifetime = max(newlifetime, 2)

   #############################################################################
   def checkWalletLockTimeout(self):
      if not self.isLocked and self.kdfKey and RightNow()>self.lockWalletAtTime:
         self.lock()
         if self.kdfKey:
            self.kdfKey.destroy()
         self.kdfKey = None

         if self.useEncryption:
            self.isLocked = True



   #############################################################################
   def lockTxOutsOnNewTx(self, pytxObj):
      for txin in pytxObj.inputs:
         self.cppWallet.lockTxOutSwig(txin.outpoint.txHash, \
                                      txin.outpoint.txOutIndex)

   
   #############################################################################
   #  THIS WAS CREATED ORIGINALLY TO SUPPORT BITSAFE INTEGRATION INTO ARMORY
   #  But it's also a good first step into general BIP 32 support
   def getChildExtPubFromRoot(self, i):
      root = self.addrMap['ROOT']
      ekey = ExtendedKey().CreateFromPublic(root.binPublicKey65, root.chaincode)
      newKey = HDWalletCrypto().ChildKeyDeriv(ekey, i)
      newKey.setIndex(i)
      return newKey
      #newAddr = PyBtcAddress().createFromExtendedPublicKey(newKey)

   #############################################################################
   #def createFromExtendedPublicKey(self, ekey):
      #pub65 = ekey.getPub()
      #chain = ekey.getChain()
      #newAddr = self.createFromPublicKeyData(pub65, chain)
      #newAddr.chainIndex = newAddr.getIndex()
      #return newAddr

   #############################################################################
   #def deriveChildPublicKey(self, i):
      #newKey = HDWalletCrypto().ChildKeyDeriv(self.getExtendedPublicKey(), i)
      #newAddr = PyBtcAddress().createFromExtendedPublicKey(newKey)
   
   #############################################################################
   # Copy the wallet file to backup
   def backupWalletFile(self, backupPath = None):
      '''Function that attempts to make a backup copy of the wallet to the file
         in a given path and returns whether or not the copy succeeded.'''

      # Assume upfront that the copy will work.
      retVal = True

      walletFileBackup = self.getWalletPath('backup') if backupPath == None \
                                                               else backupPath
      try:
         shutil.copy(self.walletPath, walletFileBackup)
      except IOError, errReason:
         LOGERROR('Unable to copy file %s' % backupPath)
         LOGERROR('Reason for copy failure: %s' % errReason)
         retVal = False

      return retVal


   #############################################################################
   #  THIS WAS CREATED ORIGINALLY TO SUPPORT BITSAFE INTEGRATION INTO ARMORY
   #  But it's also a good first step into general BIP 32 support
   def createWalletFromMasterPubKey(self, masterHex, \
                                          isActuallyNew=True, \
                                          doRegisterWithBDM=True):
      # This function eats hex inputs, not sure why I chose to do that...
      p0 = masterHex.index('4104') + 2
      pubkey = SecureBinaryData(hex_to_binary(masterHex[p0:p0+130]))
      c0 = masterHex.index('1220') + 4
      chain = SecureBinaryData(hex_to_binary(masterHex[c0:c0+64]))
      
      # Create the root address object
      rootAddr = PyBtcAddress().createFromPublicKeyData( pubkey )
      rootAddr.markAsRootAddr(chain)
      self.addrMap['ROOT'] = rootAddr

      ekey = self.getChildExtPubFromRoot(0)
      firstAddr = PyBtcAddress().createFromPublicKeyData(ekey.getPub())
      firstAddr.chaincode = ekey.getChain()
      firstAddr.chainIndex = 0
      first160  = firstAddr.getAddr160()

      # Update wallet object with the new data
      # NEW IN WALLET VERSION 1.35:  unique ID is now based on
      # the first chained address: this guarantees that the unique ID
      # is based not only on the private key, BUT ALSO THE CHAIN CODE
      self.useEncryption = False
      self.addrMap[firstAddr.getAddr160()] = firstAddr
      self.uniqueIDBin = (ADDRBYTE + firstAddr.getAddr160()[:5])[::-1]
      self.uniqueIDB58 = binary_to_base58(self.uniqueIDBin)
      self.labelName  = 'BitSafe Demo Wallet'
      self.labelDescr = 'We\'ll be lucky if this works!'
      self.lastComputedChainAddr160 = first160
      self.lastComputedChainIndex  = firstAddr.chainIndex
      self.highestUsedChainIndex   = firstAddr.chainIndex-1
      self.wltCreateDate = long(RightNow())
      self.linearAddr160List = [first160]
      self.chainIndexMap[firstAddr.chainIndex] = first160
      self.watchingOnly = True

      # We don't have to worry about atomic file operations when
      # creating the wallet: so we just do it naively here.
      newWalletFilePath = os.path.join(ARMORY_HOME_DIR, 'bitsafe_demo_%s.wallet' % self.uniqueIDB58)
      self.walletPath = newWalletFilePath
      if not newWalletFilePath:
         shortName = self.labelName .replace(' ','_')
         # This was really only needed when we were putting name in filename
         #for c in ',?;:\'"?/\\=+-|[]{}<>':
            #shortName = shortName.replace(c,'_')
         newName = buildWltFileName(self.uniqueIDB58)
         self.walletPath = os.path.join(ARMORY_HOME_DIR, newName)

      LOGINFO('   New wallet will be written to: %s', self.walletPath)
      newfile = open(self.walletPath, 'wb')
      fileData = BinaryPacker()

      # packHeader method writes KDF params and root address
      headerBytes = self.packHeader(fileData)

      # We make sure we have byte locations of the two addresses, to start
      self.addrMap[first160].walletByteLoc = headerBytes + 21

      fileData.put(BINARY_CHUNK, '\x00' + first160 + firstAddr.serialize())


      # Store the current localtime and blocknumber.  Block number is always 
      # accurate if available, but time may not be exactly right.  Whenever 
      # basing anything on time, please assume that it is up to one day off!
      time0,blk0 = getCurrTimeAndBlock() if isActuallyNew else (0,0)

      # Don't forget to sync the C++ wallet object
      self.cppWallet = Cpp.BtcWallet(TheBDM.bdm)
      self.cppWallet.addAddress_5_(rootAddr.getAddr160(), time0,blk0,time0,blk0)
      self.cppWallet.addAddress_5_(first160,              time0,blk0,time0,blk0)

      # We might be holding the wallet temporarily and not ready to register it
      if doRegisterWithBDM:
         TheBDM.registerWallet(self.cppWallet, isFresh=isActuallyNew)

      newfile.write(fileData.getBinaryString())
      newfile.flush()
      os.fsync(newfile.fileno())
      newfile.close()

      walletFileBackup = self.getWalletPath('backup')
      shutil.copy(self.walletPath, walletFileBackup)


      # Let's fill the address pool while we are unlocked
      # It will get a lot more expensive if we do it on the next unlock
      if doRegisterWithBDM:
         self.fillAddressPool(self.addrPoolSize, isActuallyNew=isActuallyNew)

      return self


   #############################################################################
   def createNewWalletFromPKCC(self, plainPubKey, chaincode, newWalletFilePath=None, \
                               isActuallyNew=False, doRegisterWithBDM=True, \
                               skipBackupFile=False):
      """
      This method will create a new wallet based on a root public key, chain
      code and wallet ID.
      """

      # Is this needed? Just in case....
      if self.calledFromBDM:
         LOGERROR('Called createNewWallet() from BDM method!')
         LOGERROR('Don\'t do this!')
         return None

      LOGINFO('***Creating watching-only wallet from a public key & chain code')

      # Prep for C++ usage, then create the root address object and first public
      # address and its Hash160.
      plainPubKey = SecureBinaryData(plainPubKey)
      chaincode = SecureBinaryData(chaincode)
      rootAddr = PyBtcAddress().createFromPublicKeyData(plainPubKey)
      rootAddr.markAsRootAddr(chaincode)
      firstAddr = rootAddr.extendAddressChain()
      first160  = firstAddr.getAddr160()

      # Update wallet object with the new data.
      # NEW IN WALLET VERSION 1.35: unique ID is now based on the first chained
      # address. This guarantees that the unique ID is based not only on the
      # private key, BUT ALSO THE CHAIN CODE.
      self.useEncryption = False
      self.watchingOnly = True
      self.wltCreateDate = long(RightNow())

      self.addrMap['ROOT'] = rootAddr
      self.addrMap[firstAddr.getAddr160()] = firstAddr
      self.uniqueIDBin = (ADDRBYTE + firstAddr.getAddr160()[:5])[::-1]
      self.uniqueIDB58 = binary_to_base58(self.uniqueIDBin)
      self.labelName  = (self.uniqueIDB58 + ' (Watch)')[:32]
      self.labelDescr  = (self.uniqueIDB58 + ' (Watching-only copy)')[:256]
      self.lastComputedChainAddr160 = first160
      self.lastComputedChainIndex  = firstAddr.chainIndex
      self.highestUsedChainIndex   = firstAddr.chainIndex-1
      self.linearAddr160List = [first160]
      self.chainIndexMap[firstAddr.chainIndex] = first160

      # We don't have to worry about atomic file operations when creating the
      # wallet, so we just do it here, naively.
      self.walletPath = newWalletFilePath
      if not newWalletFilePath:
         shortName = self.labelName .replace(' ','_')
         # This was really only needed when we were putting name in filename
         #for c in ',?;:\'"?/\\=+-|[]{}<>':
            #shortName = shortName.replace(c,'_')
         newName = 'armory_%s_.WatchOnly.wallet' % self.uniqueIDB58
         self.walletPath = os.path.join(ARMORY_HOME_DIR, newName)

      # Start writing the wallet.
      LOGINFO('   New wallet will be written to: %s', self.walletPath)
      newfile = open(self.walletPath, 'wb')
      fileData = BinaryPacker()

      # packHeader method writes KDF params and root address
      headerBytes = self.packHeader(fileData)

      # We make sure we have byte locations of the two addresses, to start
      self.addrMap[first160].walletByteLoc = headerBytes + 21

      fileData.put(BINARY_CHUNK, '\x00' + first160 + firstAddr.serialize())

      # Store the current localtime and blocknumber. Block number is always 
      # accurate if available, but time may not be exactly right. Whenever 
      # basing anything on time, please assume that it is up to one day off!
      time0,blk0 = getCurrTimeAndBlock() if isActuallyNew else (0,0)

      # Don't forget to sync the C++ wallet object.
      self.cppWallet = Cpp.BtcWallet()
      self.cppWallet.addScrAddress_5_(Hash160ToScrAddr(rootAddr.getAddr160()), \
                                                      time0,blk0,time0,blk0)
      self.cppWallet.addScrAddress_5_(Hash160ToScrAddr(first160), \
                                                      time0,blk0,time0,blk0)

      # We'll probably want to register the new wallet for the necessary rescan.
      if doRegisterWithBDM:
         TheBDM.registerWallet(self.cppWallet, isFresh=isActuallyNew)

      # Write the actual wallet file and close it. Create a backup if necessary.
      newfile.write(fileData.getBinaryString())
      newfile.close()

      if not skipBackupFile:
         walletFileBackup = self.getWalletPath('backup')
         shutil.copy(self.walletPath, walletFileBackup)

      # Let's fill the address pool while we are unlocked. It will get a lot
      # more expensive if we do it on the next unlock.
      if doRegisterWithBDM:
         self.fillAddressPool(self.addrPoolSize, isActuallyNew=isActuallyNew)

      return self


   #############################################################################
   def createNewWallet(self, newWalletFilePath=None, \
                             plainRootKey=None, chaincode=None, \
                             withEncrypt=True, IV=None, securePassphrase=None, \
                             kdfTargSec=DEFAULT_COMPUTE_TIME_TARGET, \
                             kdfMaxMem=DEFAULT_MAXMEM_LIMIT, \
                             shortLabel='', longLabel='', isActuallyNew=True, \
                             doRegisterWithBDM=True, skipBackupFile=False, \
                             extraEntropy=None, Progress=emptyFunc, armoryHomeDir = ARMORY_HOME_DIR):
      """
      This method will create a new wallet, using as much customizability
      as you want.  You can enable encryption, and set the target params
      of the key-derivation function (compute-time and max memory usage).
      The KDF parameters will be experimentally determined to be as hard
      as possible for your computer within the specified time target
      (default, 0.25s).  It will aim for maximizing memory usage and using
      only 1 or 2 iterations of it, but this can be changed by scaling
      down the kdfMaxMem parameter (default 32 MB).

      If you use encryption, don't forget to supply a 32-byte passphrase,
      created via SecureBinaryData(pythonStr).  This method will apply
      the passphrase so that the wallet is "born" encrypted.

      The field plainRootKey could be used to recover a written backup
      of a wallet, since all addresses are deterministically computed
      from the root address.  This obviously won't reocver any imported
      keys, but does mean that you can recover your ENTIRE WALLET from
      only those 32 plaintext bytes AND the 32-byte chaincode.

      We skip the atomic file operations since we don't even have
      a wallet file yet to safely update.

      DO NOT CALL THIS FROM BDM METHOD.  IT MAY DEADLOCK.
      """

      
      if self.calledFromBDM:
         LOGERROR('Called createNewWallet() from BDM method!')
         LOGERROR('Don\'t do this!')
         return None

      if securePassphrase:
         securePassphrase = SecureBinaryData(securePassphrase)
      if plainRootKey:
         plainRootKey = SecureBinaryData(plainRootKey)
      if chaincode:
         chaincode = SecureBinaryData(chaincode)

      if withEncrypt and not securePassphrase:
         raise EncryptionError('Cannot create encrypted wallet without passphrase')

      LOGINFO('***Creating new deterministic wallet')

      # Set up the KDF
      if not withEncrypt:
         self.kdfKey = None
      else:
         LOGINFO('(with encryption)')
         self.kdf = KdfRomix()
         LOGINFO('Target (time,RAM)=(%0.3f,%d)', kdfTargSec, kdfMaxMem)
         (mem,niter,salt) = self.computeSystemSpecificKdfParams( \
                                                kdfTargSec, kdfMaxMem)
         self.kdf.usePrecomputedKdfParams(mem, niter, salt)
         self.kdfKey = self.kdf.DeriveKey(securePassphrase)

      if not plainRootKey:
         # TODO: We should find a source for injecting extra entropy
         #       At least, Crypto++ grabs from a few different sources, itself
         if not extraEntropy:
            extraEntropy = SecureBinaryData(0)
         plainRootKey = SecureBinaryData().GenerateRandom(32, extraEntropy)

      if not chaincode:
         #chaincode = SecureBinaryData().GenerateRandom(32)
         # For wallet 1.35a, derive chaincode deterministically from root key
         # The root key already has 256 bits of entropy which is excessive,
         # anyway.  And my original reason for having the chaincode random is 
         # no longer valid.
         chaincode = DeriveChaincodeFromRootKey(plainRootKey)
            
                             

      # Create the root address object
      rootAddr = PyBtcAddress().createFromPlainKeyData( \
                                             plainRootKey, \
                                             IV16=IV, \
                                             willBeEncr=withEncrypt, \
                                             generateIVIfNecessary=True)
      rootAddr.markAsRootAddr(chaincode)

      # This does nothing if no encryption
      rootAddr.lock(self.kdfKey)
      rootAddr.unlock(self.kdfKey)

      firstAddr = rootAddr.extendAddressChain(self.kdfKey)
      first160  = firstAddr.getAddr160()

      # Update wallet object with the new data
      # NEW IN WALLET VERSION 1.35:  unique ID is now based on
      # the first chained address: this guarantees that the unique ID
      # is based not only on the private key, BUT ALSO THE CHAIN CODE
      self.useEncryption = withEncrypt
      self.addrMap['ROOT'] = rootAddr
      self.addrMap[firstAddr.getAddr160()] = firstAddr
      self.uniqueIDBin = (ADDRBYTE + firstAddr.getAddr160()[:5])[::-1]
      self.uniqueIDB58 = binary_to_base58(self.uniqueIDBin)
      self.labelName  = shortLabel[:32]   # aka "Wallet Name"
      self.labelDescr  = longLabel[:256]  # aka "Description"
      self.lastComputedChainAddr160 = first160
      self.lastComputedChainIndex  = firstAddr.chainIndex
      self.highestUsedChainIndex   = firstAddr.chainIndex-1
      self.wltCreateDate = long(RightNow())
      self.linearAddr160List = [first160]
      self.chainIndexMap[firstAddr.chainIndex] = first160

      # We don't have to worry about atomic file operations when
      # creating the wallet: so we just do it naively here.
      self.walletPath = newWalletFilePath
      if not newWalletFilePath:
         shortName = self.labelName .replace(' ','_')
         # This was really only needed when we were putting name in filename
         #for c in ',?;:\'"?/\\=+-|[]{}<>':
            #shortName = shortName.replace(c,'_')
         newName = buildWltFileName(self.uniqueIDB58)
         self.walletPath = os.path.join(armoryHomeDir, newName)

      LOGINFO('   New wallet will be written to: %s', self.walletPath)
      newfile = open(self.walletPath, 'wb')
      fileData = BinaryPacker()

      # packHeader method writes KDF params and root address
      headerBytes = self.packHeader(fileData)

      # We make sure we have byte locations of the two addresses, to start
      self.addrMap[first160].walletByteLoc = headerBytes + 21

      fileData.put(BINARY_CHUNK, '\x00' + first160 + firstAddr.serialize())


      # Store the current localtime and blocknumber.  Block number is always 
      # accurate if available, but time may not be exactly right.  Whenever 
      # basing anything on time, please assume that it is up to one day off!
      time0,blk0 = getCurrTimeAndBlock() if isActuallyNew else (0,0)

      # Don't forget to sync the C++ wallet object
      self.cppWallet = Cpp.BtcWallet(TheBDM.bdm)
      self.cppWallet.addScrAddress_5_(Hash160ToScrAddr(rootAddr.getAddr160()), \
                                                      time0,blk0,time0,blk0)
      self.cppWallet.addScrAddress_5_(Hash160ToScrAddr(first160), \
                                                      time0,blk0,time0,blk0)

      # We might be holding the wallet temporarily and not ready to register it
      if doRegisterWithBDM:
         TheBDM.registerWallet(self.cppWallet, isFresh=isActuallyNew)


      newfile.write(fileData.getBinaryString())
      newfile.close()

      if not skipBackupFile:
         walletFileBackup = self.getWalletPath('backup')
         shutil.copy(self.walletPath, walletFileBackup)

      # Lock/unlock to make sure encrypted keys are computed and written to file
      if self.useEncryption:
         self.unlock(secureKdfOutput=self.kdfKey, Progress=Progress)

      # Let's fill the address pool while we are unlocked
      # It will get a lot more expensive if we do it on the next unlock
      if doRegisterWithBDM:
         self.fillAddressPool(self.addrPoolSize, isActuallyNew=isActuallyNew,
                              Progress=Progress)

      if self.useEncryption:
         self.lock()
         
      return self

   #############################################################################
   def advanceHighestIndex(self, ct=1):
      topIndex = self.highestUsedChainIndex + ct
      topIndex = min(topIndex, self.lastComputedChainIndex)
      topIndex = max(topIndex, 0)

      self.highestUsedChainIndex = topIndex
      self.walletFileSafeUpdate( [[WLT_UPDATE_MODIFY, self.offsetTopUsed, \
                    int_to_binary(self.highestUsedChainIndex, widthBytes=8)]])
      self.fillAddressPool()
      
   #############################################################################
   def rewindHighestIndex(self, ct=1):
      self.advanceHighestIndex(-ct)


   #############################################################################
   def peekNextUnusedAddr160(self):
      try:
         return self.getAddress160ByChainIndex(self.highestUsedChainIndex+1)
      except:
         # Not sure why we'd fail, maybe addrPoolSize==0?
         return ''

   #############################################################################
   def getNextUnusedAddress(self):
      if self.lastComputedChainIndex - self.highestUsedChainIndex < \
                                              max(self.addrPoolSize-1,1):
         self.fillAddressPool(self.addrPoolSize)

      self.advanceHighestIndex(1)
      new160 = self.getAddress160ByChainIndex(self.highestUsedChainIndex)
      self.addrMap[new160].touch()
      self.walletFileSafeUpdate( [[WLT_UPDATE_MODIFY, \
                                  self.addrMap[new160].walletByteLoc, \
                                  self.addrMap[new160].serialize()]]  )
      return self.addrMap[new160]


   #############################################################################
   def computeNextAddress(self, addr160=None, isActuallyNew=True, doRegister=True):
      """
      Use this to extend the chain beyond the last-computed address.

      We will usually be computing the next address from the tip of the 
      chain, but I suppose someone messing with the file format may
      leave gaps in the chain requiring some to be generated in the middle
      (then we can use the addr160 arg to specify which address to extend)
      """
      if not addr160:
         addr160 = self.lastComputedChainAddr160

      newAddr = self.addrMap[addr160].extendAddressChain(self.kdfKey)
      new160 = newAddr.getAddr160()
      newDataLoc = self.walletFileSafeUpdate( \
         [[WLT_UPDATE_ADD, WLT_DATATYPE_KEYDATA, new160, newAddr]])
      self.addrMap[new160] = newAddr
      self.addrMap[new160].walletByteLoc = newDataLoc[0] + 21

      if newAddr.chainIndex > self.lastComputedChainIndex:
         self.lastComputedChainAddr160 = new160
         self.lastComputedChainIndex = newAddr.chainIndex

      self.linearAddr160List.append(new160)
      self.chainIndexMap[newAddr.chainIndex] = new160

      # In the future we will enable first/last seen, but not yet
      time0,blk0 = getCurrTimeAndBlock() if isActuallyNew else (0,0)
      if doRegister:
         self.cppWallet.addScrAddress_5_(Hash160ToScrAddr(new160), \
                                   time0,blk0,time0,blk0)

      # For recovery rescans, this method will be called directly by
      # the BDM, which may cause a deadlock if we go through the 
      # thread queue.  The calledFromBDM is "permission" to access the
      # BDM private methods directly

      return new160
      
   #############################################################################
   def fillAddressPool(self, numPool=None, isActuallyNew=True, 
                       doRegister=True, Progress=emptyFunc):
      """
      Usually, when we fill the address pool, we are generating addresses
      for the first time, and thus there is no chance it's ever seen the
      blockchain.  However, this method is also used for recovery/import 
      of wallets, where the address pool has addresses that probably have
      transactions already in the blockchain.  
      """
      if not numPool:
         numPool = self.addrPoolSize

      gap = self.lastComputedChainIndex - self.highestUsedChainIndex
      numToCreate = max(numPool - gap, 0)
      for i in range(numToCreate):
         Progress(i+1, numToCreate)
         self.computeNextAddress(isActuallyNew=isActuallyNew, 
                                 doRegister=doRegister)            
         #dlgPrg.UpdateHBar(i+1)
            
      return self.lastComputedChainIndex

   #############################################################################
   def setAddrPoolSize(self, newSize):
      if newSize<5:
         LOGERROR('Will not allow address pool sizes smaller than 5...')
         return

      self.addrPoolSize = newSize
      self.fillAddressPool(newSize)


   #############################################################################
   def getHighestUsedIndex(self):
      """ 
      This only retrieves the stored value, but it may not be correct if,
      for instance, the wallet was just imported but has been used before.
      """
      return self.highestUsedChainIndex

          
   #############################################################################
   def getHighestComputedIndex(self):
      """ 
      This only retrieves the stored value, but it may not be correct if,
      for instance, the wallet was just imported but has been used before.
      """
      return self.lastComputedChainIndex
      

         
   #############################################################################
   def detectHighestUsedIndex(self, writeResultToWallet=False, fullscan=False):
      """
      This method is used to find the highestUsedChainIndex value of the 
      wallet WITHIN its address pool.  It will NOT extend its address pool
      in this search, because it is assumed that the wallet couldn't have
      used any addresses it had not calculated yet.

      If you have a wallet IMPORT, though, or a wallet that has been used
      before but does not have this information stored with it, then you
      should be using the next method:

            self.freshImportFindHighestIndex()

      which will actually extend the address pool as necessary to find the
      highest address used.      
      """

      oldSync = self.doBlockchainSync
      self.doBlockchainSync = BLOCKCHAIN_READONLY
      if fullscan:
         # Will initiate rescan if wallet is dirty
         self.syncWithBlockchainLite(self.lastSyncBlockNum)  
      else:
         # Will only use data already scanned, even if wallet is dirty
         self.syncWithBlockchainLite(self.lastSyncBlockNum)  
      self.doBlockchainSync = oldSync

      highestIndex = max(self.highestUsedChainIndex, 0)
      for addr in self.getLinearAddrList(withAddrPool=True):
         a160 = addr.getAddr160()
         if len(self.getAddrTxLedger(a160)) > 0:
            highestIndex = max(highestIndex, addr.chainIndex)

      if writeResultToWallet:
         self.highestUsedChainIndex = highestIndex
         self.walletFileSafeUpdate( [[WLT_UPDATE_MODIFY, self.offsetTopUsed, \
                                      int_to_binary(highestIndex, widthBytes=8)]])


      return highestIndex

         


   #############################################################################
   @TimeThisFunction
   def freshImportFindHighestIndex(self, stepSize=None):
      """ 
      This is much like detectHighestUsedIndex, except this will extend the
      address pool as necessary.  It assumes that you have a fresh wallet
      that has been used before, but was deleted and restored from its root
      key and chaincode, and thus we don't know if only 10 or 10,000 addresses
      were used.

      If this was an exceptionally active wallet, it's possible that we
      may need to manually increase the step size to be sure we find  
      everything.  In fact, there is no way to tell FOR SURE what is the
      last addressed used: one must make an assumption that the wallet 
      never calculated more than X addresses without receiving a payment...
      """
      if not stepSize:
         stepSize = self.addrPoolSize

      topCompute = 0
      topUsed    = 0
      oldPoolSize = self.addrPoolSize
      self.addrPoolSize = stepSize
      # When we hit the highest address, the topCompute value will extend
      # out [stepsize] addresses beyond topUsed, and the topUsed will not
      # change, thus escaping the while loop
      nWhile = 0
      while topCompute - topUsed < 0.9*stepSize:
         topCompute = self.fillAddressPool(stepSize, isActuallyNew=False)
         topUsed = self.detectHighestUsedIndex(True)
         nWhile += 1
         if nWhile>10000:
            raise WalletAddressError('Escaping inf loop in freshImport...')
            

      self.addrPoolSize = oldPoolSize
      return topUsed


   #############################################################################
   def writeFreshWalletFile(self, path, newName='', newDescr=''):
      newFile = open(path, 'wb')
      bp = BinaryPacker()
      self.packHeader(bp)
      newFile.write(bp.getBinaryString())

      for addr160,addrObj in self.addrMap.iteritems():
         if not addr160=='ROOT':
            newFile.write('\x00' + addr160 + addrObj.serialize())

      for hashVal,comment in self.commentsMap.iteritems():
         twoByteLength = int_to_binary(len(comment), widthBytes=2)
         if len(hashVal)==20:
            typestr = int_to_binary(WLT_DATATYPE_ADDRCOMMENT)
            newFile.write(typestr + hashVal + twoByteLength + comment)
         elif len(hashVal)==32:
            typestr = int_to_binary(WLT_DATATYPE_TXCOMMENT)
            newFile.write(typestr + hashVal + twoByteLength + comment)

      newFile.close()

   
   #############################################################################
   def makeUnencryptedWalletCopy(self, newPath, securePassphrase=None):

      self.writeFreshWalletFile(newPath)
      if not self.useEncryption:
         return True

      if self.isLocked:
         if not securePassphrase:
            LOGERROR('Attempted to make unencrypted copy without unlocking')
            return False
         else:
            self.unlock(securePassphrase=SecureBinaryData(securePassphrase))

      newWlt = PyBtcWallet().readWalletFile(newPath)
      newWlt.unlock(self.kdfKey)
      newWlt.changeWalletEncryption(None)

      
      walletFileBackup = newWlt.getWalletPath('backup')
      if os.path.exists(walletFileBackup):
         LOGINFO('New wallet created, deleting backup file')
         os.remove(walletFileBackup)
      return True
      
      
   #############################################################################
   def makeEncryptedWalletCopy(self, newPath, securePassphrase=None):
      """
      Unlike the previous method, I can't just copy it if it's unencrypted, 
      because the target device probably shouldn't be exposed to the 
      unencrypted wallet.  So for that case, we will encrypt the wallet 
      in place, copy, then remove the encryption.
      """

      if self.useEncryption:
         # Encrypted->Encrypted:  Easy!
         self.writeFreshWalletFile(newPath)
         return True
         
      if not securePassphrase:
         LOGERROR("Tried to make encrypted copy, but no passphrase supplied")
         return False

      # If we're starting unencrypted...encrypt it in place
      (mem,nIter,salt) = self.computeSystemSpecificKdfParams(0.25)
      self.changeKdfParams(mem, nIter, salt)
      self.changeWalletEncryption(securePassphrase=securePassphrase)
   
      # Write the encrypted wallet to the target directory
      self.writeFreshWalletFile(newPath)

      # Unencrypt the wallet now
      self.unlock(securePassphrase=securePassphrase)
      self.changeWalletEncryption(None)
      return True


   #############################################################################
   def getRootPKCC(self, pkIsCompressed=False):
      '''Get the root public key and chain code for this wallet. The key may be
         compressed or uncompressed.'''
      root = self.addrMap['ROOT']
      wltRootPubKey = root.binPublicKey65.copy().toBinStr()
      wltChainCode = root.chaincode.copy().toBinStr()

      # Neither should happen, but just in case....
      if len(wltRootPubKey) != 65:
         QMessageBox.critical(self, 'There\'s something wrong with your', \
            'watching-only wallet! The root public key can\'t be retrieved.', \
            QMessageBox.Ok)
         self.accept()
         return
      if len(wltChainCode) != 32:
         QMessageBox.critical(self, 'There\'s something wrong with your', \
            'watching-only wallet! The root chain code can\'t be retrieved.', \
            QMessageBox.Ok)
         self.accept()
         return

      # Finish assembling data for the final output.
      if pkIsCompressed == True:
         wltRootCompPubKey = \
            CryptoECDSA().CompressPoint(SecureBinaryData(wltRootPubKey))
         wltRootPubKey = wltRootCompPubKey.toBinStr()

      return (wltRootPubKey, wltChainCode)


   #############################################################################
   def getRootPKCCBackupData(self, pkIsCompressed=True, et16=True):
      '''
      Get the root public key and chain code for this wallet. The root pub
      key/chain code output format will be as follows. All data will be output
      in EasyType16 format.

      ---PART 1: Root Data ID (9 bytes)---
      - Compressed pub key's "sign byte" flag (mask 0x80) + root data format
        version (mask 0x7F)  (1 byte)
      - Wallet ID  (6 bytes)
      - Checksum of the initial byte + the wallet ID  (2 bytes)

      ---PART 2: Root Data (64 bytes)---
      - Compressed public key minus the first ("sign") byte  (32 bytes)
      - Chain code  (32 bytes)
      '''
      # Get the root pub key & chain code. The key will be compressed.
      self.wltRootPubKey, self.wltChainCode = self.getRootPKCC(True)

      # The "version byte" will actually contain the root data format version
      # (mask 0x7F) and a bit (mask 0x80) indicating if the first byte of the
      # compressed public key is 0x02 (0) or 0x03 (1). Done so that the ET16
      # output of the PK & CC will cover 4 lines, with a 5th chunk of data
      # containing everything else.
      rootPKCCFormatVer = PYROOTPKCCVER
      if self.wltRootPubKey[0] == '\x03':
         rootPKCCFormatVer ^= 0x80

      # Produce the root ID object. Convert to ET16 if necessary.
      wltRootIDConcat = int_to_binary(rootPKCCFormatVer) + self.uniqueIDBin
      rootIDConcatChksum = computeChecksum(wltRootIDConcat, nBytes=2)
      wltRootIDConcat += rootIDConcatChksum
      if et16 == True:
         lineNoSpaces = binary_to_easyType16(wltRootIDConcat)
         pcs = [lineNoSpaces[i*4:(i+1)*4] for i in range((len(lineNoSpaces)-1)/4+1)]
         wltRootIDConcat = ' '.join(pcs)

      # Get 4 rows of PK & CC data. Convert to ET16 data if necessary.
      pkccLines = []
      wltPKCCConcat = self.wltRootPubKey[1:] + self.wltChainCode
      for i in range(0, len(wltPKCCConcat), 16):
         concatData = wltPKCCConcat[i:i+16]
         if et16 == True:
            concatData = makeSixteenBytesEasy(concatData)
         pkccLines.append(concatData)

      # Return the root ID & the PK/CC data.
      return (wltRootIDConcat, pkccLines)


   #############################################################################
   def writePKCCFile(self, newPath):
      '''Make a copy of this wallet with only the public key and chain code.'''
      # Open the PKCC file for writing.
      newFile = open(newPath, 'wb')

      # Write the data to the file. The file format is as follows:
      # PKCC data format version  (UINT8)
      # Root ID  (VAR_STR)
      # Number of PKCC lines  (UINT8)
      # PKCC lines  (VAR_STR)
      outRootIDET16, outPKCCET16Lines = self.getRootPKCCBackupData(True)
      newFile.write(str(PYROOTPKCCVER) + '\n')
      newFile.write(outRootIDET16 + '\n')
      for a in outPKCCET16Lines:
         newFile.write(a + '\n')

      # Clean everything up.
      newFile.close()


   #############################################################################
   def forkOnlineWallet(self, newWalletFile, shortLabel='', longLabel=''):
      """
      Make a copy of this wallet that contains no private key data
      """
      if not self.addrMap['ROOT'].hasPrivKey():
         LOGWARN('This wallet is already void of any private key data!')
         LOGWARN('Aborting wallet fork operation.')

      onlineWallet = PyBtcWallet()
      onlineWallet.fileTypeStr = self.fileTypeStr
      onlineWallet.version = self.version
      onlineWallet.magicBytes = self.magicBytes
      onlineWallet.wltCreateDate = self.wltCreateDate
      onlineWallet.useEncryption = False
      onlineWallet.watchingOnly = True

      if not shortLabel:
         shortLabel = self.labelName
      if not longLabel:
         longLabel = self.labelDescr

      onlineWallet.labelName  = (shortLabel + ' (Watch)')[:32]
      onlineWallet.labelDescr = (longLabel + ' (Watching-only copy)')[:256]

      newAddrMap = {}
      for addr160,addrObj in self.addrMap.iteritems():
         onlineWallet.addrMap[addr160] = addrObj.copy()
         onlineWallet.addrMap[addr160].binPrivKey32_Encr  = SecureBinaryData()
         onlineWallet.addrMap[addr160].binPrivKey32_Plain = SecureBinaryData()
         onlineWallet.addrMap[addr160].binInitVector16    = SecureBinaryData()
         onlineWallet.addrMap[addr160].useEncryption = False
         onlineWallet.addrMap[addr160].createPrivKeyNextUnlock = False

      onlineWallet.commentsMap = self.commentsMap
      onlineWallet.opevalMap = self.opevalMap

      onlineWallet.uniqueIDBin = self.uniqueIDBin
      onlineWallet.highestUsedChainIndex     = self.highestUsedChainIndex
      onlineWallet.lastComputedChainAddr160  = self.lastComputedChainAddr160
      onlineWallet.lastComputedChainIndex    = self.lastComputedChainIndex

      onlineWallet.writeFreshWalletFile(newWalletFile, shortLabel, longLabel)
      return onlineWallet


   #############################################################################
   def supplyRootKeyForWatchingOnlyWallet(self, securePlainRootKey32, \
                                                permanent=False):
      """
      If you have a watching only wallet, you might want to upgrade it to a
      full wallet by supplying the 32-byte root private key.  Generally, this
      will be used to make a 'permanent' upgrade to your wallet, and the new
      keys will be written to file ( NOTE:  you should setup encryption just
      after doing this, to make sure that the plaintext keys get wiped from
      your wallet file).

      On the other hand, if you don't want this to be a permanent upgrade,
      this could potentially be used to maintain a watching only wallet on your
      harddrive, and actually plug in your plaintext root key instead of an
      encryption password whenever you want sign transactions. 
      """
      pass


   #############################################################################
   def touchAddress(self, addr20):
      """
      Use this to update your wallet file to recognize the first/last times
      seen for the address.  This information will improve blockchain search
      speed, if it knows not to search transactions that happened before they
      were created.
      """
      pass

   #############################################################################
   def testKdfComputeTime(self):
      """
      Experimentally determines the compute time required by this computer
      to execute with the current key-derivation parameters.  This may be
      useful for when you transfer a wallet to a new computer that has
      different speed/memory characteristic.
      """
      testPassphrase = SecureBinaryData('This is a simple passphrase')
      start = RightNow()
      self.kdf.DeriveKey(testPassphrase)
      self.testedComputeTime = (RightNow()-start)
      return self.testedComputeTime

   #############################################################################
   def serializeKdfParams(self, kdfObj=None, binWidth=256):
      """
      Pack key-derivation function parameters into a binary stream.
      As of wallet version 1.0, there is only one KDF technique used
      in these wallets, and thus we only need to store the parameters
      of this KDF.  In the future, we may have multiple KDFs and have
      to store the selection in this serialization.
      """
      if not kdfObj:
         kdfObj = self.kdf

      if not kdfObj:
         return '\x00'*binWidth

      binPacker = BinaryPacker()
      binPacker.put(UINT64, kdfObj.getMemoryReqtBytes())
      binPacker.put(UINT32, kdfObj.getNumIterations())
      binPacker.put(BINARY_CHUNK, kdfObj.getSalt().toBinStr(), width=32)

      kdfStr = binPacker.getBinaryString()
      binPacker.put(BINARY_CHUNK, computeChecksum(kdfStr,4), width=4)
      padSize = binWidth - binPacker.getSize()
      binPacker.put(BINARY_CHUNK, '\x00'*padSize)

      return binPacker.getBinaryString()



   #############################################################################
   def unserializeKdfParams(self, toUnpack, binWidth=256):

      if isinstance(toUnpack, BinaryUnpacker):
         binUnpacker = toUnpack
      else:
         binUnpacker = BinaryUnpacker(toUnpack)



      allKdfData = binUnpacker.get(BINARY_CHUNK, 44)
      kdfChksum  = binUnpacker.get(BINARY_CHUNK,  4)
      kdfBytes   = len(allKdfData) + len(kdfChksum)
      padding    = binUnpacker.get(BINARY_CHUNK, binWidth-kdfBytes)

      if allKdfData=='\x00'*44:
         return None

      fixedKdfData = verifyChecksum(allKdfData, kdfChksum)
      if len(fixedKdfData)==0:
         raise UnserializeError('Corrupted KDF params, could not fix')
      elif not fixedKdfData==allKdfData:
         self.walletFileSafeUpdate( \
               [[WLT_UPDATE_MODIFY, self.offsetKdfParams, fixedKdfData]])
         allKdfData = fixedKdfData
         LOGWARN('KDF params in wallet were corrupted, but fixed')

      kdfUnpacker = BinaryUnpacker(allKdfData)
      mem   = kdfUnpacker.get(UINT64)
      nIter = kdfUnpacker.get(UINT32)
      salt  = kdfUnpacker.get(BINARY_CHUNK, 32)

      kdf = KdfRomix(mem, nIter, SecureBinaryData(salt))
      return kdf


   #############################################################################
   def serializeCryptoParams(self, binWidth=256):
      """
      As of wallet version 1.0, all wallets use the exact same encryption types,
      so there is nothing to serialize or unserialize.  The 256 bytes here may
      be used in the future, though.
      """
      return '\x00'*binWidth

   #############################################################################
   def unserializeCryptoParams(self, toUnpack, binWidth=256):
      """
      As of wallet version 1.0, all wallets use the exact same encryption types,
      so there is nothing to serialize or unserialize.  The 256 bytes here may
      be used in the future, though.
      """
      if isinstance(toUnpack, BinaryUnpacker):
         binUnpacker = toUnpack
      else:
         binUnpacker = BinaryUnpacker(toUnpack)

      binUnpacker.get(BINARY_CHUNK, binWidth)
      return CryptoAES()

   #############################################################################
   def verifyPassphrase(self, securePassphrase):
      """
      Verify a user-submitted passphrase.  This passphrase goes into
      the key-derivation function to get actual encryption key, which
      is what actually needs to be verified

      Since all addresses should have the same encryption, we only need
      to verify correctness on the root key
      """
      kdfOutput = self.kdf.DeriveKey(securePassphrase)
      try:
         isValid = self.addrMap['ROOT'].verifyEncryptionKey(kdfOutput)
         return isValid
      finally:
         kdfOutput.destroy()


   #############################################################################
   def verifyEncryptionKey(self, secureKdfOutput):
      """
      Verify the underlying encryption key (from KDF).
      Since all addresses should have the same encryption,
      we only need to verify correctness on the root key.
      """
      return self.addrMap['ROOT'].verifyEncryptionKey(secureKdfOutput)


   #############################################################################
   def computeSystemSpecificKdfParams(self, targetSec=0.25, maxMem=32*1024*1024):
      """
      WARNING!!! DO NOT CHANGE KDF PARAMS AFTER ALREADY ENCRYPTED THE WALLET
                 By changing them on an already-encrypted wallet, we are going
                 to lose the original AES256-encryption keys -- which are
                 uniquely determined by (numIter, memReqt, salt, passphrase)

                 Only use this method before you have encrypted your wallet,
                 in order to determine good KDF parameters based on your
                 computer's specific speed/memory capabilities.
      """
      kdf = KdfRomix()
      kdf.computeKdfParams(targetSec, long(maxMem))

      mem   = kdf.getMemoryReqtBytes()
      nIter = kdf.getNumIterations()
      salt  = SecureBinaryData(kdf.getSalt().toBinStr())
      return (mem, nIter, salt)

   #############################################################################
   def restoreKdfParams(self, mem, numIter, secureSalt):
      """
      This method should only be used when we are loading an encrypted wallet
      from file.  DO NOT USE THIS TO CHANGE KDF PARAMETERS.  Doing so may
      result in data loss!
      """
      self.kdf = KdfRomix(mem, numIter, secureSalt)


   #############################################################################
   def changeKdfParams(self, mem, numIter, salt, securePassphrase=None):
      """
      Changing KDF changes the wallet encryption key which means that a KDF
      change is essentially the same as an encryption key change.  As such,
      the wallet must be unlocked if you intend to change an already-
      encrypted wallet with KDF.

      TODO: this comment doesn't belong here...where does it go? :
      If the KDF is NOT yet setup, this method will do it.  Supply the target
      compute time, and maximum memory requirements, and the underlying C++
      code will experimentally determine the "hardest" key-derivation params
      that will run within the specified time and memory usage on the system
      executing this method.  You should set the max memory usage very low
      (a few kB) for devices like smartphones, which have limited memory
      availability.  The KDF will then use less memory but more iterations
      to achieve the same compute time.
      """
      if self.useEncryption:
         if not securePassphrase:
            LOGERROR('')
            LOGERROR('You have requested changing the key-derivation')
            LOGERROR('parameters on an already-encrypted wallet, which')
            LOGERROR('requires modifying the encryption on this wallet.')
            LOGERROR('Please unlock your wallet before attempting to')
            LOGERROR('change the KDF parameters.')
            raise WalletLockError('Cannot change KDF without unlocking wallet')
         elif not self.verifyPassphrase(securePassphrase):
            LOGERROR('Incorrect passphrase to unlock wallet')
            raise PassphraseError('Incorrect passphrase to unlock wallet')

      secureSalt = SecureBinaryData(salt)
      newkdf = KdfRomix(mem, numIter, secureSalt)
      bp = BinaryPacker()
      bp.put(BINARY_CHUNK, self.serializeKdfParams(newkdf), width=256)
      updList = [[WLT_UPDATE_MODIFY, self.offsetKdfParams, bp.getBinaryString()]]

      if not self.useEncryption:
         # We may be setting the kdf params before enabling encryption
         self.walletFileSafeUpdate(updList)
      else:
         # Must change the encryption key: and we won't get here unless
         # we have a passphrase to use.  This call will take the
         self.changeWalletEncryption(securePassphrase=securePassphrase, \
                                     extraFileUpdates=updList, kdfObj=newkdf)

      self.kdf = newkdf

   #############################################################################
   def changeWalletEncryption(self, secureKdfOutput=None, \
                                    securePassphrase=None, \
                                    extraFileUpdates=[],
                                    kdfObj=None, Progress=emptyFunc):
      """
      Supply the passphrase you would like to use to encrypt this wallet
      (or supply the KDF output directly, to skip the passphrase part).
      This method will attempt to re-encrypt with the new passphrase.
      This fails if the wallet is already locked with a different passphrase.
      If encryption is already enabled, please unlock the wallet before
      calling this method.

      Make sure you set up the key-derivation function (KDF) before changing
      from an unencrypted to an encrypted wallet.  An error will be thrown
      if you don't.  You can use something like the following

         # For a target of 0.05-0.1s compute time:
         (mem,nIter,salt) = wlt.computeSystemSpecificKdfParams(0.1)
         wlt.changeKdfParams(mem, nIter, salt)

      Use the extraFileUpdates to pass in other changes that need to be
      written to the wallet file in the same atomic operation as the
      encryption key modifications.
      """

      if not kdfObj:
         kdfObj = self.kdf

      oldUsedEncryption = self.useEncryption
      if securePassphrase or secureKdfOutput:
         newUsesEncryption = True
      else:
         newUsesEncryption = False

      oldKdfKey = None
      if oldUsedEncryption:
         if self.isLocked:      
            raise WalletLockError('Must unlock wallet to change passphrase')
         else:
            oldKdfKey = self.kdfKey.copy()


      if newUsesEncryption and not self.kdf:
         raise EncryptionError('KDF must be setup before encrypting wallet')

      # Prep the file-update list with extras passed in as argument
      walletUpdateInfo = list(extraFileUpdates)

      # Derive the new KDF key if a passphrase was supplied
      newKdfKey = secureKdfOutput
      if securePassphrase:
         newKdfKey = self.kdf.DeriveKey(securePassphrase)

      if oldUsedEncryption and newUsesEncryption and self.verifyEncryptionKey(newKdfKey):
         LOGWARN('Attempting to change encryption to same passphrase!')
         return # Wallet is encrypted with the new passphrase already


      # With unlocked key data, put the rest in a try/except/finally block
      # To make sure we destroy the temporary kdf outputs
      try:
         # If keys were previously unencrypted, they will be not have
         # initialization vectors and need to be generated before encrypting.
         # This is why we have the enableKeyEncryption() call

         if not oldUsedEncryption==newUsesEncryption:
            # If there was an encryption change, we must change the flags
            # in the wallet file in the same atomic operation as changing
            # the stored keys.  We can't let them get out of sync.
            self.useEncryption = newUsesEncryption
            walletUpdateInfo.append(self.createChangeFlagsEntry())
            self.useEncryption = oldUsedEncryption
            # Restore the old flag just in case the file write fails

         newAddrMap  = {}
         i=1
         nAddr = len(self.addrMap)
         
         for addr160,addr in self.addrMap.iteritems():
            Progress(i, nAddr)
            i = i +1
            
            newAddrMap[addr160] = addr.copy()
            newAddrMap[addr160].enableKeyEncryption(generateIVIfNecessary=True)
            newAddrMap[addr160].changeEncryptionKey(oldKdfKey, newKdfKey)
            newAddrMap[addr160].walletByteLoc = addr.walletByteLoc
            walletUpdateInfo.append( \
               [WLT_UPDATE_MODIFY, addr.walletByteLoc, newAddrMap[addr160].serialize()])


         # Try to update the wallet file with the new encrypted key data
         updateSuccess = self.walletFileSafeUpdate( walletUpdateInfo )

         if updateSuccess:
            # Finally give the new data to the user
            for addr160,addr in newAddrMap.iteritems():
               self.addrMap[addr160] = addr.copy()
         
         self.useEncryption = newUsesEncryption
         if newKdfKey:
            self.lock() 
            self.unlock(newKdfKey, Progress=Progress)
    
      finally:
         # Make sure we always destroy the temporary passphrase results
         if newKdfKey: newKdfKey.destroy()
         if oldKdfKey: oldKdfKey.destroy()

   #############################################################################
   def getWalletPath(self, nameSuffix=None):
      fpath = self.walletPath

      if self.walletPath=='':
         fpath = os.path.join(ARMORY_HOME_DIR, buildWltFileName(self.uniqueIDB58))

      if not nameSuffix==None:
         pieces = os.path.splitext(fpath)
         if not pieces[0].endswith('_'):
            fpath = pieces[0] + '_' + nameSuffix + pieces[1]
         else:
            fpath = pieces[0] + nameSuffix + pieces[1]
      return fpath


   #############################################################################
   def getDisplayStr(self, pref="Wallet: "):
      return '%s"%s" (%s)' % (pref, self.labelName, self.uniqueIDB58)

   #############################################################################
   def getCommentForAddress(self, addr160):
      if self.commentsMap.has_key(addr160):
         return self.commentsMap[addr160]
      else:
         return ''

   #############################################################################
   def getComment(self, hashVal):
      """
      This method is used for both address comments, as well as tx comments
      In the first case, use the 20-byte binary pubkeyhash.  Use 32-byte tx
      hash for the tx-comment case.
      """
      if self.commentsMap.has_key(hashVal):
         return self.commentsMap[hashVal]
      else:
         return ''

   #############################################################################
   def setComment(self, hashVal, newComment):
      """
      This method is used for both address comments, as well as tx comments
      In the first case, use the 20-byte binary pubkeyhash.  Use 32-byte tx
      hash for the tx-comment case.
      """
      updEntry = []
      isNewComment = False
      if self.commentsMap.has_key(hashVal):
         # If there is already a comment for this address, overwrite it
         oldCommentLen = len(self.commentsMap[hashVal])
         oldCommentLoc = self.commentLocs[hashVal]
         # The first 23 bytes are the datatype, hashVal, and 2-byte comment size
         offset = 1 + len(hashVal) + 2
         updEntry.append([WLT_UPDATE_MODIFY, oldCommentLoc+offset, '\x00'*oldCommentLen])
      else:
         isNewComment = True


      dtype = WLT_DATATYPE_ADDRCOMMENT
      if len(hashVal)>20:
         dtype = WLT_DATATYPE_TXCOMMENT
         
      updEntry.append([WLT_UPDATE_ADD, dtype, hashVal, newComment])
      newCommentLoc = self.walletFileSafeUpdate(updEntry)
      self.commentsMap[hashVal] = newComment

      # If there was a wallet overwrite, it's location is the first element
      self.commentLocs[hashVal] = newCommentLoc[-1]



   #############################################################################
   def getAddrCommentIfAvail(self, txHash):
      # If we haven't extracted relevant addresses for this tx, yet -- do it
      if not self.txAddrMap.has_key(txHash):
         self.txAddrMap[txHash] = []
         tx = TheBDM.bdm.getTxByHash(txHash)
         if tx.isInitialized():
            for i in range(tx.getNumTxOut()):
               txout = tx.getTxOutCopy(i)
               stype = getTxOutScriptType(txout.getScript())
               scrAddr = tx.getScrAddrForTxOut(i)

               if stype in CPP_TXOUT_HAS_ADDRSTR:
                  addrStr = scrAddr_to_addrStr(scrAddr)
                  addr160 = addrStr_to_hash160(addrStr)[1]
                  if self.hasAddr(addr160):
                     self.txAddrMap[txHash].append(addr160)
               else: 
                  pass
                  #LOGERROR("Unrecognized scraddr: " + binary_to_hex(scrAddr))
               
      addrComments = []
      for a160 in self.txAddrMap[txHash]:
         if self.commentsMap.has_key(a160) and '[[' not in self.commentsMap[a160]:
            addrComments.append(self.commentsMap[a160])

      return '; '.join(addrComments)

                  
   #############################################################################
   def getCommentForLE(self, le):
      # Smart comments for LedgerEntry objects:  get any direct comments ... 
      # if none, then grab the one for any associated addresses.
      txHash = le.getTxHash()
      if self.commentsMap.has_key(txHash):
         comment = self.commentsMap[txHash]
      else:
         # [[ COMMENTS ]] are not meant to be displayed on main ledger
         comment = self.getAddrCommentIfAvail(txHash)
         if comment.startswith('[[') and comment.endswith(']]'):
            comment = ''

      return comment




   
   #############################################################################
   def setWalletLabels(self, lshort, llong=''):
      self.labelName = lshort
      self.labelDescr = llong
      toWriteS = lshort.ljust( 32, '\x00')
      toWriteL =  llong.ljust(256, '\x00')

      updList = []
      updList.append([WLT_UPDATE_MODIFY, self.offsetLabelName,  toWriteS])
      updList.append([WLT_UPDATE_MODIFY, self.offsetLabelDescr, toWriteL])
      self.walletFileSafeUpdate(updList)


   #############################################################################
   def packWalletFlags(self, binPacker):
      nFlagBytes = 8
      flags = [False]*nFlagBytes*8
      flags[0] = self.useEncryption
      flags[1] = self.watchingOnly
      flagsBitset = ''.join([('1' if f else '0') for f in flags])
      binPacker.put(UINT64, bitset_to_int(flagsBitset))

   #############################################################################
   def createChangeFlagsEntry(self):
      """
      Packs up the wallet flags and returns a update-entry that can be included
      in a walletFileSafeUpdate call.
      """
      bp = BinaryPacker()
      self.packWalletFlags(bp)
      toWrite = bp.getBinaryString()
      return [WLT_UPDATE_MODIFY, self.offsetWltFlags, toWrite]

   #############################################################################
   def unpackWalletFlags(self, toUnpack):
      if isinstance(toUnpack, BinaryUnpacker):
         flagData = toUnpack
      else:
         flagData = BinaryUnpacker( toUnpack )

      wltflags = flagData.get(UINT64, 8)
      wltflags = int_to_bitset(wltflags, widthBytes=8)
      self.useEncryption = (wltflags[0]=='1')
      self.watchingOnly  = (wltflags[1]=='1')


   #############################################################################
   def packHeader(self, binPacker):
      if not self.addrMap['ROOT']:
         raise WalletAddressError('Cannot serialize uninitialzed wallet!')

      startByte = binPacker.getSize()

      binPacker.put(BINARY_CHUNK, self.fileTypeStr, width=8)
      binPacker.put(UINT32, getVersionInt(self.version))
      binPacker.put(BINARY_CHUNK, self.magicBytes,  width=4)

      # Wallet info flags
      self.offsetWltFlags = binPacker.getSize() - startByte
      self.packWalletFlags(binPacker)

      # Binary Unique ID (firstAddr25bytes[:5][::-1])
      binPacker.put(BINARY_CHUNK, self.uniqueIDBin, width=6)

      # Unix time of wallet creations
      binPacker.put(UINT64, self.wltCreateDate)

      # User-supplied wallet label (short)
      self.offsetLabelName = binPacker.getSize() - startByte
      binPacker.put(BINARY_CHUNK, self.labelName , width=32)

      # User-supplied wallet label (long)
      self.offsetLabelDescr = binPacker.getSize() - startByte
      binPacker.put(BINARY_CHUNK, self.labelDescr,  width=256)

      # Highest used address: 
      self.offsetTopUsed = binPacker.getSize() - startByte
      binPacker.put(INT64, self.highestUsedChainIndex)

      # Key-derivation function parameters
      self.offsetKdfParams = binPacker.getSize() - startByte
      binPacker.put(BINARY_CHUNK, self.serializeKdfParams(), width=256)

      # Wallet encryption parameters (currently nothing to put here)
      self.offsetCrypto = binPacker.getSize() - startByte
      binPacker.put(BINARY_CHUNK, self.serializeCryptoParams(), width=256)

      # Address-chain root, (base-address for deterministic wallets)
      self.offsetRootAddr = binPacker.getSize() - startByte
      self.addrMap['ROOT'].walletByteLoc = self.offsetRootAddr
      binPacker.put(BINARY_CHUNK, self.addrMap['ROOT'].serialize())

      # In wallet version 1.0, this next kB is unused -- may be used in future
      binPacker.put(BINARY_CHUNK, '\x00'*1024)
      return binPacker.getSize() - startByte




   #############################################################################
   def unpackHeader(self, binUnpacker):
      """
      Unpacking the header information from a wallet file.  See the help text
      on the base class, PyBtcWallet, for more information on the wallet
      serialization.
      """
      self.fileTypeStr = binUnpacker.get(BINARY_CHUNK, 8)
      self.version     = readVersionInt(binUnpacker.get(UINT32))
      self.magicBytes  = binUnpacker.get(BINARY_CHUNK, 4)

      # Decode the bits to get the flags
      self.offsetWltFlags = binUnpacker.getPosition()
      self.unpackWalletFlags(binUnpacker)

      # This is the first 4 bytes of the 25-byte address-chain-root address
      # This includes the network byte (i.e. main network, testnet, namecoin)
      self.uniqueIDBin = binUnpacker.get(BINARY_CHUNK, 6)
      self.uniqueIDB58 = binary_to_base58(self.uniqueIDBin)
      self.wltCreateDate  = binUnpacker.get(UINT64)

      # We now have both the magic bytes and network byte
      if not self.magicBytes == MAGIC_BYTES:
         LOGERROR('Requested wallet is for a different blockchain!')
         LOGERROR('Wallet is for:  %s ', BLOCKCHAINS[self.magicBytes])
         LOGERROR('ArmoryEngine:   %s ', BLOCKCHAINS[MAGIC_BYTES])
         return -1
      if not self.uniqueIDBin[-1] == ADDRBYTE:
         LOGERROR('Requested wallet is for a different network!')
         LOGERROR('ArmoryEngine:   %s ', NETWORKS[ADDRBYTE])
         return -2

      # User-supplied description/name for wallet
      self.offsetLabelName = binUnpacker.getPosition()
      self.labelName  = binUnpacker.get(BINARY_CHUNK, 32).strip('\x00')


      # Longer user-supplied description/name for wallet
      self.offsetLabelDescr  = binUnpacker.getPosition()
      self.labelDescr  = binUnpacker.get(BINARY_CHUNK, 256).strip('\x00')


      self.offsetTopUsed = binUnpacker.getPosition()
      self.highestUsedChainIndex = binUnpacker.get(INT64)


      # Read the key-derivation function parameters
      self.offsetKdfParams = binUnpacker.getPosition()
      self.kdf = self.unserializeKdfParams(binUnpacker)

      # Read the crypto parameters
      self.offsetCrypto    = binUnpacker.getPosition()
      self.crypto = self.unserializeCryptoParams(binUnpacker)

      # Read address-chain root address data
      self.offsetRootAddr  = binUnpacker.getPosition()
      

      rawAddrData = binUnpacker.get(BINARY_CHUNK, self.pybtcaddrSize)
      self.addrMap['ROOT'] = PyBtcAddress().unserialize(rawAddrData)
      fixedAddrData = self.addrMap['ROOT'].serialize()
      if not rawAddrData==fixedAddrData:
         self.walletFileSafeUpdate([ \
            [WLT_UPDATE_MODIFY, self.offsetRootAddr, fixedAddrData]])

      self.addrMap['ROOT'].walletByteLoc = self.offsetRootAddr
      if self.useEncryption:
         self.addrMap['ROOT'].isLocked = True
         self.isLocked = True

      # In wallet version 1.0, this next kB is unused -- may be used in future
      binUnpacker.advance(1024)

      # TODO: automatic conversion if the code uses a newer wallet
      #       version than the wallet... got a manual script, but it
      #       would be nice to autodetect and correct
      #convertVersion

      return 0 #success

   #############################################################################
   def unpackNextEntry(self, binUnpacker):
      dtype   = binUnpacker.get(UINT8)
      hashVal = ''
      binData = ''
      if dtype==WLT_DATATYPE_KEYDATA:
         hashVal = binUnpacker.get(BINARY_CHUNK, 20)
         binData = binUnpacker.get(BINARY_CHUNK, self.pybtcaddrSize)
      elif dtype==WLT_DATATYPE_ADDRCOMMENT:
         hashVal = binUnpacker.get(BINARY_CHUNK, 20)
         commentLen = binUnpacker.get(UINT16)
         binData = binUnpacker.get(BINARY_CHUNK, commentLen)
      elif dtype==WLT_DATATYPE_TXCOMMENT:
         hashVal = binUnpacker.get(BINARY_CHUNK, 32)
         commentLen = binUnpacker.get(UINT16)
         binData = binUnpacker.get(BINARY_CHUNK, commentLen)
      elif dtype==WLT_DATATYPE_OPEVAL:
         raise NotImplementedError('OP_EVAL not support in wallet yet')
      elif dtype==WLT_DATATYPE_DELETED:
         deletedLen = binUnpacker.get(UINT16)
         binUnpacker.advance(deletedLen)
         

      return (dtype, hashVal, binData)

   #############################################################################
   @TimeThisFunction
   def readWalletFile(self, wltpath, verifyIntegrity=True, doScanNow=False):
      if not os.path.exists(wltpath):
         raise FileExistsError("No wallet file:"+wltpath)

      self.__init__()
      self.walletPath = wltpath

      if verifyIntegrity:
         try:
            nError = self.doWalletFileConsistencyCheck()
         except KeyDataError, errmsg:
            LOGEXCEPT('***ERROR:  Wallet file had unfixable errors.')
            raise KeyDataError(errmsg)


      wltfile = open(wltpath, 'rb')
      wltdata = BinaryUnpacker(wltfile.read())
      wltfile.close()

      self.cppWallet = Cpp.BtcWallet(TheBDM.bdm)
      TheBDM.registerWallet( self.cppWallet )
      self.unpackHeader(wltdata)

      self.lastComputedChainIndex = -UINT32_MAX
      self.lastComputedChainAddr160  = None
      while wltdata.getRemainingSize()>0:
         byteLocation = wltdata.getPosition()
         dtype, hashVal, rawData = self.unpackNextEntry(wltdata)
         if dtype==WLT_DATATYPE_KEYDATA:
            newAddr = PyBtcAddress()
            newAddr.unserialize(rawData)
            newAddr.walletByteLoc = byteLocation + 21
            # Fix byte errors in the address data
            fixedAddrData = newAddr.serialize()

            if not rawData==fixedAddrData:
               self.walletFileSafeUpdate([ \
                  [WLT_UPDATE_MODIFY, newAddr.walletByteLoc, fixedAddrData]])
            if newAddr.useEncryption:
               newAddr.isLocked = True
            self.addrMap[hashVal] = newAddr
            if newAddr.chainIndex > self.lastComputedChainIndex:
               self.lastComputedChainIndex   = newAddr.chainIndex
               self.lastComputedChainAddr160 = newAddr.getAddr160()
               
            if newAddr.chainIndex == -2:
               abc = 1
            if newAddr.chainIndex < -2:
               newAddr.chainIndex = -2
               self.hasNegativeImports = True
                                 
            self.linearAddr160List.append(newAddr.getAddr160())
            self.chainIndexMap[newAddr.chainIndex] = newAddr.getAddr160()
   
            # Update the parallel C++ object that scans the blockchain for us
            timeRng = newAddr.getTimeRange()
            blkRng  = newAddr.getBlockRange()
            self.cppWallet.addScrAddress_5_(Hash160ToScrAddr(hashVal), \
                                                   timeRng[0], blkRng[0], \
                                                   timeRng[1], blkRng[1])
               
         if dtype in (WLT_DATATYPE_ADDRCOMMENT, WLT_DATATYPE_TXCOMMENT):
            self.commentsMap[hashVal] = rawData # actually ASCII data, here
            self.commentLocs[hashVal] = byteLocation
         if dtype==WLT_DATATYPE_OPEVAL:
            raise NotImplementedError('OP_EVAL not support in wallet yet')
         if dtype==WLT_DATATYPE_DELETED:
            pass


      if (not doScanNow or \
          not TheBDM.getState()=='BlockchainReady' or \
          self.doBlockchainSync==BLOCKCHAIN_DONOTUSE):
         pass
      else:
         self.syncWithBlockchainLite()


      ### Update the wallet version if necessary ###
      if getVersionInt(self.version) < getVersionInt(PYBTCWALLET_VERSION):
         LOGERROR('Wallets older than version 1.35 no longer supported!')
         return

      return self



   #############################################################################
   def walletFileSafeUpdate(self, updateList):
            
      """
      The input "toAddDataList" should be a list of triplets, such as:
      [
        [WLT_DATA_ADD,    WLT_DATATYPE_KEYDATA, addr160_1,  PyBtcAddrObj1]
        [WLT_DATA_ADD,    WLT_DATATYPE_KEYDATA, addr160_2,  PyBtcAddrObj2]
        [WLT_DATA_MODIFY, modifyStartByte1,  binDataForOverwrite1  ]
        [WLT_DATA_ADD,    WLT_DATATYPE_ADDRCOMMENT, addr160_3,  'Long-term savings']
        [WLT_DATA_MODIFY, modifyStartByte2,  binDataForOverwrite2 ]
      ]

      The return value is the list of new file byte offsets (from beginning of
      the file), that specify the start of each modification made to the
      wallet file.  For MODIFY fields, this just returns the modifyStartByte
      field that was provided as input.  For adding data, it specifies the
      starting byte of the new field (the DATATYPE byte).  We keep this data
      in PyBtcAddress objects so that we know where to apply modifications in
      case we need to change something, like converting from unencrypted to
      encrypted private keys.

      If this method fails, we simply return an empty list.  We can check for
      an empty list to know if the file update succeeded.

      WHY IS THIS SO COMPLICATED?  -- Because it's atomic!

      When we want to add data to the wallet file, we will do so in a completely
      recoverable way.  We define this method to make sure a backup exists when
      we start modifying the file, and keep a flag to identify when the wallet
      might be corrupt.  If we ever try to load the wallet file and see another
      file with the _update_unsuccessful suffix, we should instead just restore
      from backup.

      Similarly, we have to update the backup file after updating the main file
      so we will use a similar technique with the backup_unsuccessful suffix.
      We don't want to rely on a backup if somehow *the backup* got corrupted
      and the original file is fine.  THEREFORE -- this is implemented in such
      a way that the user should know two things:

         (1) No matter when the power goes out, we ALWAYS have a uncorrupted
             wallet file, and know which one it is.  Either the backup is safe,
             or the original is safe.  Based on the flag files, we know which
             one is guaranteed to be not corrupted.
         (2) ALWAYS DO YOUR FILE OPERATIONS BEFORE SETTING DATA IN MEMORY
             You must write it to disk FIRST using this SafeUpdate method,
             THEN give the new data to the user -- never give it to them
             until you are sure that it was written safely to disk.

      Number (2) is easy to screw up because you plan to write the file just
      AFTER the data is created and stored in local memory.  But an error
      might be thrown halfway which is handled higher up, and instead the data
      never made it to file.  Then there is a risk that the user uses their
      new address that never made it into the wallet file.
      """

      if not os.path.exists(self.walletPath):
         raise FileExistsError('No wallet file exists to be updated!')

      if len(updateList)==0:
         return []

      # Make sure that the primary and backup files are synced before update
      self.doWalletFileConsistencyCheck()

      walletFileBackup = self.getWalletPath('backup')
      mainUpdateFlag   = self.getWalletPath('update_unsuccessful')
      backupUpdateFlag = self.getWalletPath('backup_unsuccessful')


      # Will be passing back info about all data successfully added
      oldWalletSize = os.path.getsize(self.walletPath)
      updateLocations = []
      dataToChange    = []
      toAppend = BinaryPacker()

      try:
         for entry in updateList:
            modType    = entry[0]
            updateInfo = entry[1:]

            if(modType==WLT_UPDATE_ADD):
               dtype = updateInfo[0]
               updateLocations.append(toAppend.getSize()+oldWalletSize)
               if dtype==WLT_DATATYPE_KEYDATA:
                  if len(updateInfo[1])!=20 or not isinstance(updateInfo[2], PyBtcAddress):
                     raise Exception('Data type does not match update type')
                  toAppend.put(UINT8, WLT_DATATYPE_KEYDATA)
                  toAppend.put(BINARY_CHUNK, updateInfo[1])
                  toAppend.put(BINARY_CHUNK, updateInfo[2].serialize())

               elif dtype in (WLT_DATATYPE_ADDRCOMMENT, WLT_DATATYPE_TXCOMMENT):
                  if not isinstance(updateInfo[2], str):
                     raise Exception('Data type does not match update type')
                  toAppend.put(UINT8, dtype)
                  toAppend.put(BINARY_CHUNK, updateInfo[1])
                  toAppend.put(UINT16, len(updateInfo[2]))
                  toAppend.put(BINARY_CHUNK, updateInfo[2])

               elif dtype==WLT_DATATYPE_OPEVAL:
                  raise Exception('OP_EVAL not support in wallet yet')

            elif(modType==WLT_UPDATE_MODIFY):
               updateLocations.append(updateInfo[0])
               dataToChange.append( updateInfo )
            else:
               LOGERROR('Unknown wallet-update type!')
               raise Exception('Unknown wallet-update type!')
      except Exception:
         LOGEXCEPT('Bad input to walletFileSafeUpdate')
         return []

      binaryToAppend = toAppend.getBinaryString()

      # We need to safely modify both the main wallet file and backup
      # Start with main wallet
      touchFile(mainUpdateFlag)

      try:
         wltfile = open(self.walletPath, 'ab')
         wltfile.write(binaryToAppend)
         wltfile.flush()
         os.fsync(wltfile.fileno())
         wltfile.close()

         # This is for unit-testing the atomic-wallet-file-update robustness
         if self.interruptTest1: raise InterruptTestError

         wltfile = open(self.walletPath, 'r+b')
         for loc,replStr in dataToChange:
            wltfile.seek(loc)
            wltfile.write(replStr)
         wltfile.flush()
         os.fsync(wltfile.fileno())
         wltfile.close()

      except IOError:
         LOGEXCEPT('Could not write data to wallet.  Permissions?')
         shutil.copy(walletFileBackup, self.walletPath)
         os.remove(mainUpdateFlag)
         return []

      # Write backup flag before removing main-update flag.  If we see
      # both flags, we know file IO was interrupted RIGHT HERE
      touchFile(backupUpdateFlag)

      # This is for unit-testing the atomic-wallet-file-update robustness
      if self.interruptTest2: raise InterruptTestError

      os.remove(mainUpdateFlag)

      # Modify backup
      try:
         # This is for unit-testing the atomic-wallet-file-update robustness
         if self.interruptTest3: raise InterruptTestError

         backupfile = open(walletFileBackup, 'ab')
         backupfile.write(binaryToAppend)
         backupfile.flush()
         os.fsync(backupfile.fileno())
         backupfile.close()

         backupfile = open(walletFileBackup, 'r+b')
         for loc,replStr in dataToChange:
            backupfile.seek(loc)
            backupfile.write(replStr)
         backupfile.flush()
         os.fsync(backupfile.fileno())
         backupfile.close()

      except IOError:
         LOGEXCEPT('Could not write backup wallet.  Permissions?')
         shutil.copy(self.walletPath, walletFileBackup)
         os.remove(mainUpdateFlag)
         return []

      os.remove(backupUpdateFlag)

      return updateLocations



   #############################################################################
   def doWalletFileConsistencyCheck(self, onlySyncBackup=True):
      """
      First we check the file-update flags (files we touched/removed during
      file modification operations), and then restore the primary wallet file
      and backup file to the exact same state -- we know that at least one of
      them is guaranteed to not be corrupt, and we know based on the flags
      which one that is -- so we execute the appropriate copy operation.

      ***NOTE:  For now, the remaining steps are untested and unused!

      After we have guaranteed that main wallet and backup wallet are the
      same, we want to do a check that the data is consistent.  We do this
      by simply reading in the key-data from the wallet, unserializing it
      and reserializing it to see if it matches -- this works due to the
      way the PyBtcAddress::unserialize() method works:  it verifies the
      checksums in the address data, and corrects errors automatically!
      And it's part of the unit-tests that serialize/unserialize round-trip
      is guaranteed to match for all address types if there's no byte errors.

      If an error is detected, we do a safe-file-modify operation to re-write
      the corrected information to the wallet file, in-place.  We DO NOT
      check comment fields, since they do not have checksums, and are not
      critical to protect against byte errors.
      """



      if not os.path.exists(self.walletPath):
         raise FileExistsError('No wallet file exists to be checked!')

      walletFileBackup = self.getWalletPath('backup')
      mainUpdateFlag   = self.getWalletPath('update_unsuccessful')
      backupUpdateFlag = self.getWalletPath('backup_unsuccessful')

      if not os.path.exists(walletFileBackup):
         # We haven't even created a backup file, yet
         LOGDEBUG('Creating backup file %s', walletFileBackup)
         touchFile(backupUpdateFlag)
         shutil.copy(self.walletPath, walletFileBackup)
         os.remove(backupUpdateFlag)

      if os.path.exists(backupUpdateFlag) and os.path.exists(mainUpdateFlag):
         # Here we actually have a good main file, but backup never succeeded
         LOGWARN('***WARNING: error in backup file... how did that happen?')
         shutil.copy(self.walletPath, walletFileBackup)
         os.remove(mainUpdateFlag)
         os.remove(backupUpdateFlag)
      elif os.path.exists(mainUpdateFlag):
         LOGWARN('***WARNING: last file operation failed!  Restoring wallet from backup')
         # main wallet file might be corrupt, copy from backup
         shutil.copy(walletFileBackup, self.walletPath)
         os.remove(mainUpdateFlag)
      elif os.path.exists(backupUpdateFlag):
         LOGWARN('***WARNING: creation of backup was interrupted -- fixing')
         shutil.copy(self.walletPath, walletFileBackup)
         os.remove(backupUpdateFlag)

      if onlySyncBackup:
         return 0






   #############################################################################
   #def getAddrByIndex(self, i):
      #return self.addrMap.values()[i]

   #############################################################################
   def deleteImportedAddress(self, addr160):
      """
      We want to overwrite a particular key in the wallet.  Before overwriting
      the data looks like this:
         [  \x00  |  <20-byte addr160>  |  <237-byte keydata> ]
      And we want it to look like:
         [  \x04  |  <2-byte length>  | \x00\x00\x00... ]
      So we need to construct a wallet-update vector to modify the data
      starting at the first byte, replace it with 0x04, specifies how many
      bytes are in the deleted entry, and then actually overwrite those 
      bytes with 0s
      """

      if not self.addrMap[addr160].chainIndex==-2:
         raise WalletAddressError('You can only delete imported addresses!')

      overwriteLoc = self.addrMap[addr160].walletByteLoc - 21
      overwriteLen = 20 + self.pybtcaddrSize - 2

      overwriteBin = ''
      overwriteBin += int_to_binary(WLT_DATATYPE_DELETED, widthBytes=1)
      overwriteBin += int_to_binary(overwriteLen,         widthBytes=2)
      overwriteBin += '\x00'*overwriteLen

      self.walletFileSafeUpdate([[WLT_UPDATE_MODIFY, overwriteLoc, overwriteBin]])

      # IMPORTANT:  we need to update the wallet structures to reflect the
      #             new state of the wallet.  This will actually be easiest
      #             if we just "forget" the current wallet state and re-read
      #             the wallet from file
      wltPath = self.walletPath
      self.readWalletFile(wltPath, doScanNow=True)


   #############################################################################
   def importExternalAddressData(self, privKey=None, privChk=None, \
                                       pubKey=None,  pubChk=None, \
                                       addr20=None,  addrChk=None, \
                                       firstTime=UINT32_MAX, \
                                       firstBlk=UINT32_MAX, lastTime=0, \
                                       lastBlk=0):
      """
      This wallet fully supports importing external keys, even though it is
      a deterministic wallet: determinism only adds keys to the pool based
      on the address-chain, but there's nothing wrong with adding new keys
      not on the chain.

      We don't know when this address was created, so we have to set its
      first/last-seen times to 0, to make sure we search the whole blockchain
      for tx related to it.  This data will be updated later after we've done
      the search and know for sure when it is "relevant".
      (alternatively, if you know it's first-seen time for some reason, you
      can supply it as an input, but this seems rare: we don't want to get it
      wrong or we could end up missing wallet-relevant transactions)

      DO NOT CALL FROM A BDM THREAD FUNCTION.  IT MAY DEADLOCK.
      """

      if self.calledFromBDM:
         LOGERROR('Called importExternalAddressData() from BDM method!')
         LOGERROR('Don\'t do this!')
         return None

      if not privKey and not self.watchingOnly:
         LOGERROR('')
         LOGERROR('This wallet is strictly for addresses that you')
         LOGERROR('own.  You cannot import addresses without the')
         LOGERROR('the associated private key.  Instead, use a')
         LOGERROR('watching-only wallet to import this address.')
         LOGERROR('(actually, this is currently, completely disabled)')
         raise WalletAddressError('Cannot import non-private-key addresses')

      # First do all the necessary type conversions and error corrections
      computedPubKey = None
      computedAddr20 = None
      if privKey:
         if isinstance(privKey, str):
            privKey = SecureBinaryData(privKey)

         if privChk:
            privKey = SecureBinaryData(verifyChecksum(privKey.toBinStr(), privChk))

         computedPubkey = CryptoECDSA().ComputePublicKey(privKey)
         computedAddr20 = convertKeyDataToAddress(pubKey=computedPubkey)

      # If public key is provided, we prep it so we can verify Pub/Priv match
      if pubKey:
         if isinstance(pubKey, str):
            pubKey = SecureBinaryData(pubKey)
         if pubChk:
            pubKey = SecureBinaryData(verifyChecksum(pubKey.toBinStr(), pubChk))

         if not computedAddr20:
            computedAddr20 = convertKeyDataToAddress(pubKey=pubKey)

      # The 20-byte address (pubkey hash160) should always be a python string
      if addr20:
         if not isinstance(pubKey, str):
            addr20 = addr20.toBinStr()
         if addrChk:
            addr20 = verifyChecksum(addr20, addrChk)

      # Now a few sanity checks
      if self.addrMap.has_key(addr20):
         LOGWARN('The private key address is already in your wallet!')
         return None

      #if pubKey and not computedPubkey==pubKey:
         #raise ECDSA_Error('Private and public keys to be imported do not match!')
      #if addr20 and not computedAddr20==addr20:
         #raise ECDSA_Error('Supplied address hash does not match key data!')

      addr20 = computedAddr20

      if self.addrMap.has_key(addr20):
         LOGERROR('The computed private key address is already in your wallet!')
         return None

      # If a private key is supplied and this wallet is encrypted&locked, then 
      # we have no way to secure the private key without unlocking the wallet.
      if self.useEncryption and privKey and not self.kdfKey:
         raise WalletLockError('Cannot import private key when wallet is locked!')

      if privKey:
         # For priv key, lots of extra encryption and verification options
         newAddr = PyBtcAddress().createFromPlainKeyData(privKey, addr20, \
                                                         self.useEncryption, \
                                                         self.useEncryption, \
                                                         publicKey65=computedPubkey, \
                                                         skipCheck=True,
                                                         skipPubCompute=True)
         if self.useEncryption:
            newAddr.lock(self.kdfKey)
            newAddr.unlock(self.kdfKey)
      elif pubKey:
         securePubKey = SecureBinaryData(pubKey)
         newAddr = PyBtcAddress().createFromPublicKeyData(securePubKey)
      else:
         newAddr = PyBtcAddress().createFromPublicKeyHash160(addr20)

      newAddr.chaincode  = SecureBinaryData('\xff'*32)
      newAddr.chainIndex = -2
      newAddr.timeRange = [firstTime, lastTime]
      newAddr.blkRange  = [firstBlk,  lastBlk ]
      #newAddr.binInitVect16  = SecureBinaryData().GenerateRandom(16)
      newAddr160 = newAddr.getAddr160()

      newDataLoc = self.walletFileSafeUpdate( \
         [[WLT_UPDATE_ADD, WLT_DATATYPE_KEYDATA, newAddr160, newAddr]])
      self.addrMap[newAddr160] = newAddr.copy()
      self.addrMap[newAddr160].walletByteLoc = newDataLoc[0] + 21
      self.linearAddr160List.append(newAddr160)
      if self.useEncryption and self.kdfKey:
         self.addrMap[newAddr160].lock(self.kdfKey)
         if not self.isLocked:
            self.addrMap[newAddr160].unlock(self.kdfKey)

      self.cppWallet.addScrAddress_5_(Hash160ToScrAddr(newAddr160), \
                                   firstTime, firstBlk, lastTime, lastBlk)

      # The following line MAY deadlock if this method is called from the BDM
      # thread.  Do not write any BDM methods that calls this method!
<<<<<<< HEAD

      return newAddr160
=======
      TheBDM.registerImportedScrAddr(Hash160ToScrAddr(newAddr160), 
                                     firstTime, firstBlk, lastTime,  lastBlk)

      return newAddr.serializePublicKey()
>>>>>>> 3e2aaa16


   #############################################################################
   def bulkImportAddresses(self, textBlock, privKeyEndian=BIGENDIAN, \
                     sepList=":;'[]()=-_*&^%$#@!,./?\n"):
      """
      Attempts to import plaintext key data stored in a file.  This method
      expects all data to be in hex or Base58:

         20 bytes / 40  hex chars -- public key hashes
         25 bytes / 50  hex chars -- full binary addresses
         65 bytes / 130 hex chars -- public key
         32 bytes / 64  hex chars -- private key

         33 or 34 Base58 chars    -- address strings
         50 to 52 Base58 chars    -- base58-encoded private key

      Since this is python, I don't have to require any particular format:
      I can pretty easily break apart the entire file into individual strings,
      search for addresses and public keys, then, search for private keys that
      correspond to that data.  Obviously, simpler is better, but as long as
      the data is encoded as in the above list and separated by whitespace or
      punctuation, this method should succeed.

      We must throw an error if this is NOT a watching-only address and we
      find an address without a private key.  We will need to create a
      separate watching-only wallet in order to import these keys.

      TODO: will finish this later
      """

      """
      STUB: (AGAIN) I just can't make this work out to be as stupid-proof 
            as I originally planned.  I'll have to put it on hold.
      self.__init__()

      newfile = open(filename,'rb')
      newdata = newfile.read()
      newfile.close()

      # Change all punctuation to the same char so split() works easier
      for ch in sepList:
         newdata.replace(ch, ' ')

      newdata = newdata.split()
      hexChars = '01234567890abcdef'
      b58Chars = '123456789ABCDEFGHJKLMNPQRSTUVWXYZabcdefghijkmnopqrstuvwxyz'
      DATATYPES = enum( 'UNKNOWN', \
                        'Addr_Hex_20', \
                        'Addr_B58_25', \
                        'PubX_Hex_32', \
                        'PubY_Hex_32', \
                        'PubK_Hex_65', \
                        'Priv_Hex_32', \
                        'Priv_Hex_36', \
                        'Priv_Hex_37', \
                        'Priv_B58_32', \
                        'Priv_B58_37', \
                        'Priv_MiniPriv', \
                        'PubK_Hex_33_Compressed', \
                        'Priv_Hex_33_Compressed')

      DTYPES = enum('Unknown', 'Hash160', 'PubKey', 'PrivKey', 'Byte32', 'Byte33')
      

      lastAddr = None
      lastPubK = None
      lastPriv = None
      for theStr in newdata:
         if len(theStr)<20:
            continue

         hexCount = sum([1 if c in hexChars else 0 for c in theStr])
         b58Count = sum([1 if c in b58Chars else 0 for c in theStr])
         canBeHex = hexCount==len(theStr)
         canBeB58 = b58Count==len(theStr)
         isHex = canBeHex
         isB58 = canBeB58 and not canBeHex
         isStr = not isHex and not isB58

         dataAndType = [DTYPES.Unknown, '']
         if isHex:
            binData = hex_to_binary(theStr)
            sz = len(binData)

            if sz==20:
               dataAndType = [DTYPES.Hash160, binData]
            elif sz==25:
               dataAndType = [DTYPES.Hash160, binData[1:21]]
            elif sz==32:
               dataAndType = [DTYPES., binData[1:21]]
         elif isB58:
            binData = base58_to_binary(theStr)
            sz = len(binData)

            
         if isHex and sz==40:
         elif isHex and sz==50:
            dataAndType = [DTYPES.Hash160, hex_to_binary(theStr)[1:21]]
         elif isB58 and sz>=31 and sz<=35:
            dataAndType = [DTYPES.Hash160, addrStr_to_hash160(theStr)]
         elif isHex is sz==130:
            dataAndType = [DTYPES.PubKey, hex_to_binary(theStr)]
         elif isHex is sz==128:
            dataAndType = [DTYPES.PubKey, '\x04'+hex_to_binary(theStr)]
         elif isHex is sz==128:
            
             

         potentialKey = SecureBinaryData('\x04' + piece)
         isValid = CryptoECDSA().VerifyPublicKeyValid(potentialKey)
      """
      pass





   #############################################################################
   def checkIfRescanRequired(self):
      """ 
      Returns true is we have to go back to disk/mmap and rescan more than two
      weeks worth of blocks

      DO NOT CALL FROM A BDM METHOD.  Instead, call directly:
         self.bdm.numBlocksToRescan(pywlt.cppWallet) > 2016
      """
      if self.calledFromBDM:
         LOGERROR('Called checkIfRescanRequired() from BDM method!')
         LOGERROR('Don\'t do this!')

      if TheBDM.getState()=='BlockchainReady':
         return (TheBDM.numBlocksToRescan(self.cppWallet) > 2016)
      else:
         return False



   #############################################################################
   def signUnsignedTx(self, ustx, hashcode=1):
      if not hashcode==1:
         LOGERROR('hashcode!=1 is not supported at this time!')
         return

      # If the wallet is locked, we better bail now
      if self.isLocked is True and self.kdfKey is None:
         raise WalletLockError('Cannot sign tx without unlocking wallet')

      numInputs = len(ustx.pytxObj.inputs)
      wltAddr = []
      for iin,ustxi in enumerate(ustx.ustxInputs):
         for isig,scrAddr in enumerate(ustxi.scrAddrs):
            addr160 = scrAddr_to_hash160(scrAddr)[1]
            if self.hasAddr(addr160) and self.addrMap[addr160].hasPrivKey():
               wltAddr.append((self.addrMap[addr160], iin, isig))

      # WltAddr now contains a list of every input we can sign for, and the
      # PyBtcAddress object that can be used to sign it.  Let's do it.
      numMyAddr = len(wltAddr)
      LOGDEBUG('Total number of inputs in transaction:  %d', numInputs)
      LOGDEBUG('Number of inputs that you can sign for: %d', numMyAddr)


      # Unlock the wallet if necessary, sign inputs 
      maxChainIndex = -1
      for addrObj,idx,sigIdx in wltAddr:
         maxChainIndex = max(maxChainIndex, addrObj.chainIndex)
         if addrObj.isLocked:
            if self.kdfKey:
               if addrObj.createPrivKeyNextUnlock:
                  self.unlock(self.kdfKey)
               else:
                  addrObj.unlock(self.kdfKey)
            else:
               self.lock()
               raise WalletLockError('Cannot sign tx without unlocking wallet')

         if not addrObj.hasPubKey():
            # Make sure the public key is available for this address
            addrObj.binPublicKey65 = \
               CryptoECDSA().ComputePublicKey(addrObj.binPrivKey32_Plain)


         ##### MAGIC #####
         ustx.createAndInsertSignatureForInput(idx, addrObj.binPrivKey32_Plain)
         ##### MAGIC #####
                                               

      if self.useEncryption:
         self.lock()
      
      prevHighestIndex = self.highestUsedChainIndex  
      if prevHighestIndex<maxChainIndex:
         self.advanceHighestIndex(maxChainIndex-prevHighestIndex)
         self.fillAddressPool()
      
      return ustx


   #############################################################################
   def unlock(self, secureKdfOutput=None, \
                    securePassphrase=None, \
                    tempKeyLifetime=0, Progress=emptyFunc):
      """
      We must assume that the kdfResultKey is a SecureBinaryData object
      containing the result of the KDF-passphrase.  The wallet unlocked-
      lifetime will be set to X seconds from time.time() [now] and next
      time the checkWalletLockTimeout function is called it will be re-
      locked.
      """
      
      LOGDEBUG('Attempting to unlock wallet: %s', self.uniqueIDB58)
      if not secureKdfOutput and not securePassphrase:
         raise PassphraseError("No passphrase/key provided to unlock wallet!")

      if not secureKdfOutput:
         if not self.kdf:
            raise EncryptionError('How do we have a locked wallet w/o KDF???')
         secureKdfOutput = self.kdf.DeriveKey(securePassphrase)


      if not self.verifyEncryptionKey(secureKdfOutput):
         raise PassphraseError("Incorrect passphrase for wallet")

      # For now, I assume that all keys have the same passphrase and all
      # unlocked successfully at the same time.
      # It's an awful lot of work to design a wallet to consider partially-
      # successful unlockings.
      self.kdfKey = secureKdfOutput
      if tempKeyLifetime==0:
         self.lockWalletAtTime = RightNow() + self.defaultKeyLifetime
      else:
         self.lockWalletAtTime = RightNow() + tempKeyLifetime

      #Fix to n2 unlock issue: newly chained addresses on a locked wallet 
      #cannot have their private key computed until the next unlock.
      #When that unlock takes place, certain address entries lack context
      #so they are derived from the root key itself.
      #This fix runs through all address entries ordered by chainIndex, 
      #to be able to feed the closest computed address entry to the upcoming, 
      #possibly uncomputed entries.

      naddress = 1
      addrCount = len(self.addrMap)
         
      addrObjPrev = None
      import operator
      for addrObj in (sorted(self.addrMap.values(), 
                             key=operator.attrgetter('chainIndex'))):
         Progress(naddress, addrCount)
         naddress = naddress +1
         
         needToSaveAddrAfterUnlock = addrObj.createPrivKeyNextUnlock
         if needToSaveAddrAfterUnlock and addrObjPrev is not None:
               ChainDepth = addrObj.chainIndex - addrObjPrev.chainIndex

               if ChainDepth > 0 and addrObjPrev.chainIndex > -1:
                  addrObj.createPrivKeyNextUnlock_IVandKey[0] = \
                                             addrObjPrev.binInitVect16.copy()
                  addrObj.createPrivKeyNextUnlock_IVandKey[1] = \
                                          addrObjPrev.binPrivKey32_Encr.copy()

                  addrObj.createPrivKeyNextUnlock_ChainDepth  = ChainDepth

         addrObj.unlock(self.kdfKey)
         if addrObj.chainIndex > -1: addrObjPrev = addrObj

         if needToSaveAddrAfterUnlock:
            updateLoc = addrObj.walletByteLoc 
            self.walletFileSafeUpdate( [[WLT_UPDATE_MODIFY, 
                                         addrObj.walletByteLoc,
                                         addrObj.serialize()]])

      self.isLocked = False
      LOGDEBUG('Unlock succeeded: %s', self.uniqueIDB58)

   ############################################################################
   def lock(self, Progress=emptyFunc):
      """
      We assume that we have already set all encryption parameters (such as
      IVs for each key) and thus all we need to do is call the "lock" method
      on each PyBtcAddress object.

      If wallet is unlocked, try to re-lock addresses, regardless of whether
      we have a kdfKey or not.  In some circumstances (such as when the addrs
      have never been locked before) we will need the key to encrypt them.
      However, in most cases, the encrypted versions are already available
      and the PyBtcAddress objects can destroy the plaintext keys without
      ever needing access to the encryption keys.

      ANY METHOD THAT CALLS THIS MUST CATCH WALLETLOCKERRORS UNLESS YOU ARE
      POSITIVE THAT THE KEYS HAVE ALREADY BEEN ENCRYPTED BEFORE, OR ARE
      ALREADY SITTING IN THE ENCRYPTED WALLET FILE.  PyBtcAddress objects
      were designed to do this, but in case of a bug, you don't want the
      program crashing with money-bearing private keys sitting in memory only.

      TODO: If things like IVs are not set properly, we should implement
            a way to check for this, correct it, and update the wallet
            file if necessary
      """

      # Wallet is unlocked, will try to re-lock addresses, regardless of whether
      # we have a kdfKey or not.  If a key is required, we will throw a
      # WalletLockError, and the caller can get the passphrase from the user,
      # unlock the wallet, then try locking again.
      # NOTE: If we don't have kdfKey, it is set to None, which is the default
      #       input for PyBtcAddress::lock for "I don't have it".  In most 
      #       cases, it is actually possible to lock the wallet without the 
      #       kdfKey because we saved the encrypted versions before unlocking
      if self.useEncryption:
         LOGDEBUG('Attempting to lock wallet: %s', self.uniqueIDB58)
         i=1
         nAddr = len(self.addrMap)
         try:
            for addr160,addrObj in self.addrMap.iteritems():
               Progress(i, nAddr)
               i = i +1
               
               self.addrMap[addr160].lock(self.kdfKey)
   
            if self.kdfKey:
               self.kdfKey.destroy()
               self.kdfKey = None
            self.isLocked = True
         except WalletLockError:
            LOGERROR('Locking wallet requires encryption key.  This error')
            LOGERROR('Usually occurs on newly-encrypted wallets that have')
            LOGERROR('never been encrypted before.')
            raise WalletLockError('Unlock with passphrase before locking again')
         LOGDEBUG('Wallet locked: %s', self.uniqueIDB58)
      else:
         LOGWARN('Attempted to lock unencrypted wallet: %s', self.uniqueIDB58)
         

   #############################################################################
   def getAddrListSortedByChainIndex(self, withRoot=False):
      """ Returns Addr160 list """
      addrList = []
      for addr160 in self.linearAddr160List:
         addr=self.addrMap[addr160]
         addrList.append( [addr.chainIndex, addr160, addr] )

      addrList.sort(key=lambda x: x[0])
      return addrList

   #############################################################################
   def getAddrList(self):
      """ Returns list of PyBtcAddress objects """
      addrList = []
      for addr160,addrObj in self.addrMap.iteritems():
         if addr160=='ROOT':
            continue
         # I assume these will be references, not copies
         addrList.append( addrObj )
      return addrList


   #############################################################################
   def getLinearAddrList(self, withImported=True, withAddrPool=False):
      """ 
      Retrieves a list of addresses, by hash, in the order they 
      appear in the wallet file.  Can ignore the imported addresses
      to get only chained addresses, if necessary.

      I could do this with one list comprehension, but it would be long.
      I'm resisting the urge...
      """
      addrList = []
      for a160 in self.linearAddr160List:
         addr = self.addrMap[a160]
         if not a160=='ROOT' and (withImported or addr.chainIndex>=0):
            # Either we want imported addresses, or this isn't one
            if (withAddrPool or addr.chainIndex<=self.highestUsedChainIndex):
               addrList.append(addr)
         
      return addrList


   #############################################################################
   def getAddress160ByChainIndex(self, desiredIdx):
      """
      It should be safe to assume that if the index is less than the highest 
      computed, it will be in the chainIndexMap, but I don't like making such
      assumptions.  Perhaps something went wrong with the wallet, or it was
      manually reconstructed and has holes in the chain.  We will regenerate
      addresses up to that point, if necessary (but nothing past the value
      self.lastComputedChainIndex.
      """
      if desiredIdx>self.lastComputedChainIndex or desiredIdx<0:
         # I removed the option for fillPoolIfNecessary, because of the risk
         # that a bug may lead to generation of billions of addresses, which
         # would saturate the system's resources and fill the HDD.
         raise WalletAddressError('Chain index is out of range')

      if self.chainIndexMap.has_key(desiredIdx):
         return self.chainIndexMap[desiredIdx]
      else:
         # Somehow the address isn't here, even though it is less than the
         # last computed index
         closestIdx = 0
         for idx,addr160 in self.chainIndexMap.iteritems():
            if closestIdx<idx<=desiredIdx:
               closestIdx = idx
               
         gap = desiredIdx - closestIdx
         extend160 = self.chainIndexMap[closestIdx]
         for i in range(gap+1):
            extend160 = self.computeNextAddress(extend160)
            if desiredIdx==self.addrMap[extend160].chainIndex:
               return self.chainIndexMap[desiredIdx]


   #############################################################################
   def pprint(self, indent='', allAddrInfo=True):
      print indent + 'PyBtcWallet  :', self.uniqueIDB58
      print indent + '   useEncrypt:', self.useEncryption
      print indent + '   watchOnly :', self.watchingOnly
      print indent + '   isLocked  :', self.isLocked
      print indent + '   ShortLabel:', self.labelName 
      print indent + '   LongLabel :', self.labelDescr
      print ''
      print indent + 'Root key:', self.addrMap['ROOT'].getAddrStr(),
      print '(this address is never used)'
      if allAddrInfo:
         self.addrMap['ROOT'].pprint(indent=indent)
      print indent + 'All usable keys:'
      sortedAddrList = self.getAddrListSortedByChainIndex()
      for i,addr160,addrObj in sortedAddrList:
         if not addr160=='ROOT':
            print '\n' + indent + 'Address:', addrObj.getAddrStr()
            if allAddrInfo:
               addrObj.pprint(indent=indent)


   #############################################################################
   def isEqualTo(self, wlt2, debug=False):
      isEqualTo = True
      isEqualTo = isEqualTo and (self.uniqueIDB58 == wlt2.uniqueIDB58)
      isEqualTo = isEqualTo and (self.labelName  == wlt2.labelName )
      isEqualTo = isEqualTo and (self.labelDescr == wlt2.labelDescr)
      try:

         rootstr1 = binary_to_hex(self.addrMap['ROOT'].serialize())
         rootstr2 = binary_to_hex(wlt2.addrMap['ROOT'].serialize())
         isEqualTo = isEqualTo and (rootstr1 == rootstr2)
         if debug:
            print ''
            print 'RootAddrSelf:'
            print prettyHex(rootstr1, indent=' '*5)
            print 'RootAddrWlt2:'
            print prettyHex(rootstr2, indent=' '*5)
            print 'RootAddrDiff:',
            pprintDiff(rootstr1, rootstr2, indent=' '*5)

         for addr160 in self.addrMap.keys():
            addrstr1 = binary_to_hex(self.addrMap[addr160].serialize())
            addrstr2 = binary_to_hex(wlt2.addrMap[addr160].serialize())
            isEqualTo = isEqualTo and (addrstr1 == addrstr2)
            if debug:
               print ''
               print 'AddrSelf:', binary_to_hex(addr160),
               print prettyHex(binary_to_hex(self.addrMap['ROOT'].serialize()), indent='     ')
               print 'AddrSelf:', binary_to_hex(addr160),
               print prettyHex(binary_to_hex(wlt2.addrMap['ROOT'].serialize()), indent='     ')
               print 'AddrDiff:',
               pprintDiff(addrstr1, addrstr2, indent=' '*5)
      except:
         return False

      return isEqualTo


   #############################################################################
   def toJSONMap(self):
      outjson = {}
      outjson['name']             = self.labelName
      outjson['description']      = self.labelDescr
      outjson['walletversion']    = getVersionString(PYBTCWALLET_VERSION)
      outjson['balance']          = AmountToJSON(self.getBalance('Spend'))
      outjson['keypoolsize']      = self.addrPoolSize
      outjson['numaddrgen']       = len(self.addrMap)
      outjson['highestusedindex'] = self.highestUsedChainIndex
      outjson['watchingonly']     = self.watchingOnly
      outjson['createdate']       = self.wltCreateDate
      outjson['walletid']         = self.uniqueIDB58
      outjson['isencrypted']      = self.useEncryption
      outjson['islocked']         = self.isLocked if self.useEncryption else False
      outjson['keylifetime']      = self.defaultKeyLifetime

      return outjson


   #############################################################################
   def fromJSONMap(self, jsonMap, skipMagicCheck=False):
      self.labelName   = jsonMap['name']
      self.labelDescr  = jsonMap['description']
      self.addrPoolSize  = jsonMap['keypoolsize']
      self.highestUsedChainIndex  = jsonMap['highestusedindex']
      self.watchingOnly  = jsonMap['watchingonly']
      self.wltCreateDate  = jsonMap['createdate']
      self.uniqueIDB58  = jsonMap['walletid']
      jsonVer = hex_to_binary(jsonMap['walletversion'])

      # Issue a warning if the versions don't match
      if not jsonVer == getVersionString(PYBTCWALLET_VERSION):
         LOGWARN('Unserializing wallet of different version')
         LOGWARN('   Wallet Version: %d' % jsonVer)
         LOGWARN('   Armory Version: %d' % UNSIGNED_TX_VERSION)



###############################################################################
def getSuffixedPath(walletPath, nameSuffix):
   fpath = walletPath

   pieces = os.path.splitext(fpath)
   if not pieces[0].endswith('_'):
      fpath = pieces[0] + '_' + nameSuffix + pieces[1]
   else:
      fpath = pieces[0] + nameSuffix + pieces[1]
   return fpath



# Putting this at the end because of the circular dependency
from armoryengine.BDM import TheBDM, getCurrTimeAndBlock
from armoryengine.PyBtcAddress import PyBtcAddress
from armoryengine.Transaction import *
from armoryengine.Script import scriptPushData

# kate: indent-width 3; replace-tabs on;<|MERGE_RESOLUTION|>--- conflicted
+++ resolved
@@ -2555,15 +2555,6 @@
 
       # The following line MAY deadlock if this method is called from the BDM
       # thread.  Do not write any BDM methods that calls this method!
-<<<<<<< HEAD
-
-      return newAddr160
-=======
-      TheBDM.registerImportedScrAddr(Hash160ToScrAddr(newAddr160), 
-                                     firstTime, firstBlk, lastTime,  lastBlk)
-
-      return newAddr.serializePublicKey()
->>>>>>> 3e2aaa16
 
 
    #############################################################################
