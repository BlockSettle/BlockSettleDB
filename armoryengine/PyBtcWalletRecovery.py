--- conflicted
+++ resolved
@@ -17,14 +17,8 @@
 from time import sleep, ctime
 from armoryengine.ArmoryUtils import AllowAsync, emptyFunc, LOGEXCEPT, \
                                      LOGINFO, LOGERROR, SECP256K1_ORDER, \
-<<<<<<< HEAD
                                      binary_to_int, BIGENDIAN, int_to_binary, \
                                      binary_to_hex, enum, HMAC256
-=======
-                                     binary_to_int, BIGENDIAN, \
-                                     binary_to_hex, enum
-import hmac, hashlib
->>>>>>> 313833a9
 
 
 #                      0          1        2       3       4        5 
@@ -58,7 +52,7 @@
       self.forkedImports = [] #lists forked imports in wallet
       
       #inconsistent private keys as P/HMAC512(rootKey, 'LogMult') mod N
-      self.obfuscatedPrivKeys = []
+      self.privKeyMultipliers = []
       
       """
       Object wide identifiers. To make sure certain sensitive objects are 
@@ -158,7 +152,7 @@
          errors['importedErr'] = self.importedErr
          errors['forkedImports'] = self.forkedImports
          errors['nErrors'] = nErrors
-         errors['obfsKeys'] = self.obfuscatedPrivKeys
+         errors['privMult'] = self.privKeyMultipliers
          
          return errors
       
@@ -188,13 +182,17 @@
          if self.useEnc == 0:
             self.strOutput.append('and doesn\'t use encryption\r\n')
          else:
-            self.strOutput.append('and uses encryption')
+            self.strOutput.append('and uses encryption\r\n')
+
+      # If all we have is these logs, should know num used, if avail
+      self.strOutput.append('Highest used index: %d\r\n' % self.highestUsed)
+
 
       if self.smode == RECOVERMODE.Stripped and not self.WO:
          self.strOutput.append('   Recovered root key and chaincode, stripped recovery done.')
          return self.FinalizeLog(errorCode, Progress, returnError)
 
-      self.strOutput.append('The wallet file is %d bytes, of which %d bytes \were read\r\n' % \
+      self.strOutput.append('The wallet file is %d bytes, of which %d bytes were read\r\n' % \
                              (self.fileSize, self.dataLastOffset))
       self.strOutput.append('%d chain addresses, %d imported keys and %d comments were found\r\n' % \
                             (self.naddress, self.nImports, self.ncomments))
@@ -321,12 +319,12 @@
             for i in range(0, len(self.importedErr)):
                self.strOutput.append('   %s\r\n' % (self.importedErr[i]))
                
-      if len(self.obfuscatedPrivKeys) > 0:
+      if len(self.privKeyMultipliers) > 0:
          self.strOutput.append('Inconsistent private keys were found!\r\n')
          self.strOutput.append('Logging Multipliers:\r\n')
          
-         for i in range(0, len(self.obfuscatedPrivKeys)):
-            self.strOutput.append('   %s\r\n' % (self.obfuscatedPrivKeys[i]))
+         for i in range(0, len(self.privKeyMultipliers)):
+            self.strOutput.append('   %s\r\n' % (self.privKeyMultipliers[i]))
 
       ####TODO: comments error log
       self.strOutput.append('%d errors were found\r\n' % (nErrors))
@@ -457,6 +455,7 @@
 
       self.UID = toRecover.uniqueIDB58
       self.labelName = toRecover.labelName
+      self.highestUsed = toRecover.highestUsedChainIndex
       #TODO: try to salvage broken header
       #      compare uniqueIDB58 with recovered wallet
       
@@ -1166,7 +1165,8 @@
                #save imported addresses
                if rootAddr.isLocked:
                   rootAddr.unlock(toRecover.kdfKey)
-               invQ = self.getInvModQ(rootAddr.binPrivKey32_Plain.toBinStr())
+               invQ = self.getInvModOfHMAC(rootAddr.binPrivKey32_Plain.toBinStr())
+               regQ = self.getValidKeyHMAC(rootAddr.binPrivKey32_Plain.toBinStr())
                rootAddr.lock()
                
                for i in range(0, self.nImports):
@@ -1186,10 +1186,20 @@
                      newAddr.unlock(toRecover.kdfKey)
                     
                   if newAddr.chainIndex < -2:
-                     obfsPrivKey = CryptoECDSA().ECMultiplyScalars( \
-                                                   newAddr.binPrivKey32_Plain.toBinStr(),
-                                                   invQ.toBinStr())
-                     self.obfuscatedPrivKeys.append(binary_to_hex(obfsPrivKey))
+                     privMultiplier = CryptoECDSA().ECMultiplyScalars( \
+                                           newAddr.binPrivKey32_Plain.toBinStr(),
+                                           invQ.toBinStr())
+                     self.privKeyMultipliers.append(binary_to_hex(privMultiplier))
+
+                     # Sanity check that the multipliers are correct
+                     recov = CryptoECDSA().ECMultiplyScalars(privMultiplier,
+                                                             regQ.toBinStr())
+                     if not recov==newAddr.binPrivKey32_Plain.toBinStr():
+                        # Unfortunately I'm not sure what to do here if it doesn't match
+                        # We know no ther way to handle it...
+                        LOGERROR('Logging a multiplier that does not match!?')
+                     else:
+                        LOGINFO('Multiplier correctly recovers the private key')
                      
                   if newAddr.isLocked:
                      newAddr.keyChanged = 1
@@ -1200,6 +1210,8 @@
    
                if Progress and self.nImports > 0: self.UIreport = \
                                                       self.UIreport + UIupdate
+
+               invQ,regQ = None,None
    
                #save comments
                if rmode == RECOVERMODE.Full:
@@ -1628,15 +1640,21 @@
       return newWO
    
    ############################################################################
-   def getInvModQ(self, Q):
+   def getValidKeyHMAC(self, Q):
       nonce = 0
       while True:
          hmacQ = HMAC256(Q, 'LogMult%d' % nonce)
-         if binary_to_int(hmacQ, BIGENDIAN) > SECP256K1_ORDER:
+         if binary_to_int(hmacQ, BIGENDIAN) >= SECP256K1_ORDER:
             nonce += 1
             continue
 
-         return CryptoECDSA().InvMod(SecureBinaryData(hmacQ))
+         return SecureBinaryData(hmacQ)
+
+   ############################################################################
+   def getInvModOfHMAC(self, Q):
+      hmacQ = self.getValidKeyHMAC(Q)
+      return CryptoECDSA().InvMod(SecureBinaryData(hmacQ))
+
 
 ###############################################################################
 def WalletConsistencyCheck(wallet, prgAt=None):
@@ -1736,6 +1754,8 @@
                fullpath = os.path.join(homedir, fn)
                if os.path.exists(fullpath):
                   shutil.copy(fullpath,  corruptFolder)
+               else:
+                  LOGERROR('Expected log file was not copied: %s', fn)
    
                
             fixer.EndLog = ("""
