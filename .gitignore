--- conflicted
+++ resolved
@@ -128,12 +128,6 @@
 /.settings
 /*.wallet
 
-<<<<<<< HEAD
-/*.txt
-!CMakeLists.txt
-
-=======
->>>>>>> 76fa61c6
 /findpass.py
 /sandbox.py
 
