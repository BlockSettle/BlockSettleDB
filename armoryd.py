################################################################################
#                                                                              #
# Copyright (C) 2011-2014, Armory Technologies, Inc.                           #
# Distributed under the GNU Affero General Public License (AGPL v3)            #
# See LICENSE or http://www.gnu.org/licenses/agpl.html                         #
#                                                                              #
################################################################################
#                                                                              #
# Original copyright transferred from from Ian Coleman (2012)                  #
# Special thanks to Ian Coleman who created the original incarnation of        #
# this file and then transferred the rights to me so I could integrate it      #
# into the Armory project.  And even more thanks to him for his advice         #
# on upgrading its security features and other capabilities.                   #
#                                                                              #
################################################################################


#####
# ORIGINAL comments from Ian Coleman, circa July 2012:
#
# This is a json-rpc interface to armory - http://bitcoinarmory.com/
#
# Where possible this follows conventions established by the Satoshi client.
# Does not require armory to be installed or running, this is a standalone
# application. Requires bitcoind process to be running before starting armoryd.
# Requires an armory wallet (can be watching only) to be in the same folder as
# the armoryd script. Works with testnet, use --testnet flag when starting the
# script.
#
# BEWARE:
# This is relatively untested, please use caution. There should be no chance for
# irreversible damage to be done by this software, but it is still in the early
# development stage so treat it with the appropriate level of skepticism.
#
# Many thanks must go to etotheipi who started the armory client, and who has
# provided immense amounts of help with this. This app is mostly chunks
# of code taken from armory and refurbished into an rpc client.
# See the bitcontalk thread for more details about this software:
# https://bitcointalk.org/index.php?topic=92496.0
#####

################################################################################
#
# Random JSON notes should be placed here as desired.
#
# - JSON can only send back data as strings or floats.
# - If a returned string has a newline char, JSON will convert it to the string
#   "\n" (minus quotation marks).
# - JSON can only send back data as an individual value or dictionary (i.e., no
#   lists or other structs are allowed).
# - In general, if you need to pass an actual newline via the command line, type
#   $'\n' instead of \n or \\n. (Files have no special requirements.)
# - When all else fails, and you have no clue how to pass data via JSON, read
#   RFC 4627.
#
################################################################################

import decimal
import json

from twisted.cred.checkers import FilePasswordDB
from twisted.internet import reactor
from twisted.web import server
from txjsonrpc.auth import wrapResource
from txjsonrpc.web import jsonrpc

from armoryengine.ALL import *
from bitcoinrpc_jsonrpc import ServiceProxy
from armoryengine.Decorators import EmailOutput
from armoryengine.PyBtcWalletRecovery import *
from collections import defaultdict
from itertools import islice
from armoryengine.MultiSigUtils import getLockboxFilePaths, readLockboxesFile, \
                                       MultiSigLockbox

# Some non-twisted json imports from jgarzik's code and his UniversalEncoder
class UniversalEncoder(json.JSONEncoder):
   def default(self, obj):
      if isinstance(obj, decimal.Decimal):
         return float(obj)
      return json.JSONEncoder.default(self, obj)

ARMORYD_CONF_FILE = os.path.join(ARMORY_HOME_DIR, 'armoryd.conf')


# From https://en.bitcoin.it/wiki/Proper_Money_Handling_(JSON-RPC)
def JSONtoAmount(value):
   return long(round(float(value) * 1e8))
def AmountToJSON(amount):
   return float(amount / 1e8)


# Define some specific errors that can be thrown and caught
class UnrecognizedCommand(Exception): pass
class NotEnoughCoinsError(Exception): pass
class CoinSelectError(Exception): pass
class WalletUnlockNeeded(Exception): pass
class InvalidBitcoinAddress(Exception): pass
class PrivateKeyNotFound(Exception): pass
class AddressNotInWallet(Exception): pass


NOT_IMPLEMENTED = '--Not Implemented--'

################################################################################
# Utility function that takes a list of wallet paths, gets the paths and adds
# the wallets to a wallet set (actually a dictionary, with the wallet ID as the
# key and the wallet as the value), along with adding the wallet ID to a
# separate set.
def addMultWallets(inWltPaths, inWltSet, inWltIDSet):
   '''Function that adds multiple wallets to an armoryd server.'''
   for aWlt in inWltPaths:
      # Logic basically taken from loadWalletsAndSettings()
      try:
         wltLoad = PyBtcWallet().readWalletFile(aWlt)
         wltID = wltLoad.uniqueIDB58

         # For now, no wallets are excluded. If this changes....
         #if aWlt in wltExclude or wltID in wltExclude:
         #   continue

         # A directory can have multiple versions of the same
         # wallet. We'd prefer to skip watch-only wallets.
         if wltID in inWltIDSet:
            LOGWARN('***WARNING: Duplicate wallet (%s) detected' % wltID)
            wo1 = inWltSet[wltID].watchingOnly
            wo2 = wltLoad.watchingOnly
            if wo1 and not wo2:
               prevWltPath = inWltSet[wltID].walletPath
               inWltSet[wltID] = wltLoad
               LOGWARN('First wallet is more useful than the second one...')
               LOGWARN('     Wallet 1 (loaded):  %s', aWlt)
               LOGWARN('     Wallet 2 (skipped): %s', prevWltPath)
            else:
               LOGWARN('Second wallet is more useful than the first one...')
               LOGWARN('     Wallet 1 (skipped): %s', aWlt)
               LOGWARN('     Wallet 2 (loaded):  %s', \
                       inWltSet[wltID].walletPath)
         else:
            # Update the wallet structs.
            inWltSet[wltID] = wltLoad
            inWltIDSet.add(wltID)
      except:
         LOGEXCEPT('***WARNING: Unable to load wallet %s. Skipping.', aWlt)
         raise


################################################################################
# Utility function that takes a list of lockbox paths, gets the paths and adds
# the lockboxes to a lockbox set (actually a dictionary, with the lockbox ID as
# the key and the lockbox as the value), along with adding the lockboxy ID to a
# separate set.
def addMultLockboxes(inLBPaths, inLBSet, inLBIDSet):
   '''Function that adds multiple lockboxes to an armoryd server.'''
   for curLBFile in inLBPaths:
      try:
         curLBList = readLockboxesFile(curLBFile)
         for curLB in curLBList:
            lbID = curLB.uniqueIDB58
            if lbID in inLBIDSet:
               LOGINFO('***WARNING: Duplicate lockbox (%s) detected' % lbID)
            else:
               inLBSet[lbID] = curLB
               inLBIDSet.add(lbID)
      except:
         LOGEXCEPT('***WARNING: Unable to load lockbox file %s. Skipping.', \
                   curLBFile)
         raise


class Armory_Json_Rpc_Server(jsonrpc.JSONRPC):
   #############################################################################
   def __init__(self, wallet, inWltSet={}, inLBSet={}, inWltIDSet=set(), \
                inLBIDSet=set(), tiabRun=False):
      # Save the incoming info. If the user didn't pass in a wallet set, put the
      # wallet in the set (actually a dictionary w/ the wallet ID as the key).
      self.addressMetaData = {}
      self.curWlt = wallet
      self.serverWltSet = inWltSet
      self.serverWltIDSet = inWltIDSet
      self.serverLBSet = inLBSet
      self.serverLBIDSet = inLBIDSet
<<<<<<< HEAD
      if inWltSet == {} and wallet != None:
=======
      if wallet != None:
>>>>>>> b5e31753
         wltID = wallet.uniqueIDB58
         self.serverWltSet[wltID] = wallet

      # If any variables rely on whether or not Testnet in a Box is running,
      # we'll set everything up here.
      self.bcPort = BITCOIN_PORT
      if tiabRun:
         self.bcPort = 19000  # Hard-coded to 1st TiaB instance. Yuck!


   #############################################################################
   def jsonrpc_receivedfromaddress(self, sender):
      totalReceived = 0.0
      ledgerEntries = self.curWlt.getTxLedger('blk')
      for entry in ledgerEntries:
         cppTx = TheBDM.getTxByHash(entry.getTxHash())
         if cppTx.isInitialized():
            txBinary = cppTx.serialize()
            pyTx = PyTx().unserialize(txBinary)
            inputsFromSender = 0
            for txin in pyTx.inputs:
               txInAddr = TxInExtractAddrStrIfAvail(txin)
               if sender == txInAddr:
                  inputsFromSender += 1
            if inputsFromSender == len(pyTx.inputs):
               for txout in pyTx.outputs:
                  if self.curWlt.hasAddr(script_to_addrStr(txout.getScript())):
                     totalReceived += txout.value

            elif inputsFromSender > 0:
               # Some inputs are from the sender and other are not
               # TODO: Find the best way to handle this case
               # for now require all inputs to be from the sender to be included
               # in the tally
               pass
      return AmountToJSON(totalReceived)


   #############################################################################
   # backupFilePath is the file to backup the current wallet to.
   # It does not necessarily exist yet.
   def jsonrpc_backupwallet(self, backupFilePath):
      self.curWlt.backupWalletFile(backupFilePath)
      return "Backup succeeded."


   #############################################################################
   # Get a list of UTXOs for the currently loaded wallet.
   def jsonrpc_listunspent(self):
      # Return a dictionary with a string as the key and a wallet B58 value as
      # the value.
      utxoList = self.curWlt.getTxOutList('unspent')
      utxoDict = {}

      if TheBDM.getBDMState()=='BlockchainReady':
         curTxOut = 1
         for u in utxoList:
            curTxOutStr = 'UTXO %05d' % curTxOut
            utxoDict[curTxOutStr] = binary_to_hex(u.getOutPoint().serialize())
            curTxOut += 1
      else:
         LOGERROR('Blockchain not ready. Values will not be reported.')

      return utxoDict


   #############################################################################
   # Get a list of UTXOs for the wallet associated with the Base58 address
   # passed into the function.
   def jsonrpc_listaddrunspent(self, inB58):
      # Return a dictionary with a string as the key and a wallet B58 value as
      # the value.
      curTxOut = 1
      utxoDict = {}
      a160 = addrStr_to_hash160(inB58, False)[1]
      if self.curWlt.addrMap.has_key(a160):
         utxoList = self.curWlt.getAddrByHash160(a160).scanBlockchainForAddress()

      for u in utxoList:
         curTxOutStr = 'UTXO %05d' % curTxOut
         utxoDict[curTxOutStr] = binary_to_hex(u.getOutPoint().serialize())
         curTxOut += 1
      return utxoDict


   #############################################################################
   def jsonrpc_importprivkey(self, privkey):
      self.curWlt.importExternalAddressData(privKey=privkey)


   #############################################################################
   def jsonrpc_getrawtransaction(self, txHash, verbose=0, endianness=BIGENDIAN):
      rawTx = None
      cppTx = TheBDM.getTxByHash(hex_to_binary(txHash, endianness))
      if cppTx.isInitialized():
         txBinary = cppTx.serialize()
         pyTx = PyTx().unserialize(txBinary)
         rawTx = binary_to_hex(pyTx.serialize())
         if verbose:
            result = self.jsonrpc_decoderawtransaction(rawTx)
            result['hex'] = rawTx
         else:
            result = rawTx
      else:
         LOGERROR('Tx hash not recognized by TheBDM: %s' % txHash)
         result = None

      return result


   #############################################################################
   def jsonrpc_gettxout(self, txHash, n, binary=0):
      n = int(n)
      txOut = None
      cppTx = TheBDM.getTxByHash(hex_to_binary(txHash, BIGENDIAN))
      if cppTx.isInitialized():
         txBinary = cppTx.serialize()
         pyTx = PyTx().unserialize(txBinary)
         if n < len(pyTx.outputs):
            # If the user doesn't want binary data, return a formatted string,
            # otherwise return a hex string with the raw TxOut data.
            txOut = pyTx.outputs[n]
            result = {'value' : AmountToJSON(txOut.value),
                      'script' : txOut.binScript if binary else binary_to_hex(txOut.binScript)}
         else:
            LOGERROR('Tx output index is invalid: #%d' % n)
      else:
         LOGERROR('Tx hash not recognized by TheBDM: %s' % binary_to_hex(txHash))

      return result


   #############################################################################
   def jsonrpc_encryptwallet(self, passphrase):
      if self.curWlt.isLocked:
         raise WalletUnlockNeeded
      self.curWlt.changeWalletEncryption( securePassphrase=SecureBinaryData(passphrase) )
      self.curWlt.lock()


   #############################################################################
   def jsonrpc_unlockwallet(self, passphrase, timeout):
      self.curWlt.unlock( securePassphrase=SecureBinaryData(passphrase),
                            tempKeyLifetime=timeout)


   #############################################################################
   def getScriptPubKey(self, txOut):
      addrList = []
      scriptType = getTxOutScriptType(txOut.binScript)
      if scriptType in CPP_TXOUT_STDSINGLESIG:
         M = 1
         addrList = [script_to_addrStr(txOut.binScript)]
      elif scriptType == CPP_TXOUT_P2SH:
         M = -1
         addrList = [script_to_addrStr(txOut.binScript)]
      elif scriptType==CPP_TXOUT_MULTISIG:
         M, N, addr160List, pub65List = getMultisigScriptInfo(txOut.binScript)
         addrList = [hash160_to_addrStr(a160) for a160 in addr160List]
      elif scriptType == CPP_TXOUT_NONSTANDARD:
         M = -1

      opStringList = convertScriptToOpStrings(txOut.binScript)
      return { 'asm'       : ' '.join(opStringList),
               'hex'       : binary_to_hex(txOut.binScript),
               'reqSigs'   : M,
               'type'      : CPP_TXOUT_SCRIPT_NAMES[scriptType],
               'addresses' : addrList }


   #############################################################################
   def jsonrpc_decoderawtransaction(self, hexString):
      pyTx = PyTx().unserialize(hex_to_binary(hexString))

      #####
      # Accumulate TxIn info
      vinList = []
      for txin in pyTx.inputs:
         prevHash = txin.outpoint.txHash
         scrType = getTxInScriptType(txin)
         # ACR:  What is asm, and why is basically just binScript?
         oplist = convertScriptToOpStrings(txin.binScript)
         scriptSigDict = { 'asm' : ' '.join(oplist),
                           'hex' : binary_to_hex(txin.binScript) }

         if not scrType == CPP_TXIN_COINBASE:
            vinList.append(  { 'txid'      : binary_to_hex(prevHash, BIGENDIAN),
                               'vout'      : txin.outpoint.txOutIndex, 
                               'scriptSig' : scriptSigDict, 
                               'sequence'  : txin.intSeq})
         else:
            vinList.append( {  'coinbase'  : binary_to_hex(txin.binScript),
                               'sequence'  : txin.intSeq })

      #####
      # Accumulate TxOut info
      voutList = []
      for n,txout in enumerate(pyTx.outputs):
         voutList.append( { 'value' : AmountToJSON(txout.value),
                            'n' : n,
                            'scriptPubKey' : self.getScriptPubKey(txout) } )


      #####
      # Accumulate all the data to return
      result = { 'txid'     : pyTx.getHashHex(BIGENDIAN),
                 'version'  : pyTx.version,
                 'locktime' : pyTx.lockTime,
                 'vin'      : vinList, 
                 'vout'     : voutList }

      return result


   #############################################################################
   def jsonrpc_getnewaddress(self):
      addr = self.curWlt.getNextUnusedAddress()
      return addr.getAddrStr()


   #############################################################################
   def jsonrpc_dumpprivkey(self, addr58):
      # Cannot dump the private key for a locked wallet
      if self.curWlt.isLocked:
         raise WalletUnlockNeeded
      # The first byte must be the correct net byte, and the
      # last 4 bytes must be the correct checksum
      if not checkAddrStrValid(addr58):
         raise InvalidBitcoinAddress

      addr160 = addrStr_to_hash160(addr58, False)[1]

      pyBtcAddress = self.curWlt.getAddrByHash160(addr160)
      if pyBtcAddress == None:
         raise PrivateKeyNotFound
      return pyBtcAddress.serializePlainPrivateKey()


   #############################################################################
   def jsonrpc_getwalletinfo(self):
      self.isReady = (TheBDM.getBDMState() == 'BlockchainReady' and \
                      satoshiIsAvailable(port=self.bcPort))

      wltInfo = { \
                  'name':  self.curWlt.labelName,
                  'description':  self.curWlt.labelDescr,
                  'balance': AmountToJSON(self.curWlt.getBalance('Spend')) if \
                             self.isReady else -1,
                  'keypoolsize':  self.curWlt.addrPoolSize,
                  'numaddrgen': len(self.curWlt.addrMap),
                  'highestusedindex': self.curWlt.highestUsedChainIndex
                }

      return wltInfo


   #############################################################################
   def jsonrpc_getbalance(self, baltype='spendable'):
      retVal = -1

      # Proceed only if the blockchain's good. Wallet value could be unreliable
      # otherwise.
      if TheBDM.getBDMState()=='BlockchainReady' and \
         satoshiIsAvailable(port=self.bcPort):
         if not baltype in ['spendable', 'spend', 'unconf', 'unconfirmed', \
                            'total', 'ultimate', 'unspent', 'full']:
            LOGERROR('Unrecognized getbalance string: "%s"', baltype)
         else:
            retVal = AmountToJSON(self.curWlt.getBalance(baltype))
      else:
         LOGERROR('Blockchain not ready. Values will not be reported.')

      return retVal


   #############################################################################
   def jsonrpc_getaddrbalance(self, inB58, baltype='spendable'):
      retVal = -1

      if not baltype in ['spendable','spend', 'unconf', 'unconfirmed', \
                         'ultimate','unspent', 'full']:
         LOGERROR('Unrecognized getaddrbalance string: "%s"', baltype)
      elif not satoshiIsAvailable(port=self.bcPort):
         LOGERROR('Bitcoin client is not online. Will not give a balance.')
      else:
         # For now, allow only Base58 addresses.
         a160 = addrStr_to_hash160(inB58, False)[1]
         if self.curWlt.addrMap.has_key(a160):
            retVal = AmountToJSON(self.curWlt.getAddrBalance(a160, baltype))

      return retVal


   #############################################################################
   def jsonrpc_getreceivedbyaddress(self, address):
      if CLI_OPTIONS.offline:
         raise ValueError('Cannot get received amount when offline')
      # Only gets correct amount for addresses in the wallet, otherwise 0
      addr160 = addrStr_to_hash160(address, False)[1]

      txs = self.curWlt.getAddrTxLedger(addr160)
      balance = sum([x.getValue() for x in txs if x.getValue() > 0])
      return AmountToJSON(balance)


   #############################################################################
   def jsonrpc_sendtoaddress(self, bitcoinaddress, amount):
      if CLI_OPTIONS.offline:
         raise ValueError('Cannot create transactions when offline')
      script = addrStr_to_script(bitcoinaddress)
      amtCoin = JSONtoAmount(amount)
      return self.create_unsigned_transaction([[script, amtCoin]])


   #############################################################################
   def jsonrpc_sendmany(self, *args):
      if CLI_OPTIONS.offline:
         raise ValueError('Cannot create transactions when offline')

      scriptValuePairs = []
      for a in args:
         r,v = a.split(':')
         scriptValuePairs.append([addrStr_to_script(r), JSONtoAmount(v)])

      return self.create_unsigned_transaction(scriptValuePairs)


   #############################################################################
   def jsonrpc_getledgersimple(self, tx_count=10, from_tx=0):
      return self.jsonrpc_getledger(tx_count, from_tx, simple=True)


   #############################################################################
   # NB: For now, this is incompatible with lockboxes.
   def jsonrpc_getledger(self, tx_count=10, from_tx=0, simple=False):
      final_le_list = []
      tx_count = int(tx_count)
      from_tx = int(from_tx)
      ledgerEntries = self.curWlt.getTxLedger('blk')
         
      sz = len(ledgerEntries)
      lower = min(sz, from_tx)
      upper = min(sz, from_tx+tx_count)

      txSet = set([])

      for i in range(lower,upper):
         le = ledgerEntries[i]
         txHashBin = le.getTxHash()
         txHashHex = binary_to_hex(txHashBin, BIGENDIAN)

         cppTx = TheBDM.getTxByHash(txHashBin)
         if not cppTx.isInitialized():
            LOGERROR('Tx hash not recognized by TheBDM: %s' % txHashHex)

         #cppHead = cppTx.getHeaderPtr()
         cppHead = TheBDM.getHeaderPtrForTx(cppTx)
         if not cppHead.isInitialized():
            LOGERROR('Header pointer is not available!')
            headHashBin = ''
            headHashHex = ''
            headtime    = 0
         else:
            headHashBin = cppHead.getThisHash()
            headHashHex = binary_to_hex(headHashBin, BIGENDIAN)
            headtime    = cppHead.getTimestamp()

         isToSelf = le.isSentToSelf()
         netCoins = le.getValue()
         feeCoins = getFeeForTx(txHashBin)

         scrAddrs = [cppTx.getTxOutCopy(i).getScrAddressStr() for i in range(cppTx.getNumTxOut())]
         allRecips = [CheckHash160(r) for r in scrAddrs]
         first160 = ''
         if cppTx.getNumTxOut()==1:
            first160 = allRecips[0]
            change160 = ''
         elif isToSelf:
            # Sent-to-Self tx
            amtCoins,changeIdx = determineSentToSelfAmt(le, self.curWlt)
            change160 = allRecips[changeIdx]
            for iout,recip160 in enumerate(allRecips):
               if not iout==changeIdx:
                  first160 = recip160
                  break
         elif netCoins<0:
            # Outgoing transaction (process in reverse order so get first)
            amtCoins = -1*(netCoins+feeCoins)
            for recip160 in allRecips[::-1]:
               if self.curWlt.hasAddr(recip160):
                  change160 = recip160
               else:
                  first160 = recip160
         else:
            # Incoming transaction
            amtCoins = netCoins
            for recip160 in allRecips[::-1]:
               if self.curWlt.hasAddr(recip160):
                  first160 = recip160
               else:
                  change160 = recip160


         # amtCoins: amt of BTC transacted, always positive (how big are outputs
         #           minus change?)
         # netCoins: net effect on wallet (positive or negative)
         # feeCoins: how much fee was paid for this tx 

         if netCoins < -feeCoins:
            txDir = 'send'
         elif netCoins > -feeCoins:
            txDir = 'receive'
         else:
            txDir = 'toself'

         # Convert to address strings
         firstAddr = hash160_to_addrStr(first160)
         changeAddr = '' if len(change160)==0 else hash160_to_addrStr(change160)

         nconf = TheBDM.getTopBlockHeader().getBlockHeight()-le.getBlockNum()+1


         myinputs,  otherinputs = [],[]
         for iin in range(cppTx.getNumTxIn()):
            sender = CheckHash160(TheBDM.getSenderScrAddr(cppTx.getTxInCopy(iin)))
            val    = TheBDM.getSentValue(cppTx.getTxInCopy(iin))
            addTo  = (myinputs if self.curWlt.hasAddr(sender) else otherinputs)
            addTo.append( {'address': hash160_to_addrStr(sender), \
                           'amount':  AmountToJSON(val)} )

         myoutputs, otheroutputs = [], []
         for iout in range(cppTx.getNumTxOut()):
            recip = CheckHash160(cppTx.getTxOutCopy(iout).getScrAddressStr())
            val   = cppTx.getTxOutCopy(iout).getValue();
            addTo = (myoutputs if self.curWlt.hasAddr(recip) else otheroutputs)
            addTo.append( {'address': hash160_to_addrStr(recip), \
                           'amount':  AmountToJSON(val)} )

         tx_info = {
                     'direction' :    txDir,
                     'wallet' :       self.curWlt.uniqueIDB58,
                     'amount' :       AmountToJSON(amtCoins),
                     'netdiff' :      AmountToJSON(netCoins),
                     'fee' :          AmountToJSON(feeCoins),
                     'txid' :         txHashHex,
                     'blockhash' :    headHashHex,
                     'confirmations': nconf,
                     'txtime' :       le.getTxTime(),
                     'txsize' :       len(cppTx.serialize()),
                     'blocktime' :    headtime,
                     'comment' :      self.curWlt.getComment(txHashBin),
                     'firstrecip':    firstAddr,
                     'changerecip':   changeAddr
                  }

         if not simple:
            tx_info['senderme']     = myinputs
            tx_info['senderother']  = otherinputs
            tx_info['recipme']      = myoutputs
            tx_info['recipother']   = otheroutputs
         
         final_le_list.append(tx_info)

      return final_le_list


   #############################################################################
   # NB: For now, this is incompatible with lockboxes.
   def jsonrpc_listtransactions(self, tx_count=10, from_tx=0):
      # This does not use 'account's like in the Satoshi client

      final_tx_list = []
      ledgerEntries = self.curWlt.getTxLedger('blk')

      sz = len(ledgerEntries)
      lower = min(sz, from_tx)
      upper = min(sz, from_tx+tx_count)

      txSet = set([])

      for i in range(lower,upper):

         le = ledgerEntries[i]
         txHashBin = le.getTxHash()
         if txHashBin in txSet:
            continue

         txSet.add(txHashBin)
         txHashHex = binary_to_hex(txHashBin, BIGENDIAN)

         cppTx = TheBDM.getTxByHash(txHashBin)
         if not cppTx.isInitialized():
            LOGERROR('Tx hash not recognized by TheBDM: %s' % txHashHex)

         #cppHead = cppTx.getHeaderPtr()
         cppHead = TheBDM.getHeaderPtrForTx(cppTx)
         if not cppHead.isInitialized:
            LOGERROR('Header pointer is not available!')

         blockIndex = cppTx.getBlockTxIndex()
         blockHash  = binary_to_hex(cppHead.getThisHash(), BIGENDIAN)
         blockTime  = le.getTxTime()
         isToSelf   = le.isSentToSelf()
         feeCoin   = getFeeForTx(txHashBin)
         totalBalDiff = le.getValue()
         nconf = TheBDM.getTopBlockHeader().getBlockHeight()-le.getBlockNum()+1


         # We have potentially change outputs on any outgoing transactions.
         # If sent-to-self, assume 1 change address (max chain idx), all others
         # are receives
         recipVals = []
         for iout in range(cppTx.getNumTxOut()):
            recip = CheckHash160(cppTx.getTxOutCopy(iout).getScrAddressStr())
            val   = cppTx.getTxOutCopy(iout).getValue()
            recipVals.append([recip,val])

         if cppTx.getNumTxOut()==1:
            changeAddr160 = ""
            targAddr160 = CheckHash160(cppTx.getTxOutCopy(0).getScrAddressStr())
         elif isToSelf:
            selfamt,changeIdx = determineSentToSelfAmt(le, self.curWlt)
            if changeIdx==-1:
               changeAddr160 = ""
            else:
               changeAddr160 = recipVals[changeIdx]
               del recipVals[changeIdx]
            targAddr160 = recipVals[0][0]
         elif totalBalDiff < 0:
            # This was ultimately an outgoing transaction
            for iout,rv in enumerate(recipVals):
               if self.curWlt.hasAddr(rv[0]):
                  changeAddr160 = rv[0]
                  del recipVals[iout]
                  break
            targAddr160 = recipVals[0][0]
         else:
            # Receiving transaction
            for recip,val in recipVals:
               if self.curWlt.hasAddr(recip):
                  targAddr160 = recip
                  break
            targAddr160 = recipVals[0][0]
            changeAddr160 = ''

         # We always add one entry for the total balance diff on outgoing tx
         if totalBalDiff<-feeCoin:
            category = 'send'
            amt =  AmountToJSON(le.getValue()+feeCoin)
            fee = -AmountToJSON(feeCoin)
            tx_info = {
                        "account" :        "",
                        "address" :        hash160_to_addrStr(targAddr160),
                        "category" :       category,
                        "amount" :         amt,
                        "fee" :            fee,
                        "confirmations" :  nconf,
                        "blockhash" :      blockHash,
                        "blockindex" :     blockIndex,
                        "blocktime" :      blockTime,
                        "txid" :           txHashHex,
                        "time" :           blockTime,
                        "timereceived" :   blockTime 
                     }
            final_tx_list.append(tx_info)

         for a160,val in recipVals:
            # Change outputs have already been removed
            if totalBalDiff>0 and not self.curWlt.hasAddr(a160):
               # This is a receiving tx and this is other addr sending to other
               # addr
               continue

            if a160=='\x00'*20:
               address = '<Non-Standard Script>'
            else:
               address = hash160_to_addrStr(a160)

            if not self.curWlt.hasAddr(a160):
               category = 'send'
               amt = -AmountToJSON(val)
               fee = -AmountToJSON(feeCoin)
               tx_info = {
                           "account" :        "",
                           "address" :        address,
                           "category" :       category,
                           "amount" :         amt,
                           "fee" :            fee,
                           "confirmations" :  nconf,
                           "blockhash" :      blockHash,
                           "blockindex" :     blockIndex,
                           "blocktime" :      blockTime,
                           "txid" :           txHashHex,
                           "time" :           blockTime,
                           "timereceived" :   blockTime 
                        }
            else:
               category = 'receive'
               amt = AmountToJSON(val)
               tx_info = {
                           "account" : "",
                           "address" : address,
                           "category" : category,
                           "amount" : amt,
                           "confirmations" : nconf,
                           "blockhash" : blockHash,
                           "blockindex" : blockIndex,
                           "blocktime" : blockTime,
                           "txid" : txHashHex,
                           "time" : blockTime,
                           "timereceived" : blockTime
                        }

            final_tx_list.append(tx_info)

      return final_tx_list


   #############################################################################
   def jsonrpc_getinfo(self):
      isReady = (TheBDM.getBDMState() == 'BlockchainReady' and \
                 satoshiIsAvailable(port=self.bcPort))

      info = { \
               'armory_version':     getVersionInt(BTCARMORY_VERSION),
               'protocol_version':   0,  
               'wallet_version':     getVersionInt(PYBTCWALLET_VERSION),
               'bdm_state':          TheBDM.getBDMState(),
               'wallet_balance':     AmountToJSON(self.curWlt.getBalance()) if isReady else -1,
               'total_blocks':       TheBDM.getTopBlockHeight(),
               'connections':        (0 if isReady else 1),
               'proxy':              '',
               'network_difficulty': TheBDM.getTopBlockHeader().getDifficulty() if isReady else -1,
               'testnet':            USE_TESTNET,
               'keypool_size':       self.curWlt.addrPoolSize
            }
      return info


   #############################################################################
   def jsonrpc_getblock(self, blkhash):
      if TheBDM.getBDMState() in ['Uninitialized', 'Offline']:
         return {'error': 'armoryd is offline'}

      head = TheBDM.getHeaderByHash(hex_to_binary(blkhash, BIGENDIAN))

      if not head:
         return {'error': 'header not found'}
      
      out = {}
      out['hash'] = blkhash
      out['confirmations'] = TheBDM.getTopBlockHeight()-head.getBlockHeight()+1
      # TODO fix size. It returns max int, as does # Tx. They're never set.
      # out['size'] = head.getBlockSize()
      out['height'] = head.getBlockHeight()
      out['time'] = head.getTimestamp()
      out['nonce'] = head.getNonce()
      out['difficulty'] = head.getDifficulty()
      out['difficultysum'] = head.getDifficultySum()
      out['mainbranch'] = head.isMainBranch()
      out['bits'] = binary_to_hex(head.getDiffBits(), BIGENDIAN)
      out['merkleroot'] = binary_to_hex(head.getMerkleRoot(), BIGENDIAN)
      out['version'] = head.getVersion()
      out['rawheader'] = binary_to_hex(head.serialize())

      # TODO: Fix this part. getTxRefPtrList was never defined.
      # txlist = head.getTxRefPtrList() 
      # ntx = len(txlist)
      # out['tx'] = ['']*ntx
      # for i in range(ntx):
      #    out['tx'][i] = binary_to_hex(txlist[i].getThisHash(), BIGENDIAN)

      return out


   #############################################################################
   def jsonrpc_gettransaction(self, txHash):
      if TheBDM.getBDMState() in ['Uninitialized', 'Offline']:
         return {'error': 'armoryd is offline'}

      binhash = hex_to_binary(txHash, BIGENDIAN)
      tx = TheBDM.getTxByHash(binhash)
      if not tx.isInitialized():
         return {'error': 'transaction not found'}
      
      out = {}
      out['txid'] = txHash
      out['mainbranch'] = tx.isMainBranch()
      out['numtxin'] = tx.getNumTxIn()
      out['numtxout'] = tx.getNumTxOut()

      haveAllInputs = True
      txindata = []
      inputvalues = []
      outputvalues = []
      for i in range(tx.getNumTxIn()): 
         op = tx.getTxInCopy(i).getOutPoint()
         prevtx = TheBDM.getTxByHash(op.getTxHash())
         if not prevtx.isInitialized():
            haveAllInputs = False
            txindata.append( { 'address': '00'*32, 
                               'value':   '-1',
                               'ismine':   False,
                               'fromtxid': binary_to_hex(op.getTxHash(), BIGENDIAN),
                               'fromtxindex': op.getTxOutIndex()})
         else:
            txout = prevtx.getTxOutCopy(op.getTxOutIndex())
            inputvalues.append(txout.getValue())
            recip160 = CheckHash160(txout.getScrAddressStr())
            txindata.append( { 'address': hash160_to_addrStr(recip160),
                               'value':   AmountToJSON(txout.getValue()),
                               'ismine':   self.curWlt.hasAddr(recip160),
                               'fromtxid': binary_to_hex(op.getTxHash(), BIGENDIAN),
                               'fromtxindex': op.getTxOutIndex()})

      txoutdata = []
      for i in range(tx.getNumTxOut()): 
         txout = tx.getTxOutCopy(i)
         a160 = CheckHash160(txout.getScrAddressStr())
         txoutdata.append( { 'value': AmountToJSON(txout.getValue()),
                             'ismine':  self.curWlt.hasAddr(a160),
                             'address': hash160_to_addrStr(a160)})
         outputvalues.append(txout.getValue())

      fee = sum(inputvalues)-sum(outputvalues)
      out['fee'] = AmountToJSON(fee)

      out['infomissing'] = not haveAllInputs
      out['inputs'] = txindata
      out['outputs'] = txoutdata

      if not tx.isMainBranch():
         return out

      # The tx is in a block, fill in the rest of the data
      out['confirmations'] = TheBDM.getTopBlockHeight()-tx.getBlockHeight()+1
      out['time'] = tx.getBlockTimestamp()
      out['orderinblock'] = tx.getBlockTxIndex()

      le = self.curWlt.cppWallet.calcLedgerEntryForTx(tx)
      amt = le.getValue()
      out['netdiff']     = AmountToJSON(amt)
      out['totalinputs'] = AmountToJSON(sum(inputvalues))

      if le.getTxHash()=='\x00'*32:
         out['category']  = 'unrelated'
         out['direction'] = 'unrelated'
      elif le.isSentToSelf():
         out['category']  = 'toself'
         out['direction'] = 'toself'
      elif amt<-fee:
         out['category']  = 'send'
         out['direction'] = 'send'
      else:
         out['category']  = 'receive'
         out['direction'] = 'receive'

      return out


   #############################################################################
   # https://bitcointalk.org/index.php?topic=92496.msg1126310#msg1126310
   def create_unsigned_transaction(self, scriptValuePairs):
      # Get unspent TxOutList and select the coins
      #addr160_recipient = addrStr_to_hash160(bitcoinaddress_str)

      totalSend = long( sum([rv[1] for rv in scriptValuePairs]) )
      fee = 0

      spendBal = self.curWlt.getBalance('Spendable')
      utxoList = self.curWlt.getTxOutList('Spendable')
      utxoSelect = PySelectCoins(utxoList, totalSend, fee)

      minFeeRec = calcMinSuggestedFees(utxoSelect, totalSend, fee, len(scriptValuePairs))[1]
      if fee<minFeeRec:
         if totalSend + minFeeRec > spendBal:
            raise NotEnoughCoinsError, "You can't afford the fee!"
         utxoSelect = PySelectCoins(utxoList, totalSend, minFeeRec)
         fee = minFeeRec

      if len(utxoSelect)==0:
         raise CoinSelectError, "Coin selection failed. This shouldn't happen."

      totalSelected = sum([u.getValue() for u in utxoSelect])
      totalChange = totalSelected - (totalSend  + fee)

      outputPairs = scriptValuePairs[:]
      if totalChange > 0:
         nextAddr = self.curWlt.getNextUnusedAddress().getAddrStr()
         outputPairs.append( [addrStr_to_script(nextAddr), totalChange] )

      random.shuffle(outputPairs)

      # If this has nothing to do with lockboxes, we need to make sure
      # we're providing a key map for the inputs
      pubKeyMap = {}
      for utxo in utxoSelect:
         scrType = getTxOutScriptType(utxo.getScript())
         if scrType in CPP_TXOUT_STDSINGLESIG:
            scrAddr = utxo.getRecipientScrAddr()
            a160 = scrAddr_to_hash160(scrAddr)[1]
            addrObj = self.curWlt.getAddrByHash160(a160)
            if addrObj:
               pubKeyMap[scrAddr] = addrObj.binPublicKey65.toBinStr()

      txdp = UnsignedTransaction().createFromTxOutSelection(utxoSelect, outputPairs, pubKeyMap)

      return txdp.serializeAscii()


   #############################################################################
   # Helper function that gets an uncompressed public key from a wallet, based
   # on an index value.
   def getPKFromWallet(self, inWlt, inIdx):
      retStr = ''
      lbWltAddrList = inWlt.getAddrList()
      if lbWltAddrList[inIdx].hasPubKey():
         retStr = lbWltAddrList[inIdx].getPubKey().toHexStr()
      else:
         retStr = 'Wallet %s doesn\'t have a public key at index %d' % \
                  (inWlt.uniqueIDB58, inIdx)
      return retStr


   #############################################################################
   # Create a multisig lockbox. The user must specify the number of keys needed
   # to unlock a lockbox and the number of keys in a lockbox. Optionally, the
   # user may specify the public keys or wallets to use. If wallets are
   # specified, an address will be chosen from the wallet. If public keys are
   # specified, keys may be compressed or uncompressed. (For now, compressed
   # keys will be decompressed inside Armory before being used.) If no extra
   # arguments are specified, the number of addresses in the lockbox must be
   # less than or equal to the number currently loaded into armoryd, and one
   # address each will be chosen from a random subset of lockboxes.
   #
   # Example: We wish to create a 2-of-3 lockbox based on 2 loaded wallets
   # (27TchD13 and AaAaaAQ4) and a compressed public key. The following command
   # would be executed.
   # armoryd 2 3 27TchD13 AaAaaAQ4 02010203040506070809....
   def jsonrpc_createlockbox(self, numM, numN, *args):
      m = int(numM)
      n = int(numN)
      errStr = ''
      errName = 'Error'
      retDict = {}

      # Do some basic error checking before proceeding.
      if m > n:
         errStr = 'The user requires more addresses to unlock a lockbox (%d) ' \
                  'than are required to create a lockbox (%d).' % (m, n)
         LOGERROR(errStr)
         retDict[errName] = errStr
      elif m > LB_MAXM:
         errStr = 'The number of signatures required to unlock a lockbox ' \
                  '(%d) exceeds the maximum allowed (%d)' % (m, LB_MAXM)
         LOGERROR(errStr)
         retDict[errName] = errStr
      elif n > LB_MAXN:
         errStr = 'The number of wallets required to create a lockbox (%d) ' \
                  'exceeds the maximum allowed (%d)' % (n, LB_MAXN)
         LOGERROR(errStr)
         retDict[errName] = errStr
      elif args and len(args) > n:
         errStr = 'The number of arguments specified to create a lockbox ' \
                  '(%d) exceeds the number required to create the lockbox ' \
                  '(%d)' % (len(args), n)
         LOGERROR(errStr)
         retDict[errName] = errStr
      elif not args and n > len(self.serverWltSet):
         errStr = 'The number of addresses required to create a lockbox ' \
                  '(%d) exceeds the number of loaded wallets (%d)' % \
                  (n, len(self.serverWltSet))
         LOGERROR(errStr)
         retDict[errName] = errStr
      else:
         allArgsValid = True
         badArg = ''
         self.addrList = [] # Starts as string list, eventually becomes binary.
         self.addrNameList = [] # String list

         # We need to determine which args are keys, which are wallets and which
         # are garbage.
         if args:
            for lockboxItem in args:
               # First, check if the arg is a wallet ID. If not, check if it's a
               # valid pub key. If not, the input's invalid.
               try:
                  # If search item's a pub key, it'll cause a KeyError to be
                  # thrown. That's fine. We can catch it and keep on truckin'.
                  lbWlt = self.serverWltSet[lockboxItem]
                  lbWltHighestIdx = lbWlt.getHighestUsedIndex()
                  lbWltPK = self.getPKFromWallet(lbWlt, lbWltHighestIdx)
                  self.addrList.append(lbWltPK)
                  addrName = 'Addr %d from wallet %s' % (lbWltHighestIdx, \
                                                         lockboxItem)
                  self.addrNameList.append(addrName)

               except KeyError:
                  # A screwy wallet ID will end up here, so we need to catch a
                  # TypeError. End of the line if the error's thrown.
                  try:
                     # A pub key could be fake but in the proper form, so we
                     # have a second place where a value can fail. Catch it.
                     if isValidPK(lockboxItem, True):
                        self.addrList.append(lockboxItem)
                        addrName = 'Addr starting with %s' % lockboxItem[0:12]
                        self.addrNameList.append(addrName)
                     else:
                        badArg = lockboxItem
                        allArgsValid = False
                        break

                  except TypeError:
                     badArg = lockboxItem
                     allArgsValid = False
                     break

         else:
            # If we have no args, we'll just dip into the loaded wallets. Just
            # make sure we get the proper # of wallets. For now, the wallets we
            # use will essentially be chosen at random.
            numWlts = min(n, len(self.serverWltSet))
            for lbWlt in islice(self.serverWltSet.values(), 0, numWlts):
               lbWltHighestIdx = lbWlt.getHighestUsedIndex()
               lbWltPK = self.getPKFromWallet(lbWlt, lbWltHighestIdx)
               self.addrList.append(lbWltPK)
               addrName = 'Addr %d from wallet %s' % (lbWltHighestIdx, \
                                                      lbWlt.uniqueIDB58)
               self.addrNameList.append(addrName)

         # Do some basic error checking before proceeding.
         if allArgsValid == False:
            errStr = 'The user has specified an argument (%s) that is ' \
                     'invalid.' % badArg
            LOGERROR(errStr)
            retDict[errName] = errStr
         else:
            # We must sort the addresses and comments together. It's important
            # to keep this code in sync with any other code creating lockboxes.
            # Also, convert the key list from hex to binary to support multisig
            # conversion while also minimizing coding.
            decorated  = [[pk,comm] for pk,comm in zip(self.addrList, \
                                                       self.addrNameList)]
            decorSort  = sorted(decorated, key=lambda pair: pair[0])
            for i, pair in enumerate(decorSort):
               self.addrList[i]     = hex_to_binary(pair[0])
               self.addrNameList[i] = pair[1]

            # Let the lockbox creation begin! We'll write it to a file and
            # return the hex representation via JSON.
            pkListScript = pubkeylist_to_multisig_script(self.addrList, m)
            lbID = calcLockboxID(pkListScript)
            lbCreateDate = long(RightNow())
            lbName = 'Lockbox %s' % lbID
            lbDescrip = '%s - %d-of-%d - Created by armoryd' % (lbID, m, n)
            self.lockbox = MultiSigLockbox(pkListScript, lbName, \
                                           lbDescrip, self.addrNameList, \
                                           lbCreateDate)

            # To be safe, we'll write the LB only if Armory doesn't already have
            # a copy.
            if lbID in self.serverLBSet.keys():
               errStr = 'Lockbox %s already exists' % lbID
               LOGWARN(errStr)
               retDict[errName] = errStr
            else:
               # Write to the "master" LB list used by Armory and an individual
               # file, and load the LB into our LB set.
               lbFileName = 'Multisig_%s.lockbox.txt' % lbID
               lbFilePath = os.path.join(ARMORY_HOME_DIR, lbFileName)
               writeLockboxesFile([self.lockbox], MULTISIG_FILE, True)
               writeLockboxesFile([self.lockbox], lbFilePath, False)
               self.serverLBSet[lbID] = self.lockbox

               # Finally, we'll write lockbox data to the return dict.
               for curKeyNum, curKey in enumerate(self.addrList):
                  curKeyStr = 'Key %02d' % (curKeyNum + 1)
                  retDict[curKeyStr] = binary_to_hex(curKey)

               for curKeyComNum, curKeyCom in enumerate(self.addrNameList):
                  curKeyComStr = 'Key %02d Comment' % (curKeyComNum + 1)
                  retDict[curKeyComStr] = curKeyCom

               lbDStr = 'Lockbox Description'
               retDict[lbDStr] = lbDescrip
               lbStr = 'Lockbox ID'
               retDict[lbStr] = lbID
               reqSigStr = 'Required Signature Number'
               retDict[reqSigStr] = numM
               totalSigStr = 'Total Signature Number'
               retDict[totalSigStr] = numN

      return retDict


   #############################################################################
   # Receive a e-mail notification when money is sent from the active wallet.
   # The e-mail will list the address(es) that sent the money, along with the
   # accompanying transaction(s) and any metadata associated with the
   # address(es). Examples of usage are as follows, with clarification of
   # command line arguments provided as needed.
   #
   # 1)SMTP server port specified, 1 recipient, e-mail subject specified,
   #   "add" command used by default.
   #   armoryd watchwallet s@x.com smtp.x.com:465 myPass123 r@y.org Hi\ Friend\!
   # 2)SMTP server port defaults to 587, 2 recipients (delimited by a colon), no
   #   subject specified, "add" command specified.
   #   armoryd watchwallet sender@a.com smtp.a.com 321PassMy
   #     recip1@gmail.com:recip2@yahoo.com watchCmd=add
   # 3)E-mail notifications from a given e-mail address are stopped.
   #   armoryd watchwallet sender@c.net watchCmd=remove
   def jsonrpc_watchwallet(self, send_from, smtpServer=None, password=None,
                           send_to=None, subject=None, watchCmd='add'):
      retStr = 'watchwallet command failed due to a bad command.'

      if not watchCmd in ['add', 'remove']:
         LOGERROR('Unrecognized watchwallet command: "%s"', watchCmd)
      else:
         send_to = send_to.split(":")

         # Write the funct to be run when a block arrives with a transaction
         # where a wallet has sent money.
         @EmailOutput(send_from, smtpServer, password, send_to, subject)
         def reportTxFromAddrInNewBlock(pyHeader, pyTxList):
            result = ''
            for pyTx in pyTxList:
               for pyTxIn in pyTx.inputs:
                  sendingAddrStr = TxInExtractAddrStrIfAvail(pyTxIn)
                  if len(sendingAddrStr) > 0:
                     sendingAddrHash160 = addrStr_to_hash160(sendingAddrStr, \
                                                             False)[1]
                     if self.curWlt.addrMap.has_key(sendingAddrHash160):
                        sendingAddr = self.curWlt.addrMap[sendingAddrHash160]
                        result = ''.join([result, '\n', sendingAddr.toString(), \
                                          '\n'])
                        # print the meta data
                        if sendingAddrStr in self.addressMetaData:
                           result = ''.join([result, "\nMeta Data: ", \
                                             str(self.addressMetaData[sendingAddrStr]), \
                                             '\n'])
                        result = ''.join([result, '\n', pyTx.toString()])

            return result

         # Add or remove e-mail functs based on the user's command.
         if watchCmd == 'add':
            rpc_server.newBlockFunctions[send_from].append(reportTxFromAddrInNewBlock)
         elif watchCmd == 'remove':
            rpc_server.newBlockFunctions[send_from] = []
         retStr = 'watchwallet command succeeded.'

      return retStr


   #############################################################################
   # Send ASCII-encoded lockboxes to recipients via e-mail. For now, only
   # lockboxes from ArmoryQt's master list (multisigs.txt) or from the Armory
   # home directory will be searched.
   def jsonrpc_sendlockbox(self, lbIDs, sender, server, pwd, recips,
                           msgSubj=None):
      # Initial setup
      retStr = 'sendlockbox command succeeded.'
      if msgSubj == None:
         msgSubj = 'Armory Lockboxes'
      lbIDs = lbIDs.split(":")

      # Write the decorated function that will send the e-mail out.
      @EmailOutput(sender, server, pwd, recips, msgSubj)
      def sendLockboxes(lockboxes):
         emailText = '%s has sent you lockboxes used by Armory.' % sender
         emailText += ' The lockboxes can be found printed below.\n\n'
         emailText += 'TOTAL LOCKBOXES: %d\n\n' % len(lockboxes)
         for curLB in lockboxes:
            emailText += self.serverLBSet[curLB].serializeAscii() + '\n\n'

         return emailText

      # Do these lockboxes actually exist? If not, let the user know and bail.
      allLBsValid = True
      for curLB in lbIDs:
         if not curLB in self.serverLBSet.keys():
            LOGERROR('Lockbox %s does not exist! Exiting.' % curLB)
            allLBsValid = False
            retStr = 'sendlockbox command failed. %s does not exist.' % curLB
            break

      # Send the lockbox notifications if all the lockboxes exist.
      if allLBsValid:
         sendLockboxes(lbIDs)

      return retStr


   #############################################################################
   # Associate meta data to an address or addresses
   # Example input:  "{\"mzAtXhy3Z6SLd7rAwNJrL17e8mQkjDVDXh\": {\"chain\": 5,
   # \"index\": 2}, \"mkF5L93F5HLhLmQagX26TdXcvPGHvfjoTM\": {\"CrazyField\": \"what\",
   # \"1\": 1, \"2\": 2}}"
   def jsonrpc_setaddressmetadata(self, newAddressMetaData):
      # Loop once to check the addresses
      # Don't add any meta data if one of the addresses wrong.
      for addr in newAddressMetaData.keys():
         if not checkAddrStrValid(addr):
            raise InvalidBitcoinAddress
         if not self.curWlt.addrMap.has_key(addrStr_to_hash160(addr, False)[1]):
            raise AddressNotInWallet
      self.addressMetaData.update(newAddressMetaData)


   #############################################################################
   # Clear the metadata.
   def jsonrpc_clearaddressmetadata(self):
      self.addressMetaData = {}


   #############################################################################
   # Get the metadata.
   def jsonrpc_getaddressmetadata(self):
      return self.addressMetaData


   #############################################################################
   # Function that gets the B58 string of the currently active wallet.
   def jsonrpc_getactivewallet(self):
      # Return the B58 string of the currently active wallet.
      return self.curWlt.uniqueIDB58


   #############################################################################
   # Function that sets theactive wallet using a B58 string.
   # NB: It appears that more neds to be done here. Certain functionality
   # doesn't seem to be correct when a wallet is switched.
   def jsonrpc_setactivewallet(self, newIDB58):
      # Return a string indicating whether or not the active wallet was set to a
      # new wallet. If the change fails, keep the currently active wallet.
      retStr = ''
      try:
         newWlt = self.serverWltSet[newIDB58]
         self.curWlt = newWlt  # Separate in case ID's wrong & error's thrown.
         LOGINFO('Syncing wallet: %s' % newIDB58)
         self.curWlt.syncWithBlockchain() # Call after each BDM operation.
         retStr = 'Wallet %s is now active.' % newIDB58
      except:
         LOGERROR('setactivewallet - Wallet %s does not exist.' % newIDB58)
         retStr = 'Wallet %s does not exist.' % newIDB58
      return retStr


   #############################################################################
   # Function that lists all the loaded wallets.
   def jsonrpc_listloadedwallets(self):
      # Return a dictionary with a string as the key and a wallet B58 value as
      # the value.
      curKey = 1
      walletList = {}
      for k in self.serverWltSet.keys():
         curWltStr = 'Wallet %d' % curKey
         walletList[curWltStr] = k
         curKey += 1
      return walletList


   #############################################################################
   # Pull in a signed Tx and get the raw Tx hex data to broadcast. This call
   # works with a regular signed Tx and a signed lockbox Tx if there are already
   # enough signatures.
   def jsonrpc_gethextxtobroadcast(self, txASCIIFile):
      ustxObj = None
      enoughSigs = False
      sigStatus = None
      sigsValid = False
      ustxReadable = False
      allData = ''
      finalTx = None
      self.retStr = 'The transaction data cannot be broadcast'

      # Read in the signed Tx data. HANDLE UNREADABLE FILE!!!
      with open(txASCIIFile, 'r') as lbTxData:
         allData = lbTxData.read()

      # Try to decipher the Tx and make sure it's actually signed.
      try:
         ustxObj = UnsignedTransaction().unserializeAscii(allData)
         sigStatus = ustxObj.evaluateSigningStatus()
         enoughSigs = sigStatus.canBroadcast
         sigsValid = ustxObj.verifySigsAllInputs()
         ustxReadable = True
      except BadAddressError:
         LOGERROR('This transaction contains inconsistent information. This ' \
                  'is probably not your fault...')
         ustxObj = None
         ustxReadable = False
      except NetworkIDError:
         LOGERROR('This transaction is actually for a different network! Did' \
                  'you load the correct transaction?')
         ustxObj = None
         ustxReadable = False
      except (UnserializeError, IndexError, ValueError):
         LOGERROR('This transaction can\'t be read.')
         ustxObj = None
         ustxReadable = False

      # If we have a signed Tx object, let's make sure it's actually usable.
      if ustxObj:
         if not enoughSigs or not sigsValid or not ustxReadable:
            if not ustxReadable:
               if len(allData) > 0:
                  LOGERROR('The Tx data was read but was corrupt.')
               else:
                  LOGERROR('The Tx data couldn\'t be read.')
            if not sigsValid:
                  LOGERROR('The Tx data doesn\'t have valid signatures.')
            if not enoughSigs:
                  LOGERROR('The Tx data doesn\'t have enough signatures.')
         else:
            finalTx = ustxObj.getBroadcastTxIfReady()
            if finalTx:
               newTxHash = finalTx.getHash()
               LOGINFO('Tx %s may be broadcast - %s' % \
                       (binary_to_hex(newTxHash), finalTx.serialize()))
               self.retStr = binary_to_hex(finalTx.serialize())
            else:
               LOGERROR('The Tx data isn\'t ready to be broadcast')

      return self.retStr


   #############################################################################
   # Function that takes new wallets and adds them to the wallet set available
   # to armoryd. Wallet paths are passed in and delineated by colons.
   def jsonrpc_addwallets(self, newWltPaths):
      newWltPaths = newWltPaths.split(":")
      wltPaths = readWalletFiles(newWltPaths)
      addMultWallets(wltPaths, self.serverWltSet, self.serverWltIDSet)

      # TO DO: Return list of wallets added. Mod addMultWallets to return added wallets.


   #############################################################################
   # Function that takes new lockboxes and adds them to the lockbox set
   # available to armoryd. Lockbox paths are passed in and delineated by colons.
   def jsonrpc_addlockboxes(self, newLBPaths):
      newLBPaths = newLBPaths.split(":")
      lbPaths = readWalletFiles(newLBPaths)
      addMultLockboxes(lbPaths, self.serverLBSet, self.serverLBIDSet)

      # TO DO: Return list of lockboxes added. Mod addMultLockboxes to return added lockboxes.


################################################################################
class Armory_Daemon(object):
   def __init__(self, wlt=None, lb=None):
      # NB: These objects contain ONLY wallet/lockbox data loaded at startup.
      # Armory_Json_Rpc_Server will contain the active wallet/LB lists.
      self.wltSet = {}
      self.wltIDSet = set()
      self.lbSet = {}
      self.lbIDSet = set()

      # Check if armoryd is already running, bail if it is
      armorydIsRunning = self.checkForAlreadyRunning()
      if armorydIsRunning == True:
         # Execute the command and return to the command line.
         self.executeCommand()
         os._exit(0)
      else:
         self.lock = threading.Lock()
         self.lastChecked = None

         #check wallet consistency every hour
         self.checkStep = 3600

         print ''
         print '*'*80
         print '* '
         print '* WARNING!  WALLET FILE ACCESS IS NOT THREAD-SAFE!'
         print '*           DO NOT run armoryd at the same time as ArmoryQt if '
         print '*           they are managing the same wallet file.  If you want '
         print '*           to manage the same wallet with both applications '
         print '*           you must make a digital copy/backup of the wallet file '
         print '*           into another directory and point armoryd at that one.  '
         print '*           '
         print '*           As long as the two processes do not share the same '
         print '*           actual file, there is no risk of wallet corruption. '
         print '*           Just be aware that addresses may end up being reused '
         print '*           if you execute transactions at approximately the same '
         print '*           time with both apps. '
         print '* '
         print '*'*80
         print ''

         # Otherwise, set up the server. This includes a defaultdict with a list
         # of functs to execute. This is done so that multiple functs can be
         # associated with the same search key.
         self.newTxFunctions = []
         self.heartbeatFunctions = []
         self.newBlockFunctions = defaultdict(list)

         # The only argument that armoryd.py takes, other than "--testnet" and
         # armoryd commands, is the wallet to load on the server. If no wallets
         # are specified, all wallets in the Armory home directory will be
         # loaded instead.
         if wlt:
            self.curWlt = wlt
         else:
            # Get the wallets in the Armory home directory and store pointers
            # to them if no wallets are specified. Also, set the current
            # wallet to the 1st wallet in the set. (The choice is arbitrary.)
            wltPaths = readWalletFiles()
            addMultWallets(wltPaths, self.wltSet, self.wltIDSet)
            if len(CLI_ARGS)==0:
               if len(self.wltSet) > 0:
                  self.curWlt = self.wltSet[self.wltSet.keys()[0]]

            # Load the specified wallet if it exists.
            else:
               wltpath = CLI_ARGS[0]
               if not os.path.exists(wltpath):
                  LOGERROR('Wallet does not exist!  (%s)', wltpath)
                  return

               self.curWlt = PyBtcWallet().readWalletFile(wltpath)
               self.wltSet[self.curWlt.uniqueIDB58] = self.curWlt
               self.wltIDSet.add(self.curWlt.uniqueIDB58)

         # Let's load all the lockboxes too.
         # NB: For now, lockboxes can't be loaded into armoryd like one can load
         # a wallet. They're loaded to build a base for future features.
         if lb:
            self.curLB = lb
         else:
            lbPaths = getLockboxFilePaths()
            addMultLockboxes(lbPaths, self.lbSet, self.lbIDSet)

         # Log info on the wallets we've loaded.
         numWallets = len(self.wltSet)
         LOGINFO('Number of wallets read in: %d', numWallets)
         for wltID, wlt in self.wltSet.iteritems():
            dispStr  = ('   Wallet (%s):' % wltID).ljust(25)
            dispStr +=  '"'+wlt.labelName.ljust(32)+'"   '
            dispStr +=  '(Encrypted)' if wlt.useEncryption else '(No Encryption)'
            LOGINFO(dispStr)

         # Log info on the lockboxes we've loaded.
         numLockboxes = len(self.lbSet)
         LOGINFO('Number of lockboxes read in: %d', numLockboxes)
         for lockboxID, lockbox in self.lbSet.iteritems():
            dispStr  = ('   Lockbox (%s):' % lockboxID).ljust(25)
            dispStr += '"' + lockbox.shortName.ljust(32) + '"'
            LOGINFO(dispStr)

         # Check and make sure we have at least 1 wallet.
         if numWallets > 0:
            LOGWARN('Active wallet is set to %s' % self.curWlt.uniqueIDB58)
         else:
            LOGWARN('No wallets could be loaded!')
            os._exit(0)

         LOGINFO("Initialising RPC server on port %d", ARMORY_RPC_PORT)
         resource = Armory_Json_Rpc_Server(self.curWlt, self.wltSet, \
                                           self.lbSet, self.wltIDSet, \
                                           self.lbIDSet)
         secured_resource = self.set_auth(resource)

         # This is LISTEN call for armory RPC server
         reactor.listenTCP(ARMORY_RPC_PORT, \
                           server.Site(secured_resource), \
                           interface="127.0.0.1")

         # Setup the heartbeat function to run every 
         reactor.callLater(3, self.Heartbeat)


   #############################################################################
   def set_auth(self, resource):
      passwordfile = ARMORYD_CONF_FILE
      # Create User Name & Password file to use locally
      if not os.path.exists(passwordfile):
         with open(passwordfile,'a') as f:
            # Don't wait for Python or the OS to write the file. Flush buffers.
            genVal = SecureBinaryData().GenerateRandom(32).toBinStr()
            f.write('generated_by_armory:%s' % binary_to_base58(genVal))
            f.flush()
            os.fsync(f.fileno())

      checker = FilePasswordDB(passwordfile)
      realmName = "Armory JSON-RPC App"
      wrapper = wrapResource(resource, [checker], realmName=realmName)
      return wrapper


   #############################################################################
   def start(self):
      #run a wallet consistency check before starting the BDM
      self.checkWallet()
      
      #try to grab checkWallet lock to block start() until the check is over
      self.lock.acquire()
      self.lock.release()

      # This is not a UI so no need to worry about the main thread being
      # blocked. Any UI that uses this Daemon can put the call to the Daemon on
      # its own thread.
      TheBDM.setBlocking(True)
      LOGWARN('Server started...')
      if(not TheBDM.getBDMState()=='Offline'):
         # Put the BDM in online mode only after registering all wallets.
         for wltID, wlt in self.wltSet.iteritems():
            LOGWARN('Registering wallet: %s' % wltID)
            TheBDM.registerWallet(wlt)
         TheBDM.setOnlineMode(True)

         LOGINFO('Blockchain loading')
         while not TheBDM.getBDMState()=='BlockchainReady':
            time.sleep(2)

         self.latestBlockNum = TheBDM.getTopBlockHeight()
         LOGINFO('Blockchain loading finished.  Top block is %d', \
                 TheBDM.getTopBlockHeight())

         mempoolfile = os.path.join(ARMORY_HOME_DIR,'mempool.bin')
         self.checkMemoryPoolCorruption(mempoolfile)
         TheBDM.enableZeroConf(mempoolfile)
         LOGINFO('Syncing wallet: %s' % self.curWlt.uniqueIDB58)
         self.curWlt.syncWithBlockchain()
         LOGINFO('Blockchain load and wallet sync finished')
         LOGINFO('Wallet balance: %s' % coin2str(self.curWlt.getBalance('Spendable')))

         # This is CONNECT call for armoryd to talk to bitcoind
         LOGINFO('Set up connection to bitcoind')
         self.NetworkingFactory = ArmoryClientFactory( \
                        TheBDM,
                        func_loseConnect = self.showOfflineMsg, \
                        func_madeConnect = self.showOnlineMsg, \
                        func_newTx       = self.execOnNewTx, \
                        func_newBlock    = self.execOnNewBlock)
         reactor.connectTCP('127.0.0.1', BITCOIN_PORT, self.NetworkingFactory)
      reactor.run()


   #############################################################################
   @classmethod
   def checkForAlreadyRunning(self):
      retVal = True
      sock = socket.socket()

      # Try to create a connection to the Armory server. If an error is thrown,
      # that means the server doesn't exist.
      try:
         # For now, all we want to do is see if the server exists.
         sock = socket.create_connection(('127.0.0.1',ARMORY_RPC_PORT), 0.1);
      except socket.error:
         LOGINFO('No other armoryd.py instance is running.  We\'re the first.')
         retVal = False

      # Clean up the socket and return the result.
      sock.close()
      return retVal


   #############################################################################
   def executeCommand(self):
      # Open the armoryd.conf config file. At present, it's just a username and
      # password (e.g., "frank:abc123").
      '''
      Function that sets up and executes an armoryd command using JSON-RPC.
      '''
      with open(ARMORYD_CONF_FILE, 'r') as f:
         usr,pwd = f.readline().strip().split(':')

      # If the user gave a command, create a connection to the armoryd server
      # and attempt to execute the command.
      if CLI_ARGS:
         # Make sure the command is lowercase.
         CLI_ARGS[0] = CLI_ARGS[0].lower()

         # Create a proxy pointing to the armoryd server.
         proxyobj = ServiceProxy("http://%s:%s@127.0.0.1:%d" % \
                                 (usr,pwd,ARMORY_RPC_PORT))

         # Let's try to get everything set up for successful command execution.
         try:
            #if not proxyobj.__hasattr__(CLI_ARGS[0]):
               #raise UnrecognizedCommand, 'No json command %s'%CLI_ARGS[0]
            extraArgs = []
            for arg in ([] if len(CLI_ARGS)==1 else CLI_ARGS[1:]):
               # It is possible to pass in JSON-formatted data (e.g.,
               # {"myName":"Terry"}). This isn't smart because no armoryd
               # commands can handle them. But, just in case this changes in the
               # future, we'll decode them anyway and let the functions fail on
               # their own terms. "Normal" args, however, will work for now.
               if arg[0] == '{':
                  # JSON input example:  {"Ages":(10.23, 39.21)}
                  # json.loads() output: {u'Ages', [10.23, 39.21]}
                  extraArgs.append(json.loads(arg))
               else:
                  extraArgs.append(arg)

            # Just in case we wish to give the user any info/warnings before the
            # command is executed, do it here.
            emailWarning = 'WARNING: For now, the password for your e-mail ' \
                           'account will sit in memory and in your shell ' \
                           'history. We highly recommend that you use a ' \
                           'disposable account which may be compromised ' \
                           'without exposing sensitive information.'
            if CLI_ARGS[0] == 'watchwallet' or CLI_ARGS[0] == 'sendlockbox':
               print emailWarning

            # Call the user's command (e.g., "getbalance full" ->
            # jsonrpc_getbalance(full)) and print results.
            result = proxyobj.__getattr__(CLI_ARGS[0])(*extraArgs)
            print json.dumps(result, indent=4, sort_keys=True, \
                             cls=UniversalEncoder)

         except Exception as e:
            # The command was bad. Print a message.
            errtype = str(type(e))
            errtype = errtype.replace("<class '",'')
            errtype = errtype.replace("<type '",'')
            errtype = errtype.replace("'>",'')
            errordict = { 'error': {
                          'errortype': errtype,
                          'jsoncommand': CLI_ARGS[0],
                          'jsoncommandargs': ([] if len(CLI_ARGS)==1 else CLI_ARGS[1:]),
                          'extrainfo': str(e) if len(e.args)<2 else e.args}}

            print json.dumps( errordict, indent=4, sort_keys=True, cls=UniversalEncoder)


   #############################################################################
   def execOnNewTx(self, pytxObj):
      # Gotta do this on every new Tx
      TheBDM.addNewZeroConfTx(pytxObj.serialize(), long(RightNow()), True)
      TheBDM.rescanWalletZeroConf(self.curWlt.cppWallet)

      # Add anything else you'd like to do on a new transaction
      #
      for txFunc in self.newTxFunctions:
         txFunc(pytxObj)


   #############################################################################
   def execOnNewBlock(self, pyHeader, pyTxList):
      # DO NOT PUT ANY FUNCTION HERE THAT EXPECT TheBDM TO BE UP TO DATE
      # WITH THE NEW BLOCK!  ONLY CALL FUNCTIONS THAT OPERATE PURELY ON
      # THE NEW HEADER AND TXLIST WITHOUT TheBDM.

      # Any functions that you want to execute on new blocks should go in 
      # the "if newBlocks>0: ... " clause in the Heartbeat function, below

      # Armory executes newBlock functions in the readBlkFileUpdate()
      # which occurs in the heartbeat function.  execOnNewBlock() may be 
      # called before readBlkFileUpdate() has run, and thus TheBDM may 
      # not have the new block data yet (there's a variety of reason for 
      # this design decision, I can enumerate them for you in an email...)
      
      # Therefore, if you put anything here, it should operate on the header
      # or tx data in a vacuum (without any reliance on TheBDM)
      pass


   #############################################################################
   def showOfflineMsg(self):
      LOGINFO('Offline - not tracking blockchain')


   #############################################################################
   def showOnlineMsg(self):
      LOGINFO('Online - tracking blockchain')


   #############################################################################
   def checkMemoryPoolCorruption(self, mempoolname):
      if not os.path.exists(mempoolname):
         return

      memfile = open(mempoolname, 'r')
      memdata = memfile.read()
      memfile.close()

      binunpacker = BinaryUnpacker(memdata)
      try:
         while binunpacker.getRemainingSize() > 0:
            binunpacker.get(UINT64)
            PyTx().unserialize(binunpacker)
      except:
         os.remove(mempoolname);


   #############################################################################
   @AllowAsync
   def checkWallet(self):
      if self.lock.acquire(False):
         wltStatus = PyBtcWalletRecovery().ProcessWallet(None, self.curWlt, \
                                                         Mode=5)
         if wltStatus != 0:
            print 'Wallet consistency check failed in wallet %s!!!' \
                   % (self.curWlt.uniqueIDB58)
            print 'Aborting...'

            quit()
         else:
            self.lastChecked = RightNow()

      self.lock.release()


   #############################################################################
   def Heartbeat(self, nextBeatSec=1):
      """
      This method is invoked when the app is initialized, and will
      run every 2 seconds, or whatever is specified in the nextBeatSec
      argument.
      """
      # Check for new blocks in the latest blk0XXXX.dat file.
      if TheBDM.getBDMState()=='BlockchainReady':
         #check wallet every checkStep seconds
         nextCheck = self.lastChecked + self.checkStep
         if RightNow() >= nextCheck:
            self.checkWallet()

         # Check for new blocks in the blk000X.dat file
         prevTopBlock = TheBDM.getTopBlockHeight()
         newBlks = TheBDM.readBlkFileUpdate()
         if newBlks>0:
            self.latestBlockNum = TheBDM.getTopBlockHeight()
            self.topTimestamp   = TheBDM.getTopBlockHeader().getTimestamp()

            self.curWlt.syncWithBlockchain()
            TheBDM.rescanWalletZeroConf(self.curWlt.cppWallet)

            # If there are no functions to run, just skip all this
            if not len(self.newBlockFunctions)==0:
               # Here's where we actually execute the new-block calls, because
               # this code is guaranteed to execute AFTER the TheBDM has processed
               # the new block data.
               # We walk through headers by block height in case the new block 
               # didn't extend the main chain (this won't run), or there was a 
               # reorg with multiple blocks and we only want to process the new
               # blocks on the main chain, not the invalid ones
               for blknum in range(prevTopBlock+1, self.latestBlockNum+1):
                  cppHeader = TheBDM.getHeaderByHeight(blknum)
                  pyHeader = PyBlockHeader().unserialize(cppHeader.serialize())
                  
                  cppBlock = TheBDM.getMainBlockFromDB(blknum)
                  pyTxList = [PyTx().unserialize(cppBlock.getSerializedTx(i)) for
                                 i in range(cppBlock.getNumTx())]
                  for funcKey in self.newBlockFunctions:
                     for blockFunc in self.newBlockFunctions[funcKey]:
                        blockFunc(pyHeader, pyTxList)

      self.curWlt.checkWalletLockTimeout()
      reactor.callLater(nextBeatSec, self.Heartbeat)


if __name__ == "__main__":
   rpc_server = Armory_Daemon()
   rpc_server.start()<|MERGE_RESOLUTION|>--- conflicted
+++ resolved
@@ -180,11 +180,8 @@
       self.serverWltIDSet = inWltIDSet
       self.serverLBSet = inLBSet
       self.serverLBIDSet = inLBIDSet
-<<<<<<< HEAD
-      if inWltSet == {} and wallet != None:
-=======
+
       if wallet != None:
->>>>>>> b5e31753
          wltID = wallet.uniqueIDB58
          self.serverWltSet[wltID] = wallet
 
@@ -1341,7 +1338,7 @@
       curKey = 1
       walletList = {}
       for k in self.serverWltSet.keys():
-         curWltStr = 'Wallet %d' % curKey
+         curWltStr = 'Wallet %04d' % curKey
          walletList[curWltStr] = k
          curKey += 1
       return walletList
