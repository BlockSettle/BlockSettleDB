#!/usr/bin/env python2
"""Build Armory as a Mac OS X Application."""

import os
from os import path
import sys
import hashlib
import shutil
import glob
import time
import datetime
import optparse
import tarfile
import subprocess
import zipfile

from subprocess import Popen, PIPE
from tempfile import mkstemp

# Set some constants up front
<<<<<<< HEAD
minOSXVer     = '10.9'
pythonVer     = '2.7.14' # NB: ArmoryMac.pro must also be kept up to date!!!
=======
minOSXVer     = '10.8'
pythonVer     = '2.7.15' # NB: ArmoryMac.pro must also be kept up to date!!!
>>>>>>> 1d02a664
pyMajorVer    = '2.7'
setToolVer    = '40.1.0'
setToolSubdir = '5a/df/b2e3d9693bb0dcbeac516a73dd7a9eb82b126ae52e4a74605a9b01beddd5'
pipVer        = '18.0'
pipSubdir     = '69/81/52b68d0a4de760a2f1979b0931ba7889202f302072cc7a0d614211bc7579'
psutilVer     = '5.4.7'
psutilSubdir  = '7d/9a/1e93d41708f8ed2b564395edfa3389f0fd6d567597401c2e5e2775118d8b'
libpngVer     = '1.6.35'
qtVer         = '4.8.7'   # NB: ArmoryMac.pro must also be kept up to date!!!
                          # Possibly "sipFlags" below too.
sipVer        = '4.19.12' # NB: ArmoryMac.pro must also be kept up to date!!!
pyQtVer       = '4.12.1'  # NB: When I'm upgraded, SIP might be upgraded too.
                          #     4.12.2 is final version & changes build method.
                          #     Just ignore it.

# Used only if compiling a version that supports armoryd
twistedVer    = '18.7.0'
twistedSubdir = '90/50/4c315ce5d119f67189d1819629cae7908ca0b0a6c572980df5cc6942bc22'

# Various paths and build materials related to Armory.
LOGFILE        = 'build-app.log.txt'
LOGPATH        = path.abspath( path.join(os.getcwd(), LOGFILE))
OBJCDIR        = path.join(os.getcwd(), 'objc_armory')
WORKDIR        = path.join(os.getcwd(), 'workspace')
APPBASE        = path.join(WORKDIR, 'Armory.app') # actually make it local
WORKDLDIR      = path.join(WORKDIR, 'downloads')
WORKUNPACKDIR  = path.join(WORKDIR, 'unpackandbuild')
WORKINSTALLDIR = path.join(WORKDIR, 'install')
ARMORYCODEBASE = path.join(APPBASE, 'Contents/MacOS/py')
PYFRAMEBASE    = path.join(APPBASE, 'Contents/Frameworks/Python.framework/Versions/%s' % pyMajorVer)
LIBINSTPATH    = path.join(ARMORYCODEBASE, 'usr/local')
PYLIBPREFIX    = path.join(PYFRAMEBASE, 'lib')
PYINCPREFIX    = path.join(PYFRAMEBASE, 'include/python%s' % pyMajorVer)
PYBINARY       = path.join(PYFRAMEBASE, 'Resources/Python.app/Contents/MacOS/Python')
PYBINPATH      = path.join(PYFRAMEBASE, 'bin') # Needed by rebuildapp/compapponly
PYSITEPKGS     = path.join(PYLIBPREFIX, 'python%s/site-packages' % pyMajorVer)
MAKEFLAGS      = '-j4'

# Autotools needs some TLC to make Python happy.
CONFIGFLAGS = '--prefix=\"%s\" --with-macosx-version-min=%s PATH=\"$PATH:%s\" LIBS=\"-L%s\" PYTHON=\"%s\" PYTHON_LDFLAGS=\"-L%s\" PYTHON_CPPFLAGS=\"-I%s\" PYTHON_EXTRA_LIBS=\"-u _PyMac_Error %s/Python\"' % (LIBINSTPATH, minOSXVer, PYBINPATH, PYLIBPREFIX, PYBINARY, PYLIBPREFIX, PYINCPREFIX, PYFRAMEBASE)

# Susceptible to build failures. Would fix, but prereqs are going away. Leave
# alone since it'll be gone soon anyway.
QTBUILTFLAG = path.join(WORKUNPACKDIR, 'qt/qt_install_success.txt')

# If no arguments specified, then do the minimal amount of work necessary.
# Some flags are incompatible with others. (TODO: Sort it out.)
# In addition, "rebuildapp" works only after a full build, and completely
# rebuilds Armory.
parser = optparse.OptionParser(usage="%prog [options]\n")
parser.add_option('--fromscratch',  dest='fromscratch', default=False, action='store_true', help='Remove all prev-downloaded: redownload and rebuild all')
parser.add_option('--rebuildall',   dest='rebuildall',  default=False, action='store_true', help='Remove all prev-built; no redownload, only rebuild')
parser.add_option('--rebuildapp',   dest='rebuildapp',  default=False, action='store_true', help='Completely rebuild (autogen/configure/make) Armory')
<<<<<<< HEAD
parser.add_option('--compapponly',  dest='compapponly', default=False, action='store_true', help='Recompile Armory')
=======
parser.add_option('--compapponly',  dest='compapponly', default=False, action='store_true', help='Recompile Armory, not the 3rd party code')
>>>>>>> 1d02a664
parser.add_option('--armoryd',      dest='armoryd',     default=False, action='store_true', help='Add files to allow armoryd to run')
parser.add_option('--verbose',      dest='verboseOut',  default=False, action='store_true', help='Verbose output in Makefile output')
(CLIOPTS, CLIARGS) = parser.parse_args()

if CLIOPTS.verboseOut:
   MAKEFLAGS += ' V=1'

########################################################
# Write the string to both console and log file
def logprint(s):
   print s
   with open(LOGFILE,'a') as f:
      f.write(s if s.endswith('\n') else s+'\n')

# Even if it's already built, we'll always "make install" and then
# set a bunch of environment variables (WORKINSTALLDIR is wiped on every
# run of this script, so all "make install" steps need to be re-run).
# Variables placed out here to make compile-only option feasible.
# Qt5 may require QMAKESPEC to change.
try:
   oldDYLDPath = ':'+os.environ['DYLD_FRAMEWORK_PATH']
except KeyError:
   oldDYLDPath = ''
qtInstDir  = path.join(WORKINSTALLDIR, 'qt')
qtBinDir = path.join(qtInstDir, 'bin')
qtBuildDir = path.join(WORKUNPACKDIR, 'qt-everywhere-opensource-src-%s' % qtVer)
frmpath = path.join(APPBASE, 'Contents/Frameworks')
os.environ['PATH'] = '%s:%s' % (qtBinDir, os.environ['PATH'])
os.environ['DYLD_FRAMEWORK_PATH'] = '%s:%s' % (frmpath, oldDYLDPath)
os.environ['QTDIR'] = qtInstDir
os.environ['QMAKESPEC'] = path.join(os.environ['QTDIR'], 'mkspecs/unsupported/macx-clang-libc++')
logprint('All the following ENV vars are now set:')
for var in ['PATH','DYLD_FRAMEWORK_PATH', 'QTDIR', 'QMAKESPEC']:
   logprint('   %s: \n      %s' % (var, os.environ[var]))

# Build requires a "brew"ed OpenSSL. Need to get the header location.
opensslPath = subprocess.check_output(["brew", "--prefix", "openssl"]).rstrip('\n')
if opensslPath.startswith("Error"):
   print 'ERROR: You must use brew to install OpenSSL. Exiting build process.'
   sys.exit()

########################################################
# Now actually start the download&build process

# Make sure all the dirs exist
def main():

   if path.exists(LOGFILE):
      os.remove(LOGFILE)

   if not CLIOPTS.rebuildapp and not CLIOPTS.compapponly:
      delete_prereq_data(CLIOPTS)

   makedir(WORKDIR)
   makedir(WORKDLDIR)
   makedir(WORKUNPACKDIR)
   makedir(WORKINSTALLDIR)

   # Download Armory prerequisites
   for pkgname, fname, url, ID in distfiles:
      logprint('\n\n')
      downloadPkg(pkgname, fname, url, ID)
   logprint("\n\nALL DOWNLOADS COMPLETED.\n\n")

   if not os.path.isdir(APPBASE):
      make_empty_app()
      make_resources()

   if not CLIOPTS.rebuildapp and not CLIOPTS.compapponly:
      compile_python()
      compile_pip()
      compile_libpng()
      install_qt()
      compile_sip()
      compile_pyqt()
      compile_psutil()
      if CLIOPTS.armoryd:
         compile_twisted()

   compile_armory()
   compile_objc_library()
   cleanup_app()
   # Force Finder to update the Icon
   execAndWait("touch " + APPBASE)
   make_targz()

   # Show the final app size.
   show_app_size()

################################################################################
def getRightNowStr():
   dateFmt = '%Y-%b-%d %I:%M%p'
   dtobj = datetime.datetime.fromtimestamp(time.time())
   dtstr = u'' + dtobj.strftime(dateFmt).decode('utf-8')
   return dtstr[:-2] + dtstr[-2:].lower()

################################################################################
def execAndWait(syscmd, cwd=None):
   try:
      syscmd += ' 2>&1 | tee -a %s' % LOGPATH
      logprint('*'*80)
      logprint(getRightNowStr())
      logprint('Executing: "%s"' % syscmd)
      logprint('Executing from: "%s"' % (os.getcwd() if cwd is None else cwd))
      proc = Popen(syscmd, shell=True, cwd=cwd)
      while proc.poll() == None:
         time.sleep(0.25)
      logprint('Finished executing: "%s"' % syscmd)
      logprint('Finished executing from: "%s"' % (os.getcwd() if cwd is None else cwd))
      logprint('*'*80)
   except Exception as e:
      logprint('\n' + '-'*80)
      logprint('ERROR: %s' % str(e))
      logprint('-'*80 + '\n')

################################################################################
def makedir(dirname):
   if not path.isdir(dirname):
      logprint( "Creating directory: %s" % dirname)
      os.mkdir(dirname)

################################################################################
def movepath(pathname, newpath):
   if path.exists(pathname):
      logprint('Moving directory tree: \nFrom "%s"\nTo   "%s"' % (pathname, newpath))
      shutil.move(pathname, newpath)

################################################################################
def removetree(pathname):
   if path.exists(pathname):
      logprint('Removing directory tree: %s' % pathname)
      shutil.rmtree(pathname)

################################################################################
def removefile(pathname):
   if path.exists(pathname):
      logprint('Removing file: %s' % pathname)
      os.remove(pathname)

################################################################################
def copytree(pathname, newpath):
   if path.exists(pathname):
      logprint('Copying directory tree: \nFrom "%s"\nTo   "%s"' % (pathname, newpath))
      shutil.copytree(pathname, newpath)

################################################################################
def copyfile(src, dst):
   logprint('Copying file:  "%s" --> "%s"' % (src,dst))
   shutil.copy(src,dst)

################################################################################
def check_sha(filename, sha):
   logprint("Checking %s" % filename)
   check = hashlib.sha1()
   with open(filename,'rb') as f:
      check.update(f.read())
   digest = check.hexdigest()

   if sha is None:
      logprint("SHA-1 =", digest)
      return digest
   elif sha==digest:
      logprint("SHA-1 matches: OK")
      return True
   else:
      logprint("SHA-1 does not match!")
      return False

################################################################################
def getTarUnpackPath(tarName, inDir=None):
   """
   NOTE: THIS FUNCTION IS NOT RELIABLE.  It only works if the tar file would
         extract a single directory with all contents in that dir.  If it
         unpacks more than one file or directory, the output will be incomplete.
   """
   tarPath = tarName
   if inDir is not None:
      tarPath = path.join(inDir, tarName)

   # HACK 1: XZ support was added to tarfile.open() in Python 3.3. Can't use for
   # now, so we'll have to apply a hack to get around this. In addition, the
   # builder must have the xz binary on their build machine, otherwise the
   # following error will appear: "tar: Error opening archive: Child process
   # exited with status 254Child process exited with status 254"
   # HACK 2: AFAIK, it's not possible to peek inside ZIP files and get the
   # resultant directory. Just be lazy and hard-code it.
   if tarName == "Python-%s.tar.xz" % pythonVer:
      theDir = "Python-%s" % pythonVer
   elif tarName == "libpng-%s.tar.xz" % libpngVer:
      theDir = "libpng-%s" % libpngVer
   elif tarName == "setuptools-%s.zip" % setToolVer:
      theDir = "setuptools-%s" % setToolVer
   else:
      tar = tarfile.open(tarPath,'r')
      theDir = tar.next().name.split('/')[0]
      tar.close()
   return theDir

################################################################################
def unpack(tarName, fromDir=WORKDLDIR, toDir=WORKUNPACKDIR, overwrite=False):
   """
   This is not a versatile function. It expects tar or zip files with a single
   unpack directory. I will expand this function as necessary if we
   need tar/zip files that aren't a single bundled dir.
   """
   if fromDir is not None:
      tardl = path.join(fromDir, tarName)

   if not path.exists(toDir):
      os.mkdir(toDir)

   # Use tarfile module to pick out the base dir.
   extractPath = getTarUnpackPath(tarName, fromDir)
   extractPath = path.join(toDir, extractPath)
   if path.exists(extractPath):
      if overwrite:
         removetree(path.join(toDir, extractPath))
      else:
         return extractPath

   flistBefore = set(os.listdir(toDir))
   if tarName.endswith('tar.gz') or tarName.endswith('tgz'):
      execAndWait('tar -zxf %s -C %s' % (tardl, toDir))
   elif tarName.endswith('tar.bz2') or tarName.endswith('tbz'):
      execAndWait('tar -jxf %s -C %s' % (tardl, toDir))
   elif tarName.endswith('tar.xz'):
      execAndWait('tar -Jxf %s -C %s' % (tardl, toDir))
   elif tarName.endswith('zip'):
      zip_ref = zipfile.ZipFile(tardl, 'r')
      zip_ref.extractall(toDir)
      zip_ref.close()
   else:
      raise RuntimeError('Not a recognized tar name')
   newStuff = []
   for objPath in os.listdir(toDir):
      if not objPath in flistBefore:
         newStuff.append(path.join(toDir, objPath))

   logprint('Unpacked: %s' % tardl)
   for objPath in newStuff:
      logprint('  ' + objPath)

   if len(newStuff) > 1:
      logprint('*** ERROR:  tarfile unpacked more than one object! ***' )

   return newStuff[0] if len(newStuff)==1 else newStuff

################################################################################
def downloadPkg(pkgname, fname, url, ID, toDir=WORKDLDIR):
   myfile = path.join(toDir, fname)
   doDL = True

   if path.exists(myfile):
      if check_sha(myfile, ID):
         logprint("File already exists: %s" % myfile)
         doDL = False
      else:
         removefile(myfile)
         logprint("File exists but wrong hash. Redownload %s" % myfile)

   # Start the download if needed
   if doDL:
         logprint('Downloading from %s' % url)
         execAndWait('curl -OL "%s"' % url, cwd=toDir)

# List of all files needed to download.  Each item is
# (Name, filename, url, sha-1 or None)
distfiles = []
distfiles.append( [ 'Python', \
                    "Python-%s.tar.xz" % pythonVer, \
                    "https://python.org/ftp/python/%s/Python-%s.tar.xz" % (pythonVer, pythonVer), \
                    "f99348a095ec4a6411c84c0d15343d11920c9724" ] )

distfiles.append( [ 'setuptools', \
                    "setuptools-%s.zip" % setToolVer, \
                    "https://pypi.python.org/packages/%s/setuptools-%s.zip" % (setToolSubdir, setToolVer), \
                    "a5c40f3730c70de499804eafc5c65547f95c9adb" ] )

distfiles.append( [ 'Pip', \
                    "pip-%s.tar.gz" % pipVer, \
                    "https://pypi.python.org/packages/%s/pip-%s.tar.gz" % (pipSubdir, pipVer), \
                    "337f4694bfcd4d698d9b02b38a7520fabc42a1d9" ] )

distfiles.append( [ "psutil", \
                    "psutil-%s.tar.gz" % psutilVer, \
                    "https://pypi.python.org/packages/%s/psutil-%s.tar.gz" % (psutilSubdir, psutilVer), \
                    "4c7c8cb5a4915eb7148a1080030f9097be87d3e4" ] )

distfiles.append( [ 'libpng', \
                    "libpng-%s.tar.xz" % libpngVer, \
                    "https://sourceforge.net/projects/libpng/files/libpng16/%s/libpng-%s.tar.xz" % (libpngVer, libpngVer), \
                    "0df1561aa1da610e892239348970d574b14deed0" ] )

# When we upgrade to Qt5....
#distfiles.append( [ "Qt", \
#                    "qt-everywhere-opensource-src-5.2.1.tar.gz", \
#                    "http://download.qt-project.org/official_releases/qt/5.2/5.2.1/single/qt-everywhere-opensource-src-5.2.1.tar.gz", \
#                    "31a5cf175bb94dbde3b52780d3be802cbeb19d65" ] )

distfiles.append( [ "Qt", \
                    "qt-everywhere-opensource-src-%s.tar.gz" % qtVer, \
                    "https://download.qt.io/archive/qt/4.8/%s/qt-everywhere-opensource-src-%s.tar.gz" % (qtVer, qtVer), \
                    "76aef40335c0701e5be7bb3a9101df5d22fe3666" ] )

distfiles.append( [ "sip", \
                    "sip-%s.tar.gz" % sipVer, \
                    "https://sourceforge.net/projects/pyqt/files/sip/sip-%s/sip-%s.tar.gz" % (sipVer, sipVer), \
                    '9f4d0f05ab814ddcde767669cfb6bc184bba931d' ] )

# When we upgrade to Qt5....
#distfiles.append( [ "pyqt", \
#                    "PyQt-gpl-5.2.tar.gz", \
#                    "http://downloads.sf.net/project/pyqt/PyQt5/PyQt-5.2/PyQt-gpl-5.2.tar.gz", \
#                    'a1c232d34ab268587c127ad3097c725ee1a70cf0' ] )

distfiles.append( [ "pyqt", \
                    "PyQt4_gpl_mac-%s.tar.gz" % pyQtVer, \
                    "https://sourceforge.net/projects/pyqt/files/PyQt4/PyQt-%s/PyQt4_gpl_mac-%s.tar.gz" % (pyQtVer, pyQtVer), \
                    '028f3fc979428687e8e8fd78288b41f1b5735a7c' ] )

distfiles.append( [ 'Twisted', \
                    "Twisted-%s.tar.bz2" % twistedVer, \
                    "https://files.pythonhosted.org/packages/%s/Twisted-%s.tar.bz2" % (twistedSubdir, twistedVer), \
                    "949c75da0426ca139a3128fecb484eeb7513087e" ] )

# Now repack the information in distfiles
tarfilesToDL = {}
for d in distfiles:
   tarfilesToDL[d[0]] = d[1]

########################################################
def make_empty_app():
   'Make the empty .app bundle structure'
   makedir(APPBASE)
   makedir(path.join(APPBASE,'Contents'))
   makedir(path.join(APPBASE,'Contents/MacOS'))
   makedir(path.join(APPBASE,'Contents/MacOS/py'))
   makedir(path.join(APPBASE,'Contents/Frameworks'))
   makedir(path.join(APPBASE,'Contents/Resources'))
   makedir(path.join(APPBASE,'Contents/Dependencies'))

########################################################
def compile_python():
   logprint('Installing python')
   bldPath = unpack(tarfilesToDL['Python'])

   # ./configure - Force Python to link against a brew-ed version of OpenSSL
   # due to Python not liking the ancient (0.9.8) version of OpenSSL Apple
   # includes with OS X.
   # Note that there's something weird going on with the linker flags, even when
   # adding custom OpenSSL paths the official way (modding Modules/Setup.dist).
   # To get around this, manually specify the linker flags (both -L *and* -l)
   # under LDFLAGS. (CFLAGS and CPPFLAGS probably not needed but it works, so
   # leave it alone for now....)
   logprint('Modify Python modules setup files.')
   logprint('OpenSSL path = %s' % opensslPath)
   modSetupFile = path.join(bldPath, 'Modules/Setup.dist')
   with open(modSetupFile) as origFile:
      setupText = origFile.read()
   setupText = setupText.replace("#SSL=/usr/local/ssl", "SSL=%s" % opensslPath, 1)
   setupText = setupText.replace("#_ssl _ssl.c \\", "_ssl _ssl.c \\", 1)
   setupText = setupText.replace("#	-DUSE_SSL -I$(SSL)/include -I$(SSL)/include/openssl \\", "	-DUSE_SSL -I$(SSL)/include -I$(SSL)/include/openssl \\", 1)
   setupText = setupText.replace("#	-L$(SSL)/lib -lssl -lcrypto", "	-L$(SSL)/lib -lssl -lcrypto", 1)
   with open(modSetupFile, "w") as origFile:
      origFile.write(setupText)

   frameDir = path.join(APPBASE, 'Contents/Frameworks')
   execAndWait('./configure CFLAGS=-I%s/include CPPFLAGS=-I%s/include LDFLAGS=\"-L%s/lib -lssl -lcrypto\" --enable-ipv6 --prefix=%s --enable-framework="%s"' % \
                                             (opensslPath, opensslPath, opensslPath, WORKINSTALLDIR, frameDir), cwd=bldPath)

   # make
   execAndWait('make %s' % MAKEFLAGS, cwd=bldPath)
   execAndWait('make install PYTHONAPPSDIR=%s' % WORKINSTALLDIR, cwd=bldPath)

   # Update $PATH var
   newPath = path.join(PYFRAMEBASE, 'bin')
   os.environ['PATH'] = '%s:%s' % (newPath, os.environ['PATH'])
   logprint('PATH is now %s' % os.environ['PATH'])

########################################################
def compile_pip():
   logprint('Installing pip and setuptools')
   pipexe = path.join(PYFRAMEBASE, 'bin/pip')
   if path.exists(pipexe):
      logprint('Pip already installed')
   else:
      command = 'python2 -s setup.py --no-user-cfg install --force --verbose'

      # Unpack and build setuptools
      logprint('Installing setuptools.')
      setupDir = unpack(tarfilesToDL['setuptools'])
      execAndWait(command, cwd=setupDir)

      # Unpack and build pip
      logprint('Installing pip.')
      pipDir   = unpack(tarfilesToDL['Pip'])
      execAndWait(command, cwd=pipDir)

########################################################
def compile_libpng():
   logprint('Installing libpng')
   dylib = 'libpng16.16.dylib'
   target = path.join(APPBASE, 'Contents/Dependencies', dylib)
   if path.exists(target):
      logprint('libpng already installed.')
   else:
      pngDir = unpack(tarfilesToDL['libpng'])
      command = './configure'
      execAndWait(command, cwd=pngDir)
      command = 'make %s' % MAKEFLAGS
      execAndWait(command, cwd=pngDir)
      src = path.join(pngDir, '.libs', dylib)
      copyfile(src, target)

########################################################
def compile_qt():
   logprint('Compiling Qt')

   # Already cloned to the qtDLDir, then tar it and move the dir to
   # qtBuildDir. Then we will build inside the qtBuildDir, using qtInstDir
   # as the prefix.
   qtDLDir    = path.join(WORKDLDIR, 'qt')
   qtBuildDir = path.join(WORKUNPACKDIR, 'qt-everywhere-opensource-src-%s' % qtVer)
   qtInstDir  = path.join(WORKINSTALLDIR, 'qt')
   qtTarFile   = path.join(WORKDLDIR, 'qt-everywhere-opensource-src-%s.tar.gz' % qtVer)

   # If we did a fresh download, it's already uncompressed in DLDir. Move it
   # to where it should be in the WORKUNPACKDIR
   if path.exists(qtDLDir):
      if path.exists(qtBuildDir):
         removetree(qtBuildDir)
      movepath(qtDLDir, qtBuildDir)

   # If it's not in the bld dir, unpack it from the tar file.
   # If it's not in the tar file, either, we have a problem.
   if not path.exists(qtBuildDir):
      if not path.exists(qtTarFile):
         raise RuntimeError('*** ERROR: No cloned repo and no tar file...? ***')
      logprint('Unpacking Qt from tarfile')
      qtBuildDir = unpack(tarfilesToDL['Qt'])

   # Qt Patches
   # Partial bug fixes for modal windows.
   execAndWait('patch -p1 < %s' % path.join(os.getcwd(), 'QTBUG-37699.patch'), cwd=qtBuildDir)
   # Completed bug fixes for modal windows.
   execAndWait('patch -p1 < %s' % path.join(os.getcwd(), 'QTBUG-40585.patch'), cwd=qtBuildDir)
   # This API is deprecated.
   execAndWait('patch -p1 < %s' % path.join(os.getcwd(), 'qpaintengine_mac.patch'), cwd=qtBuildDir)
   # macOS 10.13 errors on unused code.
   execAndWait('patch -p1 < %s' % path.join(os.getcwd(), 'qt_cocoa_helpers_mac.patch'), cwd=qtBuildDir)
   # Xcode 9.3 (clang 9.1) breaks Qt4.
   execAndWait('patch -p1 < %s' % path.join(os.getcwd(), 'qt_clang9.1_fix.patch'), cwd=qtBuildDir)

   # Configure Qt. http://wiki.phisys.com/index.php/Compiling_Phi has an example
   # that can be checked for ideas.
   # NB: -no-phonon, despite supposedly being Windows-only, is required when
   #     building under OS X 10.12, otherwise compilation fails.
   # NB: To be safe, force compilation against a brew-ed version of OpenSSL, not
   #     the ancient version provided by Apple.
   # NB: Qt5 apparently requires the "-c++11" flag, which isn't in Qt4.
   #     "-platform macx-clang-libc++" will also probably be required.
   command  = './configure -prefix "%s" -system-zlib -confirm-license '
   command += ' -opensource -nomake demos -nomake examples -nomake docs -cocoa '
   command += '-fast -release -no-webkit -no-javascript-jit -nomake tools '
   command += '-nomake tests -no-qt3support -arch x86_64 -no-3dnow -no-phonon '
   command += '-I %s/include -L %s/lib -platform unsupported/macx-clang-libc++'
   execAndWait(command % (qtInstDir, opensslPath, opensslPath), cwd=qtBuildDir)

   # Make
   execAndWait('make %s' % MAKEFLAGS, cwd=qtBuildDir)

########################################################
def install_qt():
      logprint('Installing Qt')
      if not path.exists(QTBUILTFLAG):
         compile_qt()
         execAndWait('touch %s' % QTBUILTFLAG)
      else:
         logprint('QT already compiled.  Skipping compile step.')

      qtconf = path.join(qtBinDir, 'qt.conf')
      execAndWait('make install', cwd=qtBuildDir)

      newcwd = path.join(APPBASE, 'Contents/Frameworks')

      for mod in ['QtCore', 'QtGui', 'QtNetwork']:
         src = path.join(qtInstDir, 'lib', mod+'.framework')
         dst = path.join(APPBASE, 'Contents/Frameworks', mod+'.framework')
         if path.exists(dst):
            removetree(dst)
         copytree(src, dst)

      if not os.path.exists(qtBinDir):
         os.makedirs(qtBinDir)
      with open(qtconf, 'w') as f:
         f.write('[Paths]\nPrefix = %s' % qtInstDir)

########################################################
def compile_sip():
   logprint('Installing sip')
   if path.exists(path.join(PYSITEPKGS, 'sip.so')):
      logprint('Sip is already installed.')
   else:
      sipPath = unpack(tarfilesToDL['sip'])
      command  = 'python2 configure.py'
      command += ' --destdir="%s"' % PYSITEPKGS
      command += ' --bindir="%s/bin"' % PYFRAMEBASE
      command += ' --incdir="%s/include"' % PYFRAMEBASE
      command += ' --sipdir="%s/share/sip"' % PYFRAMEBASE
      command += ' --deployment-target=%s' % minOSXVer
      execAndWait(command, cwd=sipPath)
      execAndWait('make %s' % MAKEFLAGS, cwd=sipPath)

   # Must run "make install" again even if it was previously built (since
   # the APPBASE and WORKINSTALLDIR are wiped every time the script is run)
   execAndWait('make install', cwd=sipPath)

########################################################
def compile_pyqt():
   logprint('Installing PyQt4')
   #logprint('Install PyQt5')
   #if path.exists(path.join(PYSITEPKGS, 'PyQt5')):
   if path.exists(path.join(PYSITEPKGS, 'PyQt4')):
      logprint('PyQt4 is already installed.')
   else:
      pyqtPath = unpack(tarfilesToDL['pyqt'])
      incDir = path.join(PYFRAMEBASE, 'include')
      execAndWait('python2 ./configure-ng.py --confirm-license --sip-incdir="%s"' % incDir, cwd=pyqtPath)
      execAndWait('make %s' % MAKEFLAGS, cwd=pyqtPath)

   # Need to add pyrcc4 to the PATH
   execAndWait('make install', cwd=pyqtPath)
   pyrccPath = path.join(WORKUNPACKDIR, 'PyQt_mac_gpl-%s/pyrcc' % pyQtVer)
   os.environ['PATH'] = '%s:%s' % (pyrccPath, os.environ['PATH'])

########################################################
def compile_psutil():
   logprint('Installing psutil')

   if glob.glob(PYSITEPKGS + '/psutil*'):
      logprint('Psutil already installed')
   else:
      command = 'python2 -s setup.py --no-user-cfg install --force --verbose'
      psPath = unpack(tarfilesToDL['psutil'])
      execAndWait(command, cwd=psPath)

########################################################
def compile_twisted():
   logprint('Installing python-twisted')

   if glob.glob(PYSITEPKGS + '/Twisted*'):
      logprint('Twisted already installed')
   else:
      command = "python2 -s setup.py --no-user-cfg install --force --verbose"
      twpath = unpack(tarfilesToDL['Twisted'])
      execAndWait(command, cwd=twpath)

########################################################
def compile_armory():
   logprint('Compiling and installing Armory')
   # Always compile - even if already in app
   armoryAppScript = path.join(APPBASE, 'Contents/MacOS/Armory')
   armorydAppScript = path.join(APPBASE, 'Contents/MacOS/armoryd')
   armoryDB = path.join(APPBASE, 'Contents/MacOS/ArmoryDB')
   currentDir = os.getcwd()
   os.chdir("..")
   execAndWait('python2 update_version.py')
   os.chdir(currentDir)
   if not CLIOPTS.compapponly:
      execAndWait('./autogen.sh', cwd='..')
      execAndWait('./configure %s' % CONFIGFLAGS, cwd='..')
      execAndWait('make clean', cwd='..')

# See https://stackoverflow.com/a/11307770 for more info on when to use DESTDIR
# and other subtle config items.
#   execAndWait('make install DESTDIR="%s" %s' % (ARMORYCODEBASE, MAKEFLAGS), cwd='..')
   execAndWait('make install %s' % MAKEFLAGS, cwd='..')

   copyfile('Armory-script.sh', armoryAppScript)
   copyfile('armoryd-script.sh', armorydAppScript)
   execAndWait('chmod +x "%s"' % armoryAppScript)
   execAndWait('chmod +x "%s"' % armorydAppScript)
   execAndWait('chmod +x "%s"' % armoryDB) # ArmoryDB copied over by Makefile

########################################################
def compile_objc_library():
   logprint('Compiling and installing the Armory Objective-C shared library')

   # Execute SIP to create the Python/Obj-C++ glue code, use qmake to create the
   # Makefile, and make the shared library. Be sure to keep the SIP flags in
   # sync with generate_sip_module_code() from PyQt's configure-ng.py.
   sipFlags = '-w -x VendorID -t WS_MACX -t Qt_4_8_7 -x Py_v3 -B Qt_5_0_0 -o ' \
              '-P -g -c . -I ../workspace/unpackandbuild/PyQt4_gpl_mac-%s/sip' % pyQtVer
   execAndWait('../workspace/unpackandbuild/sip-%s/sipgen/sip %s ./ArmoryMac.sip' % (sipVer, sipFlags), cwd=OBJCDIR)
   execAndWait('../workspace/unpackandbuild/qt-everywhere-opensource-src-%s/bin/qmake ArmoryMac.pro' % qtVer, cwd=OBJCDIR)

   # For some reason, qmake mangles LFLAGS when LFLAGS is built. The exact cause
   # is unknown but probably has to do with a conf file included in
   # mkspecs/unsupported/macx-clang-libc++/qmake.conf. Patch the output for now.
   execAndWait('patch -p0 < %s' % path.join(os.getcwd(), 'qmake_LFLAGS.patch'), cwd=OBJCDIR)
   execAndWait('make %s' % MAKEFLAGS, cwd=OBJCDIR)


########################################################
def make_resources():
   "Populate the Resources folder."
   cont = path.join(APPBASE, 'Contents')
   copyfile('Info.plist', cont)

   icnsArm = '../img/armory_icon_fullres.icns'
   icnsRes  = path.join(cont,  'Resources/Icon.icns')
   copyfile(icnsArm, icnsRes)

########################################################
def cleanup_app():
   "Try to remove as much unnecessary junk as possible."
   print "Removing Python test-suite."
   testdir = path.join(PYFRAMEBASE, "lib/python%s/test" % pyMajorVer)
   if path.exists(testdir):
      removetree(testdir)

   print "Removing .pyo and .pyc files."
   remove_python_files(ARMORYCODEBASE)

########################################################
def make_targz():
   ver = getVersionStr()
   execAndWait('tar -zcf ../armory_%s_osx.tar.gz Armory.app' % ver, cwd=WORKDIR)

########################################################
def getVersionStr():
   with open('../armoryengine/ArmoryUtils.py') as f:
      for line in f.readlines():
         if line.startswith('BTCARMORY_VERSION'):
            vstr = line[line.index('(')+1:line.index(')')]
            vquad = tuple([int(v) for v in vstr.replace(' ','').split(',')])
            print vquad, len(vquad)
            vstr = '%d.%02d' % vquad[:2]
            if (vquad[2] > 0 or vquad[3] > 0):
               vstr += '.%d' % vquad[2]
            if vquad[3] > 0:
               vstr += '.%d' % vquad[3]
            return vstr


########################################################
def show_app_size():
   # Macs are very peculiar about getting the sizes of things from the terminal.
   # Some commands (e.g., "find") are also really slow when piped around. The
   # following command is fast *and* accurate. Don't touch without good reasons!
   "Show the size of the app."
   execAndWait('ls -lR %s | grep -v \'^d\' | awk \'{total += $5} END ' \
               '{print \"Total size of Armory:\", total, \"bytes\"}\'' % APPBASE)
   sys.stdout.flush()

########################################################
def remove_python_files(top):
   """Remove .pyo and .pyc files."""
   n_pyo = 0
   n_pyc = 0

   for (dirname, dirs, files) in os.walk(top):
      for f in files:
         prename, ext = path.splitext(f)
         if ext == '.pyo':
            removefile(path.join(dirname, f))
            n_pyo += 1
         elif ext == '.pyc':
            removefile(path.join(dirname, f))
            n_pyc += 1

   logprint("Removed %i .pyo and %i .pyc files." % (n_pyo, n_pyc))

########################################################
def delete_prereq_data(opts):
   # If we ran this before, we should have a qt dir here
   prevQtDir = path.join(WORKUNPACKDIR, 'qt')

   # Always remove previously-built application files
   removetree(APPBASE)
   removetree(WORKINSTALLDIR)

   # When building from scratch
   if opts.fromscratch:
      removetree(WORKUNPACKDIR) # Clear all unpacked tar files
      removetree(WORKDLDIR) # Clear even the downloaded files
   elif opts.rebuildall:
      removetree(WORKUNPACKDIR)
   else:
      logprint('Using all packages previously downloaded and built')

########################################################
if __name__ == "__main__":
   main()<|MERGE_RESOLUTION|>--- conflicted
+++ resolved
@@ -18,13 +18,8 @@
 from tempfile import mkstemp
 
 # Set some constants up front
-<<<<<<< HEAD
 minOSXVer     = '10.9'
-pythonVer     = '2.7.14' # NB: ArmoryMac.pro must also be kept up to date!!!
-=======
-minOSXVer     = '10.8'
 pythonVer     = '2.7.15' # NB: ArmoryMac.pro must also be kept up to date!!!
->>>>>>> 1d02a664
 pyMajorVer    = '2.7'
 setToolVer    = '40.1.0'
 setToolSubdir = '5a/df/b2e3d9693bb0dcbeac516a73dd7a9eb82b126ae52e4a74605a9b01beddd5'
@@ -78,11 +73,7 @@
 parser.add_option('--fromscratch',  dest='fromscratch', default=False, action='store_true', help='Remove all prev-downloaded: redownload and rebuild all')
 parser.add_option('--rebuildall',   dest='rebuildall',  default=False, action='store_true', help='Remove all prev-built; no redownload, only rebuild')
 parser.add_option('--rebuildapp',   dest='rebuildapp',  default=False, action='store_true', help='Completely rebuild (autogen/configure/make) Armory')
-<<<<<<< HEAD
 parser.add_option('--compapponly',  dest='compapponly', default=False, action='store_true', help='Recompile Armory')
-=======
-parser.add_option('--compapponly',  dest='compapponly', default=False, action='store_true', help='Recompile Armory, not the 3rd party code')
->>>>>>> 1d02a664
 parser.add_option('--armoryd',      dest='armoryd',     default=False, action='store_true', help='Add files to allow armoryd to run')
 parser.add_option('--verbose',      dest='verboseOut',  default=False, action='store_true', help='Verbose output in Makefile output')
 (CLIOPTS, CLIARGS) = parser.parse_args()
